--- conflicted
+++ resolved
@@ -13,11 +13,7 @@
 int testPyRandomForestClassification(){
    // Get data file
    std::cout << "Get test data..." << std::endl;
-<<<<<<< HEAD
-   TString fname = gROOT->GetTutorialDir() + "/tmva/data/tmva_class_example.root";
-=======
    TString fname = gROOT->GetTutorialDir() + "/machine_learning/data/tmva_class_example.root";
->>>>>>> 4f177922
    TFile *input = TFile::Open(fname);
    if (!input) {
       std::cout << "ERROR: could not open data file " << fname << std::endl;
