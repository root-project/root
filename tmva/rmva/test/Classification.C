#include <cstdlib>
#include <iostream>
#include <map>
#include <string>

#include "TChain.h"
#include "TFile.h"
#include "TTree.h"
#include "TString.h"
#include "TObjString.h"
#include "TSystem.h"
#include "TROOT.h"


#include "TMVA/Factory.h"
#include "TMVA/Tools.h"
#include<TMVA/MethodRXGB.h>
#include<TMVA/MethodRSNNS.h>


void Classification()
{
   TMVA::Tools::Instance();
   ROOT::R::TRInterface &r = ROOT::R::TRInterface::Instance();

   TString outfileName("RMVA.root");
   TFile *outputFile = TFile::Open(outfileName, "RECREATE");

   TMVA::Factory *factory = new TMVA::Factory("RMVAClassification", outputFile,
         "!V:!Silent:Color:DrawProgressBar:Transformations=I;D;P;G,D:AnalysisType=Classification");

   TMVA::DataLoader *dataloader = new TMVA::DataLoader("dataset");

   dataloader->AddVariable("myvar1 := var1+var2", 'F');
   dataloader->AddVariable("myvar2 := var1-var2", "Expression 2", "", 'F');
   dataloader->AddVariable("var3",                "Variable 3", "units", 'F');
   dataloader->AddVariable("var4",                "Variable 4", "units", 'F');
   dataloader->AddSpectator("spec1 := var1*2",  "Spectator 1", "units", 'F');
   dataloader->AddSpectator("spec2 := var1*3",  "Spectator 2", "units", 'F');

   TFile *input(0);
<<<<<<< HEAD
   TString fname = gROOT->GetTutorialDir() + "/tmva/data/tmva_class_example.root";
=======
   TString fname = gROOT->GetTutorialDir() + "/machine_learning/data/tmva_class_example.root";
>>>>>>> 4f177922
   if (!gSystem->AccessPathName( fname )) {
      input = TFile::Open( fname ); // check if file in local directory exists
   }
   if (!input) {
      std::cout << "ERROR: could not open data file " << fname << std::endl;
      exit(1);
   }

   std::cout << "--- TMVAClassification       : Using input file: " << input->GetName() << std::endl;

   // --- Register the training and test trees

   TTree *tsignal     = (TTree *)input->Get("TreeS");
   TTree *tbackground = (TTree *)input->Get("TreeB");

   // global event weights per tree (see below for setting event-wise weights)
   Double_t signalWeight     = 1.0;
   Double_t backgroundWeight = 1.0;

   // You can add an arbitrary number of signal or background trees
   dataloader->AddSignalTree(tsignal,     signalWeight);
   dataloader->AddBackgroundTree(tbackground, backgroundWeight);


   // Set individual event weights (the variables must exist in the original TTree)
   dataloader->SetBackgroundWeightExpression("weight");


   // Apply additional cuts on the signal and background samples (can be different)
   TCut mycuts = ""; // for example: TCut mycuts = "abs(var1)<0.5 && abs(var2-0.5)<1";
   TCut mycutb = ""; // for example: TCut mycutb = "abs(var1)<0.5";

   // Tell the factory how to use the training and testing events
   dataloader->PrepareTrainingAndTestTree(mycuts, mycutb,
                                       "nTrain_Signal=0:nTrain_Background=0:nTest_Signal=0:nTest_Background=0:SplitMode=Random:NormMode=NumEvents:!V");

   //R TMVA Methods
   factory->BookMethod(dataloader, TMVA::Types::kC50, "C50",
                       "!H:NTrials=10:Rules=kFALSE:ControlSubSet=kFALSE:ControlBands=0:ControlWinnow=kFALSE:ControlNoGlobalPruning=kTRUE:ControlCF=0.25:ControlMinCases=2:ControlFuzzyThreshold=kTRUE:ControlSample=0:ControlEarlyStopping=kTRUE:!V");

   factory->BookMethod(dataloader, TMVA::Types::kRXGB, "RXGB", "!V:NRounds=80:MaxDepth=2:Eta=1");

   factory->BookMethod(dataloader, TMVA::Types::kRSNNS, "RMLP", "!H:VarTransform=N:Size=c(5):Maxit=200:InitFunc=Randomize_Weights:LearnFunc=Std_Backpropagation:LearnFuncParams=c(0.2,0):!V");

   factory->BookMethod(dataloader, TMVA::Types::kRSVM, "RSVM", "!H:Kernel=linear:Type=C-classification:VarTransform=Norm:Probability=kTRUE:Tolerance=0.1:!V");


   // Train MVAs using the set of training events
   factory->TrainAllMethods();

   // ---- Evaluate all MVAs using the set of test events
   factory->TestAllMethods();

   // ----- Evaluate and compare performance of all configured MVAs
   factory->EvaluateAllMethods();
   // --------------------------------------------------------------

   // Save the output
   outputFile->Close();

   std::cout << "==> Wrote root file: " << outputFile->GetName() << std::endl;
   std::cout << "==> TMVAClassification is done!" << std::endl;

   //   delete factory;
   r.SetVerbose(1);

}<|MERGE_RESOLUTION|>--- conflicted
+++ resolved
@@ -39,11 +39,7 @@
    dataloader->AddSpectator("spec2 := var1*3",  "Spectator 2", "units", 'F');
 
    TFile *input(0);
-<<<<<<< HEAD
-   TString fname = gROOT->GetTutorialDir() + "/tmva/data/tmva_class_example.root";
-=======
    TString fname = gROOT->GetTutorialDir() + "/machine_learning/data/tmva_class_example.root";
->>>>>>> 4f177922
    if (!gSystem->AccessPathName( fname )) {
       input = TFile::Open( fname ); // check if file in local directory exists
    }
