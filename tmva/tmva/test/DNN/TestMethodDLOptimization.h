--- conflicted
+++ resolved
@@ -50,11 +50,7 @@
    TMVA::Config::Instance();
 
    TFile *input(nullptr);
-<<<<<<< HEAD
-   TString fname = gROOT->GetTutorialDir() + "/tmva/data/tmva_class_example.root";
-=======
    TString fname = gROOT->GetTutorialDir() + "/machine_learning/data/tmva_class_example.root";
->>>>>>> 4f177922
    input = TFile::Open(fname);
    if (!input) {
       std::cout << "ERROR: could not open input data file " << fname << std::endl;
