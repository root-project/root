// @(#)root/tmva/tmva/dnn:$Id$
// Author: Simon Pfreundschuh 20/06/16

/*************************************************************************
 * Copyright (C) 2016, Simon Pfreundschuh                                *
 * All rights reserved.                                                  *
 *                                                                       *
 * For the licensing terms see $ROOTSYS/LICENSE.                         *
 * For the list of contributors see $ROOTSYS/README/CREDITS.             *
 *************************************************************************/

/////////////////////////////////////////////////////////////////////
// Contains function enums for activation and output functions, as //
// well as generic evaluation functions, that delegate the call to //
// the corresponding evaluation kernel.                            //
/////////////////////////////////////////////////////////////////////

#ifndef TMVA_DNN_FUNCTIONS
#define TMVA_DNN_FUNCTIONS

namespace TMVA
{
namespace DNN
{
//______________________________________________________________________________
//
//  Enum Definitions
//______________________________________________________________________________

/*! Enum that represents layer activation functions. */
enum class EActivationFunction
{
   kIdentity = 0,
   kRelu     = 1,
   kSigmoid  = 2,
   kTanh     = 3,
   kSymmRelu = 4,
   kSoftSign = 5,
   kGauss    = 6
};

/*! Enum that represents output functions */
enum class EOutputFunction
{
   kIdentity = 'I',
   kSigmoid  = 'S'
};

/*! Enum that represents objective functions for the net, i.e. functions
*  that take the output from the last layer in the net together with the
*  truths and return the objective function values that is to be minimized
*  in the training process. */
enum class ELossFunction
{
    kCrossEntropy     = 'C',
    kMeanSquaredError = 'R'
};

/*! Enum representing the regularization type applied for a given layer */
enum class ERegularization
{
    kNone = '0',
    kL1   = '1',
    kL2   = '2'
    };

/* Enum represnting the initialization method used for this layer. */
enum class EInitialization {
    kGauss    = 'G',
    kUniform  = 'U',
    kIdentity = 'I',
    kZero = 'Z'
};

//______________________________________________________________________________
//
//  Activation Functions
//______________________________________________________________________________

/*! Apply the given activation function to each value in the given
*  matrix A. */
template<typename Architecture_t>
inline void evaluate(typename Architecture_t::Matrix_t &A,
                    EActivationFunction f)
{
    switch(f)
    {
    case EActivationFunction::kIdentity : break;
    case EActivationFunction::kRelu :     Architecture_t::Relu(A);
        break;
    case EActivationFunction::kSigmoid  :  Architecture_t::Sigmoid(A);
        break;
    case EActivationFunction::kTanh     :  Architecture_t::Tanh(A);
        break;
    case EActivationFunction::kSymmRelu :  Architecture_t::SymmetricRelu(A);
        break;
    case EActivationFunction::kSoftSign :  Architecture_t::SoftSign(A);
        break;
    case EActivationFunction::kGauss    :  Architecture_t::Gauss(A);
        break;
    }
}


/*! Compute the first partial derivative of the activation function for
*  the values given in matrix A and write the results into B. */
//______________________________________________________________________________
template<typename Architecture_t>
inline void evaluateDerivative(typename Architecture_t::Matrix_t & B,
                                EActivationFunction f,
                                const typename Architecture_t::Matrix_t & A)
{
    switch(f)
    {
    case EActivationFunction::kIdentity : Architecture_t::IdentityDerivative(B, A);
        break;
    case EActivationFunction::kRelu     : Architecture_t::ReluDerivative(B, A);
        break;
    case EActivationFunction::kSigmoid  : Architecture_t::SigmoidDerivative(B, A);
        break;
    case EActivationFunction::kTanh     : Architecture_t::TanhDerivative(B, A);
        break;
    case EActivationFunction::kSymmRelu : Architecture_t::SymmetricReluDerivative(B, A);
        break;
    case EActivationFunction::kSoftSign : Architecture_t::SoftSignDerivative(B, A);
        break;
    case EActivationFunction::kGauss    : Architecture_t::GaussDerivative(B, A);
        break;
    }
}

//______________________________________________________________________________
//
//  Output Functions
//______________________________________________________________________________

/*! Apply the given output function to each value in the given
*  matrix A. */
template<typename Architecture_t>
inline void evaluate(typename Architecture_t::Matrix_t &A,
                    EOutputFunction f,
                    const typename Architecture_t::Matrix_t &X)
{
    switch(f)
    {
<<<<<<< HEAD
    case EOutputFunction::IDENTITY : Architecture_t::Copy(A, X);
                                     break;
    case EOutputFunction::SIGMOID  : Architecture_t::Sigmoid(A, X);
                                     break;
=======
    case EOutputFunction::kIdentity : Architecture_t::Copy(A, X);
    case EOutputFunction::kSigmoid  : Architecture_t::Sigmoid(A, X);
        break;
>>>>>>> 25fa154b
    }
}

//______________________________________________________________________________
//
//  Loss Functions
//______________________________________________________________________________

/*! Compute the value of the objective function f for given activations
*  of the ouput layer and the truth Y. */
template<typename Architecture_t>
inline auto evaluate(ELossFunction f,
                    const typename Architecture_t::Matrix_t & Y,
                    const typename Architecture_t::Matrix_t & output)
-> decltype(Architecture_t::CrossEntropy(Y,output))
{
    switch(f)
    {
    case ELossFunction::kCrossEntropy :
        return Architecture_t::CrossEntropy(Y, output);
    case ELossFunction::kMeanSquaredError :
        return Architecture_t::MeanSquaredError(Y, output);
    }
    return 0.0;
}

/*! Compute the gradient of the given output function f for given activations
*  output of the output layer and truth Y and write the results into dY. */
//______________________________________________________________________________
template<typename Architecture_t>
inline void evaluateGradients(typename Architecture_t::Matrix_t & dY,
                                ELossFunction f,
                                const typename Architecture_t::Matrix_t &Y,
                                const typename Architecture_t::Matrix_t &output)
{
    switch(f)
    {
    case ELossFunction::kCrossEntropy :
        Architecture_t::CrossEntropyGradients(dY, Y, output);
        break;
    case ELossFunction::kMeanSquaredError :
        Architecture_t::MeanSquaredErrorGradients(dY, Y, output);
        break;
    }
}


//______________________________________________________________________________
//
// Regularization
//______________________________________________________________________________

/*! Evaluate the regularization functional for a given weight matrix. */
template<typename Architecture_t>
inline auto regularization(const typename Architecture_t::Matrix_t &A,
                    ERegularization R)
-> decltype(Architecture_t::L1Regularization(A))
{
    switch(R)
    {
    case ERegularization::kNone :
        return 0.0;
    case ERegularization::kL1 :
        return Architecture_t::L1Regularization(A);
    case ERegularization::kL2 :
        return Architecture_t::L2Regularization(A);
    }
    return 0.0;
}

/*! Add the regularization gradient corresponding to weight matrix W, to
*  the matrix A. */
//______________________________________________________________________________
template<typename Architecture_t>
inline void addRegularizationGradients(typename Architecture_t::Matrix_t &A,
                                       const typename Architecture_t::Matrix_t &W,
                                       typename Architecture_t::Scalar_t weightDecay,
                                       ERegularization R)
{
    switch(R)
    {
    case ERegularization::kNone :
        break;
    case ERegularization::kL1 :
        Architecture_t::AddL1RegularizationGradients(A, W, weightDecay);
        break;
    case ERegularization::kL2 :
        Architecture_t::AddL2RegularizationGradients(A, W, weightDecay);
        break;
    }
}

//______________________________________________________________________________
//
// Initialization
//______________________________________________________________________________

template<typename Architecture_t>
inline void initialize(typename Architecture_t::Matrix_t & A,
                       EInitialization m)
{
   switch(m) {
   case EInitialization::kGauss    : Architecture_t::InitializeGauss(A);
       break;
   case EInitialization::kUniform  : Architecture_t::InitializeUniform(A);
       break;
   case EInitialization::kIdentity : Architecture_t::InitializeIdentity(A);
       break;
   case EInitialization::kZero     : Architecture_t::InitializeZero(A);
       break;
   }
}

} // namespace DNN
} // namespace TMVA

#endif<|MERGE_RESOLUTION|>--- conflicted
+++ resolved
@@ -143,16 +143,10 @@
 {
     switch(f)
     {
-<<<<<<< HEAD
-    case EOutputFunction::IDENTITY : Architecture_t::Copy(A, X);
-                                     break;
-    case EOutputFunction::SIGMOID  : Architecture_t::Sigmoid(A, X);
-                                     break;
-=======
     case EOutputFunction::kIdentity : Architecture_t::Copy(A, X);
+                                      break;
     case EOutputFunction::kSigmoid  : Architecture_t::Sigmoid(A, X);
-        break;
->>>>>>> 25fa154b
+                                      break;
     }
 }
 
