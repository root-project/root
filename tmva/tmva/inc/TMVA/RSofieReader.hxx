/**********************************************************************************
 * Project: ROOT - a Root-integrated toolkit for multivariate data analysis       *
 * Package: TMVA                                                                  *                                        *
 *                                                                                *
 * Description:                                                                   *
 *                                                                                *
 * Authors:                                                                       *
 *      Lorenzo Moneta                                  *
 *                                                                                *
 * Copyright (c) 2022:                                                            *
 *      CERN, Switzerland                                                         *
 *                                                                                *
 **********************************************************************************/


#ifndef TMVA_RSOFIEREADER
#define TMVA_RSOFIEREADER


#include <string>
#include <vector>
#include <memory> // std::unique_ptr
#include <sstream> // std::stringstream
#include <iostream>
#include "TROOT.h"
#include "TSystem.h"
#include "TError.h"
#include "TInterpreter.h"
#include "TUUID.h"
#include "TMVA/RTensor.hxx"
#include "Math/Util.h"

namespace TMVA {
namespace Experimental {




/// TMVA::RSofieReader class for reading external Machine Learning models
/// in ONNX files, Keras .h5 files or PyTorch .pt files
/// and performing the inference using SOFIE
/// It is reccomended to use ONNX if possible since there is a larger support for
/// model operators.

class RSofieReader  {


public:
   /// Dummy constructor which needs model loading  afterwards
   RSofieReader() {}
   /// Create TMVA model from ONNX file
   /// print level can be 0 (minimal) 1 with info , 2 with all ONNX parsing info
   RSofieReader(const std::string &path, std::vector<std::vector<size_t>> inputShapes = {}, int verbose = 0)
   {
      Load(path, inputShapes, verbose);
   }

   void Load(const std::string &path, std::vector<std::vector<size_t>> inputShapes = {}, int verbose = 0)
   {

      enum EModelType {kONNX, kKeras, kPt, kROOT, kNotDef}; // type of model
      EModelType type = kNotDef;

      auto pos1 = path.rfind("/");
      auto pos2 = path.find(".onnx");
      if (pos2 != std::string::npos) {
         type = kONNX;
      } else {
         pos2 = path.find(".h5");
         if (pos2 != std::string::npos) {
             type = kKeras;
         } else {
            pos2 = path.find(".pt");
            if (pos2 != std::string::npos) {
               type = kPt;
            }
            else {
               pos2 = path.find(".root");
               if (pos2 != std::string::npos) {
                  type = kROOT;
               }
            }
         }
      }
      if (type == kNotDef) {
         throw std::runtime_error("Input file is not an ONNX or Keras or PyTorch file");
      }
      if (pos1 == std::string::npos)
         pos1 = 0;
      else
         pos1 += 1;
      std::string modelName = path.substr(pos1,pos2-pos1);
      std::string fileType = path.substr(pos2+1, path.length()-pos2-1);
      if (verbose) std::cout << "Parsing SOFIE model " << modelName << " of type " << fileType << std::endl;

      // create code for parsing model and generate C++ code for inference
      // make it in a separate scope to avoid polluting global interpreter space
      std::string parserCode;
      if (type == kONNX) {
         // check first if we can load the SOFIE parser library
         if (gSystem->Load("libROOTTMVASofieParser") < 0) {
            throw std::runtime_error("RSofieReader: cannot use SOFIE with ONNX since libROOTTMVASofieParser is missing");
         }
         gInterpreter->Declare("#include \"TMVA/RModelParser_ONNX.hxx\"");
         parserCode += "{\nTMVA::Experimental::SOFIE::RModelParser_ONNX parser ; \n";
         if (verbose == 2)
            parserCode += "TMVA::Experimental::SOFIE::RModel model = parser.Parse(\"" + path + "\",true); \n";
         else
            parserCode += "TMVA::Experimental::SOFIE::RModel model = parser.Parse(\"" + path + "\"); \n";
      }
      else if (type == kKeras) {
         // use Keras direct parser
         if (gSystem->Load("libPyMVA") < 0) {
            throw std::runtime_error("RSofieReader: cannot use SOFIE with Keras since libPyMVA is missing");
         }
         parserCode += "{\nTMVA::Experimental::SOFIE::RModel model = TMVA::Experimental::SOFIE::PyKeras::Parse(\"" + path + "\"); \n";
      }
      else if (type == kPt) {
         // use PyTorch direct parser
         if (gSystem->Load("libPyMVA") < 0) {
            throw std::runtime_error("RSofieReader: cannot use SOFIE with PyTorch since libPyMVA is missing");
         }
<<<<<<< HEAD
         if (inputShape.size() == 0) {
=======
         if (inputShapes.size() == 0) {
>>>>>>> 49ae85f5
            throw std::runtime_error("RSofieReader: cannot use SOFIE with PyTorch since the input tensor shape is missing and is needed by the PyTorch parser");
         }
         std::string inputShapesStr = "{";
         for (unsigned int i = 0; i < inputShapes.size(); i++) {
            inputShapesStr += "{ ";
            for (unsigned int j = 0; j < inputShapes[i].size(); j++) {
               inputShapesStr += ROOT::Math::Util::ToString(inputShapes[i][j]);
               if (j < inputShapes[i].size()-1) inputShapesStr += ", ";
            }
            inputShapesStr += "}";
            if (i < inputShapes.size()-1) inputShapesStr += ", ";
         }
<<<<<<< HEAD
         inputShapeStr += "}";
         parserCode += "{\nTMVA::Experimental::SOFIE::RModel model = TMVA::Experimental::SOFIE::PyTorch::Parse(\"" + path + "\", "
                    + inputShapeStr + "); \n";
=======
         inputShapesStr += "}";
         parserCode += "{\nTMVA::Experimental::SOFIE::RModel model = TMVA::Experimental::SOFIE::PyTorch::Parse(\"" + path + "\", "
                    + inputShapesStr + "); \n";
>>>>>>> 49ae85f5
      }
      else if (type == kROOT) {
         // use  parser from ROOT
         parserCode += "{\nauto fileRead = TFile::Open(\"" + path + "\",\"READ\");\n";
         parserCode += "TMVA::Experimental::SOFIE::RModel * modelPtr;\n";
         parserCode += "auto keyList = fileRead->GetListOfKeys(); TString name;\n";
         parserCode += "for (const auto&& k : *keyList)  { \n";
         parserCode += "   TString cname =  ((TKey*)k)->GetClassName();  if (cname==\"TMVA::Experimental::SOFIE::RModel\") name = k->GetName(); }\n";
         parserCode += "fileRead->GetObject(name,modelPtr); fileRead->Close(); delete fileRead;\n";
         parserCode += "TMVA::Experimental::SOFIE::RModel & model = *modelPtr;\n";
      }

      int batchSize = 1;
      if (inputShapes.size() > 0 && inputShapes[0].size() > 0) {
         batchSize = inputShapes[0][0];
         if (batchSize < 1) batchSize = 1;
      }
      if (verbose) std::cout << "generating the code with batch size = " << batchSize << " ...\n";
<<<<<<< HEAD
      parserCode += "model.Generate(TMVA::Experimental::SOFIE::Options::kDefault,"
                   + ROOT::Math::Util::ToString(batchSize) + "); \n";
=======

      parserCode += "model.Generate(TMVA::Experimental::SOFIE::Options::kDefault,"
                   + ROOT::Math::Util::ToString(batchSize) + "); \n";

      // add custom operators if needed
      if (fCustomOperators.size() > 0) {
         if (verbose) {
            parserCode += "model.PrintRequiredInputTensors();\n";
            parserCode += "model.PrintIntermediateTensors();\n";
            parserCode += "model.PrintOutputTensors();\n";
         }
         for (auto & op : fCustomOperators) {
            parserCode += "{ auto p = new TMVA::Experimental::SOFIE::ROperator_Custom<float>(\""
                      + op.fOpName + "\"," + op.fInputNames + "," + op.fOutputNames + "," + op.fOutputShapes + ",\"" + op.fFileName + "\");\n";
            parserCode += "std::unique_ptr<TMVA::Experimental::SOFIE::ROperator> op(p);\n";
            parserCode += "model.AddOperator(std::move(op));\n}\n";
         }
         parserCode += "model.Generate(TMVA::Experimental::SOFIE::Options::kDefault,"
                   + ROOT::Math::Util::ToString(batchSize) + "); \n";
      }
>>>>>>> 49ae85f5
      if (verbose > 1)
         parserCode += "model.PrintGenerated(); \n";
      parserCode += "model.OutputGenerated();\n";

<<<<<<< HEAD
      //end of parsing code, close the scope and return 1 to indicate a success
      parserCode += "return 1;\n }\n";
=======
      parserCode += "int nInputs = model.GetInputTensorNames().size();\n";

      // need information on number of inputs (assume output is 1)

      //end of parsing code, close the scope and return 1 to indicate a success
      parserCode += "return nInputs;\n}\n";
>>>>>>> 49ae85f5

      if (verbose) std::cout << "//ParserCode being executed:\n" << parserCode << std::endl;

      auto iret = gROOT->ProcessLine(parserCode.c_str());
<<<<<<< HEAD
      if (iret != 1) {
         std::string msg = "RSofieReader: error processing the parser code: \n" + parserCode;
         throw std::runtime_error(msg);
      }
=======
      if (iret <= 0) {
         std::string msg = "RSofieReader: error processing the parser code: \n" + parserCode;
         throw std::runtime_error(msg);
      }
      fNInputs = iret;
      if (fNInputs > 3) {
         throw std::runtime_error("RSofieReader does not yet support model with > 3 inputs");
      }
>>>>>>> 49ae85f5

      // compile now the generated code and create Session class
      std::string modelHeader = modelName + ".hxx";
      if (verbose) std::cout << "compile generated code from file " <<modelHeader << std::endl;
      if (gSystem->AccessPathName(modelHeader.c_str())) {
         std::string msg = "RSofieReader: input header file " + modelHeader + " is not existing";
         throw std::runtime_error(msg);
      }
      if (verbose) std::cout << "Creating Inference function for model " << modelName << std::endl;
      std::string declCode;
      declCode += "#pragma cling optimize(2)\n";
      declCode += "#include \"" + modelHeader + "\"\n";
      // create global session instance: use UUID to have an unique name
      std::string sessionClassName = "TMVA_SOFIE_" + modelName + "::Session";
      TUUID uuid;
      std::string uidName = uuid.AsString();
      uidName.erase(std::remove_if(uidName.begin(), uidName.end(),
         []( char const& c ) -> bool { return !std::isalnum(c); } ), uidName.end());

      std::string sessionName = "session_" + uidName;
      declCode += sessionClassName + " " + sessionName + ";";

      if (verbose) std::cout << "//global session declaration\n" << declCode << std::endl;

      bool ret = gInterpreter->Declare(declCode.c_str());
      if (!ret) {
         std::string msg = "RSofieReader: error compiling inference code and creating session class\n" + declCode;
         throw std::runtime_error(msg);
      }

      fSessionPtr = (void *) gInterpreter->Calc(sessionName.c_str());

      // define a function to be called for inference
      std::stringstream ifuncCode;
      std::string funcName = "SofieInference_" + uidName;
<<<<<<< HEAD
      ifuncCode << "std::vector<float> " + funcName + "( void * ptr, float * data) {\n";
      ifuncCode << "   " << sessionClassName << " * s = " << "(" << sessionClassName << "*) (ptr);\n";
      ifuncCode << "   return s->infer(data);\n";
=======
      ifuncCode << "std::vector<float> " + funcName + "( void * ptr";
      for (int i = 0; i < fNInputs; i++)
         ifuncCode << ", float * data" << i;
      ifuncCode << ") {\n";
      ifuncCode << "   " << sessionClassName << " * s = " << "(" << sessionClassName << "*) (ptr);\n";
      ifuncCode << "   return s->infer(";
      for (int i = 0; i < fNInputs; i++) {
         if (i>0) ifuncCode << ",";
         ifuncCode << "data" << i;
      }
      ifuncCode << ");\n";
>>>>>>> 49ae85f5
      ifuncCode << "}\n";

      if (verbose) std::cout << "//Inference function code using global session instance\n"
                              << ifuncCode.str() << std::endl;
<<<<<<< HEAD

      ret = gInterpreter->Declare(ifuncCode.str().c_str());
      if (!ret) {
         std::string msg = "RSofieReader: error compiling inference function\n" + ifuncCode.str();
         throw std::runtime_error(msg);
      }
      auto fptr = gInterpreter->Calc(funcName.c_str());
      fFuncPtr = reinterpret_cast<std::vector<float> (*)(void *, const float *)>(fptr);
      fInitialized = true;
=======

      ret = gInterpreter->Declare(ifuncCode.str().c_str());
      if (!ret) {
         std::string msg = "RSofieReader: error compiling inference function\n" + ifuncCode.str();
         throw std::runtime_error(msg);
      }
      fFuncPtr = (void *) gInterpreter->Calc(funcName.c_str());
      //fFuncPtr = reinterpret_cast<std::vector<float> (*)(void *, const float *)>(fptr);
      fInitialized = true;
   }

   // Add custum operator
    void AddCustomOperator(const std::string &opName, const std::string &inputNames, const std::string & outputNames,
      const std::string & outputShapes, const std::string & fileName) {
         if (fInitialized)  std::cout << "WARNING: Model is already loaded and initialised. It must be done after adding the custom operators" << std::endl;
         fCustomOperators.push_back( {fileName, opName,inputNames, outputNames,outputShapes});
      }

   // implementations for different outputs
   std::vector<float> DoCompute(const std::vector<float> & x1) {
      if (fNInputs != 1) {
         std::string msg = "Wrong number of inputs - model requires " + std::to_string(fNInputs);
         throw std::runtime_error(msg);
      }
      auto fptr = reinterpret_cast<std::vector<float> (*)(void *, const float *)>(fFuncPtr);
      return fptr(fSessionPtr, x1.data());
   }
   std::vector<float> DoCompute(const std::vector<float> & x1, const std::vector<float> & x2) {
      if (fNInputs != 2) {
         std::string msg = "Wrong number of inputs - model requires " + std::to_string(fNInputs);
         throw std::runtime_error(msg);
      }
      auto fptr = reinterpret_cast<std::vector<float> (*)(void *, const float *, const float *)>(fFuncPtr);
      return fptr(fSessionPtr, x1.data(),x2.data());
   }
   std::vector<float> DoCompute(const std::vector<float> & x1, const std::vector<float> & x2, const std::vector<float> & x3) {
      if (fNInputs != 3) {
         std::string msg = "Wrong number of inputs - model requires " + std::to_string(fNInputs);
         throw std::runtime_error(msg);
      }
      auto fptr = reinterpret_cast<std::vector<float> (*)(void *, const float *, const float *, const float *)>(fFuncPtr);
      return fptr(fSessionPtr, x1.data(),x2.data(),x3.data());
>>>>>>> 49ae85f5
   }

   /// Compute model prediction on vector
   template<typename... T>
   std::vector<float> Compute(T... x)
   {
      if(!fInitialized) {
         return std::vector<float>();
      }

      // Take lock to protect model evaluation
      R__WRITE_LOCKGUARD(ROOT::gCoreMutex);

      // Evaluate TMVA model (need to add support for multiple outputs)
      return DoCompute(x...);

   }
   std::vector<float> Compute(const std::vector<float> &x) {
      if(!fInitialized) {
         return std::vector<float>();
      }

      // Take lock to protect model evaluation
      R__WRITE_LOCKGUARD(ROOT::gCoreMutex);

      // Evaluate TMVA model (need to add support for multiple outputs)
      return DoCompute(x);
   }
   /// Compute model prediction on input RTensor
   /// The shape of the input tensor should be {nevents, nfeatures}
   /// and the return shape will be {nevents, noutputs}
   /// support for now only a single input
   RTensor<float> Compute(RTensor<float> &x)
   {
      if(!fInitialized) {
         return RTensor<float>({0});
      }
      const auto nrows = x.GetShape()[0];
      const auto rowsize = x.GetStrides()[0];
      auto fptr = reinterpret_cast<std::vector<float> (*)(void *, const float *)>(fFuncPtr);
      auto result = fptr(fSessionPtr, x.GetData());

      RTensor<float> y({nrows, result.size()}, MemoryLayout::ColumnMajor);
      std::copy(result.begin(),result.end(), y.GetData());
      //const bool layout = x.GetMemoryLayout() == MemoryLayout::ColumnMajor ? false : true;
      // assume column major layout
      for (size_t i = 1; i < nrows; i++) {
         result = fptr(fSessionPtr, x.GetData() + i*rowsize);
         std::copy(result.begin(),result.end(), y.GetData() + i*result.size());
      }
      return y;
   }

private:

   bool fInitialized = false;
   int fNInputs = 0;
   void * fSessionPtr = nullptr;
   void * fFuncPtr = nullptr;

   // data to insert custom operators
   struct CustomOperatorData {
      std::string fFileName; // code implementing the custom operator
      std::string fOpName; // operator name
      std::string fInputNames;  // input tensor names (convert as string as {"n1", "n2"})
      std::string fOutputNames;  // output tensor names converted as trind
      std::string fOutputShapes; // output shapes
   };
   std::vector<CustomOperatorData> fCustomOperators;

};

} // namespace Experimental
} // namespace TMVA

#endif // TMVA_RREADER<|MERGE_RESOLUTION|>--- conflicted
+++ resolved
@@ -120,11 +120,7 @@
          if (gSystem->Load("libPyMVA") < 0) {
             throw std::runtime_error("RSofieReader: cannot use SOFIE with PyTorch since libPyMVA is missing");
          }
-<<<<<<< HEAD
-         if (inputShape.size() == 0) {
-=======
          if (inputShapes.size() == 0) {
->>>>>>> 49ae85f5
             throw std::runtime_error("RSofieReader: cannot use SOFIE with PyTorch since the input tensor shape is missing and is needed by the PyTorch parser");
          }
          std::string inputShapesStr = "{";
@@ -137,15 +133,9 @@
             inputShapesStr += "}";
             if (i < inputShapes.size()-1) inputShapesStr += ", ";
          }
-<<<<<<< HEAD
-         inputShapeStr += "}";
-         parserCode += "{\nTMVA::Experimental::SOFIE::RModel model = TMVA::Experimental::SOFIE::PyTorch::Parse(\"" + path + "\", "
-                    + inputShapeStr + "); \n";
-=======
          inputShapesStr += "}";
          parserCode += "{\nTMVA::Experimental::SOFIE::RModel model = TMVA::Experimental::SOFIE::PyTorch::Parse(\"" + path + "\", "
                     + inputShapesStr + "); \n";
->>>>>>> 49ae85f5
       }
       else if (type == kROOT) {
          // use  parser from ROOT
@@ -164,10 +154,6 @@
          if (batchSize < 1) batchSize = 1;
       }
       if (verbose) std::cout << "generating the code with batch size = " << batchSize << " ...\n";
-<<<<<<< HEAD
-      parserCode += "model.Generate(TMVA::Experimental::SOFIE::Options::kDefault,"
-                   + ROOT::Math::Util::ToString(batchSize) + "); \n";
-=======
 
       parserCode += "model.Generate(TMVA::Experimental::SOFIE::Options::kDefault,"
                    + ROOT::Math::Util::ToString(batchSize) + "); \n";
@@ -188,32 +174,20 @@
          parserCode += "model.Generate(TMVA::Experimental::SOFIE::Options::kDefault,"
                    + ROOT::Math::Util::ToString(batchSize) + "); \n";
       }
->>>>>>> 49ae85f5
       if (verbose > 1)
          parserCode += "model.PrintGenerated(); \n";
       parserCode += "model.OutputGenerated();\n";
 
-<<<<<<< HEAD
-      //end of parsing code, close the scope and return 1 to indicate a success
-      parserCode += "return 1;\n }\n";
-=======
       parserCode += "int nInputs = model.GetInputTensorNames().size();\n";
 
       // need information on number of inputs (assume output is 1)
 
       //end of parsing code, close the scope and return 1 to indicate a success
       parserCode += "return nInputs;\n}\n";
->>>>>>> 49ae85f5
 
       if (verbose) std::cout << "//ParserCode being executed:\n" << parserCode << std::endl;
 
       auto iret = gROOT->ProcessLine(parserCode.c_str());
-<<<<<<< HEAD
-      if (iret != 1) {
-         std::string msg = "RSofieReader: error processing the parser code: \n" + parserCode;
-         throw std::runtime_error(msg);
-      }
-=======
       if (iret <= 0) {
          std::string msg = "RSofieReader: error processing the parser code: \n" + parserCode;
          throw std::runtime_error(msg);
@@ -222,7 +196,6 @@
       if (fNInputs > 3) {
          throw std::runtime_error("RSofieReader does not yet support model with > 3 inputs");
       }
->>>>>>> 49ae85f5
 
       // compile now the generated code and create Session class
       std::string modelHeader = modelName + ".hxx";
@@ -258,11 +231,6 @@
       // define a function to be called for inference
       std::stringstream ifuncCode;
       std::string funcName = "SofieInference_" + uidName;
-<<<<<<< HEAD
-      ifuncCode << "std::vector<float> " + funcName + "( void * ptr, float * data) {\n";
-      ifuncCode << "   " << sessionClassName << " * s = " << "(" << sessionClassName << "*) (ptr);\n";
-      ifuncCode << "   return s->infer(data);\n";
-=======
       ifuncCode << "std::vector<float> " + funcName + "( void * ptr";
       for (int i = 0; i < fNInputs; i++)
          ifuncCode << ", float * data" << i;
@@ -274,22 +242,10 @@
          ifuncCode << "data" << i;
       }
       ifuncCode << ");\n";
->>>>>>> 49ae85f5
       ifuncCode << "}\n";
 
       if (verbose) std::cout << "//Inference function code using global session instance\n"
                               << ifuncCode.str() << std::endl;
-<<<<<<< HEAD
-
-      ret = gInterpreter->Declare(ifuncCode.str().c_str());
-      if (!ret) {
-         std::string msg = "RSofieReader: error compiling inference function\n" + ifuncCode.str();
-         throw std::runtime_error(msg);
-      }
-      auto fptr = gInterpreter->Calc(funcName.c_str());
-      fFuncPtr = reinterpret_cast<std::vector<float> (*)(void *, const float *)>(fptr);
-      fInitialized = true;
-=======
 
       ret = gInterpreter->Declare(ifuncCode.str().c_str());
       if (!ret) {
@@ -332,7 +288,6 @@
       }
       auto fptr = reinterpret_cast<std::vector<float> (*)(void *, const float *, const float *, const float *)>(fFuncPtr);
       return fptr(fSessionPtr, x1.data(),x2.data(),x3.data());
->>>>>>> 49ae85f5
    }
 
    /// Compute model prediction on vector
