#ifndef TMVA_SOFIE_RMODELPARSER_ONNX
#define TMVA_SOFIE_RMODELPARSER_ONNX



#include "TMVA/SOFIE_common.hxx"
#include "TMVA/RModel.hxx"
#include "TMVA/OperatorList.hxx"

#include <string>
#include <fstream>
#include <memory>
#include <ctime>

//forward delcaration
namespace onnx{
   class NodeProto;
   class GraphProto;
}

namespace TMVA{
namespace Experimental{
namespace SOFIE{

namespace INTERNAL{

std::unique_ptr<ROperator> make_ROperator_Transpose(const onnx::NodeProto& nodeproto, const onnx::GraphProto& graphproto, std::unordered_map<std::string, ETensorType>& tensor_type);
std::unique_ptr<ROperator> make_ROperator_Relu(const onnx::NodeProto& nodeproto, const onnx::GraphProto& graphproto, std::unordered_map<std::string, ETensorType>& tensor_type);
std::unique_ptr<ROperator> make_ROperator_Selu(const onnx::NodeProto& nodeproto, const onnx::GraphProto& graphproto, std::unordered_map<std::string, ETensorType>& tensor_type);
std::unique_ptr<ROperator> make_ROperator_Sigmoid(const onnx::NodeProto& nodeproto, const onnx::GraphProto& graphproto, std::unordered_map<std::string, ETensorType>& tensor_type);
std::unique_ptr<ROperator> make_ROperator_Gemm(const onnx::NodeProto& nodeproto, const onnx::GraphProto& graphproto, std::unordered_map<std::string, ETensorType>& tensor_type);
std::unique_ptr<ROperator> make_ROperator_Conv(const onnx::NodeProto& nodeproto, const onnx::GraphProto& graphproto, std::unordered_map<std::string, ETensorType>& tensor_type);
std::unique_ptr<ROperator> make_ROperator_RNN(const onnx::NodeProto& nodeproto, const onnx::GraphProto& graphproto, std::unordered_map<std::string, ETensorType>& tensor_type);
std::unique_ptr<ROperator> make_ROperator_LSTM(const onnx::NodeProto& nodeproto, const onnx::GraphProto& graphproto, std::unordered_map<std::string, ETensorType>& tensor_type);
std::unique_ptr<ROperator> make_ROperator_BatchNormalization(const onnx::NodeProto& nodeproto, const onnx::GraphProto& graphproto, std::unordered_map<std::string, ETensorType>& tensor_type);
std::unique_ptr<ROperator> make_ROperator_GRU(const onnx::NodeProto& nodeproto, const onnx::GraphProto& graphproto, std::unordered_map<std::string, ETensorType>& tensor_type);
std::unique_ptr<ROperator> make_ROperator_Pool(const onnx::NodeProto& nodeproto, const onnx::GraphProto& graphproto, std::unordered_map<std::string, ETensorType>& tensor_type);
std::unique_ptr<ROperator> make_ROperator_Add(const onnx::NodeProto &nodeproto, const onnx::GraphProto &graphproto, std::unordered_map<std::string, ETensorType> &tensor_type);
std::unique_ptr<ROperator> make_ROperator_Reshape(const onnx::NodeProto &nodeproto, const onnx::GraphProto &graphproto, std::unordered_map<std::string, ETensorType> &tensor_type);
std::unique_ptr<ROperator> make_ROperator_Slice(const onnx::NodeProto &nodeproto, const onnx::GraphProto &graphproto, std::unordered_map<std::string, ETensorType> &tensor_type);


using factoryMethodMap = std::unordered_map<std::string, std::unique_ptr<ROperator> (*)(const onnx::NodeProto&, const onnx::GraphProto&, std::unordered_map<std::string, ETensorType>&)>;
const factoryMethodMap mapOptypeOperator = {
<<<<<<< HEAD
      {"Gemm", &make_ROperator_Gemm},
      {"Transpose", &make_ROperator_Transpose},
      {"Relu", &make_ROperator_Relu},
      {"Conv", &make_ROperator_Conv},
      {"RNN", &make_ROperator_RNN},
      {"Selu", &make_ROperator_Selu},
      {"Sigmoid", &make_ROperator_Sigmoid},
      {"LSTM", &make_ROperator_LSTM},
      {"BatchNormalization", &make_ROperator_BatchNormalization},
      {"GRU", &make_ROperator_GRU},
      {"AveragePool", &make_ROperator_Pool},
      {"GlobalAveragePool", &make_ROperator_Pool},
      {"MaxPool", &make_ROperator_Pool},
      {"Add", &make_ROperator_Add},
      {"Reshape", &make_ROperator_Reshape},
      {"Flatten", &make_ROperator_Reshape}
   };

=======
   {"Gemm", &make_ROperator_Gemm},
   {"Transpose", &make_ROperator_Transpose},
   {"Relu", &make_ROperator_Relu},
   {"Conv", &make_ROperator_Conv},
   {"RNN", &make_ROperator_RNN},
   {"Selu", &make_ROperator_Selu},
   {"Sigmoid", &make_ROperator_Sigmoid},
   {"LSTM", &make_ROperator_LSTM},
   {"BatchNormalization", &make_ROperator_BatchNormalization},
   {"AveragePool", &make_ROperator_Pool},
   {"GlobalAveragePool", &make_ROperator_Pool},
   {"MaxPool", &make_ROperator_Pool},
   {"Add", &make_ROperator_Add},
   {"Reshape", &make_ROperator_Reshape},
   {"Flatten", &make_ROperator_Reshape},
   {"Slice", &make_ROperator_Slice},
   {"Squeeze", &make_ROperator_Reshape},
   {"Unsqueeze", &make_ROperator_Reshape}
};
>>>>>>> da200ac0

std::unique_ptr<ROperator> make_ROperator(size_t idx, const onnx::GraphProto& graphproto, std::unordered_map<std::string, ETensorType>& tensor_type);
}//INTERNAL



class RModelParser_ONNX{
public:
   RModel Parse(std::string filename);
};



}//SOFIE
}//Experimental
}//TMVA

#endif //TMVA_SOFIE_RMODELPARSER_ONNX<|MERGE_RESOLUTION|>--- conflicted
+++ resolved
@@ -42,26 +42,7 @@
 
 using factoryMethodMap = std::unordered_map<std::string, std::unique_ptr<ROperator> (*)(const onnx::NodeProto&, const onnx::GraphProto&, std::unordered_map<std::string, ETensorType>&)>;
 const factoryMethodMap mapOptypeOperator = {
-<<<<<<< HEAD
-      {"Gemm", &make_ROperator_Gemm},
-      {"Transpose", &make_ROperator_Transpose},
-      {"Relu", &make_ROperator_Relu},
-      {"Conv", &make_ROperator_Conv},
-      {"RNN", &make_ROperator_RNN},
-      {"Selu", &make_ROperator_Selu},
-      {"Sigmoid", &make_ROperator_Sigmoid},
-      {"LSTM", &make_ROperator_LSTM},
-      {"BatchNormalization", &make_ROperator_BatchNormalization},
-      {"GRU", &make_ROperator_GRU},
-      {"AveragePool", &make_ROperator_Pool},
-      {"GlobalAveragePool", &make_ROperator_Pool},
-      {"MaxPool", &make_ROperator_Pool},
-      {"Add", &make_ROperator_Add},
-      {"Reshape", &make_ROperator_Reshape},
-      {"Flatten", &make_ROperator_Reshape}
-   };
 
-=======
    {"Gemm", &make_ROperator_Gemm},
    {"Transpose", &make_ROperator_Transpose},
    {"Relu", &make_ROperator_Relu},
@@ -70,6 +51,7 @@
    {"Selu", &make_ROperator_Selu},
    {"Sigmoid", &make_ROperator_Sigmoid},
    {"LSTM", &make_ROperator_LSTM},
+   {"GRU", &make_ROperator_GRU},
    {"BatchNormalization", &make_ROperator_BatchNormalization},
    {"AveragePool", &make_ROperator_Pool},
    {"GlobalAveragePool", &make_ROperator_Pool},
@@ -81,7 +63,6 @@
    {"Squeeze", &make_ROperator_Reshape},
    {"Unsqueeze", &make_ROperator_Reshape}
 };
->>>>>>> da200ac0
 
 std::unique_ptr<ROperator> make_ROperator(size_t idx, const onnx::GraphProto& graphproto, std::unordered_map<std::string, ETensorType>& tensor_type);
 }//INTERNAL
