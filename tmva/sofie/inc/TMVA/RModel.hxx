--- conflicted
+++ resolved
@@ -12,31 +12,6 @@
 class RModel final : public RModel_Base {
 
 private:
-<<<<<<< HEAD
-   std::unordered_map<std::string, InputTensorInfo>
-      fInputTensorInfos; // input tensors where shape is not defined or other graph inputs?
-   std::unordered_map<std::string, TensorInfo> fReadyInputTensorInfos; // input tensors where shape is full defined
-   std::unordered_map<std::string, InitializedTensor> fInitializedTensors;
-   std::unordered_map<std::string, TensorInfo> fIntermediateTensorInfos;
-   std::unordered_map<std::string, DynamicTensorInfo> fDynamicTensorInfos;
-   std::unordered_map<std::string, std::string>
-      fShapeParams; // parameters defining the dynamic shape (e.g. batch size), store also its default value
-   std::vector<std::string> fOutputTensorNames;
-   std::vector<std::string> fInputTensorNames; // input tensor names using ONNX order
-
-   std::vector<std::unique_ptr<ROperator>> fOperators;
-
-   const std::string SP = "   ";
-
-public:
-   // Rule of five: explicitly define move semantics, disallow copy
-   RModel(RModel &&other);
-   RModel &operator=(RModel &&other);
-   RModel(const RModel &other) = delete;
-   RModel &operator=(const RModel &other) = delete;
-   ~RModel() = default;
-
-=======
    bool fIsInitialized = false;
    bool fIsSubGraph = false;
    int fVerbose = 0;
@@ -65,7 +40,6 @@
    std::unordered_map<std::string_view, size_t> fIntermediateTensorFrequencyLookup;    ///<!  lookup table for intermediate tensor frequency (transient)
 
 public:
->>>>>>> 4f177922
    /**
        Default constructor. Needed to allow serialization of ROOT objects. See
        https://root.cern/manual/io_custom_classes/#restrictions-on-types-root-io-can-handle
@@ -76,17 +50,11 @@
    // For GNN Functions usage
    RModel(std::string function_name) : RModel_Base(function_name) {}
 
-<<<<<<< HEAD
-   const std::vector<size_t> &GetTensorShape(std::string name);
-   std::vector<Dim> GetDynamicTensorShape(std::string name);
-   const ETensorType &GetTensorType(std::string name);
-=======
    int Verbose() const { return fVerbose;}
 
    const std::vector<size_t> &GetTensorShape(std::string name) const;
    std::vector<Dim> GetDynamicTensorShape(std::string name) const;
    const ETensorType &GetTensorType(std::string name) const;
->>>>>>> 4f177922
 
    bool CheckIfTensorAlreadyExist(std::string tensor_name);
    void AddInputTensorInfo(std::string input_name, ETensorType type, std::vector<Dim> shape);
@@ -99,25 +67,6 @@
    }
    void AddInitializedTensor(std::string tensor_name, ETensorType type, std::vector<std::size_t> shape,
                              std::shared_ptr<void> data);
-<<<<<<< HEAD
-
-   template <typename T>
-   void AddInitializedTensor(std::string tensor_name, ETensorType type, std::vector<std::size_t> shape, T *raw_data)
-   {
-      int size = 1;
-      for (auto item : shape) {
-         size *= (int)item;
-      }
-      std::shared_ptr<void> data(malloc(size * sizeof(T)), free);
-      std::memcpy(data.get(), raw_data, size * sizeof(T));
-      AddInitializedTensor(tensor_name, type, shape, data);
-   }
-
-   // Check if a tensor is initialized
-   bool IsInitializedTensor(const std::string &name) const;
-   bool IsDynamicTensor(const std::string &name) const;
-   bool IsInputTensor(const std::string &name) const;
-=======
    void AddConstantTensor(std::string tensor_name, ETensorType type, std::vector<std::size_t> shape,
                              std::shared_ptr<void> data);
 
@@ -163,7 +112,6 @@
    bool IsDimInputTensor(const std::string &name) const;
    // check if tensor is a fully specified input tensor
    bool IsReadyInputTensor(const std::string &name) const;
->>>>>>> 4f177922
 
    // Add intermediate tensor
    void AddIntermediateTensor(std::string tensor_name, ETensorType type, std::vector<Dim> dim_shape);
@@ -180,18 +128,6 @@
    std::shared_ptr<void> GetInitializedTensorData(std::string tensor_name);
 
    void Initialize(int batchSize = -1, bool verbose = false);
-<<<<<<< HEAD
-   void GenerateInitializedTensorInfo();
-   void GenerateIntermediateTensorInfo();
-   void GenerateDynamicTensorInfo();
-   void GenerateOutput();
-   void Generate(std::underlying_type_t<Options> options, int batchSize = -1, long pos = 0);
-   void Generate(Options options = Options::kDefault, int batchSize = -1, int pos = 0)
-   {
-      Generate(static_cast<std::underlying_type_t<Options>>(options), batchSize, pos);
-   }
-
-=======
    void Initialize(const std::map<std::string,size_t> & inputParams, bool verbose = false);
 
    void Generate(std::underlying_type_t<Options> options, int batchSize = -1, long pos = 0, bool verbose = false);
@@ -227,7 +163,6 @@
    void GenerateSessionCode();
 
 public:
->>>>>>> 4f177922
    const std::vector<std::string> &GetInputTensorNames() const { return fInputTensorNames; }
    const std::vector<std::string> &GetOutputTensorNames() const { return fOutputTensorNames; }
 
@@ -261,11 +196,7 @@
    bool UseSession() const { return fUseSession; }
 
    // Use the ClassDef macro to allow definition of custom streaming
-<<<<<<< HEAD
-   ClassDefNV(RModel, 2);
-=======
    ClassDefNV(RModel, 3);
->>>>>>> 4f177922
 };
 
 } // namespace SOFIE
