#ifndef TMVA_SOFIE_RMODEL_GraphIndependent
#define TMVA_SOFIE_RMODEL_GraphIndependent

#include <ctime>

#include "TMVA/RModel_Base.hxx"
#include "TMVA/RModel.hxx"
#include "TMVA/RFunction.hxx"

namespace TMVA {
namespace Experimental {
namespace SOFIE {

class RFunction_Update;

struct GraphIndependent_Init {
<<<<<<< HEAD
=======

   // Explicitly define default constructor so cppyy doesn't attempt
   // aggregate initialization.
   GraphIndependent_Init() {}

>>>>>>> 4f177922
   // update blocks
   std::unique_ptr<RFunction_Update> edges_update_block;
   std::unique_ptr<RFunction_Update> nodes_update_block;
   std::unique_ptr<RFunction_Update> globals_update_block;

   std::size_t num_nodes;
   std::vector<std::pair<int, int>> edges;

   int num_node_features;
   int num_edge_features;
   int num_global_features;

   std::string filename;

   template <typename T>
   void createUpdateFunction(T &updateFunction)
   {
      switch (updateFunction.GetFunctionTarget()) {
      case FunctionTarget::EDGES: {
         edges_update_block.reset(new T(updateFunction));
         break;
      }
      case FunctionTarget::NODES: {
         nodes_update_block.reset(new T(updateFunction));
         break;
      }
      case FunctionTarget::GLOBALS: {
         globals_update_block.reset(new T(updateFunction));
         break;
      }
      default: {
         throw std::runtime_error(
            "TMVA SOFIE: Invalid Update function supplied for creating GraphIndependent function block.");
      }
      }
   }
<<<<<<< HEAD

   ~GraphIndependent_Init()
   {
      edges_update_block.reset();
      nodes_update_block.reset();
      globals_update_block.reset();
   }
=======
>>>>>>> 4f177922
};

class RModel_GraphIndependent final : public RModel_GNNBase {

private:
   // updation function for edges, nodes & global attributes
   std::unique_ptr<RFunction_Update> edges_update_block;
   std::unique_ptr<RFunction_Update> nodes_update_block;
   std::unique_ptr<RFunction_Update> globals_update_block;

   std::size_t num_nodes;
   std::size_t num_edges;

   std::size_t num_node_features;
   std::size_t num_edge_features;
   std::size_t num_global_features;

public:
<<<<<<< HEAD
   /**
       Default constructor. Needed to allow serialization of ROOT objects. See
       https://root.cern/manual/io_custom_classes/#restrictions-on-types-root-io-can-handle
   */
   RModel_GraphIndependent() = default;
   RModel_GraphIndependent(GraphIndependent_Init &graph_input_struct);

   // Rule of five: explicitly define move semantics, disallow copy
   RModel_GraphIndependent(RModel_GraphIndependent &&other);
   RModel_GraphIndependent &operator=(RModel_GraphIndependent &&other);
   RModel_GraphIndependent(const RModel_GraphIndependent &other) = delete;
   RModel_GraphIndependent &operator=(const RModel_GraphIndependent &other) = delete;
   ~RModel_GraphIndependent() final = default;

=======
   RModel_GraphIndependent(GraphIndependent_Init &graph_input_struct);

>>>>>>> 4f177922
   void Generate() final;
};

} // namespace SOFIE
} // namespace Experimental
} // namespace TMVA

#endif // TMVA_SOFIE_RMODEL_GNN<|MERGE_RESOLUTION|>--- conflicted
+++ resolved
@@ -14,14 +14,11 @@
 class RFunction_Update;
 
 struct GraphIndependent_Init {
-<<<<<<< HEAD
-=======
 
    // Explicitly define default constructor so cppyy doesn't attempt
    // aggregate initialization.
    GraphIndependent_Init() {}
 
->>>>>>> 4f177922
    // update blocks
    std::unique_ptr<RFunction_Update> edges_update_block;
    std::unique_ptr<RFunction_Update> nodes_update_block;
@@ -58,16 +55,6 @@
       }
       }
    }
-<<<<<<< HEAD
-
-   ~GraphIndependent_Init()
-   {
-      edges_update_block.reset();
-      nodes_update_block.reset();
-      globals_update_block.reset();
-   }
-=======
->>>>>>> 4f177922
 };
 
 class RModel_GraphIndependent final : public RModel_GNNBase {
@@ -86,25 +73,8 @@
    std::size_t num_global_features;
 
 public:
-<<<<<<< HEAD
-   /**
-       Default constructor. Needed to allow serialization of ROOT objects. See
-       https://root.cern/manual/io_custom_classes/#restrictions-on-types-root-io-can-handle
-   */
-   RModel_GraphIndependent() = default;
    RModel_GraphIndependent(GraphIndependent_Init &graph_input_struct);
 
-   // Rule of five: explicitly define move semantics, disallow copy
-   RModel_GraphIndependent(RModel_GraphIndependent &&other);
-   RModel_GraphIndependent &operator=(RModel_GraphIndependent &&other);
-   RModel_GraphIndependent(const RModel_GraphIndependent &other) = delete;
-   RModel_GraphIndependent &operator=(const RModel_GraphIndependent &other) = delete;
-   ~RModel_GraphIndependent() final = default;
-
-=======
-   RModel_GraphIndependent(GraphIndependent_Init &graph_input_struct);
-
->>>>>>> 4f177922
    void Generate() final;
 };
 
