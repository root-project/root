--- conflicted
+++ resolved
@@ -20,11 +20,7 @@
    }
 
    enum class WeightFileType { None, RootBinary, Text };
-<<<<<<< HEAD
-   WeightFileType Weightfile = WeightFileType::Text;
-=======
    WeightFileType Weightfile;
->>>>>>> 1823cd6e
    RModel::RModel(RModel&& other){
       fInputTensorInfos = std::move(other.fInputTensorInfos);
       fReadyInputTensorInfos = std::move(other.fReadyInputTensorInfos);
@@ -478,18 +474,11 @@
 
          //loop on tensors and parse the file
          for (auto& i: fInitializedTensors){
-<<<<<<< HEAD
             
             if (i.second.fType == ETensorType::FLOAT){   
                size_t length = 1;
                length = ConvertShapeToLength(i.second.fShape);
             
-=======
-            size_t length = 1;
-            if (i.second.fType == ETensorType::FLOAT){   
-               length = ConvertShapeToLength(i.second.fShape);
-               }
->>>>>>> 1823cd6e
                std::string tensor_name = "tensor_" + i.first;
                std::string slength = std::to_string(length);
                fGC += "   f >> tensor_name >> length;\n";
@@ -508,7 +497,6 @@
                fGC += "   for (int i = 0; i < length; ++i)\n";
                fGC += "      f >> " + tensor_name + "[i];\n";
 
-<<<<<<< HEAD
             //    // Store the loaded tensor into fInitializedTensors
             //    fGC += "   InitializedTensor tensor;\n";
             //    fGC += "   tensor.fType = ETensorType::FLOAT;\n";
@@ -527,26 +515,6 @@
       }
       fGC += "   f.close();\n";
       }
-=======
-               // Store the loaded tensor into fInitializedTensors
-               fGC += "   InitializedTensor tensor;\n";
-               fGC += "   tensor.fType = ETensorType::FLOAT;\n";
-               fGC += "   tensor.fShape = {";
-               for (size_t j = 0; j < i.second.fShape.size(); ++j) {
-                  if (j > 0)
-                     fGC += ",";
-                  fGC += std::to_string(i.second.fShape[j]);
-               }
-            fGC += "};\n";
-            fGC += "   tensor.fSize = " + slength + ";\n";
-            fGC += "   tensor.fData = std::make_shared<std::vector<float>>(" + tensor_name + ");\n";
-            fGC += "   tensor.fPersistentData = nullptr;\n";
-            fGC += "   fInitializedTensors[\"" + i.first + "\"] = tensor;\n";
-         }
-      }
-      fGC += "   f.close();\n";
-   
->>>>>>> 1823cd6e
    // generate the code to read initialized tensors from a ROOT data file
    if(Weightfile == WeightFileType::RootBinary) {
       std::string rootFilename = fFileName + ".root";
@@ -554,7 +522,6 @@
       fGC += "   if (!rootFile.IsOpen()){\n";
       fGC += "      throw std::runtime_error(\"tmva-sofie failed to open ROOT file for input weights\");\n";
       fGC += "   }\n";
-<<<<<<< HEAD
 
       for (auto &i : fInitializedTensors) {
          if (i.second.fType == ETensorType::FLOAT) {
@@ -655,11 +622,6 @@
             for (auto &dim : i.second.fShape) {
                length *= dim;
             }
-=======
-
-      for (auto &i : fInitializedTensors) {
-         if (i.second.fType == ETensorType::FLOAT) {
->>>>>>> 1823cd6e
             std::string tensor_name = "tensor_" + i.first;
             fGC += "   std::vector<float*> " + tensor_name + " = nullptr;\n";
             fGC += "   rootFile.GetObject(\"" + tensor_name + "\", " + tensor_name + ");\n";
@@ -683,94 +645,7 @@
                fGC += "   fInitializedTensors[" + i.first + "] = tensor;\n";
          }
       }
-<<<<<<< HEAD
       f.close();
-=======
-
-      fGC += "   rootFile.Close();\n";
-   }
-}
-
-void RModel::WriteInitializedTensorsToFile(std::string filename) {
-  // Determine the file extension based on the weight file type
-  std::string fileExtension;
-  switch (Weightfile) {
-    case WeightFileType::None:
-      fileExtension = ".dat";
-      break;
-    case WeightFileType::RootBinary:
-      fileExtension = ".root";
-      break;
-    case WeightFileType::Text:
-      fileExtension = ".txt";
-      break;
-  }
-
-  // If filename is empty, use the model name as the base filename
-  if (filename.empty()) {
-    filename = fFileName + fileExtension;
-  }
-
-  // Write the initialized tensors to the file
-  if (Weightfile == WeightFileType::RootBinary) {
-    TFile outputFile(filename.c_str(), "RECREATE");
-
-    std::vector<std::pair<std::string, InitializedTensor>> items;
-    for (const auto& item : fInitializedTensors) {
-      items.emplace_back(item.first, item.second);
-    }
-
-    for (const auto& item : items) {
-      std::string tensorName = "tensor_" + item.first;
-      size_t length = 1;
-      length = ConvertShapeToLength(item.second.fShape);
-      if(item.second.fType == ETensorType::FLOAT){
-         const std::shared_ptr<void> ptr = item.second.fData; // shared_ptr<void> instance
-         size_t value = reinterpret_cast<size_t>(ptr.get());
-         std::vector<float> tensorDataVector(item.second, value , value + length);
-         outputFile.WriteObjectAny(&tensorDataVector, "std::vector<float>",tensorName.c_str());
-      } 
-      else if(item.second.fType == ETensorType::DOUBLE){
-         const std::shared_ptr<void> ptr = item.second.fData; // shared_ptr<void> instance
-         size_t value = reinterpret_cast<size_t>(ptr.get());
-         std::vector<float> tensorDataVector(item.second, value , value + length);
-         outputFile.WriteObjectAny(&tensorDataVector, "std::vector<double>",tensorName.c_str());
-      }
-      else if(item.second.fType == ETensorType::INT64){
-         const std::shared_ptr<void> ptr = item.second.fData; // shared_ptr<void> instance
-         size_t value = reinterpret_cast<size_t>(ptr.get());
-         std::vector<float> tensorDataVector(item.second, value , value + length);
-         outputFile.WriteObjectAny(&tensorDataVector, "std::vector<int>",tensorName.c_str());
-      } 
-    }
-    outputFile.Write();
-    outputFile.Close();
-  }
-
-  // Write the initialized tensors to a text file
-  if (Weightfile == WeightFileType::Text) {
-    std::ofstream f(filename);
-    if (!f.is_open()) {
-      throw std::runtime_error("Failed to open file for tensor weight data: " + filename);
-    }
-
-    for (const auto& item : fInitializedTensors) {
-      if (item.second.fType == ETensorType::FLOAT) {
-        size_t length = 1;
-        length = ConvertShapeToLength(item.second.fShape);
-        std::string tensorName = "tensor_" + item.first;
-        f << tensorName << " " << length << "\n";
-
-        const float* data = static_cast<const float*>(item.second.fData.get());
-        for (size_t idx = 0; idx < length - 1; idx++) {
-          f << std::setprecision(std::numeric_limits<float>::max_digits10) << data[idx] << " ";
-        }
-        f << std::setprecision(std::numeric_limits<float>::max_digits10) << data[length - 1];
-        f << "\n";
-      }
-    }
-   f.close();
->>>>>>> 1823cd6e
   }
 }
    void RModel::PrintRequiredInputTensors(){
