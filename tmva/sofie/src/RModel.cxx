#include <limits>
#include <algorithm>
#include <cctype>
<<<<<<< HEAD
#include <utility>

#include "TMVA/RModel.hxx"
#include "TMVA/SOFIE_common.hxx"
=======
#include <memory>

#include "TMVA/RModel.hxx"
#include "TMVA/SOFIE_common.hxx"
#include "TFile.h"
>>>>>>> 7c5b7714

namespace TMVA{
namespace Experimental{
namespace SOFIE{

   std::underlying_type_t<Options> operator|(Options opA, Options opB) {
      return static_cast<std::underlying_type_t<Options>>(opA) | static_cast<std::underlying_type_t<Options>>(opB);
   }
   std::underlying_type_t<Options> operator|(std::underlying_type_t<Options> opA, Options opB) {
      return opA | static_cast<std::underlying_type_t<Options>>(opB);
   }


   RModel::RModel(RModel&& other){
      fInputTensorInfos = std::move(other.fInputTensorInfos);
      fReadyInputTensorInfos = std::move(other.fReadyInputTensorInfos);
      fOutputTensorNames = other.fOutputTensorNames;
      fInputTensorNames = other.fInputTensorNames;
      fOperators = std::move(other.fOperators);
      fInitializedTensors = std::move(other.fInitializedTensors);
      fIntermediateTensorInfos = std::move(other.fIntermediateTensorInfos);
      fName = other.fName;
      fFileName = other.fFileName;
      fParseTime = other.fParseTime;
      fGC = other.fGC;
      fNeededBlasRoutines = other.fNeededBlasRoutines;
      fNeededStdLib = other.fNeededStdLib;
   }

   RModel& RModel::operator=(RModel&& other){
      fInputTensorInfos = std::move(other.fInputTensorInfos);
      fReadyInputTensorInfos = std::move(other.fReadyInputTensorInfos);
      fOutputTensorNames = other.fOutputTensorNames;
      fInputTensorNames = other.fInputTensorNames;
      fOperators = std::move(other.fOperators);
      fInitializedTensors = std::move(other.fInitializedTensors);
      fIntermediateTensorInfos = std::move(other.fIntermediateTensorInfos);
      fName = other.fName;
      fFileName = other.fFileName;
      fParseTime = other.fParseTime;
      fGC = other.fGC;
      fNeededBlasRoutines = other.fNeededBlasRoutines;
      fNeededStdLib = other.fNeededStdLib;
      return *this;
   }

   RModel::RModel(std::string name, std::string parsedtime): fFileName (name), fParseTime(parsedtime) {
      fName = fFileName.substr(0, fFileName.rfind("."));
   }

   const std::vector<size_t>& RModel::GetTensorShape(std::string name){
      auto f = fReadyInputTensorInfos.find(name);
      if (f != fReadyInputTensorInfos.end()){
         return f->second.shape;
      }
      auto f2 = fInitializedTensors.find(name);
      if (f2 != fInitializedTensors.end()){
         return f2->second.fShape;
      }
      auto f3 = fInputTensorInfos.find(name);
      if (f3 != fInputTensorInfos.end()){
         throw std::runtime_error("TMVA SOFIE tensor [" + name + "] is an input tensor with unspecified dimension parameter");
      }
      auto f4 = fIntermediateTensorInfos.find(name);
      if (f4 != fIntermediateTensorInfos.end()){
         return f4->second.shape;
      }

      throw std::runtime_error("TMVA SOFIE tensor [" + name + "] for which the shape is requested is not found");
   }

   const ETensorType& RModel::GetTensorType(std::string name){
      auto f = fReadyInputTensorInfos.find(name);
      if (f != fReadyInputTensorInfos.end()){
         return f->second.type;
      }
      auto f2 = fInitializedTensors.find(name);
      if (f2 != fInitializedTensors.end()){
         return f2->second.fType;
      }
      auto f3 = fInputTensorInfos.find(name);
      if (f3 != fInputTensorInfos.end()){
         return f3->second.type;
      }
      auto f4 = fIntermediateTensorInfos.find(name);
      if (f4 != fIntermediateTensorInfos.end()){
         return f4->second.type;
      }

      throw std::runtime_error("TMVA SOFIE tensor [" + name + "] for which the type is requested is not found");
   }

   bool RModel::CheckIfTensorAlreadyExist(std::string tensor_name){
      if (fReadyInputTensorInfos.find(tensor_name) != fReadyInputTensorInfos.end())  return true;
      if (fInitializedTensors.find(tensor_name) != fInitializedTensors.end()) return true;
      if (fIntermediateTensorInfos.find(tensor_name) != fIntermediateTensorInfos.end()) return true;
      return false;
   }

   void RModel::AddInputTensorInfo(std::string input_name, ETensorType type, std::vector<Dim> shape){
      input_name = UTILITY::Clean_name(input_name);
      if (CheckIfTensorAlreadyExist(input_name)){
         throw std::runtime_error("TMVA-SOFIE: input tensor with name " + input_name + " already exists \n");
      }

      InputTensorInfo inputInfo { type, shape };
      fInputTensorInfos[input_name] = inputInfo;
   }

   void RModel::AddInputTensorInfo(std::string input_name, ETensorType type, std::vector<size_t> shape){
      input_name = UTILITY::Clean_name(input_name);
      if (CheckIfTensorAlreadyExist(input_name)){
         throw std::runtime_error("TMVA-SOFIE: input tensor with name " + input_name + " already exists \n");
      }
      TensorInfo inputInfo { type, shape };
      fReadyInputTensorInfos[input_name] = inputInfo;
   }

   void RModel::AddInputTensorName(std::string input_name) {
       fInputTensorNames.push_back(UTILITY::Clean_name(input_name));
   }

   void RModel::AddOperator(std::unique_ptr<ROperator> op, int order_execution){
      AddBlasRoutines(op->GetBlasRoutines());
      auto libs = op->GetStdLibs();
      for (auto& stdlib : libs) {
         AddNeededStdLib(stdlib);
      }
      if (order_execution >= 0) {
         fOperators.insert(fOperators.begin() + order_execution, std::move(op));
      }else{
         fOperators.push_back(std::move(op));
      }
   }

   void RModel::AddInitializedTensor(std::string tensor_name, ETensorType type, std::vector<std::size_t> shape, std::shared_ptr<void> data){
      tensor_name = UTILITY::Clean_name(tensor_name);
      //NB: own data
      if (CheckIfTensorAlreadyExist(tensor_name)){
         throw std::runtime_error("TMVA-SOFIE: initialized tensor with name " + tensor_name + " already exists \n");
      }
      InitializedTensor new_tensor {type, shape, data};
      fInitializedTensors[tensor_name] = new_tensor;

   }

   bool RModel::IsInitializedTensor(const std::string& tensorName) const {
      std::string name = UTILITY::Clean_name(tensorName);
      return fInitializedTensors.find(name) != fInitializedTensors.end();
   }

   void RModel::AddIntermediateTensor(std::string tensor_name, ETensorType type, std::vector<std::size_t> shape){
      tensor_name = UTILITY::Clean_name(tensor_name);
      if (CheckIfTensorAlreadyExist(tensor_name)){
         throw std::runtime_error("TMVA-SOFIE: intermediate tensor with name " + tensor_name + " already exists \n");
      }
      TensorInfo new_tensor {type, shape};
      fIntermediateTensorInfos[tensor_name] = new_tensor;
   }

   void RModel::AddOutputTensorNameList(std::vector<std::string> outputtensornames){
      for(auto& it : outputtensornames){
         fOutputTensorNames.push_back(UTILITY::Clean_name(it));
      }
   }

   void RModel::UpdateOutputTensorList(std::vector<std::string> curr_output_tensors, std::vector<std::string> new_output_tensors){
      for(auto& it:curr_output_tensors){
         fOutputTensorNames.erase(std::remove(fOutputTensorNames.begin(), fOutputTensorNames.end(), it), fOutputTensorNames.end());
      }
      fOutputTensorNames.insert(fOutputTensorNames.end(), new_output_tensors.begin(), new_output_tensors.end());
   }

   void RModel::UpdateInitializedTensor(std::string tensor_name, ETensorType type, std::vector<std::size_t> shape, std::shared_ptr<void> data){
      tensor_name = UTILITY::Clean_name(tensor_name);
      if (!CheckIfTensorAlreadyExist(tensor_name)){
         throw std::runtime_error("TMVA-SOFIE: tensor " + tensor_name + " not found when trying to update it");
      }
      InitializedTensor new_tensor {type, shape, data};
      fInitializedTensors[tensor_name] = new_tensor;
   }

   std::shared_ptr<void> RModel::GetInitializedTensorData(std::string tensor_name){
      auto f = fInitializedTensors.find(tensor_name);
      if (f == fInitializedTensors.end()){
         throw std::runtime_error("TMVA-SOFIE: tensor " + tensor_name + " not found when trying to get its data");
      }else{
         return f->second.fData;
      }
   }

   void RModel::Initialize(int batchSize){
      // check if there are only parametrized input tensor and convert in
      // ready input tensor according to batch size
      // convert parametric shape to a dimensional shape
      fIntermediateTensorInfos.clear();
      if (fReadyInputTensorInfos.size() != fInputTensorNames.size()) {
         if ( fReadyInputTensorInfos.size() + fInputTensorInfos.size() != fInputTensorNames.size())
            throw std::runtime_error("TMVA-SOFIE: RModel::Initializes: invalid inputs");
         for (auto & input : fInputTensorInfos) {
            std::vector<size_t> shape;
            shape.reserve(input.second.shape.size());
            for (auto & d : input.second.shape){
               if (d.isParam)
                  shape.push_back(batchSize);
               else
                  shape.push_back(d.dim);
            }
            AddInputTensorInfo(input.first, input.second.type, shape);
         }
      }
      // check if there are initialized tensors to write in a weight file
      // support for the time being only wheight of FLOAT type
      if (fUseWeightFile) {
         bool modelHasWeights = false;
         for (auto& i: fInitializedTensors){
            if (i.second.fType == ETensorType::FLOAT) {
               modelHasWeights = true;
               break;
            }
         }
         if (!modelHasWeights) fUseWeightFile = false;
      }


      for (auto& i : fOperators){
         //std::cout << "initialize operator  " << typeid(*i).name() << std::endl;
         i->Initialize(*this);
      }
   }

   void RModel::Generate(std::underlying_type_t<Options> options, int batchSize) {
      // session flag is used in operator initialize
      if (static_cast<std::underlying_type_t<Options>>(Options::kNoSession) & options) {
         fUseSession = false;
         fWeightFile = WeightFileType::None;
      }
      if (static_cast<std::underlying_type_t<Options>>(Options::kNoWeightFile) & options) {
         fUseWeightFile = false;
         fWeightFile = WeightFileType::None;
      }
      if (static_cast<std::underlying_type_t<Options>>(Options::kRootBinaryWeightFile) & options) {
         fUseWeightFile = true;
         fWeightFile = WeightFileType::RootBinary;
      }
      if (fUseWeightFile && !fUseSession) {
         throw
            std::runtime_error("TMVA-SOFIE: RModel::Generate: cannot use a separate weight file without generating a Session class");
      }
      fGC.clear();
      Initialize(batchSize);
      fGC += ("//Code generated automatically by TMVA for Inference of Model file [" + fFileName + "] at [" + fParseTime.substr(0, fParseTime.length()-1) +"] \n");
      // add header guards
      std::string hgname = fName;
      std::transform(hgname.begin(), hgname.end(), hgname.begin(), [](unsigned char c){ return std::toupper(c);} );
      hgname = "ROOT_TMVA_SOFIE_" + hgname;
      fGC += "\n#ifndef " + hgname + "\n";
      fGC += "#define " + hgname + "\n\n";
      for (auto& i: fNeededStdLib) {
         fGC += "#include<" + i + ">\n";
      }
      for (auto& i: fCustomOpHeaders) {
         fGC += "#include \"" + i + "\"\n";
      }
      // for the session we need to include SOFIE_Common functions
      //needed for convolution operator (need to add a flag)
      fGC += "#include \"TMVA/SOFIE_common.hxx\"\n";
      if (fUseWeightFile)
         fGC += "#include <fstream>\n";
      // Include TFile when saving the weights in a binary ROOT file
      if (fWeightFile == WeightFileType::RootBinary)
         fGC += "#include \"TFile.h\"\n";

      fGC += "\nnamespace TMVA_SOFIE_" + fName + "{\n";
      if (!fNeededBlasRoutines.empty()) {
         fGC += ("namespace BLAS{\n");
         for (auto &routine : fNeededBlasRoutines) {
            if (routine == "Gemm") {
               fGC += ("\textern \"C\" void sgemm_(const char * transa, const char * transb, const int * m, const int * n, const int * k,\n"
                       "\t                       const float * alpha, const float * A, const int * lda, const float * B, const int * ldb,\n"
                       "\t                       const float * beta, float * C, const int * ldc);\n");
            } else if (routine == "Gemv") {
               fGC += ("\textern \"C\" void sgemv_(const char * trans, const int * m, const int * n, const float * alpha, const float * A,\n"
                       "\t                       const int * lda, const float * X, const int * incx, const float * beta, const float * Y, const int * incy);\n");
            } else if (routine == "Axpy") {
               fGC += ("\textern \"C\" void saxpy_(const int * n, const float * alpha, const float * x,\n"
                       "\t                         const int * incx, float * y, const int * incy);\n");
            } else if (routine == "Copy") {
               fGC += ("\textern \"C\" void scopy_(const int *n, const float* x, const int *incx, float* y, const int* incy);\n");
            }
         }
         fGC += ("}//BLAS\n");
      }
      if (fUseSession) {
         fGC += "struct Session {\n";
      }
      for (auto& i: fInitializedTensors){
         if (i.second.fType == ETensorType::FLOAT){
            size_t length = 1;
            for (auto & dim: i.second.fShape){
               length *= dim;
            }
            if (!fUseWeightFile) {
               fGC += "float tensor_" + i.first + "[" + std::to_string(length) + "] = {";
               std::shared_ptr<float> data = std::static_pointer_cast<float>(i.second.fData);
               std::stringstream floats;
               for (size_t idx = 0; idx < length-1; idx++){
                  floats << std::setprecision(std::numeric_limits<float>::max_digits10) << data.get()[idx] << ", ";
               }
               floats << std::setprecision(std::numeric_limits<float>::max_digits10) << data.get()[length-1];
               fGC += floats.str();
               fGC += "};\n";
            }
            else {
               fGC += "std::vector<float> fTensor_" + i.first + " = std::vector<float>(" + std::to_string(length) + ");\n";
               fGC += "float * tensor_" + i.first + " = fTensor_" + i.first + ".data();\n";
            }

         }
      }
      for (auto&i: fIntermediateTensorInfos){
         size_t length = ConvertShapeToLength(i.second.shape);
         if (i.second.type == ETensorType::FLOAT){
            fGC += "std::vector<float> fTensor_" + i.first  + " = std::vector<float>(" + std::to_string(length) + ");\n";
            fGC += "float * tensor_" + i.first + " = fTensor_" + i.first  + ".data();\n";
         }
         if (i.second.type == ETensorType::DOUBLE){
            fGC += "std::vector<double> fTensor_" + i.first  + " = std::vector<double>(" + std::to_string(length) + ");\n";
            fGC += "double * tensor_" + i.first + " = fTensor_" + i.first  + ".data();\n";
         }
         if (i.second.type == ETensorType::INT64){
            fGC += "std::vector<int64_t> fTensor_" + i.first  + " = std::vector<int64_t>(" + std::to_string(length) + ");\n";
            fGC += "int64_t * tensor_" + i.first + " = fTensor_" + i.first  + ".data();\n";
         }
      }
      if (fUseSession) {
         // add here specific operator code that needs to define session data members
         fGC += "\n";
         for (size_t id = 0; id < fOperators.size(); id++) {
            std::string opName = std::to_string(id);
            fGC += fOperators[id]->GenerateSessionMembersCode(opName);
         }
         fGC += "\n";
         // here add initialization and reading of weight tensors
         if (fUseWeightFile) {
            fGC += "Session(std::string filename =\"\") {\n";
            fGC += "   if (filename.empty()) filename = \"" + fName;
            if (fWeightFile == WeightFileType::Text) {
             fGC += ".dat\";\n";
            }
            if (fWeightFile == WeightFileType::RootBinary) {
               fGC += ".root\";\n";
            }
            ReadInitializedTensorsFromFile();
            //fUseWeightFile = fUseWeightFile;
         } else {
            // no need to pass weight file since it is not used
            // keep passing a string for compatibility
            fGC += "Session(std::string = \"\") {\n";
         }
         // add here initialization code
         for (size_t id = 0; id < fOperators.size() ; id++){
            fGC += fOperators[id]->GenerateInitCode();
         }
         fGC += "}\n\n";
      }

      size_t outputSize = fOutputTensorNames.size();
      // assume output types are all the same
      std::string outputType;
      if (outputSize == 1) {
         auto f = fIntermediateTensorInfos.find(fOutputTensorNames[0]);
         if (f == fIntermediateTensorInfos.end()){
            throw std::runtime_error("TMVA-SOFIE: output tensor " + fOutputTensorNames[0] + " not found when trying to get its info");
         }else{
            outputType = ConvertTypeToString(f->second.type);
            fGC += "std::vector<" + outputType + "> ";
         }
      } else {
         std::vector<ETensorType> outputTensorsTypes(outputSize);
         for (size_t i = 0; i < outputSize; i++) {
            auto f = fIntermediateTensorInfos.find(fOutputTensorNames[i]);
            if (f == fIntermediateTensorInfos.end()) {
               throw std::runtime_error("TMVA-SOFIE: output tensor " + fOutputTensorNames[i]
                  + " not found when trying to get its info");
            } else {
               outputTensorsTypes[i] = f->second.type;
            }
         }
         // assume all output types are the same
         outputType = ConvertTypeToString(outputTensorsTypes[0]);
         for (size_t i = 0; i < outputSize; i++) {
            if (outputTensorsTypes[i] != outputTensorsTypes[0]) {
               throw std::runtime_error("TMVA-SOFIE: output tensor " + fOutputTensorNames[i] + " is of different type.");
            }
         }
         fGC += "std::vector<std::vector<" + outputType + ">> ";
      }

      fGC += "infer(";
      for(size_t i = 0; i<fInputTensorNames.size(); ++i){
         switch((fReadyInputTensorInfos[fInputTensorNames[i]]).type){
            case  ETensorType::FLOAT :{
               fGC += "float* tensor_" + fInputTensorNames[i] + ",";
               break;
            }
            case  ETensorType::INT32 :{
               fGC += "int32_t* tensor_" + fInputTensorNames[i] + ",";
               break;
            }
            case  ETensorType::INT64 :{
               fGC += "int64_t* tensor_" + fInputTensorNames[i] + ",";
               break;
            }
            case  ETensorType::DOUBLE :{
               fGC += "double* tensor_" + fInputTensorNames[i] + ",";
               break;
            }
            default: {
               throw std::runtime_error("TMVA-SOFIE: input tensor " + fInputTensorNames[i] + " is of a data type which is not yet supported.");
            }
         }
      }
      fGC.pop_back(); //remove last ","
      fGC += "){\n";

      const std::string SP = "   ";

      for (size_t id = 0; id < fOperators.size() ; id++){
         fGC+= (fOperators[id]->Generate(std::to_string(id)));
      }
      if (outputSize == 1) {
         size_t outputLength = ConvertShapeToLength(GetTensorShape(fOutputTensorNames[0]));

         fGC += SP + "std::vector<" + outputType + "> ret (tensor_" + fOutputTensorNames[0] + ", tensor_" + fOutputTensorNames[0] + " + " +
               std::to_string(outputLength) + ");\n";
      } else {
         for (size_t i = 0; i < outputSize; i++) {
            if (!fOutputTensorNames[i].empty()) {
               size_t outputLength = ConvertShapeToLength(GetTensorShape(fOutputTensorNames[i]));
               fGC += SP + "std::vector<" + outputType + "> ret_";
               fGC += std::to_string(i);
               fGC += " (tensor_" + fOutputTensorNames[i] + ", tensor_" + fOutputTensorNames[i] + " + " +
               std::to_string(outputLength) + ");\n";
            }
         }
         fGC += SP + "std::vector<std::vector<" + outputType + ">> ret({";
         for (size_t i = 0; i < outputSize; i++) {
            if (fOutputTensorNames[i].empty()) {
               fGC += "{}";
            } else {
               fGC += "ret_";
               fGC += std::to_string(i);
            }
            if (i < outputSize - 1) {
               fGC += ",";
            }
         }
         fGC += "});\n";
      }
      fGC += SP + "return ret;\n";
      fGC += "}\n";
      if (fUseSession) {
         fGC += "};\n";
      }
      fGC += ("} //TMVA_SOFIE_" + fName + "\n");
      fGC += "\n#endif  // " + hgname + "\n";
      fGC_CPU = fGC;
   }

   void RModel::GenerateGPU(std::underlying_type_t<Options> options, int batchSize){
      if (static_cast<std::underlying_type_t<Options>>(Options::kNoSession) & options)
         fUseSession = false;
      if (static_cast<std::underlying_type_t<Options>>(Options::kNoWeightFile) & options)
         fUseWeightFile = false;
      if (fUseWeightFile && !fUseSession) {
         throw std::runtime_error("TMVA-SOFIE: RModel::Generate: cannot use a separate weight file without generating a Session class");
      }
      fGC.clear();
      Initialize(batchSize);

      fGC += ("//Code generated automatically by TMVA for Inference of Model file [" + fFileName + "] at [" + fParseTime.substr(0, fParseTime.length()-1) +"] \n");
      // add header guards
      std::string hgname = fName;
      std::transform(hgname.begin(), hgname.end(), hgname.begin(), [](unsigned char c){ return std::toupper(c);} );
      hgname = "TMVA_SOFIE_" + hgname;
      fGC += "\n#ifndef " + hgname + "\n";
      fGC += "#define " + hgname + "\n\n";
      for (auto& i: fNeededStdLib) {
         fGC += "#include<" + i + ">\n";
      }
      for (auto& i: fCustomOpHeaders) {
         fGC += "#include \"" + i + "\"\n";
      }

      // include SYCL libraries
      fGC += "#include \"CL/sycl.hpp\"\n";

      // include BLAS libraries, if needed
      if (!fNeededBlasRoutines.empty()) {
         fGC += "#include \"oneapi/mkl/blas.hpp\"\n";
         fGC += "#include \"mkl.h\"\n";
      }

      // for the session we need to include SOFIE_Common functions
      //needed for convolution operator (need to add a flag)
      fGC += "#include \"TMVA/SOFIE_common.hxx\"\n";
      fGC += "#include \"TMVA/SOFIE_GPU_common.hxx\"\n";
      if (fUseWeightFile)
         fGC += "#include <fstream>\n";

      fGC += "\nnamespace TMVA_SOFIE_" + fName + "{\n";
      if (fUseSession) {
         fGC += "struct Session {\n";
      }

      const std::string SP = "    "; //tab
      for (auto& i: fInitializedTensors){
         if (i.second.fType == ETensorType::FLOAT){
            size_t length = 1;
            for (auto & dim: i.second.fShape){
               length *= dim;
            }
            if (!fUseWeightFile) {
               fGC += SP + "float tensor_" + i.first + "[" + std::to_string(length) + "] = {";
               std::shared_ptr<float> data = std::static_pointer_cast<float>(i.second.fData);
               std::stringstream floats;
               for (size_t idx = 0; idx < length-1; idx++){
                  floats << std::setprecision(std::numeric_limits<float>::max_digits10) << data.get()[idx] << ", ";
               }
               floats << std::setprecision(std::numeric_limits<float>::max_digits10) << data.get()[length-1];
               fGC += floats.str();
               fGC += "};\n";
               fGC += SP + "std::vector<float> fTensor_" + i.first + "(tensor_" + i.first + ", ";
               fGC += "tensor_" + i.first + " + sizeof(tensor_" + i.first + ") / sizeof(";
               fGC += "tensor_" + i.first + "[0]));\n";
            }
            else {
               fGC += SP + "std::vector<float> fTensor_" + i.first + " = std::vector<float>(" + std::to_string(length) + ");\n";
               fGC += SP + "float * tensor_" + i.first + " = fTensor_" + i.first + ".data();\n";
            }
            fGC += "\n";
         }
      }

      for (auto&i: fIntermediateTensorInfos){
         size_t length = ConvertShapeToLength(i.second.shape);
         if (i.second.type == ETensorType::FLOAT){
            fGC += SP + "std::vector<float> fTensor_" + i.first  + " = std::vector<float>(" + std::to_string(length) + ");\n";
            fGC += SP + "float * tensor_" + i.first + " = fTensor_" + i.first  + ".data();\n";
         }
         if (i.second.type == ETensorType::DOUBLE){
            fGC += SP + "std::vector<double> fTensor_" + i.first  + " = std::vector<double>(" + std::to_string(length) + ");\n";
            fGC += SP + "double * tensor_" + i.first + " = fTensor_" + i.first  + ".data();\n";
         }
         if (i.second.type == ETensorType::INT64){
            fGC += SP + "std::vector<int64_t> fTensor_" + i.first  + " = std::vector<int64_t>(" + std::to_string(length) + ");\n";
            fGC += SP + "int64_t * tensor_" + i.first + " = fTensor_" + i.first  + ".data();\n";
         }
         fGC += "\n";
      }

      if (fUseSession) {
         // add here specific operator code that needs to define session data members
         fGC += "\n";
         for (size_t id = 0; id < fOperators.size(); id++) {
            std::string opName = std::to_string(id);
            fGC += fOperators[id]->GenerateSessionMembersCode(opName);
         }
         fGC += "\n";
         // here add initialization and reading of weight tensors
         if (fUseWeightFile) {
            fGC += "Session(std::string filename =\"\") {\n";
            fGC += "   if (filename.empty()) filename = \"" + fName + ".dat\";\n";
            ReadInitializedTensorsFromFile();
            //fUseWeightFile = fUseWeightFile;
         } else {
            // no need to pass weight file since it is not used
            // keep passing a string for compatibility
            fGC += "Session(std::string = \"\") {\n";
         }
         // add here initialization code
         for (size_t id = 0; id < fOperators.size() ; id++){
            fGC += fOperators[id]->GenerateInitCode();
         }
         fGC += "}\n\n";
      }

      size_t outputSize = fOutputTensorNames.size();
      // assume output types are all the same
      std::string outputType;
      if (outputSize == 1) {
         auto f = fIntermediateTensorInfos.find(fOutputTensorNames[0]);
         if (f == fIntermediateTensorInfos.end()){
            throw std::runtime_error("TMVA-SOFIE: output tensor " + fOutputTensorNames[0] + " not found when trying to get its info");
         }else{
            outputType = ConvertTypeToString(f->second.type);
            fGC += "std::vector<" + outputType + "> ";
         }
      } else {
         std::vector<ETensorType> outputTensorsTypes(outputSize);
         for (size_t i = 0; i < outputSize; i++) {
            auto f = fIntermediateTensorInfos.find(fOutputTensorNames[i]);
            if (f == fIntermediateTensorInfos.end()) {
               throw std::runtime_error("TMVA-SOFIE: output tensor " + fOutputTensorNames[i]
                  + " not found when trying to get its info");
            } else {
               outputTensorsTypes[i] = f->second.type;
            }
         }
         // assume all output types are the same
         outputType = ConvertTypeToString(outputTensorsTypes[0]);
         for (size_t i = 0; i < outputSize; i++) {
            if (outputTensorsTypes[i] != outputTensorsTypes[0]) {
               throw std::runtime_error("TMVA-SOFIE: output tensor " + fOutputTensorNames[i] + " is of different type.");
            }
         }
         fGC += "std::vector<std::vector<" + outputType + ">> ";
      }

      fGC += "infer(";
       for(size_t i = 0; i<fInputTensorNames.size(); ++i){
         switch((fReadyInputTensorInfos[fInputTensorNames[i]]).type){
            case  ETensorType::FLOAT :{
               fGC += "std::vector<float> fTensor_" + fInputTensorNames[i] + ",";
               break;
            }
            case  ETensorType::INT32 :{
               fGC += "std::vector<int32_t> fTensor_" + fInputTensorNames[i] + ",";
               break;
            }
            case  ETensorType::INT64 :{
               fGC += "std::vector<int64_t> fTensor_" + fInputTensorNames[i] + ",";
               break;
            }
            case  ETensorType::DOUBLE :{
               fGC += "std::vector<double> fTensor_" + fInputTensorNames[i] + ",";
               break;
            }
            default: {
               throw std::runtime_error("TMVA-SOFIE: input tensor " + fInputTensorNames[i] + " is of a data type which is not yet supported.");
            }
         }
      }
      fGC.pop_back(); //remove last ","
      fGC += "){\n\n";

      // Create output vectors
      if (outputSize == 1) {
         size_t outputLength = ConvertShapeToLength(GetTensorShape(fOutputTensorNames[0]));
         fGC += SP + "std::vector<" + outputType + "> ret(" + std::to_string(outputLength) + ");\n";
      }
      else {
         for (size_t i=0; i<outputSize; i++) {
            if (!fOutputTensorNames[i].empty()) {
               size_t outputLength = ConvertShapeToLength(GetTensorShape(fOutputTensorNames[i]));
               fGC += SP + "std::vector<" + outputType + "> ret_";
               fGC += std::to_string(i);
               fGC += "(" + std::to_string(outputLength) + ");\n";
            }
         }
         fGC += SP + "std::vector<std::vector<" + outputType + ">> ret({";
         for (size_t i=0; i<outputSize; i++) {
            if (fOutputTensorNames[i].empty()) {
               fGC += "{}";
            }
            else {
               fGC += "ret_";
               fGC += std::to_string(i);
            }
            if (i<outputSize - 1) {
               fGC += ", ";
            }
         }
         fGC += "});\n";
      }

      fGC += SP + "try {\n"; //beginning of try-catch block

      fGC += SP + "// Intel GPU Device Selector\n";
      
      // Lambda device selector
      fGC += SP*2 + "auto intel_gpu_selector = [](const cl::sycl::device& dev) {\n";
      fGC += SP*3 + "if (dev.has(cl::sycl::aspect::gpu)) {\n";
      fGC += SP*4 + "auto vendorName = dev.get_info<cl::sycl::info::device::vendor>();\n";
      fGC += SP*4 + "if (vendorName.find(\"Intel\") != std::string::npos) {\n";
      fGC += SP*5 + "return 1;\n";
      fGC += SP*4 + "}\n";
      fGC += SP*3 + "}\n";
      fGC += SP*3 + "return -1;\n" + SP*2 + "};\n\n";

      // Create queue
      fGC += SP + "// Create In-order Queue\n";
      fGC += SP*2 + "auto q = cl::sycl::queue{cl::sycl::gpu_selector_v, [=](cl::sycl::exception_list eL){\n";
      //fGC += SP*2 + "for (auto e:eL) {std::rethrow_exception(e);}}, cl::sycl::property::queue::in_order{}};\n";
      fGC += SP*2 + "for (auto e:eL) {std::rethrow_exception(e);}}};\n";

      fGC += SP*3 + "const sycl::property_list props = {sycl::property::buffer::use_host_ptr()};\n";
      // Buffer Creation
      fGC += SP*2 + "{\n"; // start of buffer creation

      
      // Create buffers for inputs
      for (size_t i=0; i<fInputTensorNames.size(); ++i) {
         fGC += SP*3 + "auto buf_tensor_" + fInputTensorNames[i] + " = cl::sycl::buffer{fTensor_" + fInputTensorNames[i];
         fGC += ".data(), cl::sycl::range{fTensor_" + fInputTensorNames[i] + ".size()}, props};\n";
         fGC += SP*3 + "buf_tensor_" + fInputTensorNames[i] + ".set_final_data(nullptr);\n";
      }

      // Create buffers for initialized tensors
      for (auto& i : fInitializedTensors) {
         if (i.second.fType == ETensorType::FLOAT){
            fGC += SP*3 + "auto buf_tensor_" + i.first + " = cl::sycl::buffer{fTensor_" + i.first + ".data(), cl::sycl::range{fTensor_" + i.first + ".size()}, props};\n";
            fGC += SP*3 + "buf_tensor_" + i.first + ".set_final_data(nullptr);\n";
         }
      }

      fGC += "\n";

      // Create buffers for intermediate tensors
      for (auto& i : fIntermediateTensorInfos) {
         fGC += SP*3 + "auto buf_tensor_" + i.first + " = cl::sycl::buffer{fTensor_" + i.first + ".data(), cl::sycl::range{fTensor_" + i.first + ".size()}, props};\n";
         
         // if the intermediate tensor is not an output
         if (std::find(fOutputTensorNames.begin(), fOutputTensorNames.end(), i.first) == fOutputTensorNames.end()) {
            fGC += SP*3 + "buf_tensor_" + i.first + ".set_final_data(nullptr);\n";
         }
      }

      if (outputSize == 1) {
         fGC += SP*3 + "buf_tensor_" + fOutputTensorNames[0] + ".set_final_data(ret.data());\n";
         fGC += SP*3 + "buf_tensor_" + fOutputTensorNames[0] + ".set_write_back(true);\n";
      }
      else {
         for (size_t i=0; i<outputSize; i++) {
            if (!fOutputTensorNames[i].empty()) {
               fGC += SP*3 + "buf_tensor_" + fOutputTensorNames[i] + ".set_final_data(ret_" + std::to_string(i) + ".data());\n";
               fGC += SP*3 + "buf_tensor_" + fOutputTensorNames[i] + ".set_write_back(true);\n";
            }
         }
      }

      for (size_t id = 0; id < fOperators.size() ; id++){
         fGC+= (fOperators[id]->GenerateGPU(std::to_string(id)));
      }

      fGC += "\n";
      fGC += SP*3 + "q.wait_and_throw();\n"; // call wait to enforce in order
      fGC += SP*2 + "}\n"; // buffer destruction

      fGC += SP + "}\n"; // end of try clause
   
      fGC += SP + "catch (const cl::sycl::exception& e) {\n"; //beginning of catch clause
      fGC += SP*2 + "std::cout << \"Exception caught: \" << e.what() << ";
      fGC += "\"with OpenCL error code: \" << e.code() << std::endl;\n";
      fGC += SP + "}\n"; //end of catch clause

      if (outputSize == 1) {
     
      } else {

         fGC += "ret = {";
         for (size_t i = 0; i < outputSize; i++) {
            if (fOutputTensorNames[i].empty()) {
               fGC += "{}";
            } else {
               fGC += "ret_";
               fGC += std::to_string(i);
            }
            if (i < outputSize - 1) {
               fGC += ",";
            }
         }
         fGC += "};\n";
      }
      
      fGC += SP + "return ret;\n";
      fGC += "}\n";
      if (fUseSession) {
         fGC += "};\n";
      }
      fGC += ("} //TMVA_SOFIE_" + fName + "\n");
      fGC += "\n#endif  // " + hgname + "\n";

      fGC_GPU = fGC;
   }

   void RModel::ReadInitializedTensorsFromFile() {
      // generate the code to read initialized tensors from a text data file
      if (fWeightFile == WeightFileType::Text) {
         if (fInitializedTensors.empty()) return;

         fGC += "   std::ifstream f;\n";
         fGC += "   f.open(filename);\n";
         fGC += "   if (!f.is_open()) {\n";
         fGC += "      throw std::runtime_error(\"tmva-sofie failed to open file for input weights\");\n";
         fGC += "   }\n";
         fGC += "   std::string tensor_name;\n";
         fGC += "   size_t length;\n";

         // loop on tensors and parse the file
         for (auto& i: fInitializedTensors) {
            if (i.second.fType == ETensorType::FLOAT) {
               size_t length = 1;
               length = ConvertShapeToLength(i.second.fShape);
               std::string tensor_name = "tensor_" + i.first;
               std::string slength = std::to_string(length);
               fGC += "   f >> tensor_name >> length;\n";
               fGC += "   if (tensor_name != \"" + tensor_name + "\" ) {\n";
               fGC += "      std::string err_msg = \"TMVA-SOFIE failed to read the correct tensor name; expected name is " +
                     tensor_name + " , read \" + tensor_name;\n";
               fGC += "      throw std::runtime_error(err_msg);\n";
               fGC += "    }\n";
               fGC += "   if (length != " + slength + ") {\n";
               fGC += "      std::string err_msg = \"TMVA-SOFIE failed to read the correct tensor size; expected size is " +
                     slength + " , read \" + std::to_string(length) ;\n";
               fGC += "      throw std::runtime_error(err_msg);\n";
               fGC += "    }\n";
               fGC += "   for (size_t i = 0; i < length; ++i)\n";
               fGC += "      f >> " + tensor_name + "[i];\n";
         }
      }
      fGC += "   f.close();\n";
   }

   // generate the code to read initialized tensors from a ROOT data file
   if(fWeightFile == WeightFileType::RootBinary) {
      fGC += "   {\n";
      fGC += "   std::unique_ptr<TFile> rootFile(TFile::Open(filename.c_str(), \"READ\"));\n";
      fGC += "   if (!rootFile->IsOpen()) {\n";
      fGC += "      throw std::runtime_error(\"tmva-sofie failed to open ROOT file for input weights\");\n";
      fGC += "   }\n";

      std::string dirName = fName + "_weights";
      fGC += "   if (!rootFile->GetKey(\"" + dirName + "\")) {\n";
      fGC += "      throw std::runtime_error(\"tmva-sofie failed to open ROOT directory for input weights\");\n";
      fGC += "   }\n";

      for (auto &i : fInitializedTensors) {
         fGC += "  {\n";
         std::string tensor_name = "tensor_" + i.first;
         if (i.second.fType == ETensorType::FLOAT) {
            fGC += "      fTensor_" + i.first + " = *reinterpret_cast<std::vector<float>*>(rootFile->Get(\"";
            fGC += dirName + "/" + tensor_name + "\"));\n";
         } else if (i.second.fType == ETensorType::DOUBLE) {
            fGC += "      fTensor_" + i.first + " = *reinterpret_cast<std::vector<double>*>(rootFile->Get(\"";
            fGC += dirName + + "/" + tensor_name + "\"));\n";
         } else if (i.second.fType == ETensorType::INT64) {
            fGC += "      fTensor_" + i.first + " = *reinterpret_cast<std::vector<int64_t>*>(rootFile->Get(\"";
            fGC += dirName + "/" + tensor_name + "\"));\n";
         }
         fGC += "  }\n";
      }
      fGC += "  }\n";
   }
}

void RModel::WriteInitializedTensorsToFile(std::string filename) {
   // Determine the file extension based on the weight file type
   std::string fileExtension;
   switch (fWeightFile) {
      case WeightFileType::None:
         fileExtension = ".dat";
         break;
      case WeightFileType::RootBinary:
         fileExtension = ".root";
         break;
      case WeightFileType::Text:
         fileExtension = ".dat";
         break;
   }

   // If filename is empty, use the model name as the base filename
   if (filename.empty()) {
      filename = fFileName + fileExtension;
   }

   // Write the initialized tensors to the file
   if (fWeightFile == WeightFileType::RootBinary) {
      std::unique_ptr<TFile> outputFile(TFile::Open(filename.c_str(), "UPDATE"));

      std::string dirName = fName + "_weights";
      // check if directory exists, in case delete to replace with new one
      if (outputFile->GetKey(dirName.c_str()))
         outputFile->rmdir(dirName.c_str());

      auto outputDir = outputFile->mkdir(dirName.c_str());

      for (const auto& item : fInitializedTensors) {
         std::string tensorName = "tensor_" + item.first;
         size_t length = 1;
         length = ConvertShapeToLength(item.second.fShape);
         if(item.second.fType == ETensorType::FLOAT){
            const std::shared_ptr<void> ptr = item.second.fData; // shared_ptr<void> instance
            const float* data = (std::static_pointer_cast<float>(item.second.fData)).get();
            std::vector<float> tensorDataVector(data , data + length);
            outputDir->WriteObjectAny(&tensorDataVector, "std::vector<float>", tensorName.c_str());
         }
         else if(item.second.fType == ETensorType::DOUBLE){
            const std::shared_ptr<void> ptr = item.second.fData; // shared_ptr<void> instance
            const double* data = (std::static_pointer_cast<double>(item.second.fData)).get();
            std::vector<double> tensorDataVector(data , data + length);
            outputDir->WriteObjectAny(&tensorDataVector, "std::vector<double>", tensorName.c_str());
         }
         else if(item.second.fType == ETensorType::INT64) {
            const std::shared_ptr<void> ptr = item.second.fData; // shared_ptr<void> instance
            const int64_t* data = (std::static_pointer_cast<int64_t>(item.second.fData)).get();
            std::vector<int64_t> tensorDataVector(data , data + length);
            outputDir->WriteObjectAny(&tensorDataVector, "std::vector<int64_t>", tensorName.c_str());
         }
      }
      outputFile->Write(filename.c_str());
   }

   // Write the initialized tensors to a text file
   if (fWeightFile == WeightFileType::Text) {
      std::ofstream f;
      f.open(filename);
      if (!f.is_open())
         throw std::runtime_error("tmva-sofie failed to open file for tensor weight data");
      for (auto& i: fInitializedTensors){
         if (i.second.fType == ETensorType::FLOAT){
            size_t length = 1;
            for (auto &dim : i.second.fShape) {
               length *= dim;
            }
            std::string tensor_name = "tensor_" + i.first;
            f << tensor_name << " " << length << "\n";
            const float * data = (std::static_pointer_cast<float>(i.second.fData)).get();
            for (size_t idx = 0; idx < length - 1; idx++) {
               f << std::setprecision(std::numeric_limits<float>::max_digits10) << data[idx] << " ";
            }
            f << std::setprecision(std::numeric_limits<float>::max_digits10) << data[length - 1];
            f << "\n";
         }
      }
      f.close();
   }
}

   void RModel::PrintRequiredInputTensors(){
      std::cout << "Model requires following inputs:\n";
      for (auto& inputInfo: fInputTensorInfos){
         std::cout << "Parameterised Tensor name: " << inputInfo.first << "\t";
         std::cout << "type: " << ConvertTypeToString(inputInfo.second.type) << "\t";
         std::cout << "shape: [";
         for (size_t i = 0; i < inputInfo.second.shape.size(); i++){
            if (inputInfo.second.shape[i].isParam){
               std::cout << inputInfo.second.shape[i].param;
            }else{
               std::cout << inputInfo.second.shape[i].dim ;
            }
            if (i < inputInfo.second.shape.size() - 1) std::cout << ",";
         }
         std::cout << "]" << std::endl;
      }

      for (auto& inputInfo: fReadyInputTensorInfos){
         std::cout << "Fully Specified Tensor name: " << inputInfo.first << "\t";
         std::cout << "type: " << ConvertTypeToString(inputInfo.second.type) << "\t";
         std::cout << "shape: [";
         for (size_t i = 0; i < inputInfo.second.shape.size(); i++){
            std::cout << inputInfo.second.shape[i];
            if (i < inputInfo.second.shape.size() - 1) std::cout << ",";
         }
         std::cout << "]" << std::endl;
      }

   }

   void RModel::PrintInitializedTensors(){
      std::cout << "Model initialized the following tensors:\n";
      for (auto& it: fInitializedTensors){
         std::cout << "Tensor name: \"" << it.first << "\"\t";
         std::cout << "type: " << ConvertTypeToString(it.second.fType) << "\t";
         std::cout << "shape: [";
         for (size_t i = 0; i < it.second.fShape.size(); i++){
            std::cout << it.second.fShape[i];
            if (i < it.second.fShape.size() - 1) std::cout << ",";
         }
         std::cout << "]" << std::endl;
      }
   }

   void RModel::PrintIntermediateTensors(){
      std::cout << "Model specify the following intermediate tensors:\n";
      for (auto& it: fIntermediateTensorInfos){
         std::cout << "Tensor name: \"" << it.first << "\"\t";
         std::cout << "type: " << ConvertTypeToString(it.second.type) << "\t";
         std::cout << "shape: [";
         for (size_t i = 0; i < it.second.shape.size(); i++){
            std::cout << it.second.shape[i];
            if (i < it.second.shape.size() - 1) std::cout << ",";
         }
         std::cout << "]" << std::endl;
      }
   }

   void RModel::HeadInitializedTensors(std::string name, int n_print){
      auto it = fInitializedTensors.find(name);
      if (it == fInitializedTensors.end()){
         std::cout << "Tensor " << name << " not found in model's intialized tensor list" << std::endl;
         return;
      }

      std::cout << "Tensor name: " << it->first << "\t";
      std::cout << "type: " << ConvertTypeToString(it->second.fType) << "\t";
      int length =1;
      std::cout << "shape: [";
      for (size_t i = 0; i < it->second.fShape.size(); i++){
         std::cout << it->second.fShape[i];
         length *= it->second.fShape[i];
         if (i < it->second.fShape.size() - 1) std::cout << ",";
      }
      std::cout << "]" << std::endl;
      bool ellipsis = true;
      if (n_print > length){
         n_print = length;
         ellipsis = false;
      }

      std::cout << "data: [" << std::endl;
      //switch(it->second.type){
      //   case ETensorType::FLOAT : {
      if (it->second.fType == ETensorType::FLOAT) {
         auto converted_data = std::static_pointer_cast<float>(it->second.fData).get();
         for (int i =0; i < n_print; i++){
            std::cout << converted_data[i];
            if (i < n_print - 1) std::cout << " ,";
         }
         //   break;
         // }
      }
      if (ellipsis) std::cout << ", ...";
      std::cout << "]" << std::endl;

   }

   void RModel::OutputGenerated(std::string filename, bool append) {
      // the model can be appended only if a file name is provided
      if (filename.empty()) {
         // if a file is pr
         filename = fName + ".hxx";
         append = false;
      }
      if (append && fWeightFile != WeightFileType::RootBinary) {
         std::cout << "weights can be appended only when using ROOT binary files" << std::endl;
         append = false;
      }
      std::ofstream f;
      if (append)
         f.open(filename, std::ios_base::app);
      else
         f.open(filename);
      if (!f.is_open()) {
         throw
            std::runtime_error("tmva-sofie failed to open file for output generated inference code");
      }
      f << fGC_CPU;
      f.close();

      // write weights in a text file
      size_t pos = filename.find(".hxx");
      filename.replace(pos,4,".dat");
      if (fUseWeightFile) WriteInitializedTensorsToFile(filename);
   }

   void RModel::OutputGeneratedGPU(std::string filename){
      if (filename == ""){
         filename = fName + ".hxx";
      }
      std::ofstream f;
      f.open(filename);
      if (!f.is_open()){
         throw std::runtime_error("tmva-sofie failed to open file for output generated inference code");
      }
      f << fGC_GPU;
      f.close();

      // write weights in a text or root binary file
      if (fUseWeightFile) {
         size_t pos = filename.find(".hxx");
         if (fWeightFile == WeightFileType::Text)
            filename.replace(pos, 4, ".dat");
         if (fWeightFile == WeightFileType::RootBinary)  {
            filename = filename.erase(pos, 4);
            filename += ".root";
         }
         WriteInitializedTensorsToFile(filename);
      }
   }

   void RModel::Streamer(TBuffer &R__b){
       if (R__b.IsReading()) {
           RModel::Class()->ReadBuffer(R__b, this);
           for(auto i=RModel::fInitializedTensors.begin(); i!=RModel::fInitializedTensors.end();++i){
               i->second.CastPersistentToShared();
           }
       }
       else {
          for(auto i=RModel::fInitializedTensors.begin(); i!=RModel::fInitializedTensors.end();++i){
               i->second.CastSharedToPersistent();
           }
          RModel::Class()->WriteBuffer(R__b, this);
       }
   }

}//SOFIE
}//Experimental
}//TMVA<|MERGE_RESOLUTION|>--- conflicted
+++ resolved
@@ -1,18 +1,13 @@
 #include <limits>
 #include <algorithm>
 #include <cctype>
-<<<<<<< HEAD
 #include <utility>
+#include <memory>
 
 #include "TMVA/RModel.hxx"
 #include "TMVA/SOFIE_common.hxx"
-=======
-#include <memory>
-
-#include "TMVA/RModel.hxx"
-#include "TMVA/SOFIE_common.hxx"
+
 #include "TFile.h"
->>>>>>> 7c5b7714
 
 namespace TMVA{
 namespace Experimental{
