--- conflicted
+++ resolved
@@ -135,20 +135,6 @@
   ROOT_ADD_TEST(test-stress COMMAND stress -b FAILREGEX "FAILED|Error in"
                             DEPENDS test-event LABELS longtest)
 
-<<<<<<< HEAD
-#--stressShapes------------------------------------------------------------------------------------
-ROOT_EXECUTABLE(stressShapes stressShapes.cxx LIBRARIES  Geom Tree GenVector Gpad)
-ROOT_ADD_TEST(test-stressshapes COMMAND stressShapes -b FAILREGEX "FAILED|Error in")
-ROOT_ADD_TEST(test-stressshapes-interpreted COMMAND ${ROOT_root_CMD} -b -q -l ${CMAKE_CURRENT_SOURCE_DIR}/stressShapes.cxx
-              FAILREGEX "FAILED|Error in")
-
-#--stressGeometry------------------------------------------------------------------------------------
-if (NOT MSVC) # Prevents the access to the web, which could happen through https
-  ROOT_EXECUTABLE(stressGeometry stressGeometry.cxx LIBRARIES Geom Tree GenVector Gpad)
-  ROOT_ADD_TEST(test-stressgeometry COMMAND stressGeometry -b FAILREGEX "FAILED|Error in" LABELS longtest)
-  ROOT_ADD_TEST(test-stressgeometry-interpreted COMMAND ${ROOT_root_CMD} -b -q -l ${CMAKE_CURRENT_SOURCE_DIR}/stressGeometry.cxx
-                FAILREGEX "FAILED|Error in" DEPENDS test-stressgeometry LABELS longtest)
-=======
 if(geom)
   #--stressShapes------------------------------------------------------------------------------------
   ROOT_EXECUTABLE(stressShapes stressShapes.cxx LIBRARIES  Geom Tree GenVector Gpad)
@@ -163,7 +149,6 @@
     ROOT_ADD_TEST(test-stressgeometry-interpreted COMMAND ${ROOT_root_CMD} -b -q -l ${CMAKE_CURRENT_SOURCE_DIR}/stressGeometry.cxx
                   FAILREGEX "FAILED|Error in" DEPENDS test-stressgeometry LABELS longtest)
   endif()
->>>>>>> 4f177922
 endif()
 
 #--stressLinear------------------------------------------------------------------------------------
