// @(#)root/mathcore:$Id: Delaunay2D.h,v 1.00
// Authors: Daniel Funke, Lorenzo Moneta, Olivier Couet

/*************************************************************************
 * Copyright (C) 2015 ROOT Math Team                                     *
 * All rights reserved.                                                  *
 *                                                                       *
 * For the licensing terms see $ROOTSYS/LICENSE.                         *
 * For the list of contributors see $ROOTSYS/README/CREDITS.             *
 *************************************************************************/

// Implementation file for class Delaunay2D

#include "Math/Delaunay2D.h"
#include "Rtypes.h"

//#include <thread>

// use the CDT library if we do not use CGAL
#ifndef HAS_CGAL
#include "CDT/CDT.h"
#endif

#include <algorithm>
#include <cstdlib>

#include <iostream>
#include <limits>


namespace ROOT {

   namespace Math {


/// class constructor from array of data points
Delaunay2D::Delaunay2D(int n, const double * x, const double * y, const double * z,
                       double xmin, double xmax, double ymin, double ymax)
{
   // Delaunay2D normal constructor

   fX            = x;
   fY            = y;
   fZ            = z;
   fZout         = 0.;
   fNpoints      = n;
   fOffsetX      = 0;
   fOffsetY      = 0;
   fScaleFactorX = 0;
   fScaleFactorY = 0;
   fNdt          = 0;
   fXNmax        = 0;
   fXNmin        = 0;
   fYNmin        = 0;
   fYNmax        = 0;

   SetInputPoints(n,x,y,z,xmin,xmax,ymin,ymax);

}

/// set the input points
void Delaunay2D::SetInputPoints(int n, const double * x, const double * y, const double * z,
                           double xmin, double xmax, double ymin, double ymax) {


   fInit         = kFALSE;

   if (n == 0 || !x || !y || !z ) return;

   if (xmin >= xmax) {
      xmin = *std::min_element(x, x+n);
      xmax = *std::max_element(x, x+n);

      ymin = *std::min_element(y, y+n);
      ymax = *std::max_element(y, y+n);
   }

   fOffsetX      = -(xmax+xmin)/2.;
   fOffsetY      = -(ymax+ymin)/2.;

   if ( (xmax-xmin) != 0 ) {
      fScaleFactorX = 1./(xmax-xmin);
      fXNmax        = Linear_transform(xmax, fOffsetX, fScaleFactorX); //xTransformer(xmax);
      fXNmin        = Linear_transform(xmin, fOffsetX, fScaleFactorX); //xTransformer(xmin);
   } else {
      // we can't find triangle in this case
      fInit = true;
   }

   if (ymax-ymin != 0) {
      fScaleFactorY = 1./(ymax-ymin);
      fYNmax        = Linear_transform(ymax, fOffsetY, fScaleFactorY); //yTransformer(ymax);
      fYNmin        = Linear_transform(ymin, fOffsetY, fScaleFactorY); //yTransformer(ymin);
   } else {
      fInit = true;
   }

#ifndef HAS_CGAL
   fXCellStep    = 0.;
   fYCellStep    = 0.;
#endif
}

//______________________________________________________________________________
double Delaunay2D::Interpolate(double x, double y)
{
   // Return the interpolated z value corresponding to the given (x,y) point

   // Initialise the Delaunay algorithm if needed.
   // CreateTrianglesDataStructure computes fXoffset, fYoffset,
   // fXScaleFactor and fYScaleFactor;
   // needed in this function.
   FindAllTriangles();

   // handle case no triangles are found  return default value (i.e. 0)
   // to do: if points are aligned in one direction we could return in
   // some case the 1d interpolated value
   if (fNdt == 0) {
      return fZout;
   }

   // Find the z value corresponding to the point (x,y).
   double xx, yy;
   xx = Linear_transform(x, fOffsetX, fScaleFactorX); //xx = xTransformer(x);
   yy = Linear_transform(y, fOffsetY, fScaleFactorY); //yy = yTransformer(y);
   double zz = DoInterpolateNormalized(xx, yy);

   // the case of points on a regular grid (i.e. points on triangle edges) it is now handles in
   // DoInterpolateNormalized

   return zz;
}

//______________________________________________________________________________
void Delaunay2D::FindAllTriangles()
{

   if (fInit)
      return;
   else
      fInit = kTRUE;

   // Function used internally only. It creates the data structures needed to
   // compute the Delaunay triangles.

   // Offset fX and fY so they average zero, and scale so the average
   // of the X and Y ranges is one. The normalized version of fX and fY used
   // in Interpolate.

   DoNormalizePoints(); // call backend specific point normalization

   DoFindTriangles(); // call backend specific triangle finding

   fNdt = fTriangles.size();
}

// backend specific implementations

#ifndef HAS_CGAL

// Triangle implementation (default case)

/// Triangle implementation for points normalization
void Delaunay2D::DoNormalizePoints() {
   for (Int_t n = 0; n < fNpoints; n++) {
      fXN.push_back(Linear_transform(fX[n], fOffsetX, fScaleFactorX));
      fYN.push_back(Linear_transform(fY[n], fOffsetY, fScaleFactorY));
   }

   //also initialize fXCellStep and FYCellStep
   fXCellStep = fNCells / (fXNmax - fXNmin);
   fYCellStep = fNCells / (fYNmax - fYNmin);
}

/// Triangle implementation for finding all the triangles
void Delaunay2D::DoFindTriangles() {

   int i;
   std::vector<CDT::V2d<double>> points(fNpoints);
   for (i = 0; i < fNpoints; ++i) points[i] = CDT::V2d<double>::make(fXN[i], fYN[i]);
   CDT::RemoveDuplicates(points);

   CDT::Triangulation<double> cdt;
   cdt.insertVertices(points);
   cdt.eraseSuperTriangle();

   auto AllTriangles      = cdt.triangles;
   auto AllVertices       = cdt.vertices;
   int  NumberOfTriangles = cdt.triangles.size();

   fTriangles.resize(NumberOfTriangles);

   for(i = 0; i < NumberOfTriangles; i++){
      Triangle tri;
      const auto& t = AllTriangles[i];

      const auto& v0  = AllVertices[t.vertices[0]];
      tri.x[0]   = v0.x;
      tri.y[0]   = v0.y;
      tri.idx[0] = t.vertices[0];

      const auto& v1  = AllVertices[t.vertices[1]];
      tri.x[1]   = v1.x;
      tri.y[1]   = v1.y;
      tri.idx[1] = t.vertices[1];

      const auto& v2  = AllVertices[t.vertices[2]];
      tri.x[2]   = v2.x;
      tri.y[2]   = v2.y;
      tri.idx[2] = t.vertices[2];

      // see comment in header for CGAL fallback section
      tri.invDenom = 1 / ( (tri.y[1] - tri.y[2])*(tri.x[0] - tri.x[2]) + (tri.x[2] - tri.x[1])*(tri.y[0] - tri.y[2]) );

      fTriangles[i] = tri;

      auto bx = std::minmax({tri.x[0], tri.x[1], tri.x[2]});
      auto by = std::minmax({tri.y[0], tri.y[1], tri.y[2]});

      unsigned int cellXmin = CellX(bx.first);
      unsigned int cellXmax = CellX(bx.second);

      unsigned int cellYmin = CellY(by.first);
      unsigned int cellYmax = CellY(by.second);

      for(unsigned int j = cellXmin; j <= cellXmax; j++) {
         for(unsigned int k = cellYmin; k <= cellYmax; k++) {
            fCells[Cell(j,k)].insert(i);
         }
      }
   }
}

/// Triangle implementation for interpolation
/// Finds the Delaunay triangle that the point (xi,yi) sits in (if any) and
/// calculate a z-value for it by linearly interpolating the z-values that
/// make up that triangle.
/// Relay that all the triangles have been found before
/// see comment in class description (in Delaunay2D.h) for implementation details:
/// finding barycentric coordinates and computing the interpolation
double Delaunay2D::DoInterpolateNormalized(double xx, double yy)
{

   // compute barycentric coordinates of a point P(xx,yy,zz)
   auto bayCoords = [&](const unsigned int t) -> std::tuple<double, double, double> {
      double la = ((fTriangles[t].y[1] - fTriangles[t].y[2]) * (xx - fTriangles[t].x[2]) +
                   (fTriangles[t].x[2] - fTriangles[t].x[1]) * (yy - fTriangles[t].y[2])) *
                  fTriangles[t].invDenom;
      double lb = ((fTriangles[t].y[2] - fTriangles[t].y[0]) * (xx - fTriangles[t].x[2]) +
                   (fTriangles[t].x[0] - fTriangles[t].x[2]) * (yy - fTriangles[t].y[2])) *
                  fTriangles[t].invDenom;

      return std::make_tuple(la, lb, (1 - la - lb));
   };

   // function to test if a point with barycentric coordinates (a,b,c) is inside the triangle
   // If the point is outside one or more of the coordinate are negative.
   // If the point is on a triangle edge, one of the coordinate (the one not part of the edge) is zero.
   // Due to numerical error, it can happen that if the point is at the edge the result is a small negative value.
   // Use then a tolerance (of - eps) to still consider the point within the triangle
   auto inTriangle = [](const std::tuple<double, double, double> &coords) -> bool {
      constexpr double eps = -4 * std::numeric_limits<double>::epsilon();
      return std::get<0>(coords) > eps && std::get<1>(coords) > eps && std::get<2>(coords) > eps;
   };

   int cX = CellX(xx);
   int cY = CellY(yy);

   if (cX < 0 || cX > fNCells || cY < 0 || cY > fNCells)
      return fZout; // TODO some more fancy interpolation here

   for (unsigned int t : fCells[Cell(cX, cY)]) {

      auto coords = bayCoords(t);

      // std::cout << "result of bayCoords " << std::get<0>(coords) <<
      //     "  " << std::get<1>(coords)  << "   " << std::get<2>(coords) << std::endl;

      if (inTriangle(coords)) {

         // we found the triangle -> interpolate using the barycentric interpolation

         return std::get<0>(coords) * fZ[fTriangles[t].idx[0]] + std::get<1>(coords) * fZ[fTriangles[t].idx[1]] +
                std::get<2>(coords) * fZ[fTriangles[t].idx[2]];
      }
   }

   // no triangle found return standard value
   return fZout;
}

#else //HAS_CGAL: case of using GCAL

/// CGAL implementation of normalize points
void Delaunay2D::DonormalizePoints() {
   for (Int_t n = 0; n < fNpoints; n++) {
      //Point p(xTransformer(fX[n]), yTransformer(fY[n]));
      Point p(linear_transform(fX[n], fOffsetX, fScaleFactorX),
              linear_transform(fY[n], fOffsetY, fScaleFactorY));

      fNormalizedPoints.insert(std::make_pair(p, n));
   }
}

/// CGAL implementation for finding triangles
void Delaunay2D::DoFindTriangles() {
   fCGALdelaunay.insert(fNormalizedPoints.begin(), fNormalizedPoints.end());

   std::transform(fCGALdelaunay.finite_faces_begin(),
                  fCGALdelaunay.finite_faces_end(), std::back_inserter(fTriangles),
                  [] (const Delaunay::Face face) -> Triangle {

                     Triangle tri;

                     auto transform = [&] (const unsigned int i) {
                        tri.x[i] = face.vertex(i)->point().x();
                        tri.y[i] = face.vertex(i)->point().y();
                        tri.idx[i] = face.vertex(i)->info();
                     };

                     transform(0);
                     transform(1);
                     transform(2);

                     return tri;

                  });
}

/// CGAL implementation for interpolation
double Delaunay2D::DoInterpolateNormalized(double xx, double yy)
{
   // Finds the Delaunay triangle that the point (xi,yi) sits in (if any) and
   // calculate a z-value for it by linearly interpolating the z-values that
   // make up that triangle.

   // initialise the Delaunay algorithm if needed
    FindAllTriangles();

   //coordinate computation
   Point p(xx, yy);

   std::vector<std::pair<Point, Coord_type> > coords;
   auto nn = CGAL::natural_neighbor_coordinates_2(fCGALdelaunay, p,
                                                  std::back_inserter(coords));

   //std::cout << std::this_thread::get_id() << ": Found " << coords.size() << " points" << std::endl;

<<<<<<< HEAD
   if(!nn.third) //neighbor finding was NOT successful, return standard value
=======
   if(!nn.third) // neighbour finding was NOT successful, return standard value
>>>>>>> 22aeb252
      return fZout;

   Coord_type res = CGAL::linear_interpolation(coords.begin(), coords.end(),
                                               nn.second, Value_access(fNormalizedPoints, fZ));

   //std::cout << std::this_thread::get_id() << ": Result " << res << std::endl;

   return res;
}
#endif // HAS_GCAL

} // namespace Math
} // namespace ROOT<|MERGE_RESOLUTION|>--- conflicted
+++ resolved
@@ -346,11 +346,7 @@
 
    //std::cout << std::this_thread::get_id() << ": Found " << coords.size() << " points" << std::endl;
 
-<<<<<<< HEAD
-   if(!nn.third) //neighbor finding was NOT successful, return standard value
-=======
    if(!nn.third) // neighbour finding was NOT successful, return standard value
->>>>>>> 22aeb252
       return fZout;
 
    Coord_type res = CGAL::linear_interpolation(coords.begin(), coords.end(),
