--- conflicted
+++ resolved
@@ -56,10 +56,6 @@
 #include <algorithm>
 #include <cassert>
 
-<<<<<<< HEAD
-#define DEBUG
-=======
->>>>>>> 272d67ba
 #ifdef DEBUG
 #include <iostream>
 #endif
