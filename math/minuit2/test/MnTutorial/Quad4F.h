// @(#)root/minuit2:$Id$
// Authors: M. Winkler, F. James, L. Moneta, A. Zsenei   2003-2005

/**********************************************************************
 *                                                                    *
 * Copyright (c) 2005 LCG ROOT Math team,  CERN/PH-SFT                *
 *                                                                    *
 **********************************************************************/

#include "Minuit2/FCNGradientBase.h"

#include <vector>

namespace ROOT {

namespace Minuit2 {

class Quad4F : public FCNBase {

public:
   Quad4F() {}

   ~Quad4F() {}

   double operator()(const std::vector<double> &par) const
   {

      double x = par[0];
      double y = par[1];
      double z = par[2];
      double w = par[3];

      return ((1. / 70.) * (21 * x * x + 20 * y * y + 19 * z * z - 14 * x * z - 20 * y * z) + w * w);
   }

   double Up() const { return 1.; }

private:
};

// same function implementing the derivatives too
class Quad4FGrad : public FCNGradientBase {

public:
   Quad4FGrad() {}

   ~Quad4FGrad() {}

   double operator()(const std::vector<double> &par) const
   {

<<<<<<< HEAD
  double operator()(const std::vector<double>& par) const override {
=======
      double x = par[0];
      double y = par[1];
      double z = par[2];
      double w = par[3];
>>>>>>> 2238dbd0

      return ((1. / 70.) * (21 * x * x + 20 * y * y + 19 * z * z - 14 * x * z - 20 * y * z) + w * w);
   }

   std::vector<double> Gradient(const std::vector<double> &par) const
   {

<<<<<<< HEAD
  std::vector<double> Gradient(const std::vector<double>& par) const override {
=======
      double x = par[0];
      double y = par[1];
      double z = par[2];
      double w = par[3];
>>>>>>> 2238dbd0

      std::vector<double> g(4);
      g[0] = (1. / 70.) * (42. * x - 14. * z);
      g[1] = (1. / 70.) * (40. * y - 20. * z);
      g[2] = (1. / 70.) * (38. * z - 14. * x - 20. * y);
      g[3] = 2. * w;
      return g;
   }

<<<<<<< HEAD

    std::vector<double> g(4);
    g[0] = (1./70.) * ( 42. * x - 14. * z );
    g[1] = (1./70.) * ( 40. * y - 20. * z );
    g[2] = (1./70.) * ( 38. * z - 14. * x - 20. * y );
    g[3] = 2. * w;
    return g;
  }

  // G2ndDerivative and GStepSize will not be used since the default hasG2ndDerivative
  // and hasGStepSize functions that return false are not overridden, but these have to
  // be defined, since they are pure virtual functions in FCNGradientBase
  std::vector<double> G2ndDerivative(const std::vector<double>&) const override {
    std::vector<double> g(0);
    return g;
  }
  std::vector<double> GStepSize(const std::vector<double>&) const override {
    std::vector<double> g(0);
    return g;
  }

  double Up() const override {return 1.;}
=======
   double Up() const { return 1.; }
>>>>>>> 2238dbd0

private:
};

} // namespace Minuit2

} // namespace ROOT<|MERGE_RESOLUTION|>--- conflicted
+++ resolved
@@ -46,32 +46,24 @@
 
    ~Quad4FGrad() {}
 
-   double operator()(const std::vector<double> &par) const
+   double operator()(const std::vector<double> &par) const override
    {
 
-<<<<<<< HEAD
-  double operator()(const std::vector<double>& par) const override {
-=======
       double x = par[0];
       double y = par[1];
       double z = par[2];
       double w = par[3];
->>>>>>> 2238dbd0
 
       return ((1. / 70.) * (21 * x * x + 20 * y * y + 19 * z * z - 14 * x * z - 20 * y * z) + w * w);
    }
 
-   std::vector<double> Gradient(const std::vector<double> &par) const
+   std::vector<double> Gradient(const std::vector<double> &par) const override
    {
 
-<<<<<<< HEAD
-  std::vector<double> Gradient(const std::vector<double>& par) const override {
-=======
       double x = par[0];
       double y = par[1];
       double z = par[2];
       double w = par[3];
->>>>>>> 2238dbd0
 
       std::vector<double> g(4);
       g[0] = (1. / 70.) * (42. * x - 14. * z);
@@ -81,32 +73,19 @@
       return g;
    }
 
-<<<<<<< HEAD
+    // G2ndDerivative and GStepSize will not be used since the default hasG2ndDerivative
+    // and hasGStepSize functions that return false are not overridden, but these have to
+    // be defined, since they are pure virtual functions in FCNGradientBase
+    std::vector<double> G2ndDerivative(const std::vector<double>&) const override {
+        std::vector<double> g(0);
+        return g;
+    }
+    std::vector<double> GStepSize(const std::vector<double>&) const override {
+        std::vector<double> g(0);
+        return g;
+    }
 
-    std::vector<double> g(4);
-    g[0] = (1./70.) * ( 42. * x - 14. * z );
-    g[1] = (1./70.) * ( 40. * y - 20. * z );
-    g[2] = (1./70.) * ( 38. * z - 14. * x - 20. * y );
-    g[3] = 2. * w;
-    return g;
-  }
-
-  // G2ndDerivative and GStepSize will not be used since the default hasG2ndDerivative
-  // and hasGStepSize functions that return false are not overridden, but these have to
-  // be defined, since they are pure virtual functions in FCNGradientBase
-  std::vector<double> G2ndDerivative(const std::vector<double>&) const override {
-    std::vector<double> g(0);
-    return g;
-  }
-  std::vector<double> GStepSize(const std::vector<double>&) const override {
-    std::vector<double> g(0);
-    return g;
-  }
-
-  double Up() const override {return 1.;}
-=======
-   double Up() const { return 1.; }
->>>>>>> 2238dbd0
+   double Up() const override { return 1.; }
 
 private:
 };
