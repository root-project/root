--- conflicted
+++ resolved
@@ -18,12 +18,7 @@
 
 namespace ROOT {
 
-<<<<<<< HEAD
-  namespace Minuit2 {
-
-=======
 namespace Minuit2 {
->>>>>>> 2238dbd0
 
     class MnMachinePrecision;
 
@@ -35,7 +30,6 @@
 
     class SqrtUpParameterTransformation /* : public ParameterTransformation */ {
 
-<<<<<<< HEAD
     public:
 
       // create with user defined precision
@@ -58,25 +52,6 @@
     private:
 
     };
-=======
-public:
-   // create with user defined precision
-   SqrtUpParameterTransformation() {}
-
-   ~SqrtUpParameterTransformation() {}
-
-   // transformation from internal to external
-   double Int2ext(double Value, double Upper) const;
-
-   // transformation from external to internal
-   double Ext2int(double Value, double Upper, const MnMachinePrecision &) const;
-
-   // derivative of transformation from internal to external
-   double DInt2Ext(double Value, double Upper) const;
-
-private:
-};
->>>>>>> 2238dbd0
 
 } // namespace Minuit2
 
