--- conflicted
+++ resolved
@@ -17,74 +17,51 @@
 
 namespace ROOT {
 
-<<<<<<< HEAD
-  namespace Minuit2 {
-=======
 namespace Minuit2 {
->>>>>>> 2238dbd0
 
-    //________________________________________________________________________
-    /** Extension of the FCNBase for providing the analytical Gradient of the
-        function. The user-Gradient is checked at the beginning of the
-        minimization against the Minuit internal numerical Gradient in order to
-        spot problems in the analytical Gradient calculation. This can be turned
-        off by overriding CheckGradient() to make it return "false".
-        The size of the output Gradient vector must be equal to the size of the
-        input Parameter vector.
-        Minuit does a check of the user Gradient at the beginning, if this is not
-        wanted the method "CheckGradient()" has to be overridden to return
-        "false".
-     */
+//________________________________________________________________________
+/** Extension of the FCNBase for providing the analytical Gradient of the
+    function. The user-Gradient is checked at the beginning of the
+    minimization against the Minuit internal numerical Gradient in order to
+    spot problems in the analytical Gradient calculation. This can be turned
+    off by overriding CheckGradient() to make it return "false".
+    The size of the output Gradient vector must be equal to the size of the
+    input Parameter vector.
+    Minuit does a check of the user Gradient at the beginning, if this is not
+    wanted the method "CheckGradient()" has to be overridden to return
+    "false".
+  */
 
-    enum class GradientParameterSpace {
-      External, Internal
-    };
+enum class GradientParameterSpace {
+  External, Internal
+};
 
-<<<<<<< HEAD
+class FCNGradientBase : public FCNBase {
 
-    class FCNGradientBase : public FCNBase {
-
-    public:
-
-      virtual ~FCNGradientBase() {}
-
-      virtual std::vector<double> Gradient(const std::vector<double> &) const = 0;
-
-//      virtual std::vector<long double> Gradient(const std::vector<long double> &in) const {
-//        std::vector<double> in_double(in.begin(), in.end());
-//        auto out_double = Gradient(in_double);
-//        std::vector<long double> output(out_double.begin(), out_double.end());
-//        return output;
-//      };
-
-      virtual std::vector<double> G2ndDerivative(const std::vector<double> &) const = 0;
-
-      virtual std::vector<double> GStepSize(const std::vector<double> &) const = 0;
-
-      virtual bool hasG2ndDerivative() const {
-        return false;
-      }
-
-      virtual bool hasGStepSize() const {
-        return false;
-      }
-
-      virtual bool CheckGradient() const { return true; }
-
-      virtual GradientParameterSpace gradParameterSpace() const {
-        return GradientParameterSpace::External;
-      };
-
-    };
-=======
 public:
    virtual ~FCNGradientBase() {}
 
    virtual std::vector<double> Gradient(const std::vector<double> &) const = 0;
 
+   virtual std::vector<double> G2ndDerivative(const std::vector<double> &) const = 0;
+
+   virtual std::vector<double> GStepSize(const std::vector<double> &) const = 0;
+
+   virtual bool hasG2ndDerivative() const {
+      return false;
+   }
+
+   virtual bool hasGStepSize() const {
+      return false;
+   }
+
    virtual bool CheckGradient() const { return true; }
+
+   virtual GradientParameterSpace gradParameterSpace() const {
+      return GradientParameterSpace::External;
+   };
+
 };
->>>>>>> 2238dbd0
 
 } // namespace Minuit2
 
