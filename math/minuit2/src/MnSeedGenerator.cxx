// @(#)root/minuit2:$Id$
// Authors: M. Winkler, F. James, L. Moneta, A. Zsenei, E.G.P. Bos   2003-2017

/**********************************************************************
 *                                                                    *
 * Copyright (c) 2005 LCG ROOT Math team,  CERN/PH-SFT                *
 * Copyright (c) 2017 Patrick Bos, Netherlands eScience Center        *
 *                                                                    *
 **********************************************************************/

#include "Minuit2/MnSeedGenerator.h"
#include "Minuit2/MinimumSeed.h"
#include "Minuit2/MnFcn.h"
#include "Minuit2/GradientCalculator.h"
#include "Minuit2/InitialGradientCalculator.h"
#include "Minuit2/MnUserTransformation.h"
#include "Minuit2/MinimumParameters.h"
#include "Minuit2/FunctionGradient.h"
#include "Minuit2/MinimumError.h"
#include "Minuit2/MnMatrix.h"
#include "Minuit2/MnMachinePrecision.h"
#include "Minuit2/MinuitParameter.h"
#include "Minuit2/MnLineSearch.h"
#include "Minuit2/MnParabolaPoint.h"
#include "Minuit2/MinimumState.h"
#include "Minuit2/MnUserParameterState.h"
#include "Minuit2/MnStrategy.h"
#include "Minuit2/MnHesse.h"
#include "Minuit2/VariableMetricEDMEstimator.h"
#include "Minuit2/NegativeG2LineSearch.h"
#include "Minuit2/AnalyticalGradientCalculator.h"
#include "Minuit2/Numerical2PGradientCalculator.h"
#include "Minuit2/HessianGradientCalculator.h"
#include "Minuit2/MnPrint.h"

#include <cmath>

namespace ROOT {

namespace Minuit2 {

MinimumSeed MnSeedGenerator::
operator()(const MnFcn &fcn, const GradientCalculator &gc, const MnUserParameterState &st, const MnStrategy &stra) const
{

<<<<<<< HEAD
MinimumSeed MnSeedGenerator::operator()(const MnFcn& fcn, const GradientCalculator& gc, const MnUserParameterState& st, const MnStrategy& stra) const {

//  std::cout << "MnSeedGenerator::operator() for general GradientCalculator" << std::endl;
=======
   MnPrint print("MnSeedGenerator");
>>>>>>> 2238dbd0

   // find seed (initial minimization point) using the calculated gradient
   const unsigned int n = st.VariableParameters();
   const MnMachinePrecision &prec = st.Precision();

   print.Debug(n, "free parameters, FCN pointer", &fcn);

   // initial starting values
   MnAlgebraicVector x(n);
<<<<<<< HEAD
   for(unsigned int i = 0; i < n; i++) x(i) = st.IntParameters()[i];

//  std::cout << "-- MnSeedGenerator::operator(.., GradientCalculator, ..):" << std::endl;
//  for (int i = 0; i < n; ++i) {
//    std::cout << std::hexfloat << "x=("<< x(i) << ",\t";
//  }
//  std::cout << ")" << std::endl;

  double fcnmin = fcn(x);
=======
   for (unsigned int i = 0; i < n; i++)
      x(i) = st.IntParameters()[i];
   double fcnmin = fcn(x);
>>>>>>> 2238dbd0

   MinimumParameters pa(x, fcnmin);
//  std::cout << "... doing gc(pa) ..." << std::endl;
//  std::cout << "-- hier? 1 --" << std::endl;
   FunctionGradient dgrad = gc(pa);
//  std::cout << "-- hier? 2 --" << std::endl;
//  std::cout << "dgrad.Vec: " << dgrad.Vec() << std::endl;
//  std::cout << "dgrad.G2: " << dgrad.G2() << std::endl;
   MnAlgebraicSymMatrix mat(n);
   double dcovar = 1.;
<<<<<<< HEAD
   if(st.HasCovariance()) {
//     std::cout << "has covariance" << std::endl;
      for(unsigned int i = 0; i < n; i++)
         for(unsigned int j = i; j < n; j++) mat(i,j) = st.IntCovariance()(i,j);
      dcovar = 0.;
   } else {
//     std::cout << "has no covariance" << std::endl;
      for(unsigned int i = 0; i < n; i++)
         mat(i,i) = (fabs(dgrad.G2()(i)) > prec.Eps2() ? 1./dgrad.G2()(i) : 1.);
=======
   if (st.HasCovariance()) {
      for (unsigned int i = 0; i < n; i++)
         for (unsigned int j = i; j < n; j++)
            mat(i, j) = st.IntCovariance()(i, j);
      dcovar = 0.;
   } else {
      for (unsigned int i = 0; i < n; i++)
         mat(i, i) = (std::fabs(dgrad.G2()(i)) > prec.Eps2() ? 1. / dgrad.G2()(i) : 1.);
>>>>>>> 2238dbd0
   }
   MinimumError err(mat, dcovar);

   double edm = VariableMetricEDMEstimator().Estimate(dgrad, err);
   MinimumState state(pa, err, dgrad, edm, fcn.NumOfCalls());

   print.Info("Initial state:", MnPrint::Oneline(state));

   NegativeG2LineSearch ng2ls;
<<<<<<< HEAD
//  std::cout << dgrad.Vec() << std::endl;
//  std::cout << prec << std::endl;
//  std::cout << ng2ls.HasNegativeG2(dgrad, prec) << std::endl;
//  std::cout << dgrad.Vec().size() << std::endl;

  if(ng2ls.HasNegativeG2(dgrad, prec)) {
#ifdef DEBUG
      std::cout << "MnSeedGenerator: Negative G2 Found: " << std::endl;
      std::cout << x << std::endl;
      std::cout << dgrad.Grad() << std::endl;
      std::cout << dgrad.G2() << std::endl;
#endif
      state = ng2ls(fcn, state, gc, prec);
=======
   if (ng2ls.HasNegativeG2(dgrad, prec)) {
      print.Debug("Negative G2 Found", "\n  point:", x, "\n  grad :", dgrad.Grad(), "\n  g2   :", dgrad.G2());
>>>>>>> 2238dbd0

      state = ng2ls(fcn, state, gc, prec);

      print.Info("Negative G2 found - new state:", state);
   }

   if (stra.Strategy() == 2 && !st.HasCovariance()) {
      // calculate full 2nd derivative

      print.Debug("calling MnHesse");

      MinimumState tmp = MnHesse(stra)(fcn, state, st.Trafo());

      print.Info("run Hesse - new state:", tmp);

//     std::cout << "-- MnSeedGenerator::operator(.., GradientCalculator, ..), strategy 2 end state:" << std::endl;
//     for (int i = 0; i < n; ++i) {
//       std::cout << std::hexfloat << "x=("<< tmp.Vec()(i) << ",\t";
//     }
//     std::cout << ")" << std::endl;

     return MinimumSeed(tmp, st.Trafo());
   }

//  std::cout << "-- MnSeedGenerator::operator(.., GradientCalculator, ..), regular end state:" << std::endl;
//  for (int i = 0; i < n; ++i) {
//    std::cout << std::hexfloat << "x=("<< state.Vec()(i) << ",\t";
//  }
//  std::cout << ")" << std::endl;

  return MinimumSeed(state, st.Trafo());
}

MinimumSeed MnSeedGenerator::operator()(const MnFcn &fcn, const AnalyticalGradientCalculator &gc,
                                        const MnUserParameterState &st, const MnStrategy &stra) const
{
   MnPrint print("MnSeedGenerator");

<<<<<<< HEAD
MinimumSeed MnSeedGenerator::operator()(const MnFcn& fcn, const AnalyticalGradientCalculator& gc, const MnUserParameterState& st, const MnStrategy& stra) const {

//  std::cout << "MnSeedGenerator::operator() for AnalyticalGradientCalculator" << std::endl;

  // find seed (initial point for minimization) using analytical gradient
=======
   // find seed (initial point for minimization) using analytical gradient
>>>>>>> 2238dbd0
   unsigned int n = st.VariableParameters();
   const MnMachinePrecision &prec = st.Precision();

   int printLevel = MnPrint::Level();

  // initial starting values
   MnAlgebraicVector x(n);
<<<<<<< HEAD
   for(unsigned int i = 0; i < n; i++) x(i) = st.IntParameters()[i];

//  std::cout << "-- MnSeedGenerator::operator(.., AnalyticalGradientCalculator, ..):" << std::endl;
//  for (int i = 0; i < n; ++i) {
//    std::cout << std::hexfloat << "x=("<< x(i) << ",\t";
//  }
//  std::cout << ")" << std::endl;

  double fcnmin = fcn(x);
=======
   for (unsigned int i = 0; i < n; i++)
      x(i) = st.IntParameters()[i];
   double fcnmin = fcn(x);
>>>>>>> 2238dbd0
   MinimumParameters pa(x, fcnmin);

//  std::cout << "... creating igc ..." << std::endl;
//   InitialGradientCalculator igc(fcn, st.Trafo(), stra);
//  std::cout << "... doing igc(pa) ..." << std::endl;
//   FunctionGradient tmp = igc(pa);
//  std::cout << "tmp.G2: " << tmp.G2() << std::endl;
//  std::cout << "-- hier? 1 --" << std::endl;
   FunctionGradient grd = gc(pa);
//  std::cout << "grd.G2: " << grd.G2() << std::endl;
//  std::cout << "-- hier? 2 --" << std::endl;

//  FunctionGradient dgrad(grd.Grad(), tmp.G2(), tmp.Gstep());
    FunctionGradient dgrad(grd.Grad(), grd.G2(), grd.Gstep());
//  std::cout << "dgrad.Vec: " << dgrad.Vec() << std::endl;
//  std::cout << "dgrad.G2: " << dgrad.G2() << std::endl;

   if (gc.CheckGradient()) {
      bool good = true;
      HessianGradientCalculator hgc(fcn, st.Trafo(), MnStrategy(2));
      std::pair<FunctionGradient, MnAlgebraicVector> hgrd = hgc.DeltaGradient(pa, dgrad);
      for (unsigned int i = 0; i < n; i++) {
         if (std::fabs(hgrd.first.Grad()(i) - grd.Grad()(i)) > hgrd.second(i)) {
            int externalParameterIndex = st.Trafo().ExtOfInt(i);
            const char *parameter_name = st.Trafo().Name(externalParameterIndex);
            print.Warn("Gradient discrepancy of external Parameter too large:"
                       "parameter_name =",
                       parameter_name, "externalParameterIndex =", externalParameterIndex, "internal =", i);
            good = false;
         }
      }
      if (!good) {
         print.Error("Minuit does not accept user specified Gradient. To force acceptance, override 'virtual bool "
                     "CheckGradient() const' of FCNGradientBase.h in the derived class.");

         assert(good);
      }
   }

   MnAlgebraicSymMatrix mat(n);
   double dcovar = 1.;
<<<<<<< HEAD
   if(st.HasCovariance()) {
//     std::cout << "has covariance" << std::endl;
      for(unsigned int i = 0; i < n; i++)
         for(unsigned int j = i; j < n; j++) mat(i,j) = st.IntCovariance()(i,j);
      dcovar = 0.;
   } else {
//     std::cout << "has no covariance" << std::endl;
      for(unsigned int i = 0; i < n; i++)
         mat(i,i) = (fabs(dgrad.G2()(i)) > prec.Eps2() ? 1./dgrad.G2()(i) : 1.);
=======
   if (st.HasCovariance()) {
      for (unsigned int i = 0; i < n; i++)
         for (unsigned int j = i; j < n; j++)
            mat(i, j) = st.IntCovariance()(i, j);
      dcovar = 0.;
   } else {
      for (unsigned int i = 0; i < n; i++)
         mat(i, i) = (std::fabs(dgrad.G2()(i)) > prec.Eps2() ? 1. / dgrad.G2()(i) : 1.);
>>>>>>> 2238dbd0
   }
   MinimumError err(mat, dcovar);
   double edm = VariableMetricEDMEstimator().Estimate(dgrad, err);
   MinimumState state(pa, err, dgrad, edm, fcn.NumOfCalls());

   NegativeG2LineSearch ng2ls;
<<<<<<< HEAD
//  std::cout << dgrad.Vec() << std::endl;
//  std::cout << prec << std::endl;
//  std::cout << ng2ls.HasNegativeG2(dgrad, prec) << std::endl;
//  std::cout << dgrad.Vec().size() << std::endl;

   if(ng2ls.HasNegativeG2(dgrad, prec)) {
//      Numerical2PGradientCalculator ngc(fcn, st.Trafo(), stra);
//      state = ng2ls(fcn, state, ngc, prec);
      state = ng2ls(fcn, state, gc, prec);

     if (printLevel >1) {
       MnPrint::PrintState(std::cout, state, "MnSeedGenerator: Negative G2 found - new state:  ");
     }

=======
   if (ng2ls.HasNegativeG2(dgrad, prec)) {
      Numerical2PGradientCalculator ngc(fcn, st.Trafo(), stra);
      state = ng2ls(fcn, state, ngc, prec);
>>>>>>> 2238dbd0
   }

   if (stra.Strategy() == 2 && !st.HasCovariance()) {
      // calculate full 2nd derivative
      MinimumState tmpState = MnHesse(stra)(fcn, state, st.Trafo());

//     std::cout << "-- MnSeedGenerator::operator(.., AnalyticalGradientCalculator, ..), strategy 2 end state:" << std::endl;
//     for (int i = 0; i < n; ++i) {
//       std::cout << std::hexfloat << "x=("<< tmpState.Vec()(i) << ",\t";
//     }
//     std::cout << ")" << std::endl;

     return MinimumSeed(tmpState, st.Trafo());
   }

//  std::cout << "-- MnSeedGenerator::operator(.., AnalyticalGradientCalculator, ..), regular end state:" << std::endl;
//  for (int i = 0; i < n; ++i) {
//    std::cout << std::hexfloat << "x=("<< state.Vec()(i) << ",\t";
//  }
//  std::cout << ")" << std::endl;

  return MinimumSeed(state, st.Trafo());
}

} // namespace Minuit2

} // namespace ROOT<|MERGE_RESOLUTION|>--- conflicted
+++ resolved
@@ -43,13 +43,7 @@
 operator()(const MnFcn &fcn, const GradientCalculator &gc, const MnUserParameterState &st, const MnStrategy &stra) const
 {
 
-<<<<<<< HEAD
-MinimumSeed MnSeedGenerator::operator()(const MnFcn& fcn, const GradientCalculator& gc, const MnUserParameterState& st, const MnStrategy& stra) const {
-
-//  std::cout << "MnSeedGenerator::operator() for general GradientCalculator" << std::endl;
-=======
    MnPrint print("MnSeedGenerator");
->>>>>>> 2238dbd0
 
    // find seed (initial minimization point) using the calculated gradient
    const unsigned int n = st.VariableParameters();
@@ -59,42 +53,14 @@
 
    // initial starting values
    MnAlgebraicVector x(n);
-<<<<<<< HEAD
-   for(unsigned int i = 0; i < n; i++) x(i) = st.IntParameters()[i];
-
-//  std::cout << "-- MnSeedGenerator::operator(.., GradientCalculator, ..):" << std::endl;
-//  for (int i = 0; i < n; ++i) {
-//    std::cout << std::hexfloat << "x=("<< x(i) << ",\t";
-//  }
-//  std::cout << ")" << std::endl;
-
-  double fcnmin = fcn(x);
-=======
    for (unsigned int i = 0; i < n; i++)
       x(i) = st.IntParameters()[i];
    double fcnmin = fcn(x);
->>>>>>> 2238dbd0
 
    MinimumParameters pa(x, fcnmin);
-//  std::cout << "... doing gc(pa) ..." << std::endl;
-//  std::cout << "-- hier? 1 --" << std::endl;
    FunctionGradient dgrad = gc(pa);
-//  std::cout << "-- hier? 2 --" << std::endl;
-//  std::cout << "dgrad.Vec: " << dgrad.Vec() << std::endl;
-//  std::cout << "dgrad.G2: " << dgrad.G2() << std::endl;
    MnAlgebraicSymMatrix mat(n);
    double dcovar = 1.;
-<<<<<<< HEAD
-   if(st.HasCovariance()) {
-//     std::cout << "has covariance" << std::endl;
-      for(unsigned int i = 0; i < n; i++)
-         for(unsigned int j = i; j < n; j++) mat(i,j) = st.IntCovariance()(i,j);
-      dcovar = 0.;
-   } else {
-//     std::cout << "has no covariance" << std::endl;
-      for(unsigned int i = 0; i < n; i++)
-         mat(i,i) = (fabs(dgrad.G2()(i)) > prec.Eps2() ? 1./dgrad.G2()(i) : 1.);
-=======
    if (st.HasCovariance()) {
       for (unsigned int i = 0; i < n; i++)
          for (unsigned int j = i; j < n; j++)
@@ -103,7 +69,6 @@
    } else {
       for (unsigned int i = 0; i < n; i++)
          mat(i, i) = (std::fabs(dgrad.G2()(i)) > prec.Eps2() ? 1. / dgrad.G2()(i) : 1.);
->>>>>>> 2238dbd0
    }
    MinimumError err(mat, dcovar);
 
@@ -113,24 +78,8 @@
    print.Info("Initial state:", MnPrint::Oneline(state));
 
    NegativeG2LineSearch ng2ls;
-<<<<<<< HEAD
-//  std::cout << dgrad.Vec() << std::endl;
-//  std::cout << prec << std::endl;
-//  std::cout << ng2ls.HasNegativeG2(dgrad, prec) << std::endl;
-//  std::cout << dgrad.Vec().size() << std::endl;
-
-  if(ng2ls.HasNegativeG2(dgrad, prec)) {
-#ifdef DEBUG
-      std::cout << "MnSeedGenerator: Negative G2 Found: " << std::endl;
-      std::cout << x << std::endl;
-      std::cout << dgrad.Grad() << std::endl;
-      std::cout << dgrad.G2() << std::endl;
-#endif
-      state = ng2ls(fcn, state, gc, prec);
-=======
    if (ng2ls.HasNegativeG2(dgrad, prec)) {
       print.Debug("Negative G2 Found", "\n  point:", x, "\n  grad :", dgrad.Grad(), "\n  g2   :", dgrad.G2());
->>>>>>> 2238dbd0
 
       state = ng2ls(fcn, state, gc, prec);
 
@@ -146,20 +95,8 @@
 
       print.Info("run Hesse - new state:", tmp);
 
-//     std::cout << "-- MnSeedGenerator::operator(.., GradientCalculator, ..), strategy 2 end state:" << std::endl;
-//     for (int i = 0; i < n; ++i) {
-//       std::cout << std::hexfloat << "x=("<< tmp.Vec()(i) << ",\t";
-//     }
-//     std::cout << ")" << std::endl;
-
      return MinimumSeed(tmp, st.Trafo());
    }
-
-//  std::cout << "-- MnSeedGenerator::operator(.., GradientCalculator, ..), regular end state:" << std::endl;
-//  for (int i = 0; i < n; ++i) {
-//    std::cout << std::hexfloat << "x=("<< state.Vec()(i) << ",\t";
-//  }
-//  std::cout << ")" << std::endl;
 
   return MinimumSeed(state, st.Trafo());
 }
@@ -169,15 +106,7 @@
 {
    MnPrint print("MnSeedGenerator");
 
-<<<<<<< HEAD
-MinimumSeed MnSeedGenerator::operator()(const MnFcn& fcn, const AnalyticalGradientCalculator& gc, const MnUserParameterState& st, const MnStrategy& stra) const {
-
-//  std::cout << "MnSeedGenerator::operator() for AnalyticalGradientCalculator" << std::endl;
-
-  // find seed (initial point for minimization) using analytical gradient
-=======
    // find seed (initial point for minimization) using analytical gradient
->>>>>>> 2238dbd0
    unsigned int n = st.VariableParameters();
    const MnMachinePrecision &prec = st.Precision();
 
@@ -185,37 +114,15 @@
 
   // initial starting values
    MnAlgebraicVector x(n);
-<<<<<<< HEAD
-   for(unsigned int i = 0; i < n; i++) x(i) = st.IntParameters()[i];
-
-//  std::cout << "-- MnSeedGenerator::operator(.., AnalyticalGradientCalculator, ..):" << std::endl;
-//  for (int i = 0; i < n; ++i) {
-//    std::cout << std::hexfloat << "x=("<< x(i) << ",\t";
-//  }
-//  std::cout << ")" << std::endl;
-
-  double fcnmin = fcn(x);
-=======
    for (unsigned int i = 0; i < n; i++)
       x(i) = st.IntParameters()[i];
    double fcnmin = fcn(x);
->>>>>>> 2238dbd0
    MinimumParameters pa(x, fcnmin);
 
-//  std::cout << "... creating igc ..." << std::endl;
-//   InitialGradientCalculator igc(fcn, st.Trafo(), stra);
-//  std::cout << "... doing igc(pa) ..." << std::endl;
-//   FunctionGradient tmp = igc(pa);
-//  std::cout << "tmp.G2: " << tmp.G2() << std::endl;
-//  std::cout << "-- hier? 1 --" << std::endl;
    FunctionGradient grd = gc(pa);
-//  std::cout << "grd.G2: " << grd.G2() << std::endl;
-//  std::cout << "-- hier? 2 --" << std::endl;
 
-//  FunctionGradient dgrad(grd.Grad(), tmp.G2(), tmp.Gstep());
-    FunctionGradient dgrad(grd.Grad(), grd.G2(), grd.Gstep());
-//  std::cout << "dgrad.Vec: " << dgrad.Vec() << std::endl;
-//  std::cout << "dgrad.G2: " << dgrad.G2() << std::endl;
+//   FunctionGradient dgrad(grd.Grad(), tmp.G2(), tmp.Gstep());
+   FunctionGradient dgrad(grd.Grad(), grd.G2(), grd.Gstep());
 
    if (gc.CheckGradient()) {
       bool good = true;
@@ -241,17 +148,6 @@
 
    MnAlgebraicSymMatrix mat(n);
    double dcovar = 1.;
-<<<<<<< HEAD
-   if(st.HasCovariance()) {
-//     std::cout << "has covariance" << std::endl;
-      for(unsigned int i = 0; i < n; i++)
-         for(unsigned int j = i; j < n; j++) mat(i,j) = st.IntCovariance()(i,j);
-      dcovar = 0.;
-   } else {
-//     std::cout << "has no covariance" << std::endl;
-      for(unsigned int i = 0; i < n; i++)
-         mat(i,i) = (fabs(dgrad.G2()(i)) > prec.Eps2() ? 1./dgrad.G2()(i) : 1.);
-=======
    if (st.HasCovariance()) {
       for (unsigned int i = 0; i < n; i++)
          for (unsigned int j = i; j < n; j++)
@@ -260,55 +156,30 @@
    } else {
       for (unsigned int i = 0; i < n; i++)
          mat(i, i) = (std::fabs(dgrad.G2()(i)) > prec.Eps2() ? 1. / dgrad.G2()(i) : 1.);
->>>>>>> 2238dbd0
    }
    MinimumError err(mat, dcovar);
    double edm = VariableMetricEDMEstimator().Estimate(dgrad, err);
    MinimumState state(pa, err, dgrad, edm, fcn.NumOfCalls());
 
    NegativeG2LineSearch ng2ls;
-<<<<<<< HEAD
-//  std::cout << dgrad.Vec() << std::endl;
-//  std::cout << prec << std::endl;
-//  std::cout << ng2ls.HasNegativeG2(dgrad, prec) << std::endl;
-//  std::cout << dgrad.Vec().size() << std::endl;
-
    if(ng2ls.HasNegativeG2(dgrad, prec)) {
 //      Numerical2PGradientCalculator ngc(fcn, st.Trafo(), stra);
 //      state = ng2ls(fcn, state, ngc, prec);
       state = ng2ls(fcn, state, gc, prec);
 
-     if (printLevel >1) {
-       MnPrint::PrintState(std::cout, state, "MnSeedGenerator: Negative G2 found - new state:  ");
-     }
-
-=======
-   if (ng2ls.HasNegativeG2(dgrad, prec)) {
-      Numerical2PGradientCalculator ngc(fcn, st.Trafo(), stra);
-      state = ng2ls(fcn, state, ngc, prec);
->>>>>>> 2238dbd0
+      if (printLevel >1) {
+         MnPrint::PrintState(std::cout, state, "MnSeedGenerator: Negative G2 found - new state:  ");
+      }
    }
 
    if (stra.Strategy() == 2 && !st.HasCovariance()) {
       // calculate full 2nd derivative
       MinimumState tmpState = MnHesse(stra)(fcn, state, st.Trafo());
 
-//     std::cout << "-- MnSeedGenerator::operator(.., AnalyticalGradientCalculator, ..), strategy 2 end state:" << std::endl;
-//     for (int i = 0; i < n; ++i) {
-//       std::cout << std::hexfloat << "x=("<< tmpState.Vec()(i) << ",\t";
-//     }
-//     std::cout << ")" << std::endl;
-
-     return MinimumSeed(tmpState, st.Trafo());
+      return MinimumSeed(tmpState, st.Trafo());
    }
 
-//  std::cout << "-- MnSeedGenerator::operator(.., AnalyticalGradientCalculator, ..), regular end state:" << std::endl;
-//  for (int i = 0; i < n; ++i) {
-//    std::cout << std::hexfloat << "x=("<< state.Vec()(i) << ",\t";
-//  }
-//  std::cout << ")" << std::endl;
-
-  return MinimumSeed(state, st.Trafo());
+   return MinimumSeed(state, st.Trafo());
 }
 
 } // namespace Minuit2
