// @(#)root/minuit2:$Id$
// Authors: M. Winkler, F. James, L. Moneta, A. Zsenei, E.G.P. Bos   2003-2017

/**********************************************************************
 *                                                                    *
 * Copyright (c) 2005 LCG ROOT Math team,  CERN/PH-SFT                *
 * Copyright (c) 2017 Patrick Bos, Netherlands eScience Center        *
 *                                                                    *
 **********************************************************************/

// Project   : LCG
// Package   : Minuit
// Author    : Lorenzo.MONETA@cern.ch
// Created by: moneta  at Thu Apr  8 10:26:22 2004

#include "Minuit2/SqrtUpParameterTransformation.h"
#include "Minuit2/MnMachinePrecision.h"

namespace ROOT {

<<<<<<< HEAD
  namespace Minuit2 {



    long double SqrtUpParameterTransformation::Int2ext(long double value, long double upper) const {
      // internal to external transformation
      long double val = upper + 1. - sqrt( value*value + 1.);
      return val;
    }


    long double SqrtUpParameterTransformation::Ext2int(long double value, long double upper, const MnMachinePrecision& ) const {
      // external to internal transformation
      long double yy = upper - value + 1.;
      long double yy2 = yy*yy;
      if (yy2 < 1.  )
        return 0;
      else
        return sqrt( yy2 -1);
    }


    long double SqrtUpParameterTransformation::DInt2Ext(long double value, long double) const {
      // derivative of internal to external transofrmation :  d (Int2Ext ) / d Int
      long double val = - value/( sqrt( value*value + 1.) );
      return val;
    }


    long double SqrtUpParameterTransformation::D2Int2Ext(long double value, long double) const {
      // second derivative of internal to external transformation :  d^2 (Int2Ext) / (d Int)^2
      long double value_sq = value * value;
      return (value_sq / (value_sq + 1) - 1) / ( sqrt( value_sq + 1.) );
    }

    long double SqrtUpParameterTransformation::GStepInt2Ext(long double /*value*/, long double /*upper*/) const {
      return 1.;
    }

  }  // namespace Minuit2
=======
namespace Minuit2 {

double SqrtUpParameterTransformation::Int2ext(double value, double upper) const
{
   // internal to external transformation
   double val = upper + 1. - std::sqrt(value * value + 1.);
   return val;
}

double SqrtUpParameterTransformation::Ext2int(double value, double upper, const MnMachinePrecision &) const
{
   // external to internal transformation
   double yy = upper - value + 1.;
   double yy2 = yy * yy;
   if (yy2 < 1.)
      return 0;
   else
      return std::sqrt(yy2 - 1);
}

double SqrtUpParameterTransformation::DInt2Ext(double value, double) const
{
   // derivative of internal to external transofrmation :  d (Int2Ext ) / d Int
   double val = -value / (std::sqrt(value * value + 1.));
   return val;
}

} // namespace Minuit2
>>>>>>> 2238dbd0

} // namespace ROOT<|MERGE_RESOLUTION|>--- conflicted
+++ resolved
@@ -18,14 +18,13 @@
 
 namespace ROOT {
 
-<<<<<<< HEAD
   namespace Minuit2 {
 
 
 
     long double SqrtUpParameterTransformation::Int2ext(long double value, long double upper) const {
       // internal to external transformation
-      long double val = upper + 1. - sqrt( value*value + 1.);
+      long double val = upper + 1. - std::sqrt( value*value + 1.);
       return val;
     }
 
@@ -37,13 +36,13 @@
       if (yy2 < 1.  )
         return 0;
       else
-        return sqrt( yy2 -1);
+        return std::sqrt( yy2 -1);
     }
 
 
     long double SqrtUpParameterTransformation::DInt2Ext(long double value, long double) const {
       // derivative of internal to external transofrmation :  d (Int2Ext ) / d Int
-      long double val = - value/( sqrt( value*value + 1.) );
+      long double val = - value/( std::sqrt( value*value + 1.) );
       return val;
     }
 
@@ -59,35 +58,5 @@
     }
 
   }  // namespace Minuit2
-=======
-namespace Minuit2 {
-
-double SqrtUpParameterTransformation::Int2ext(double value, double upper) const
-{
-   // internal to external transformation
-   double val = upper + 1. - std::sqrt(value * value + 1.);
-   return val;
-}
-
-double SqrtUpParameterTransformation::Ext2int(double value, double upper, const MnMachinePrecision &) const
-{
-   // external to internal transformation
-   double yy = upper - value + 1.;
-   double yy2 = yy * yy;
-   if (yy2 < 1.)
-      return 0;
-   else
-      return std::sqrt(yy2 - 1);
-}
-
-double SqrtUpParameterTransformation::DInt2Ext(double value, double) const
-{
-   // derivative of internal to external transofrmation :  d (Int2Ext ) / d Int
-   double val = -value / (std::sqrt(value * value + 1.));
-   return val;
-}
-
-} // namespace Minuit2
->>>>>>> 2238dbd0
 
 } // namespace ROOT