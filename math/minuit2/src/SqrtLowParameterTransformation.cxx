// @(#)root/minuit2:$Id$
// Authors: M. Winkler, F. James, L. Moneta, A. Zsenei, E.G.P. Bos   2003-2017

/**********************************************************************
 *                                                                    *
 * Copyright (c) 2005 LCG ROOT Math team,  CERN/PH-SFT                *
 * Copyright (c) 2017 Patrick Bos, Netherlands eScience Center        *
 *                                                                    *
 **********************************************************************/

// Project   : LCG
// Package   : Minuit
// Author    : Lorenzo.MONETA@cern.ch
// Created by: moneta  at Thu Apr  8 10:26:22 2004

#include "Minuit2/SqrtLowParameterTransformation.h"
#include "Minuit2/MnMachinePrecision.h"

namespace ROOT {

<<<<<<< HEAD
  namespace Minuit2 {



    long double SqrtLowParameterTransformation::Int2ext(long double value, long double lower) const {
      /// internal to external transformation
      long double val = lower - 1. + sqrt( value*value + 1.);
      return val;
    }


    long double SqrtLowParameterTransformation::Ext2int(long double value, long double lower, const MnMachinePrecision& ) const {
      // external to internal transformation
      long double yy = value - lower + 1.;
      long double yy2 = yy*yy;
      if (yy2 < 1. )
        return 0;
      else
        return sqrt( yy2 -1);
    }


    long double SqrtLowParameterTransformation::DInt2Ext(long double value, long double) const {
      // derivative of internal to external transofrmation   :  d (Int2Ext) / d Int
      long double val = value/( sqrt( value*value + 1.) );
      return val;
    }

    long double SqrtLowParameterTransformation::D2Int2Ext(long double value, long double) const {
      // second derivative of internal to external transformation :  d^2 (Int2Ext) / (d Int)^2
      long double value_sq = value * value;
      return (1 - value_sq / (value_sq + 1)) / ( sqrt( value_sq + 1.) );
    }

    long double SqrtLowParameterTransformation::GStepInt2Ext(long double /*value*/, long double /*lower*/) const {
      return 1.;
    }

  }  // namespace Minuit2
=======
namespace Minuit2 {

double SqrtLowParameterTransformation::Int2ext(double value, double lower) const
{
   /// internal to external transformation
   double val = lower - 1. + std::sqrt(value * value + 1.);
   return val;
}

double SqrtLowParameterTransformation::Ext2int(double value, double lower, const MnMachinePrecision &) const
{
   // external to internal transformation
   double yy = value - lower + 1.;
   double yy2 = yy * yy;
   if (yy2 < 1.)
      return 0;
   else
      return std::sqrt(yy2 - 1);
}

double SqrtLowParameterTransformation::DInt2Ext(double value, double) const
{
   // derivative of internal to external transofrmation   :  d (Int2Ext) / d Int
   double val = value / (std::sqrt(value * value + 1.));
   return val;
}

} // namespace Minuit2
>>>>>>> 2238dbd0

} // namespace ROOT<|MERGE_RESOLUTION|>--- conflicted
+++ resolved
@@ -18,14 +18,13 @@
 
 namespace ROOT {
 
-<<<<<<< HEAD
   namespace Minuit2 {
 
 
 
     long double SqrtLowParameterTransformation::Int2ext(long double value, long double lower) const {
       /// internal to external transformation
-      long double val = lower - 1. + sqrt( value*value + 1.);
+      long double val = lower - 1. + std::sqrt( value*value + 1.);
       return val;
     }
 
@@ -37,13 +36,13 @@
       if (yy2 < 1. )
         return 0;
       else
-        return sqrt( yy2 -1);
+        return std::sqrt( yy2 -1);
     }
 
 
     long double SqrtLowParameterTransformation::DInt2Ext(long double value, long double) const {
       // derivative of internal to external transofrmation   :  d (Int2Ext) / d Int
-      long double val = value/( sqrt( value*value + 1.) );
+      long double val = value/( std::sqrt( value*value + 1.) );
       return val;
     }
 
@@ -58,35 +57,5 @@
     }
 
   }  // namespace Minuit2
-=======
-namespace Minuit2 {
-
-double SqrtLowParameterTransformation::Int2ext(double value, double lower) const
-{
-   /// internal to external transformation
-   double val = lower - 1. + std::sqrt(value * value + 1.);
-   return val;
-}
-
-double SqrtLowParameterTransformation::Ext2int(double value, double lower, const MnMachinePrecision &) const
-{
-   // external to internal transformation
-   double yy = value - lower + 1.;
-   double yy2 = yy * yy;
-   if (yy2 < 1.)
-      return 0;
-   else
-      return std::sqrt(yy2 - 1);
-}
-
-double SqrtLowParameterTransformation::DInt2Ext(double value, double) const
-{
-   // derivative of internal to external transofrmation   :  d (Int2Ext) / d Int
-   double val = value / (std::sqrt(value * value + 1.));
-   return val;
-}
-
-} // namespace Minuit2
->>>>>>> 2238dbd0
 
 } // namespace ROOT