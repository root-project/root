// @(#)root/minuit2:$Id$
// Authors: M. Winkler, F. James, L. Moneta, A. Zsenei, E.G.P. Bos   2003-2017

/**********************************************************************
 *                                                                    *
 * Copyright (c) 2005 LCG ROOT Math team,  CERN/PH-SFT                *
 * Copyright (c) 2017 Patrick Bos, Netherlands eScience Center        *
 *                                                                    *
 **********************************************************************/

#include "Minuit2/AnalyticalGradientCalculator.h"
#include "Minuit2/FCNGradientBase.h"
#include "Minuit2/MnUserTransformation.h"
#include "Minuit2/FunctionGradient.h"
#include "Minuit2/MinimumParameters.h"
#include "Minuit2/MnMatrix.h"
#include "Minuit2/MnPrint.h"

namespace ROOT {
<<<<<<< HEAD
  namespace Minuit2 {


    FunctionGradient AnalyticalGradientCalculator::operator()(const MinimumParameters& par) const {
      // evaluate analytical gradient. take care of parameter transformations
=======
namespace Minuit2 {

FunctionGradient AnalyticalGradientCalculator::operator()(const MinimumParameters &par) const
{
   // evaluate analytical gradient. take care of parameter transformations
>>>>>>> 2238dbd0

      std::vector<double> grad = fGradCalc.Gradient(fTransformation(par.Vec()));
      assert(grad.size() == fTransformation.Parameters().size());

<<<<<<< HEAD
      MnAlgebraicVector v(par.Vec().size());
      for(unsigned int i = 0; i < par.Vec().size(); i++) {
        unsigned int ext = fTransformation.ExtOfInt(i);
        if(fTransformation.Parameter(ext).HasLimits()) {
          //double dd = (fTransformation.Parameter(ext).Upper() - fTransformation.Parameter(ext).Lower())*0.5*cos(par.Vec()(i));
          //       const ParameterTransformation * pt = fTransformation.transformation(ext);
          //       double dd = pt->dInt2ext(par.Vec()(i), fTransformation.Parameter(ext).Lower(), fTransformation.Parameter(ext).Upper() );
          double dd = fTransformation.DInt2Ext(i, par.Vec()(i));
          v(i) = dd*grad[ext];
        } else {
          v(i) = grad[ext];
        }
      }
=======
   MnAlgebraicVector v(par.Vec().size());
   for (unsigned int i = 0; i < par.Vec().size(); i++) {
      unsigned int ext = fTransformation.ExtOfInt(i);
      if (fTransformation.Parameter(ext).HasLimits()) {
         // double dd = (fTransformation.Parameter(ext).Upper() -
         // fTransformation.Parameter(ext).Lower())*0.5*cos(par.Vec()(i));
         //       const ParameterTransformation * pt = fTransformation.transformation(ext);
         //       double dd = pt->dInt2ext(par.Vec()(i), fTransformation.Parameter(ext).Lower(),
         //       fTransformation.Parameter(ext).Upper() );
         double dd = fTransformation.DInt2Ext(i, par.Vec()(i));
         v(i) = dd * grad[ext];
      } else {
         v(i) = grad[ext];
      }
   }

   MnPrint print("AnalyticalGradientCalculator");
   print.Debug("User given gradient in Minuit2", v);
>>>>>>> 2238dbd0

#ifdef DEBUG
      std::cout << "User given gradient in Minuit2" << v << std::endl;
#endif

      // check for 2nd derivative and step-size from the external gradient
      // function and use them if present
      // N.B.: for the time being we only allow both at the same time, since
      //       FunctionGradient only has ctors for two cases: 1. gradient only,
      //       2. grad, g2 & gstep.
      if (fGradCalc.hasG2ndDerivative() && fGradCalc.hasGStepSize()) {
        std::vector<double> g2 = fGradCalc.G2ndDerivative(fTransformation(par.Vec()));
        std::vector<double> gstep = fGradCalc.GStepSize(fTransformation(par.Vec()));

        MnAlgebraicVector vg2(par.Vec().size());
        MnAlgebraicVector vgstep(par.Vec().size());
        for(unsigned int i = 0; i < par.Vec().size(); i++) {
          unsigned int ext = fTransformation.ExtOfInt(i);
          if(fTransformation.Parameter(ext).HasLimits()) {
            double int2ext_g2 = fTransformation.D2Int2Ext(i, par.Vec()(i));
            double int2ext_gstep = fTransformation.GStepInt2Ext(i, par.Vec()(i));
            vg2(i) = int2ext_g2 * g2[ext];
            vgstep(i) = int2ext_gstep * gstep[ext];
          } else {
            vg2(i) = g2[ext];
            vgstep(i) = gstep[ext];
          }
        }

<<<<<<< HEAD
        return FunctionGradient(v, vg2, vgstep);
      } else {
        return FunctionGradient(v);
      }
    }

    FunctionGradient AnalyticalGradientCalculator::operator()(const MinimumParameters& par, const FunctionGradient&) const {
      // needed from base class
      return (*this)(par);
    }

    bool AnalyticalGradientCalculator::CheckGradient() const {
      // check to be sure FCN implements analytical gradient
      return fGradCalc.CheckGradient();
    }

  }  // namespace Minuit2
}  // namespace ROOT
=======
FunctionGradient AnalyticalGradientCalculator::operator()(const MinimumParameters &par, const FunctionGradient &) const
{
   // needed from base class
   return (*this)(par);
}

bool AnalyticalGradientCalculator::CheckGradient() const
{
   // check to be sure FCN implements analytical gradient
   return fGradCalc.CheckGradient();
}

} // namespace Minuit2

} // namespace ROOT
>>>>>>> 2238dbd0
<|MERGE_RESOLUTION|>--- conflicted
+++ resolved
@@ -17,24 +17,15 @@
 #include "Minuit2/MnPrint.h"
 
 namespace ROOT {
-<<<<<<< HEAD
-  namespace Minuit2 {
+namespace Minuit2 {
 
 
     FunctionGradient AnalyticalGradientCalculator::operator()(const MinimumParameters& par) const {
       // evaluate analytical gradient. take care of parameter transformations
-=======
-namespace Minuit2 {
-
-FunctionGradient AnalyticalGradientCalculator::operator()(const MinimumParameters &par) const
-{
-   // evaluate analytical gradient. take care of parameter transformations
->>>>>>> 2238dbd0
 
       std::vector<double> grad = fGradCalc.Gradient(fTransformation(par.Vec()));
       assert(grad.size() == fTransformation.Parameters().size());
 
-<<<<<<< HEAD
       MnAlgebraicVector v(par.Vec().size());
       for(unsigned int i = 0; i < par.Vec().size(); i++) {
         unsigned int ext = fTransformation.ExtOfInt(i);
@@ -48,30 +39,9 @@
           v(i) = grad[ext];
         }
       }
-=======
-   MnAlgebraicVector v(par.Vec().size());
-   for (unsigned int i = 0; i < par.Vec().size(); i++) {
-      unsigned int ext = fTransformation.ExtOfInt(i);
-      if (fTransformation.Parameter(ext).HasLimits()) {
-         // double dd = (fTransformation.Parameter(ext).Upper() -
-         // fTransformation.Parameter(ext).Lower())*0.5*cos(par.Vec()(i));
-         //       const ParameterTransformation * pt = fTransformation.transformation(ext);
-         //       double dd = pt->dInt2ext(par.Vec()(i), fTransformation.Parameter(ext).Lower(),
-         //       fTransformation.Parameter(ext).Upper() );
-         double dd = fTransformation.DInt2Ext(i, par.Vec()(i));
-         v(i) = dd * grad[ext];
-      } else {
-         v(i) = grad[ext];
-      }
-   }
 
-   MnPrint print("AnalyticalGradientCalculator");
-   print.Debug("User given gradient in Minuit2", v);
->>>>>>> 2238dbd0
-
-#ifdef DEBUG
-      std::cout << "User given gradient in Minuit2" << v << std::endl;
-#endif
+      MnPrint print("AnalyticalGradientCalculator");
+      print.Debug("User given gradient in Minuit2", v);
 
       // check for 2nd derivative and step-size from the external gradient
       // function and use them if present
@@ -97,7 +67,6 @@
           }
         }
 
-<<<<<<< HEAD
         return FunctionGradient(v, vg2, vgstep);
       } else {
         return FunctionGradient(v);
@@ -115,21 +84,4 @@
     }
 
   }  // namespace Minuit2
-}  // namespace ROOT
-=======
-FunctionGradient AnalyticalGradientCalculator::operator()(const MinimumParameters &par, const FunctionGradient &) const
-{
-   // needed from base class
-   return (*this)(par);
-}
-
-bool AnalyticalGradientCalculator::CheckGradient() const
-{
-   // check to be sure FCN implements analytical gradient
-   return fGradCalc.CheckGradient();
-}
-
-} // namespace Minuit2
-
-} // namespace ROOT
->>>>>>> 2238dbd0
+}  // namespace ROOT