// @(#)root/minuit:$Id$
// Author: L. Moneta Wed Oct 25 16:28:55 2006

/**********************************************************************
 *                                                                    *
 * Copyright (c) 2006  LCG ROOT Math Team, CERN/PH-SFT                *
 *                                                                    *
 *                                                                    *
 **********************************************************************/

// Implementation file for class TLinearMinimizer

#include "TLinearMinimizer.h"
#include "Math/IParamFunction.h"
#include "TF1.h"
#include "TUUID.h"
#include "TROOT.h"
#include "Fit/BasicFCN.h"
#include "Fit/BinData.h"
#include "Fit/Chi2FCN.h"

#include "TLinearFitter.h"
#include "TVirtualMutex.h"

#include <iostream>
#include <cassert>
#include <algorithm>
#include <functional>



// namespace ROOT {

//    namespace Fit {


// structure used for creating the TF1 representing the basis functions
// they are the derivatives w.r.t the parameters of the model function
template<class Func>
struct BasisFunction {
   BasisFunction(const Func & f, int k) :
      fKPar(k),
      fFunc(&f)
   {}

   double operator() ( double * x, double *)  {
      return fFunc->ParameterDerivative(x,fKPar);
   }

   unsigned int fKPar; // param component
   const Func * fFunc;
};


//______________________________________________________________________________
//
//  TLinearMinimizer, simple class implementing the ROOT::Math::Minimizer interface using
//  TLinearFitter.
//  This class uses TLinearFitter to find directly (by solving a system of linear equations)
//  the minimum of a
//  least-square function which has a linear dependence in the fit parameters.
//  This class is not used directly, but via the ROOT::Fitter class, when calling the
//  LinearFit method. It is instantiates using the plug-in manager (plug-in name is "Linear")
//
//__________________________________________________________________________________________


ClassImp(TLinearMinimizer);


TLinearMinimizer::TLinearMinimizer(int ) :
   fRobust(false),
   fDim(0),
   fNFree(0),
   fMinVal(0),
   fObjFunc(nullptr),
   fFitter(nullptr)
{
   // Default constructor implementation.
   // type is not used - needed for consistency with other minimizer plug-ins
}

TLinearMinimizer::TLinearMinimizer ( const char * type ) :
   fRobust(false),
   fDim(0),
   fNFree(0),
   fMinVal(0),
   fObjFunc(nullptr),
   fFitter(nullptr)
{
   // constructor passing a type of algorithm, (supported now robust via LTS regression)

   // select type from the string
   std::string algoname(type);
   std::transform(algoname.begin(), algoname.end(), algoname.begin(), (int(*)(int)) tolower );

   if (algoname.find("robust") != std::string::npos) fRobust = true;

}

TLinearMinimizer::~TLinearMinimizer()
{
   // Destructor implementation.
   if (fFitter) delete fFitter;
}

TLinearMinimizer::TLinearMinimizer(const TLinearMinimizer &) :
   Minimizer()
{
   // Implementation of copy constructor.
}

TLinearMinimizer & TLinearMinimizer::operator = (const TLinearMinimizer &rhs)
{
   // Implementation of assignment operator.
   if (this == &rhs) return *this;  // time saving self-test
   return *this;
}


void TLinearMinimizer::SetFunction(const  ROOT::Math::IMultiGenFunction & objfunc) {
   // Set the function to be minimized. The function must be a Chi2 gradient function
   // When performing a linear fit we need the basis functions, which are the partial derivatives with respect to the parameters of the model function.

   if(!objfunc.HasGradient()) {
      // Set function to be minimized. Flag an error since only support Gradient objective functions
      Error("TLinearMinimizer::SetFunction(IMultiGenFunction)","Wrong type of function used for Linear fitter");
   }

   typedef ROOT::Fit::Chi2FCN<ROOT::Math::IMultiGradFunction> Chi2Func;
   const Chi2Func * chi2func = dynamic_cast<const Chi2Func *>(&objfunc);
   if (chi2func ==nullptr) {
      Error("TLinearMinimizer::SetFunction(IMultiGenFunction)","Wrong type of function used for Linear fitter");
      return;
   }
   fObjFunc = chi2func;

   // need to get the gradient parametric model function
   typedef  ROOT::Math::IParamMultiGradFunction ModelFunc;
   const  ModelFunc * modfunc = dynamic_cast<const ModelFunc*>( &(chi2func->ModelFunction()) );
   assert(modfunc != nullptr);

   fDim = chi2func->NDim(); // number of parameters
   fNFree = fDim;  // in case of no fixed parameters
   // get the basis functions (derivatives of the modelfunc)
   TObjArray flist(fDim);
   flist.SetOwner(kFALSE);  // we do not want to own the list - it will be owned by the TLinearFitter class
   for (unsigned int i = 0; i < fDim; ++i) {
      // t.b.f: should not create TF1 classes
      // when creating TF1 (if another function with same name exists it is
      // deleted since it is added in function list in gROOT
      // fix the problem using meaniful names (difficult to re-produce)
      BasisFunction<ModelFunc > bf(*modfunc,i);
      TUUID u;
      std::string fname = "_LinearMinimimizer_BasisFunction_" +
         std::string(u.AsString() );
      TF1 * f = new TF1(fname.c_str(),ROOT::Math::ParamFunctor(bf),0,1,0,1,TF1::EAddToList::kNo);
      flist.Add(f);
   }

   // create TLinearFitter (do it now because only now now the coordinate dimensions)
   if (fFitter) delete fFitter; // reset by deleting previous copy
   fFitter = new TLinearFitter( static_cast<const ModelFunc::BaseFunc&>(*modfunc).NDim() );

   fFitter->StoreData(fRobust); //  need a copy of data in case of robust fitting

   fFitter->SetBasisFunctions(&flist);

   // get the fitter data
   const ROOT::Fit::BinData & data = chi2func->Data();
   // add the data but not store them
   std::vector<double> xc(data.NDim());
   for (unsigned int i = 0; i < data.Size(); ++i) {
      double y = 0;
      const double * x1 = data.GetPoint(i,y);
      double ey = 1;
      if (! data.Opt().fErrors1) {
         ey = data.Error(i);
      }
      // in case of bin volume- scale the data according to the bin volume
      double binVolume = 1.;
      double * x = nullptr;
      if (data.Opt().fBinVolume) {
         // compute the bin volume
         const double * x2 = data.BinUpEdge(i);
         for (unsigned int j  = 0; j < data.NDim(); ++j) {
            binVolume *= (x2[j]-x1[j]);
<<<<<<< HEAD
            // we are alwyas using bin centers
=======
            // we are always using bin centers
>>>>>>> 49ae85f5
            xc[j] = 0.5 * (x2[j]+ x1[j]);
         }
         if (data.Opt().fNormBinVolume) binVolume /= data.RefVolume();
         // we cannot scale f so we scale the points
         y /= binVolume;
         ey /= binVolume;
         x = xc.data();
      } else {
         x = const_cast<double*>(x1);
      }
      //std::cout << "adding point " << i << " x " << x[0] << " y " << y << " e " << ey << std::endl;
      fFitter->AddPoint( x , y, ey);
   }

}

bool TLinearMinimizer::SetFixedVariable(unsigned int ivar, const std::string & /* name */ , double val) {
   // set a fixed variable.
   if (!fFitter) return false;
   fFitter->FixParameter(ivar, val);
   return true;
}

bool TLinearMinimizer::Minimize() {
   // find directly the minimum of the chi2 function
   // solving the linear equation. Use  TVirtualFitter::Eval.

   if (fFitter == nullptr || fObjFunc == nullptr) return false;

   fNFree = fFitter->GetNumberFreeParameters();

   fNFree = fFitter->GetNumberFreeParameters();

   int iret = 0;
   if (!fRobust)
      iret = fFitter->Eval();
   else {
      // robust fitting - get h parameter using tolerance (t.b. improved)
      double h = Tolerance();
      if (PrintLevel() >  0)
         std::cout << "TLinearMinimizer: Robust fitting with h = " << h << std::endl;
      iret = fFitter->EvalRobust(h);
   }
   fStatus = iret;

   if (iret != 0) {
      Warning("Minimize","TLinearFitter failed in finding the solution");
      return false;
   }


   // get parameter values
   fParams.resize( fDim);
   // no error available for robust fitting
   if (!fRobust) fErrors.resize( fDim);
   for (unsigned int i = 0; i < fDim; ++i) {
      fParams[i] = fFitter->GetParameter( i);
      if (!fRobust) fErrors[i] = fFitter->GetParError( i );
   }
   fCovar.resize(fDim*fDim);
   double * cov = fFitter->GetCovarianceMatrix();

   if (!fRobust && cov) std::copy(cov,cov+fDim*fDim,fCovar.begin() );

   // calculate chi2 value

   fMinVal = (*fObjFunc)(&fParams.front());

   return true;

}


//    } // end namespace Fit

// } // end namespace ROOT
<|MERGE_RESOLUTION|>--- conflicted
+++ resolved
@@ -185,11 +185,7 @@
          const double * x2 = data.BinUpEdge(i);
          for (unsigned int j  = 0; j < data.NDim(); ++j) {
             binVolume *= (x2[j]-x1[j]);
-<<<<<<< HEAD
-            // we are alwyas using bin centers
-=======
             // we are always using bin centers
->>>>>>> 49ae85f5
             xc[j] = 0.5 * (x2[j]+ x1[j]);
          }
          if (data.Opt().fNormBinVolume) binVolume /= data.RefVolume();
@@ -221,8 +217,6 @@
 
    fNFree = fFitter->GetNumberFreeParameters();
 
-   fNFree = fFitter->GetNumberFreeParameters();
-
    int iret = 0;
    if (!fRobust)
       iret = fFitter->Eval();
