//Example of the various methods of interpolation provided by the
// ROOT::Math::Interpolator class
//
//Example can also be run in ROOT by doing :
//
// root> .x testInterpolation.cxx
//
#include "TGraph.h"
#include "TAxis.h"
#include "TCanvas.h"
#include "TLegend.h"
#include "TApplication.h"
#include "TList.h"
#include "Math/Interpolator.h"
#include <iostream>
#include <string>
#include <cstdlib>

#include <cmath>

bool showGraphics = true;

TGraph *grorig = 0;

void interpolate( const  ROOT::Math::Interpolator & itp, bool drawSame = false ) {

   std::string type = itp.Type();
   std::cout << "\n" << type << "  interpolation:" << std::endl;

   std::cout << "x[i]     y[i]     deriv[i]     deriv2[i]    integral[i] \n" << std::endl;
   // print result of interpolation
   const Int_t n = 50;  //JH replacing n = 51;
   Int_t i = 0;
   double xi = 0.;
   Float_t xcoord[n], ycoord[n];

<<<<<<< HEAD
   for ( i = 0; i < n; ++i) { 
=======
   for ( i = 0; i < 50; ++i) { 
>>>>>>> 6c63896b
      xi = 0.2 * i;
      // JH replacing for ( double xi = 0; xi < 10.01; xi += 0.2) {
      xcoord[i] = xi;
      ycoord[i] = itp.Eval(xi);
      double dyi = itp.Deriv(xi);
      double dy2i = itp.Deriv2(xi);
      double igyi = itp.Integ(0, xi);
      std::cout << xcoord[i]  << "  " << ycoord[i] << "  " << dyi << "  " << dy2i << "  " <<  igyi << std::endl;
<<<<<<< HEAD
      //remove duplicate loop increment i++;
=======
>>>>>>> 6c63896b
   }

   if (showGraphics) {
      TGraph *gr = new TGraph(n,xcoord,ycoord);
      gr->SetMarkerColor(kBlue);
      if (drawSame)     gr->SetMarkerColor(kGreen);
      gr->SetMarkerStyle(7);
      gr->Draw("CP");
      if (!drawSame) {
         TLegend * l = new TLegend(0.1,0.7,0.4,0.9);
         l->SetName("legend");
         l->AddEntry(grorig,"original data");
         l->AddEntry(gr,type.c_str());
         l->Draw();
      }
      else if (gPad) {
         TLegend * l = (TLegend*)  gPad->GetListOfPrimitives()->FindObject("legend");
         if (l) {
            l->AddEntry(gr, type.c_str() );
            l->Draw();
         }
      }
   }
   if (gPad) gPad->Update();

   return;

}


void testInterpolation() {

   // Create data
   int n = 10;
   Float_t xorig[11], yorig[11];
   std::vector<double> x(n+1);
   std::vector<double> y(n+1);
   for (int i = 0; i < n+1; ++i) {
      x[i] = i + 0.5 * std::sin(i+0.0);
      y[i] = i + std::cos(i * i+0.0);
      xorig[i] = x[i];
      yorig[i] = y[i];
   }

   TCanvas *c1 = 0;
   if (showGraphics) {
      c1 = new TCanvas("c1","Original (red), Linear (upper left), Polynomial (upper right), Spline , Spline periodic, Akima (lower left) and Akima Periodic (lower right) Interpolation",10,10,1000,800);
      c1->Divide(2,3);
      c1->cd(1);
   }

   grorig = new TGraph(n+1,xorig,yorig);
   grorig->SetMarkerColor(kRed);
   grorig->SetMarkerStyle(20);
   grorig->GetYaxis()->SetRange(0,40);
   grorig->Draw("AP");

   //ROOT::Math::Interpolator itp1(x, y, ROOT::Math::Interpolation::kLINEAR);
   ROOT::Math::Interpolator itp1(x.size(), ROOT::Math::Interpolation::kLINEAR);
   itp1.SetData(x,y);
   interpolate(itp1);


   if (showGraphics) {
      c1->cd(2);
      grorig->Draw("AP");
   }

   ROOT::Math::Interpolator itp2(x, y, ROOT::Math::Interpolation::kPOLYNOMIAL);
   interpolate(itp2);


   if (showGraphics) {
      c1->cd(3);
      grorig->Draw("AP");
   }

   //std::cout << "Cubic Spline Interpolation: " << std::endl;
   ROOT::Math::Interpolator itp3( 2*x.size(), ROOT::Math::Interpolation::kCSPLINE);
   itp3.SetData(x.size(), &x[0], &y[0]);
   interpolate(itp3);

   if (showGraphics) {
      c1->cd(4);
      grorig->Draw("AP");
   }

   //std::cout << "Akima  Interpolation: " << std::endl;
   ROOT::Math::Interpolator itp4(x, y, ROOT::Math::Interpolation::kAKIMA);
   interpolate(itp4);

   if (showGraphics) {
      c1->cd(5);
      grorig->Draw("AP");
   }

   //std::cout << "Cubic Spline Periodic Interpolation: " << std::endl;
   ROOT::Math::Interpolator itp5(x, y, ROOT::Math::Interpolation::kCSPLINE_PERIODIC);
   interpolate(itp5);

   if (showGraphics) {
      c1->cd(6);
      grorig->Draw("AP");
   }

   //std::cout << "Akima Periodic Interpolation: " << std::endl;
   ROOT::Math::Interpolator itp6(x, y, ROOT::Math::Interpolation::kAKIMA_PERIODIC);
   interpolate(itp6);

   std::cout << "\n***********************************" << std::endl;
   std::cout << "Using default Interpolation type: " << std::endl;

   ROOT::Math::Interpolator itp7;
   itp7.SetData(x,y);
   interpolate(itp7,true);


}

#ifndef __CINT__
int main(int argc, char **argv)
{
   using std::cerr;
   using std::cout;
   using std::endl;
   showGraphics = false;

  // Parse command line arguments
  for (Int_t i=1 ;  i<argc ; i++) {
     std::string arg = argv[i] ;
     if (arg == "-g") {
      showGraphics = true;
     }
     if (arg == "-v") {
      showGraphics = true;
      //verbose = true;
     }
     if (arg == "-h") {
        cerr << "Usage: " << argv[0] << " [-g] [-v]\n";
        cerr << "  where:\n";
        cerr << "     -g : graphics mode\n";
        cerr << "     -v : verbose  mode";
        cerr << endl;
        return -1;
     }
   }

   TApplication* theApp = 0;

   if ( showGraphics )
      theApp = new TApplication("App",&argc,argv);

   testInterpolation();

   if ( showGraphics )
   {
      theApp->Run();
      delete theApp;
      theApp = 0;
   }

   return 0;
}
#endif<|MERGE_RESOLUTION|>--- conflicted
+++ resolved
@@ -34,11 +34,7 @@
    double xi = 0.;
    Float_t xcoord[n], ycoord[n];
 
-<<<<<<< HEAD
    for ( i = 0; i < n; ++i) { 
-=======
-   for ( i = 0; i < 50; ++i) { 
->>>>>>> 6c63896b
       xi = 0.2 * i;
       // JH replacing for ( double xi = 0; xi < 10.01; xi += 0.2) {
       xcoord[i] = xi;
@@ -47,10 +43,6 @@
       double dy2i = itp.Deriv2(xi);
       double igyi = itp.Integ(0, xi);
       std::cout << xcoord[i]  << "  " << ycoord[i] << "  " << dyi << "  " << dy2i << "  " <<  igyi << std::endl;
-<<<<<<< HEAD
-      //remove duplicate loop increment i++;
-=======
->>>>>>> 6c63896b
    }
 
    if (showGraphics) {
