--- conflicted
+++ resolved
@@ -63,6 +63,10 @@
             }
             theta -= num / den;
             if (Math.abs(num / den) < 1e-4) break;
+            if (Math.isnan(theta)) {
+               theta = theta0;
+               break;
+            }
          }
 
          return {
@@ -1632,54 +1636,7 @@
    getLastEventPos() { return this.fLastEventPnt; }
 
    /** @summary Returns coordinates transformation func */
-<<<<<<< HEAD
-   getProjectionFunc() {
-      switch (this.projection) {
-         // Aitoff2xy
-         case 1: return (l, b) => {
-            const DegToRad = Math.PI/180,
-                  alpha2 = (l/2)*DegToRad,
-                  delta  = b*DegToRad,
-                  r2     = Math.sqrt(2),
-                  f      = 2*r2/Math.PI,
-                  cdec   = Math.cos(delta),
-                  denom  = Math.sqrt(1. + cdec*Math.cos(alpha2));
-            return {
-               x: cdec*Math.sin(alpha2)*2.*r2/denom/f/DegToRad,
-               y: Math.sin(delta)*r2/denom/f/DegToRad
-            };
-         };
-         // mercator
-         case 2: return (l, b) => { return { x: l, y: Math.log(Math.tan((Math.PI/2 + b/180*Math.PI)/2)) }; };
-         // sinusoidal
-         case 3: return (l, b) => { return { x: l*Math.cos(b/180*Math.PI), y: b } };
-         // parabolic
-         case 4: return (l, b) => { return { x: l*(2.*Math.cos(2*b/180*Math.PI/3) - 1), y: 180*Math.sin(b/180*Math.PI/3) }; };
-         // Mollweide projection
-         case 5: return (l, b) => {
-            const theta0 = b*Math.PI/180;
-            let theta = theta0, num, den;
-            for (let i = 0; i < 100; i++) {
-               num = 2 * theta + Math.sin(2 * theta) - Math.PI * Math.sin(theta0);
-               den = 4 * (Math.cos(theta)**2);
-               theta -= num / den;
-               if (Math.abs(num / den) < 1e-4) break;
-               if (Math.isnan(theta)) {
-                  theta = theta0;
-                  break;
-               }
-            }
-   
-            return {
-               x: l * Math.cos(theta),
-               y: 90 * Math.sin(theta)
-            };
-         };
-      }
-   }
-=======
    getProjectionFunc() { return getEarthProjectionFunc(this.projection); }
->>>>>>> a438fdf1
 
    /** @summary Rcalculate frame ranges using specified projection functions */
    recalculateRange(Proj, change_x, change_y) {
