<<<<<<< HEAD
import { gStyle, settings, constants, internals, addMethods,
         isPromise, getPromise, postponePromise, isBatchMode, isObject, isFunc, isStr, clTPad, clTFrame, nsREX } from '../core.mjs';
import { ColorPalette, addColor, getRootColors } from '../base/colors.mjs';
=======
import { gStyle, settings, browser, constants, internals, addMethods, isPromise, getPromise, postponePromise,
         isBatchMode, isObject, isFunc, isStr, clTPad, clTFrame, nsREX, nsSVG, urlClassPrefix } from '../core.mjs';
import { ColorPalette, addColor, getRootColors, convertColor } from '../base/colors.mjs';
>>>>>>> 4f177922
import { RObjectPainter } from '../base/RObjectPainter.mjs';
import { prSVG, getElementRect, getAbsPosInCanvas, DrawOptions, compressSVG, makeTranslate, svgToImage } from '../base/BasePainter.mjs';
import { selectActivePad, getActivePad } from '../base/ObjectPainter.mjs';
import { registerForResize, saveFile } from '../gui/utils.mjs';
import { BrowserLayout, getHPainter } from '../gui/display.mjs';
import { createMenu, closeMenu } from '../gui/menu.mjs';
import { PadButtonsHandler, webSnapIds } from './TPadPainter.mjs';


/**
 * @summary Painter class for RPad
 *
 * @private
 */

class RPadPainter extends RObjectPainter {

   #pad_scale;  // scaling factor of the pad
   #pad_x;      // pad x coordinate
   #pad_y;      // pad y coordinate
   #pad_width;  // pad width
   #pad_height; // pad height
   #doing_draw; // drawing handles
   #custom_palette; // custom palette

   /** @summary constructor */
   constructor(dom, pad, iscan) {
      super(dom, pad, '', 'pad');
      this.pad = pad;
      this.iscan = iscan; // indicate if working with canvas
      this.this_pad_name = '';
      if (!this.iscan && (pad !== null)) {
         if (pad.fObjectID)
            this.this_pad_name = 'pad' + pad.fObjectID; // use objectid as pad name
         else
            this.this_pad_name = 'ppp' + internals.id_counter++; // artificial name
      }
      this.painters = []; // complete list of all painters in the pad
      this.has_canvas = true;
      this.forEachPainter = this.forEachPainterInPad;

      const d = this.selectDom();
      if (!d.empty() && d.property('_batch_mode'))
         this.batch_mode = true;
   }

   /** @summary Indicates that drawing runs in batch mode
     * @private */
   isBatchMode() {
      if (this.batch_mode !== undefined)
         return this.batch_mode;

      if (isBatchMode())
         return true;

      if (!this.iscan && this.has_canvas)
         return this.getCanvPainter()?.isBatchMode();

      return false;
   }

   /** @summary Indicates that is not Root6 pad painter
    * @private */
   isRoot6() { return false; }

   /** @summary Returns true if pad is editable */
   isEditable() { return true; }

      /** @summary Returns true if button */
   isButton() { return false; }

  /** @summary Returns SVG element for the pad itself
    * @private */
   svg_this_pad() {
      return this.getPadSvg(this.this_pad_name);
   }

   /** @summary Returns main painter on the pad
     * @desc Typically main painter is TH1/TH2 object which is drawing axes
    * @private */
   getMainPainter() {
      return this.main_painter_ref || null;
   }

   /** @summary Assign main painter on the pad
    * @private */
   setMainPainter(painter, force) {
      if (!this.main_painter_ref || force)
         this.main_painter_ref = painter;
   }

   /** @summary cleanup pad and all primitives inside */
   cleanup() {
      if (this.#doing_draw)
         console.error('pad drawing is not completed when cleanup is called');

      this.painters.forEach(p => p.cleanup());

      const svg_p = this.svg_this_pad();
      if (!svg_p.empty()) {
         svg_p.property('pad_painter', null);
         if (!this.iscan) svg_p.remove();
      }

      const cp = this.iscan || !this.has_canvas ? this : this.getCanvPainter();
      if (cp) delete cp.pads_cache;

      delete this.main_painter_ref;
      delete this.frame_painter_ref;
      this.#pad_x = this.#pad_y = this.#pad_width = this.#pad_height = undefined;
      this.#doing_draw = undefined;
      delete this._dfltRFont;

      this.painters = [];
      this.pad = null;
      this.assignObject(null);
      this.pad_frame = null;
      this.this_pad_name = undefined;
      this.has_canvas = false;

      selectActivePad({ pp: this, active: false });

      super.cleanup();
   }

   /** @summary Returns frame painter inside the pad
    * @private */
   getFramePainter() { return this.frame_painter_ref; }

   /** @summary get pad width */
   getPadWidth() { return this.#pad_width || 0; }

   /** @summary get pad height */
   getPadHeight() { return this.#pad_height || 0; }

   /** @summary get pad height */
   getPadScale() { return this.#pad_scale || 1; }

   /** @summary return pad log state x or y are allowed */
   getPadLog(/* name */) { return false; }

   /** @summary get pad rect */
   getPadRect() {
      return {
         x: this.#pad_x || 0,
         y: this.#pad_y || 0,
         width: this.getPadWidth(),
         height: this.getPadHeight()
      };
   }

   /** @summary Returns frame coordinates - also when frame is not drawn */
   getFrameRect() {
      const fp = this.getFramePainter();
      if (fp) return fp.getFrameRect();

      const w = this.getPadWidth(),
            h = this.getPadHeight(),
            rect = {};

      rect.szx = Math.round(0.5*w);
      rect.szy = Math.round(0.5*h);
      rect.width = 2*rect.szx;
      rect.height = 2*rect.szy;
      rect.x = Math.round(w/2 - rect.szx);
      rect.y = Math.round(h/2 - rect.szy);
      rect.hint_delta_x = rect.szx;
      rect.hint_delta_y = rect.szy;
      rect.transform = makeTranslate(rect.x, rect.y) || '';
      return rect;
   }

   /** @summary return RPad object */
   getRootPad(is_root6) {
      return (is_root6 === undefined) || !is_root6 ? this.pad : null;
   }

   /** @summary Cleanup primitives from pad - selector lets define which painters to remove
    * @private */
   cleanPrimitives(selector) {
      // remove all primitives
      if (selector === true)
         selector = () => true;

      if (!isFunc(selector))
         return false;

      let is_any = false;

      for (let k = this.painters.length - 1; k >= 0; --k) {
         const subp = this.painters[k];
         if (selector(subp)) {
            subp.cleanup();
            this.painters.splice(k, 1);
            is_any = true;
         }
      }

      return is_any;
   }

   /** @summary Divide pad on sub-pads */
   async divide(/* nx, ny, use_existing */) {
      console.warn('RPadPainter.divide not implemented');
      return this;
   }

   /** @summary Removes and cleanup specified primitive
     * @desc also secondary primitives will be removed
     * @return new index to continue loop or -111 if main painter removed
     * @private */
   removePrimitive(arg, clean_only_secondary) {
      let indx, prim = null;
      if (Number.isInteger(arg)) {
         indx = arg; prim = this.painters[indx];
      } else {
         indx = this.painters.indexOf(arg); prim = arg;
      }
      if (indx < 0)
         return indx;

      const arr = [];
      let resindx = indx - 1; // object removed itself
      arr.push(prim);
      this.painters.splice(indx, 1);

      let len0 = 0;
      while (len0 < arr.length) {
         for (let k = this.painters.length - 1; k >= 0; --k) {
            if (this.painters[k].isSecondary(arr[len0])) {
               arr.push(this.painters[k]);
               this.painters.splice(k, 1);
               if (k <= indx) resindx--;
            }
         }
         len0++;
      }

      arr.forEach(painter => {
         if ((painter !== prim) || !clean_only_secondary)
            painter.cleanup();
         if (this.main_painter_ref === painter) {
            delete this.main_painter_ref;
            resindx = -111;
         }
      });

      return resindx;
   }

   /** @summary try to find object by name in list of pad primitives
     * @desc used to find title drawing
     * @private */
   findInPrimitives(/* objname, objtype */) {
      console.warn('findInPrimitives not implemented for RPad');
      return null;
   }

   /** @summary Try to find painter for specified object
     * @desc can be used to find painter for some special objects, registered as
     * histogram functions
     * @private */
   findPainterFor(selobj, selname, seltype) {
      return this.painters.find(p => {
         const pobj = p.getObject();
         if (!pobj) return false;

         if (selobj && (pobj === selobj)) return true;
         if (!selname && !seltype) return false;
         if (selname && (pobj.fName !== selname)) return false;
         if (seltype && (pobj._typename !== seltype)) return false;
         return true;
      });
   }

   /** @summary Returns palette associated with pad.
     * @desc Either from existing palette painter or just default palette */
   getHistPalette() {
      const pp = this.findPainterFor(undefined, undefined, `${nsREX}RPaletteDrawable`);

      if (pp) return pp.getHistPalette();

      if (!this.fDfltPalette) {
         this.fDfltPalette = {
            _typename: `${nsREX}RPalette`,
            fColors: [{ fOrdinal: 0, fColor: { fColor: 'rgb(53, 42, 135)' } },
                      { fOrdinal: 0.125, fColor: { fColor: 'rgb(15, 92, 221)' } },
                      { fOrdinal: 0.25, fColor: { fColor: 'rgb(20, 129, 214)' } },
                      { fOrdinal: 0.375, fColor: { fColor: 'rgb(6, 164, 202)' } },
                      { fOrdinal: 0.5, fColor: { fColor: 'rgb(46, 183, 164)' } },
                      { fOrdinal: 0.625, fColor: { fColor: 'rgb(135, 191, 119)' } },
                      { fOrdinal: 0.75, fColor: { fColor: 'rgb(209, 187, 89)' } },
                      { fOrdinal: 0.875, fColor: { fColor: 'rgb(254, 200, 50)' } },
                      { fOrdinal: 1, fColor: { fColor: 'rgb(249, 251, 14)' } }],
             fInterpolate: true,
             fNormalized: true
         };
         addMethods(this.fDfltPalette, `${nsREX}RPalette`);
      }

      return this.fDfltPalette;
   }

   /** @summary Returns custom palette
     * @private */
   getCustomPalette(no_recursion) {
      return this.#custom_palette || (no_recursion ? null : this.getCanvPainter()?.getCustomPalette(true));
   }

   /** @summary Returns number of painters
     * @private */
   getNumPainters() { return this.painters.length; }

   /** @summary Call function for each painter in pad
     * @param {function} userfunc - function to call
     * @param {string} kind - 'all' for all objects (default), 'pads' only pads and sub-pads, 'objects' only for object in current pad
     * @private */
   forEachPainterInPad(userfunc, kind) {
      if (!kind) kind = 'all';
      if (kind !== 'objects') userfunc(this);
      for (let k = 0; k < this.painters.length; ++k) {
         const sub = this.painters[k];
         if (isFunc(sub.forEachPainterInPad)) {
            if (kind !== 'objects') sub.forEachPainterInPad(userfunc, kind);
         } else if (kind !== 'pads') userfunc(sub);
      }
   }

   /** @summary register for pad events receiver
     * @desc in pad painter, while pad may be drawn without canvas
     * @private */
   registerForPadEvents(receiver) {
      this.pad_events_receiver = receiver;
   }

   /** @summary Generate pad events, normally handled by GED
     * @desc in pad painter, while pad may be drawn without canvas
     * @private */
   producePadEvent(what, padpainter, painter, position) {
      if ((what === 'select') && isFunc(this.selectActivePad))
         this.selectActivePad(padpainter, painter, position);

      if (isFunc(this.pad_events_receiver))
         this.pad_events_receiver({ what, padpainter, painter, position });
   }

   /** @summary method redirect call to pad events receiver */
   selectObjectPainter(painter, pos) {
      const istoppad = (this.iscan || !this.has_canvas),
          canp = istoppad ? this : this.getCanvPainter();

      if (painter === undefined) painter = this;

      if (pos && !istoppad)
         pos = getAbsPosInCanvas(this.svg_this_pad(), pos);

      selectActivePad({ pp: this, active: true });

      canp.producePadEvent('select', this, painter, pos);
   }

   /** @summary Set fast drawing property depending on the size
     * @private */
   setFastDrawing(w, h) {
      const was_fast = this._fast_drawing;
      this._fast_drawing = (this.snapid === undefined) && settings.SmallPad && ((w < settings.SmallPad.width) || (h < settings.SmallPad.height));
      if (was_fast !== this._fast_drawing)
         this.showPadButtons();
   }

   /** @summary Returns true if canvas configured with grayscale
     * @private */
   isGrayscale() {
      return false;
   }

   /** @summary Set grayscale mode for the canvas
     * @private */
   setGrayscale(/* flag */) {
      console.error('grayscale mode not implemented for RCanvas');
   }

   /** @summary Returns true if default pad range is configured
     * @private */
   isDefaultPadRange() {
      return true;
   }

   /** @summary Create SVG element for the canvas */
   createCanvasSvg(check_resize, new_size) {
      const lmt = 5;
      let factor, svg, rect, btns, frect;

      if (check_resize > 0) {
         if (this._fixed_size)
            return check_resize > 1; // flag used to force re-drawing of all sub-pads

         svg = this.getCanvSvg();
         if (svg.empty())
            return false;

         factor = svg.property('height_factor');

         rect = this.testMainResize(check_resize, null, factor);

         if (!rect.changed && (check_resize === 1))
            return false;

         if (!this.isBatchMode())
            btns = this.getLayerSvg('btns_layer', this.this_pad_name);

         frect = svg.selectChild('.canvas_fillrect');
      } else {
         const render_to = this.selectDom();

         if (render_to.style('position') === 'static')
            render_to.style('position', 'relative');

         svg = render_to.append('svg')
             .attr('class', 'jsroot root_canvas')
             .property('pad_painter', this) // this is custom property
             .property('redraw_by_resize', false); // could be enabled to force redraw by each resize

         this.setTopPainter(); // assign canvas as top painter of that element

         if (!this.isBatchMode() && !this.online_canvas)
            svg.append('svg:title').text('ROOT canvas');

         if (!this.isBatchMode())
            svg.style('user-select', settings.UserSelect || null);

         frect = svg.append('svg:path').attr('class', 'canvas_fillrect');
         if (!this.isBatchMode()) {
            frect.style('pointer-events', 'visibleFill')
                 .on('dblclick', evnt => this.enlargePad(evnt, true))
                 .on('click', () => this.selectObjectPainter(this, null))
                 .on('mouseenter', () => this.showObjectStatus())
                 .on('contextmenu', settings.ContextMenu ? evnt => this.padContextMenu(evnt) : null);
         }

         svg.append('svg:g').attr('class', 'primitives_layer');
         svg.append('svg:g').attr('class', 'info_layer');
         if (!this.isBatchMode()) {
            btns = svg.append('svg:g')
                      .attr('class', 'btns_layer')
                      .property('leftside', settings.ToolBarSide === 'left')
                      .property('vertical', settings.ToolBarVert);
         }

         factor = 0.66;
         if (this.pad && this.pad.fWinSize[0] && this.pad.fWinSize[1]) {
            factor = this.pad.fWinSize[1] / this.pad.fWinSize[0];
            if ((factor < 0.1) || (factor > 10)) factor = 0.66;
         }

         if (this._fixed_size) {
            render_to.style('overflow', 'auto');
            rect = { width: this.pad.fWinSize[0], height: this.pad.fWinSize[1] };
            if (!rect.width || !rect.height)
               rect = getElementRect(render_to);
         } else
            rect = this.testMainResize(2, new_size, factor);
      }

      this.createAttFill({ pattern: 1001, color: 0 });

      if ((rect.width <= lmt) || (rect.height <= lmt)) {
         if (this.snapid === undefined) {
            svg.style('display', 'none');
            console.warn(`Hide canvas while geometry too small w=${rect.width} h=${rect.height}`);
         }
         if (this.#pad_width && this.#pad_height) {
            // use last valid dimensions
            rect.width = this.#pad_width;
            rect.height = this.#pad_height;
         } else {
            // just to complete drawing.
            rect.width = 800;
            rect.height = 600;
         }
      } else
         svg.style('display', null);

      if (this._fixed_size) {
         svg.attr('x', 0)
            .attr('y', 0)
            .attr('width', rect.width)
            .attr('height', rect.height)
            .style('position', 'absolute');
      } else {
        svg.attr('x', 0)
           .attr('y', 0)
           .style('width', '100%')
           .style('height', '100%')
           .style('position', 'absolute')
           .style('left', 0).style('top', 0).style('bottom', 0).style('right', 0);
      }

      svg.style('filter', settings.DarkMode ? 'invert(100%)' : null);

      svg.attr('viewBox', `0 0 ${rect.width} ${rect.height}`)
         .attr('preserveAspectRatio', 'none')  // we do not preserve relative ratio
         .property('height_factor', factor)
         .property('draw_x', 0)
         .property('draw_y', 0)
         .property('draw_width', rect.width)
         .property('draw_height', rect.height);

      this.#pad_x = 0;
      this.#pad_y = 0;
      this.#pad_width = rect.width;
      this.#pad_height = rect.height;

      frect.attr('d', `M0,0H${rect.width}V${rect.height}H0Z`)
           .call(this.fillatt.func);

      this.setFastDrawing(rect.width, rect.height);

      if (this.alignButtons && btns)
         this.alignButtons(btns, rect.width, rect.height);

      return true;
   }

   /** @summary Draw item name on canvas, dummy for RPad
     * @private */
   drawItemNameOnCanvas() {
   }

   /** @summary Enlarge pad draw element when possible */
   enlargePad(evnt, is_dblclick, is_escape) {
      evnt?.preventDefault();
      evnt?.stopPropagation();

      // ignore double click on canvas itself for enlarge
      if (is_dblclick && this._websocket && (this.enlargeMain('state') === 'off'))
         return;

      const svg_can = this.getCanvSvg(),
            pad_enlarged = svg_can.property('pad_enlarged');

      if (this.iscan || !this.has_canvas || (!pad_enlarged && !this.hasObjectsToDraw() && !this.painters)) {
         if (this._fixed_size) return; // canvas cannot be enlarged in such mode
         if (!this.enlargeMain(is_escape ? false : 'toggle')) return;
         if (this.enlargeMain('state') === 'off')
            svg_can.property('pad_enlarged', null);
         else
            selectActivePad({ pp: this, active: true });
      } else if (!pad_enlarged && !is_escape) {
         this.enlargeMain(true, true);
         svg_can.property('pad_enlarged', this.pad);
         selectActivePad({ pp: this, active: true });
      } else if (pad_enlarged === this.pad) {
         this.enlargeMain(false);
         svg_can.property('pad_enlarged', null);
      } else if (!is_escape && is_dblclick)
         console.error('missmatch with pad double click events');

      return this.checkResize(true);
   }

   /** @summary Create SVG element for the pad
     * @return true when pad is displayed and all its items should be redrawn */
   createPadSvg(only_resize) {
      if (!this.has_canvas) {
         this.createCanvasSvg(only_resize ? 2 : 0);
         return true;
      }

      const svg_parent = this.getPadSvg(this.pad_name), // this.pad_name MUST be here to select parent pad
            svg_can = this.getCanvSvg(),
            width = svg_parent.property('draw_width'),
            height = svg_parent.property('draw_height'),
            pad_enlarged = svg_can.property('pad_enlarged');
      let pad_visible = true,
          w = width, h = height, x = 0, y = 0,
          svg_pad, svg_rect, btns = null;

      if (this.pad?.fPos && this.pad?.fSize) {
         x = Math.round(width * this.pad.fPos.fHoriz.fArr[0]);
         y = Math.round(height * this.pad.fPos.fVert.fArr[0]);
         w = Math.round(width * this.pad.fSize.fHoriz.fArr[0]);
         h = Math.round(height * this.pad.fSize.fVert.fArr[0]);
      }

      if (pad_enlarged) {
         pad_visible = false;
         if (pad_enlarged === this.pad)
            pad_visible = true;
         else
            this.forEachPainterInPad(pp => { if (pp.getObject() === pad_enlarged) pad_visible = true; }, 'pads');

         if (pad_visible) { w = width; h = height; x = y = 0; }
      }

      if (only_resize) {
         svg_pad = this.svg_this_pad();
         svg_rect = svg_pad.selectChild('.root_pad_border');
         if (!this.isBatchMode())
            btns = this.getLayerSvg('btns_layer', this.this_pad_name);
         this.addPadInteractive(true);
      } else {
         svg_pad = svg_parent.selectChild('.primitives_layer')
             .append('svg:svg') // here was g before, svg used to blend all drawings outside
             .classed('__root_pad_' + this.this_pad_name, true)
             .attr('pad', this.this_pad_name) // set extra attribute  to mark pad name
             .property('pad_painter', this); // this is custom property

         if (!this.isBatchMode())
            svg_pad.append('svg:title').text('ROOT subpad');

         svg_rect = svg_pad.append('svg:path').attr('class', 'root_pad_border');

         svg_pad.append('svg:g').attr('class', 'primitives_layer');
         if (!this.isBatchMode()) {
            btns = svg_pad.append('svg:g')
                          .attr('class', 'btns_layer')
                          .property('leftside', settings.ToolBarSide !== 'left')
                          .property('vertical', settings.ToolBarVert);
         }

         if (settings.ContextMenu)
            svg_rect.on('contextmenu', evnt => this.padContextMenu(evnt));

         if (!this.isBatchMode()) {
            svg_rect.style('pointer-events', 'visibleFill') // get events also for not visible rect
                    .on('dblclick', evnt => this.enlargePad(evnt, true))
                    .on('click', () => this.selectObjectPainter(this, null))
                    .on('mouseenter', () => this.showObjectStatus());
         }
      }

      this.createAttFill({ attr: this.pad });

      this.createAttLine({ attr: this.pad, color0: this.pad.fBorderMode === 0 ? 'none' : '' });

      svg_pad.style('display', pad_visible ? null : 'none')
             .attr('viewBox', `0 0 ${w} ${h}`) // due to svg
             .attr('preserveAspectRatio', 'none')   // due to svg, we do not preserve relative ratio
             .attr('x', x)    // due to svg
             .attr('y', y)   // due to svg
             .attr('width', w)    // due to svg
             .attr('height', h)   // due to svg
             .property('draw_x', x) // this is to make similar with canvas
             .property('draw_y', y)
             .property('draw_width', w)
             .property('draw_height', h);

      this.#pad_x = x;
      this.#pad_y = y;
      this.#pad_width = w;
      this.#pad_height = h;

      svg_rect.attr('d', `M0,0H${w}V${h}H0Z`)
              .call(this.fillatt.func)
              .call(this.lineatt.func);

      this.setFastDrawing(w, h);

      // special case of 3D canvas overlay
      if (svg_pad.property('can3d') === constants.Embed3D.Overlay) {
         this.selectDom().select('.draw3d_' + this.this_pad_name)
             .style('display', pad_visible ? '' : 'none');
      }

      if (this.alignButtons && btns) this.alignButtons(btns, w, h);

      return pad_visible;
   }

   /** @summary Add pad interactive features like dragging and resize
    * @private */
   addPadInteractive(/* cleanup = false */) {
      if (isFunc(this.$userInteractive)) {
         this.$userInteractive();
         delete this.$userInteractive;
      }
      // if (this.isBatchMode())
      //   return;
   }

   /** @summary returns true if any objects beside sub-pads exists in the pad */
   hasObjectsToDraw() {
      return this.pad?.fPrimitives?.find(obj => obj._typename !== `${nsREX}RPadDisplayItem`);
   }

   /** @summary sync drawing/redrawing/resize of the pad
     * @param {string} kind - kind of draw operation, if true - always queued
     * @return {Promise} when pad is ready for draw operation or false if operation already queued
     * @private */
   syncDraw(kind) {
      const entry = { kind: kind || 'redraw' };
      if (this.#doing_draw === undefined) {
         this.#doing_draw = [entry];
         return Promise.resolve(true);
      }
      // if queued operation registered, ignore next calls, indx === 0 is running operation
      if ((entry.kind !== true) && (this.#doing_draw.findIndex((e, i) => (i > 0) && (e.kind === entry.kind)) > 0))
         return false;
      this.#doing_draw.push(entry);
      return new Promise(resolveFunc => {
         entry.func = resolveFunc;
      });
   }

   /** @summary confirms that drawing is completed, may trigger next drawing immediately
     * @private */
   confirmDraw() {
      if (this.#doing_draw === undefined)
         return console.warn('failure, should not happen');
      this.#doing_draw.shift();
      if (this.#doing_draw.length === 0)
         this.#doing_draw = undefined;
      else {
         const entry = this.#doing_draw[0];
         if (entry.func) { entry.func(); delete entry.func; }
      }
   }

   /** @summary Draw single primitive */
   async drawObject(/* dom, obj, opt */) {
      console.log('Not possible to draw object without loading of draw.mjs');
      return null;
   }

   /** @summary Draw pad primitives
     * @private */
   async drawPrimitives(indx) {
      if (indx === undefined) {
         if (this.iscan)
            this._start_tm = new Date().getTime();

         // set number of primitives
         this._num_primitives = this.pad?.fPrimitives?.length ?? 0;

         return this.syncDraw(true).then(() => this.drawPrimitives(0));
      }

      if (!this.pad || (indx >= this._num_primitives)) {
         this.confirmDraw();

         if (this._start_tm) {
            const spenttm = new Date().getTime() - this._start_tm;
            if (spenttm > 3000) console.log(`Canvas drawing took ${(spenttm*1e-3).toFixed(2)}s`);
            delete this._start_tm;
         }

         return;
      }

      // handle used to invoke callback only when necessary
      return this.drawObject(this, this.pad.fPrimitives[indx], '').then(op => {
         // mark painter as belonging to primitives
         if (isObject(op))
            op._primitive = true;

         return this.drawPrimitives(indx+1);
      });
   }

   /** @summary Process tooltip event in the pad
     * @private */
   processPadTooltipEvent(pnt) {
      const painters = [], hints = [];

      // first count - how many processors are there
      this.painters?.forEach(obj => {
         if (isFunc(obj.processTooltipEvent)) painters.push(obj);
      });

      if (pnt) pnt.nproc = painters.length;

      painters.forEach(obj => {
         const hint = obj.processTooltipEvent(pnt) || { user_info: null };
         hints.push(hint);
         if (pnt?.painters) hint.painter = obj;
      });

      return hints;
   }

   /** @summary Changes canvas dark mode
     * @private */
   changeDarkMode(mode) {
      this.getCanvSvg().style('filter', (mode ?? settings.DarkMode) ? 'invert(100%)' : null);
   }

   /** @summary Fill pad context menu
     * @private */
   fillContextMenu(menu) {
      const clname = this.iscan ? 'RCanvas' : 'RPad';

      menu.header(clname, `${urlClassPrefix}ROOT_1_1Experimental_1_1${clname}.html`);

      menu.addchk(this.isTooltipAllowed(), 'Show tooltips', () => this.setTooltipAllowed('toggle'));

      if (!this._websocket) {
         menu.addAttributesMenu(this);
         if (this.iscan) {
            menu.addSettingsMenu(false, false, arg => {
               if (arg === 'dark') this.changeDarkMode();
            });
         }
      }

      menu.separator();

      if (isFunc(this.hasMenuBar) && isFunc(this.actiavteMenuBar))
         menu.addchk(this.hasMenuBar(), 'Menu bar', flag => this.actiavteMenuBar(flag));

      if (isFunc(this.hasEventStatus) && isFunc(this.activateStatusBar) && isFunc(this.canStatusBar)) {
         if (this.canStatusBar())
            menu.addchk(this.hasEventStatus(), 'Event status', () => this.activateStatusBar('toggle'));
      }

      if (this.enlargeMain() || (this.has_canvas && this.hasObjectsToDraw()))
         menu.addchk((this.enlargeMain('state') === 'on'), 'Enlarge ' + (this.iscan ? 'canvas' : 'pad'), () => this.enlargePad());

      const fname = this.this_pad_name || (this.iscan ? 'canvas' : 'pad');
      menu.sub('Save as');
      ['svg', 'png', 'jpeg', 'pdf', 'webp'].forEach(fmt => menu.add(`${fname}.${fmt}`, () => this.saveAs(fmt, this.iscan, `${fname}.${fmt}`)));
      menu.endsub();

      return true;
   }

   /** @summary Show pad context menu
     * @private */
   padContextMenu(evnt) {
      if (evnt.stopPropagation) {
         // this is normal event processing and not emulated jsroot event

         evnt.stopPropagation(); // disable main context menu
         evnt.preventDefault();  // disable browser context menu

         this.getFramePainter()?.setLastEventPos();
      }

      createMenu(evnt, this).then(menu => {
         this.fillContextMenu(menu);
         return this.fillObjectExecMenu(menu);
      }).then(menu => menu.show());
   }

   /** @summary Redraw legend object
    * @desc Used when object attributes are changed to ensure that legend is up to date
    * @private */
   async redrawLegend() {}

   /** @summary Deliver mouse move or click event to the web canvas
     * @private */
   deliverWebCanvasEvent() {}

   /** @summary Redraw pad means redraw ourself
     * @return {Promise} when redrawing ready */
   async redrawPad(reason) {
      const sync_promise = this.syncDraw(reason);
      if (sync_promise === false) {
         console.log('Prevent RPad redrawing');
         return false;
      }

      let showsubitems = true;
      const redrawNext = indx => {
         while (indx < this.painters.length) {
            const sub = this.painters[indx++];
            let res = 0;
            if (showsubitems || sub.this_pad_name)
               res = sub.redraw(reason);

            if (isPromise(res))
               return res.then(() => redrawNext(indx));
         }
         return true;
      };

      return sync_promise.then(() => {
         if (this.iscan)
            this.createCanvasSvg(2);
          else
            showsubitems = this.createPadSvg(true);

         return redrawNext(0);
      }).then(() => {
         this.addPadInteractive();
         if (getActivePad() === this)
            this.getCanvPainter()?.producePadEvent('padredraw', this);
         this.confirmDraw();
         return true;
      });
   }

   /** @summary redraw pad */
   redraw(reason) {
      return this.redrawPad(reason);
   }


   /** @summary Checks if pad should be redrawn by resize
     * @private */
   needRedrawByResize() {
      const elem = this.svg_this_pad();
      if (!elem.empty() && elem.property('can3d') === constants.Embed3D.Overlay) return true;

      for (let i = 0; i < this.painters.length; ++i) {
         if (isFunc(this.painters[i].needRedrawByResize))
            if (this.painters[i].needRedrawByResize()) return true;
      }

      return false;
   }

   /** @summary Check resize of canvas */
   checkCanvasResize(size, force) {
      if (this._ignore_resize)
         return false;

      if (!this.iscan && this.has_canvas) return false;

      const sync_promise = this.syncDraw('canvas_resize');
      if (sync_promise === false) return false;

      if ((size === true) || (size === false)) { force = size; size = null; }

      if (isObject(size) && size.force) force = true;

      if (!force) force = this.needRedrawByResize();

      let changed = false;
      const redrawNext = indx => {
         if (!changed || (indx >= this.painters.length)) {
            this.confirmDraw();
            return changed;
         }

         return getPromise(this.painters[indx].redraw(force ? 'redraw' : 'resize')).then(() => redrawNext(indx+1));
      };


      return sync_promise.then(() => {
         changed = this.createCanvasSvg(force ? 2 : 1, size);

         if (changed && this.iscan && this.pad && this.online_canvas && !this.embed_canvas && !this.isBatchMode()) {
            if (this._resize_tmout)
               clearTimeout(this._resize_tmout);
            this._resize_tmout = setTimeout(() => {
               delete this._resize_tmout;
               if (!this.pad?.fWinSize) return;
               const cw = this.getPadWidth(), ch = this.getPadHeight();
               if ((cw > 0) && (ch > 0) && ((this.pad.fWinSize[0] !== cw) || (this.pad.fWinSize[1] !== ch))) {
                  this.pad.fWinSize[0] = cw;
                  this.pad.fWinSize[1] = ch;
                  this.sendWebsocket(`RESIZED:[${cw},${ch}]`);
               }
            }, 1000); // long enough delay to prevent multiple occurrence
         }

         // if canvas changed, redraw all its subitems.
         // If redrawing was forced for canvas, same applied for sub-elements
         return redrawNext(0);
      });
   }

   /** @summary update RPad object
     * @private */
   updateObject(obj) {
      if (!obj) return false;

      this.pad.fStyle = obj.fStyle;
      this.pad.fAttr = obj.fAttr;

      if (this.iscan) {
         this.pad.fTitle = obj.fTitle;
         this.pad.fWinSize = obj.fWinSize;
      } else {
         this.pad.fPos = obj.fPos;
         this.pad.fSize = obj.fSize;
      }

      return true;
   }


   /** @summary Add object painter to list of primitives
     * @private */
   addObjectPainter(objpainter, lst, indx) {
      if (objpainter && lst && lst[indx] && (objpainter.snapid === undefined)) {
         // keep snap id in painter, will be used for the
         if (this.painters.indexOf(objpainter) < 0)
            this.painters.push(objpainter);
         objpainter.assignSnapId(lst[indx].fObjectID);
         if (!objpainter.rstyle)
            objpainter.rstyle = lst[indx].fStyle || this.rstyle;
      }
   }

   /** @summary Extract properties from TObjectDisplayItem */
   extractTObjectProp(snap) {
      if (snap.fColIndex && snap.fColValue) {
         const colors = this._root_colors || getRootColors();
         for (let k = 0; k < snap.fColIndex.length; ++k)
            colors[snap.fColIndex[k]] = convertColor(snap.fColValue[k]);
       }

      // painter used only for evaluation of attributes
      const pattr = new RObjectPainter(), obj = snap.fObject;
      pattr.assignObject(snap);
      pattr.csstype = snap.fCssType;
      pattr.rstyle = snap.fStyle;

      snap.fOption = pattr.v7EvalAttr('options', '');

      const extract_color = (member_name, attr_name) => {
         const col = pattr.v7EvalColor(attr_name, '');
         if (col) obj[member_name] = addColor(col, this._root_colors);
      };

      // handle TAttLine
      if ((obj.fLineColor !== undefined) && (obj.fLineWidth !== undefined) && (obj.fLineStyle !== undefined)) {
         extract_color('fLineColor', 'line_color');
         obj.fLineWidth = pattr.v7EvalAttr('line_width', obj.fLineWidth);
         obj.fLineStyle = pattr.v7EvalAttr('line_style', obj.fLineStyle);
      }

      // handle TAttFill
      if ((obj.fFillColor !== undefined) && (obj.fFillStyle !== undefined)) {
         extract_color('fFillColor', 'fill_color');
         obj.fFillStyle = pattr.v7EvalAttr('fill_style', obj.fFillStyle);
      }

      // handle TAttMarker
      if ((obj.fMarkerColor !== undefined) && (obj.fMarkerStyle !== undefined) && (obj.fMarkerSize !== undefined)) {
         extract_color('fMarkerColor', 'marker_color');
         obj.fMarkerStyle = pattr.v7EvalAttr('marker_style', obj.fMarkerStyle);
         obj.fMarkerSize = pattr.v7EvalAttr('marker_size', obj.fMarkerSize);
      }

      // handle TAttText
      if ((obj.fTextColor !== undefined) && (obj.fTextAlign !== undefined) && (obj.fTextAngle !== undefined) && (obj.fTextSize !== undefined)) {
         extract_color('fTextColor', 'text_color');
         obj.fTextAlign = pattr.v7EvalAttr('text_align', obj.fTextAlign);
         obj.fTextAngle = pattr.v7EvalAttr('text_angle', obj.fTextAngle);
         obj.fTextSize = pattr.v7EvalAttr('text_size', obj.fTextSize);
         // TODO: v7 font handling differs much from v6, ignore for the moment
      }
   }

   /** @summary Function called when drawing next snapshot from the list
     * @return {Promise} with pad painter when ready
     * @private */
   async drawNextSnap(lst, pindx, indx) {
      if (indx === undefined) {
         indx = -1;
         // flag used to prevent immediate pad redraw during first draw
         this._num_primitives = lst ? lst.length : 0;
         this._auto_color_cnt = 0;
      }

      delete this.next_rstyle;

      ++indx; // change to the next snap

      if (!lst || indx >= lst.length) {
         delete this._auto_color_cnt;
         return this;
      }

      const snap = lst[indx], is_subpad = snap._typename === `${nsREX}RPadDisplayItem`;

      // empty object, no need to do something, take next
      if (snap.fDummy)
         return this.drawNextSnap(lst, pindx + 1, indx);

      if (snap._typename === `${nsREX}TObjectDisplayItem`) {
         // identifier used in TObjectDrawable

         if (snap.fKind === webSnapIds.kStyle) {
            Object.assign(gStyle, snap.fObject);
            return this.drawNextSnap(lst, pindx, indx);
         }

         if (snap.fKind === webSnapIds.kColors) {
            const colors = [], arr = snap.fObject.arr;
            for (let n = 0; n < arr.length; ++n) {
               const name = arr[n].fString, p = name.indexOf('=');
               if (p > 0)
                  colors[parseInt(name.slice(0, p))] = convertColor(name.slice(p+1));
            }

            this._root_colors = colors;
            // set global list of colors
            // adoptRootColors(ListOfColors);
            return this.drawNextSnap(lst, pindx, indx);
         }

         if (snap.fKind === webSnapIds.kPalette) {
            const arr = snap.fObject.arr, palette = [];
            for (let n = 0; n < arr.length; ++n)
               palette[n] = arr[n].fString;
            this.#custom_palette = new ColorPalette(palette);
            return this.drawNextSnap(lst, pindx, indx);
         }

         if (snap.fKind === webSnapIds.kFont)
            return this.drawNextSnap(lst, pindx, indx);

         if (!this.getFramePainter()) {
<<<<<<< HEAD
            return this.drawObject(this.getDom(), { _typename: clTFrame, $dummy: true }, '')
                       .then(() => this.drawNextSnap(lst, indx-1));
         } // call same object again
=======
            // draw dummy frame which is not provided by RCanvas
            return this.drawObject(this, { _typename: clTFrame, $dummy: true }, '')
                       .then(() => this.drawNextSnap(lst, pindx, indx - 1));
         }
>>>>>>> 4f177922

         this.extractTObjectProp(snap);
      }

      // try to locate existing object painter, only allowed when redrawing pad snap
      let objpainter, promise;

      while ((pindx !== undefined) && (pindx < this.painters.length)) {
         const subp = this.painters[pindx++];

         if (subp.snapid === snap.fObjectID) {
            objpainter = subp;
            break;
         } else if (subp.snapid && !subp.isSecondary() && !is_subpad) {
            console.warn(`Mismatch in snapid between painter ${subp?.snapid} secondary: ${subp?.isSecondary()} type: ${subp?.getClassName()} and primitive ${snap.fObjectID} kind ${snap.fKind} type ${snap.fDrawable?._typename}`);
            break;
         }
      }

      if (objpainter) {
         if (is_subpad)
            promise = objpainter.redrawPadSnap(snap);
         else if (objpainter.updateObject(snap.fDrawable || snap.fObject || snap, snap.fOption || '', true))
            promise = objpainter.redraw();
      } else if (is_subpad) {
         const subpad = snap, // not sub-pad, but just attributes
               padpainter = new RPadPainter(this, subpad, false);
         padpainter.decodeOptions('');
         padpainter.addToPadPrimitives();
         padpainter.assignSnapId(snap.fObjectID);
         padpainter.rstyle = snap.fStyle;

         padpainter.createPadSvg();

         if (snap.fPrimitives?.length)
            padpainter.addPadButtons();

         pindx++; // new painter will be add
         promise = padpainter.drawNextSnap(snap.fPrimitives).then(() => padpainter.addPadInteractive());
      } else {
         // will be used in addToPadPrimitives to assign style to sub-painters
         this.next_rstyle = snap.fStyle || this.rstyle;
         pindx++; // new painter will be add

         // TODO - fDrawable is v7, fObject from v6, maybe use same data member?
         promise = this.drawObject(this, snap.fDrawable || snap.fObject || snap, snap.fOption || '')
                       .then(objp => this.addObjectPainter(objp, lst, indx));
      };

      return getPromise(promise).then(() => this.drawNextSnap(lst, pindx, indx)); // call next
   }

   /** @summary Search painter with specified snapid, also sub-pads are checked
     * @private */
   findSnap(snapid, onlyid) {
      function check(checkid) {
         if (!checkid || !isStr(checkid)) return false;
         if (checkid === snapid) return true;
         return onlyid && (checkid.length > snapid.length) &&
                (checkid.indexOf(snapid) === (checkid.length - snapid.length));
      }

      if (check(this.snapid)) return this;

      if (!this.painters) return null;

      for (let k=0; k<this.painters.length; ++k) {
         let sub = this.painters[k];

         if (!onlyid && isFunc(sub.findSnap))
            sub = sub.findSnap(snapid);
         else if (!check(sub.snapid))
            sub = null;

         if (sub) return sub;
      }

      return null;
   }

   /** @summary Redraw pad snap
     * @desc Online version of drawing pad primitives
     * @return {Promise} with pad painter */
   async redrawPadSnap(snap) {
      // for the pad/canvas display item contains list of primitives plus pad attributes

      if (!snap || !snap.fPrimitives)
         return this;

      if (this.iscan && this._websocket && snap.fTitle && !this.embed_canvas && (typeof document !== 'undefined'))
         document.title = snap.fTitle;

      if (this.snapid === undefined) {
         // first time getting snap, create all gui elements first

         this.assignSnapId(snap.fObjectID);

         this.assignObject(snap);
         this.pad = snap;

         if (this.isBatchMode() && this.iscan)
             this._fixed_size = true;

         const mainid = this.selectDom().attr('id');

         if (!this.isBatchMode() && this.online_canvas && !this.use_openui && !this.brlayout && mainid && isStr(mainid) && !getHPainter()) {
            this.brlayout = new BrowserLayout(mainid, null, this);
            this.brlayout.create(mainid, true);
            this.setDom(this.brlayout.drawing_divid()); // need to create canvas
            registerForResize(this.brlayout);
         }

         this.createCanvasSvg(0);
         this.addPadButtons(true);

         return this.drawNextSnap(snap.fPrimitives).then(() => {
            if (isFunc(this.onCanvasUpdated))
               this.onCanvasUpdated(this);
            return this;
         });
      }

      // update only pad/canvas attributes
      this.updateObject(snap);

      // apply all changes in the object (pad or canvas)
      if (this.iscan)
         this.createCanvasSvg(2);
       else
         this.createPadSvg(true);

      let missmatch = false, i = 0, k = 0;

      // match painters with new list of primitives
      while (k < this.painters.length) {
         const sub = this.painters[k];

         // skip check secondary painters or painters without snapid
         // also frame painter will be excluded here
         if (!isStr(sub.snapid) || sub.isSecondary()) {
            k++;
            continue; // look only for painters with snapid
         }

         if (i >= snap.fPrimitives.length)
            break;


         const prim = snap.fPrimitives[i];

         if (prim.fObjectID === sub.snapid) {
            i++;
            k++;
         } else if (prim.fDummy || !prim.fObjectID || ((prim._typename === `${nsREX}TObjectDisplayItem`) && ((prim.fKind === webSnapIds.kStyle) || (prim.fKind === webSnapIds.kColors) || (prim.fKind === webSnapIds.kPalette) || (prim.fKind === webSnapIds.kFont)))) {
            // ignore primitives without snapid or which are not produce drawings
            i++;
         } else {
            missmatch = true;
            break;
         }
      }

      let cnt = 1000;
      // remove painters without primitives, limit number of checks
      while (!missmatch && (k < this.painters.length) && (--cnt >= 0)) {
         if (this.removePrimitive(k) === -111)
            missmatch = true;
      }
      if (cnt < 0)
         missmatch = true;

      if (missmatch) {
         delete this.pads_cache;
         const old_painters = this.painters;
         this.painters = [];
         old_painters.forEach(objp => objp.cleanup());
         delete this.main_painter_ref;
         if (isFunc(this.removePadButtons))
            this.removePadButtons();
         this.addPadButtons(true);
      }

      return this.drawNextSnap(snap.fPrimitives, missmatch ? undefined : 0).then(() => {
         this.addPadInteractive();
         if (getActivePad() === this)
            this.getCanvPainter()?.producePadEvent('padredraw', this);
         if (isFunc(this.onCanvasUpdated))
            this.onCanvasUpdated(this);
         return this;
      });
   }

   /** @summary Create image for the pad
     * @desc Used with web-based canvas to create images for server side
     * @return {Promise} with image data, coded with btoa() function
     * @private */
   async createImage(format) {
      if ((format === 'png') || (format === 'jpeg') || (format === 'svg') || (format === 'webp') || (format === 'pdf')) {
         return this.produceImage(true, format).then(res => {
            if (!res || (format === 'svg')) return res;
            const separ = res.indexOf('base64,');
            return (separ > 0) ? res.slice(separ+7) : '';
         });
      }

      return '';
   }

   /** @summary Show context menu for specified item
     * @private */
   itemContextMenu(name) {
      const rrr = this.svg_this_pad().node().getBoundingClientRect(),
            evnt = { clientX: rrr.left+10, clientY: rrr.top + 10 };

      // use timeout to avoid conflict with mouse click and automatic menu close
      if (name === 'pad')
         return postponePromise(() => this.padContextMenu(evnt), 50);

      let selp = null, selkind;

      switch (name) {
         case 'xaxis':
         case 'yaxis':
         case 'zaxis':
            selp = this.getMainPainter();
            selkind = name[0];
            break;
         case 'frame':
            selp = this.getFramePainter();
            break;
         default: {
            const indx = parseInt(name);
            if (Number.isInteger(indx)) selp = this.painters[indx];
         }
      }

      if (!isFunc(selp?.fillContextMenu))
         return;

      return createMenu(evnt, selp).then(menu => {
         const offline_menu = selp.fillContextMenu(menu, selkind);
         if (offline_menu || selp.snapid)
            selp.fillObjectExecMenu(menu, selkind).then(() => postponePromise(() => menu.show(), 50));
      });
   }

   /** @summary Save pad in specified format
     * @desc Used from context menu */
   saveAs(kind, full_canvas, filename) {
      if (!filename)
         filename = (this.this_pad_name || (this.iscan ? 'canvas' : 'pad')) + '.' + kind;

      this.produceImage(full_canvas, kind).then(imgdata => {
         if (!imgdata)
            return console.error(`Fail to produce image ${filename}`);

         if ((browser.qt6 || browser.cef3) && this.snapid) {
            console.warn(`sending file ${filename} to server`);
            let res = imgdata;
            if (kind !== 'svg') {
               const separ = res.indexOf('base64,');
               res = (separ > 0) ? res.slice(separ+7) : '';
            }
            if (res)
              this.getCanvPainter()?.sendWebsocket(`SAVE:${filename}:${res}`);
         } else
            saveFile(filename, (kind !== 'svg') ? imgdata : prSVG + encodeURIComponent(imgdata));
      });
   }

   /** @summary Search active pad
     * @return {Object} pad painter for active pad */
   findActivePad() { return null; }

   /** @summary Produce image for the pad
     * @return {Promise} with created image */
   async produceImage(full_canvas, file_format, args) {
      const use_frame = (full_canvas === 'frame'),
            elem = use_frame ? this.getFrameSvg(this.this_pad_name) : (full_canvas ? this.getCanvSvg() : this.svg_this_pad()),
            painter = (full_canvas && !use_frame) ? this.getCanvPainter() : this,
            items = []; // keep list of replaced elements, which should be moved back at the end

      if (elem.empty())
         return '';

      if (use_frame || !full_canvas) {
         const defs = this.getCanvSvg().selectChild('.canvas_defs');
         if (!defs.empty()) {
            items.push({ prnt: this.getCanvSvg(), defs });
            elem.node().insertBefore(defs.node(), elem.node().firstChild);
         }
      }

      if (!use_frame) {
         // do not make transformations for the frame
         painter.forEachPainterInPad(pp => {
            const item = { prnt: pp.svg_this_pad() };
            items.push(item);

            // remove buttons from each sub-pad
            const btns = pp.getLayerSvg('btns_layer', this.this_pad_name);
            item.btns_node = btns.node();
            if (item.btns_node) {
               item.btns_prnt = item.btns_node.parentNode;
               item.btns_next = item.btns_node.nextSibling;
               btns.remove();
            }

            const fp = pp.getFramePainter();
            if (!isFunc(fp?.access3dKind)) return;

            const can3d = fp.access3dKind();
            if ((can3d !== constants.Embed3D.Overlay) && (can3d !== constants.Embed3D.Embed)) return;

            let main, canvas;
            if (isFunc(fp.render3D)) {
               main = fp;
               canvas = fp.renderer?.domElement;
            } else {
               main = fp.getMainPainter();
               canvas = main?._renderer?.domElement;
            }
            if (!isFunc(main?.render3D) || !isObject(canvas)) return;

            const sz2 = fp.getSizeFor3d(constants.Embed3D.Embed); // get size and position of DOM element as it will be embed
            main.render3D(0); // WebGL clears buffers, therefore we should render scene and convert immediately
            const dataUrl = canvas.toDataURL('image/png');

            // remove 3D drawings
            if (can3d === constants.Embed3D.Embed) {
               item.foreign = item.prnt.select('.' + sz2.clname);
               item.foreign.remove();
            }

            const svg_frame = main.getFrameSvg();
            item.frame_node = svg_frame.node();
            if (item.frame_node) {
               item.frame_next = item.frame_node.nextSibling;
               svg_frame.remove();
            }

            // add svg image
            item.img = item.prnt.insert('image', '.primitives_layer')     // create image object
                           .attr('x', sz2.x)
                           .attr('y', sz2.y)
                           .attr('width', canvas.width)
                           .attr('height', canvas.height)
                           .attr('href', dataUrl);
         }, 'pads');
      }

      let width = elem.property('draw_width'), height = elem.property('draw_height');
      if (use_frame) {
         const fp = this.getFramePainter();
         width = fp.getFrameWidth();
         height = fp.getFrameHeight();
      }

      const arg = (file_format === 'pdf')
         ? { node: elem.node(), width, height, reset_tranform: use_frame }
         : compressSVG(`<svg width="${width}" height="${height}" xmlns="${nsSVG}">${elem.node().innerHTML}</svg>`);

      return svgToImage(arg, file_format, args).then(res => {
         for (let k = 0; k < items.length; ++k) {
            const item = items[k];

            item.img?.remove(); // delete embed image

            const prim = item.prnt.selectChild('.primitives_layer');

            if (item.foreign) // reinsert foreign object
               item.prnt.node().insertBefore(item.foreign.node(), prim.node());

            if (item.frame_node) // reinsert frame as first in list of primitives
               prim.node().insertBefore(item.frame_node, item.frame_next);

            if (item.btns_node) // reinsert buttons
               item.btns_prnt.insertBefore(item.btns_node, item.btns_next);

            if (item.defs) // reinsert defs
               item.prnt.node().insertBefore(item.defs.node(), item.prnt.node().firstChild);
         }
         return res;
      });
   }

   /** @summary Process pad button click */
   clickPadButton(funcname, evnt) {
      if (funcname === 'CanvasSnapShot')
         return this.saveAs('png', true);

      if (funcname === 'enlargePad')
         return this.enlargePad();

      if (funcname === 'PadSnapShot')
         return this.saveAs('png', false);

      if (funcname === 'PadContextMenus') {
         evnt?.preventDefault();
         evnt?.stopPropagation();
         if (closeMenu()) return;

         return createMenu(evnt, this).then(menu => {
            menu.header('Menus');

            if (this.iscan)
               menu.add('Canvas', 'pad', this.itemContextMenu);
            else
               menu.add('Pad', 'pad', this.itemContextMenu);

            if (this.getFramePainter())
               menu.add('Frame', 'frame', this.itemContextMenu);

            const main = this.getMainPainter(); // here hist painter methods

            if (main) {
               menu.add('X axis', 'xaxis', this.itemContextMenu);
               menu.add('Y axis', 'yaxis', this.itemContextMenu);
               if (isFunc(main.getDimension) && (main.getDimension() > 1))
                  menu.add('Z axis', 'zaxis', this.itemContextMenu);
            }

            if (this.painters?.length) {
               menu.separator();
               const shown = [];
               this.painters.forEach((pp, indx) => {
                  const obj = pp?.getObject();
                  if (!obj || (shown.indexOf(obj) >= 0) || pp.isSecondary()) return;
                  let name = isFunc(pp.getClassName) ? pp.getClassName() : (obj._typename || '');
                  if (name) name += '::';
                  name += isFunc(pp.getObjectName) ? pp.getObjectName() : (obj.fName || `item${indx}`);
                  menu.add(name, indx, this.itemContextMenu);
                  shown.push(obj);
               });
            }

            menu.show();
         });
      }

      // click automatically goes to all sub-pads
      // if any painter indicates that processing completed, it returns true
      let done = false;
      const prs = [];

      for (let i = 0; i < this.painters.length; ++i) {
         const pp = this.painters[i];

         if (isFunc(pp.clickPadButton))
            prs.push(pp.clickPadButton(funcname, evnt));

         if (!done && isFunc(pp.clickButton)) {
            done = pp.clickButton(funcname);
            if (isPromise(done)) prs.push(done);
         }
      }

      return Promise.all(prs);
   }

   /** @summary Add button to the pad
     * @private */
   addPadButton(btn, tooltip, funcname, keyname) {
      if (!settings.ToolBar || this.isBatchMode()) return;

      if (!this._buttons) this._buttons = [];
      // check if there are duplications

      for (let k = 0; k < this._buttons.length; ++k)
         if (this._buttons[k].funcname === funcname) return;

      this._buttons.push({ btn, tooltip, funcname, keyname });

      const iscan = this.iscan || !this.has_canvas;
      if (!iscan && (funcname.indexOf('Pad') !== 0) && (funcname !== 'enlargePad')) {
         const cp = this.getCanvPainter();
         if (cp && (cp !== this)) cp.addPadButton(btn, tooltip, funcname);
      }
   }

   /** @summary Add buttons for pad or canvas
     * @private */
   addPadButtons(is_online) {
      this.addPadButton('camera', 'Create PNG', this.iscan ? 'CanvasSnapShot' : 'PadSnapShot', 'Ctrl PrintScreen');

      if (settings.ContextMenu)
         this.addPadButton('question', 'Access context menus', 'PadContextMenus');

      const add_enlarge = !this.iscan && this.has_canvas && this.hasObjectsToDraw();

      if (add_enlarge || this.enlargeMain('verify'))
         this.addPadButton('circle', 'Enlarge canvas', 'enlargePad');

      if (is_online && this.brlayout) {
         this.addPadButton('diamand', 'Toggle Ged', 'ToggleGed');
         this.addPadButton('three_circles', 'Toggle Status', 'ToggleStatus');
      }
   }

   /** @summary Show pad buttons
     * @private */
   showPadButtons() {
      if (!this._buttons) return;

      PadButtonsHandler.assign(this);
      this.showPadButtons();
   }

   /** @summary Calculates RPadLength value */
   getPadLength(vertical, len, frame_painter) {
      let rect, res;
      const sign = vertical ? -1 : 1,
            getV = (indx, dflt) => (indx < len.fArr.length) ? len.fArr[indx] : dflt,
            getRect = () => {
               if (!rect)
                  rect = frame_painter ? frame_painter.getFrameRect() : this.getPadRect();
               return rect;
            };

      if (frame_painter) {
         const user = getV(2), func = vertical ? 'gry' : 'grx';
         if ((user !== undefined) && frame_painter[func])
            res = frame_painter[func](user);
      }

      if (res === undefined)
         res = vertical ? getRect().height : 0;

      const norm = getV(0, 0), pixel = getV(1, 0);

      res += sign*pixel;

      if (norm)
         res += sign * (vertical ? getRect().height : getRect().width) * norm;

      return Math.round(res);
   }


   /** @summary Calculates pad position for RPadPos values
     * @param {object} pos - instance of RPadPos
     * @param {object} frame_painter - if drawing will be performed inside frame, frame painter */
   getCoordinate(pos, frame_painter) {
      return {
         x: this.getPadLength(false, pos.fHoriz, frame_painter),
         y: this.getPadLength(true, pos.fVert, frame_painter)
      };
   }

   /** @summary Decode pad draw options */
   decodeOptions(opt) {
      const pad = this.getObject();
      if (!pad) return;

      const d = new DrawOptions(opt);

      if (!this.options) this.options = {};

      Object.assign(this.options, { GlobalColors: true, LocalColors: false, IgnorePalette: false, RotateFrame: false, FixFrame: false });

      if (d.check('NOCOLORS') || d.check('NOCOL')) this.options.GlobalColors = this.options.LocalColors = false;
      if (d.check('LCOLORS') || d.check('LCOL')) { this.options.GlobalColors = false; this.options.LocalColors = true; }
      if (d.check('NOPALETTE') || d.check('NOPAL')) this.options.IgnorePalette = true;
      if (d.check('ROTATE')) this.options.RotateFrame = true;
      if (d.check('FIXFRAME')) this.options.FixFrame = true;

      if (d.check('WHITE')) pad.fFillColor = 0;
      if (d.check('LOGX')) pad.fLogx = 1;
      if (d.check('LOGY')) pad.fLogy = 1;
      if (d.check('LOGZ')) pad.fLogz = 1;
      if (d.check('LOG')) pad.fLogx = pad.fLogy = pad.fLogz = 1;
      if (d.check('GRIDX')) pad.fGridx = 1;
      if (d.check('GRIDY')) pad.fGridy = 1;
      if (d.check('GRID')) pad.fGridx = pad.fGridy = 1;
      if (d.check('TICKX')) pad.fTickx = 1;
      if (d.check('TICKY')) pad.fTicky = 1;
      if (d.check('TICK')) pad.fTickx = pad.fTicky = 1;
   }

   /** @summary draw RPad object */
   static async draw(dom, pad, opt) {
      const painter = new RPadPainter(dom, pad, false);
      painter.decodeOptions(opt);

      if (painter.getCanvSvg().empty()) {
         painter.has_canvas = false;
         painter.this_pad_name = '';
         painter.setTopPainter();
      } else
         painter.addToPadPrimitives(); // must be here due to pad painter

      painter.createPadSvg();

      if (painter.matchObjectType(clTPad) && (!painter.has_canvas || painter.hasObjectsToDraw()))
         painter.addPadButtons();

      selectActivePad({ pp: painter, active: false });

      // flag used to prevent immediate pad redraw during first draw
      return painter.drawPrimitives().then(() => {
         painter.addPadInteractive();
         painter.showPadButtons();
         return painter;
      });
   }

} // class RPadPainter

export { RPadPainter };<|MERGE_RESOLUTION|>--- conflicted
+++ resolved
@@ -1,12 +1,6 @@
-<<<<<<< HEAD
-import { gStyle, settings, constants, internals, addMethods,
-         isPromise, getPromise, postponePromise, isBatchMode, isObject, isFunc, isStr, clTPad, clTFrame, nsREX } from '../core.mjs';
-import { ColorPalette, addColor, getRootColors } from '../base/colors.mjs';
-=======
 import { gStyle, settings, browser, constants, internals, addMethods, isPromise, getPromise, postponePromise,
          isBatchMode, isObject, isFunc, isStr, clTPad, clTFrame, nsREX, nsSVG, urlClassPrefix } from '../core.mjs';
 import { ColorPalette, addColor, getRootColors, convertColor } from '../base/colors.mjs';
->>>>>>> 4f177922
 import { RObjectPainter } from '../base/RObjectPainter.mjs';
 import { prSVG, getElementRect, getAbsPosInCanvas, DrawOptions, compressSVG, makeTranslate, svgToImage } from '../base/BasePainter.mjs';
 import { selectActivePad, getActivePad } from '../base/ObjectPainter.mjs';
@@ -1114,16 +1108,10 @@
             return this.drawNextSnap(lst, pindx, indx);
 
          if (!this.getFramePainter()) {
-<<<<<<< HEAD
-            return this.drawObject(this.getDom(), { _typename: clTFrame, $dummy: true }, '')
-                       .then(() => this.drawNextSnap(lst, indx-1));
-         } // call same object again
-=======
             // draw dummy frame which is not provided by RCanvas
             return this.drawObject(this, { _typename: clTFrame, $dummy: true }, '')
                        .then(() => this.drawNextSnap(lst, pindx, indx - 1));
          }
->>>>>>> 4f177922
 
          this.extractTObjectProp(snap);
       }
