--- conflicted
+++ resolved
@@ -1,17 +1,10 @@
 import { gStyle, settings, constants, browser, internals, BIT,
          create, toJSON, isBatchMode, loadScript, injectCode, isPromise, getPromise, postponePromise,
          isObject, isFunc, isStr,
-<<<<<<< HEAD
-         clTObjArray, clTPaveText, clTColor, clTPad, clTStyle, clTLegend, clTHStack, clTLegendEntry } from '../core.mjs';
-import { color as d3_color, select as d3_select, rgb as d3_rgb } from '../d3.mjs';
-import { ColorPalette, adoptRootColors, getGrayColors, extendRootColors, getRGBfromTColor } from '../base/colors.mjs';
-import { getElementRect, getAbsPosInCanvas, DrawOptions, compressSVG, makeTranslate, svgToImage } from '../base/BasePainter.mjs';
-=======
          clTObjArray, clTPaveText, clTColor, clTPad, clTFrame, clTStyle, clTLegend, clTHStack, clTMultiGraph, clTLegendEntry, kTitle } from '../core.mjs';
 import { select as d3_select, rgb as d3_rgb } from '../d3.mjs';
 import { ColorPalette, adoptRootColors, getColorPalette, getGrayColors, extendRootColors, getRGBfromTColor, decodeWebCanvasColors } from '../base/colors.mjs';
 import { getElementRect, getAbsPosInCanvas, DrawOptions, compressSVG, makeTranslate, convertDate, svgToImage } from '../base/BasePainter.mjs';
->>>>>>> 22aeb252
 import { ObjectPainter, selectActivePad, getActivePad } from '../base/ObjectPainter.mjs';
 import { TAttLineHandler } from '../base/TAttLineHandler.mjs';
 import { addCustomFont } from '../base/FontHandler.mjs';
@@ -1473,12 +1466,8 @@
       for (let k = 0; k < this.painters.length; ++k) {
          const painter = this.painters[k],
                obj = painter.getObject();
-<<<<<<< HEAD
-         if (!obj || obj.fName === 'title' || obj.fName === 'stats' || painter.$secondary || obj._typename === clTLegend || obj._typename === clTHStack)
-=======
          if (!obj || obj.fName === kTitle || obj.fName === 'stats' || painter.draw_content === false ||
               obj._typename === clTLegend || obj._typename === clTHStack || obj._typename === clTMultiGraph)
->>>>>>> 22aeb252
             continue;
 
          const entry = create(clTLegendEntry);
@@ -2301,10 +2290,6 @@
                this.painters.forEach((pp, indx) => {
                   const obj = pp?.getObject();
                   if (!obj || (shown.indexOf(obj) >= 0)) return;
-<<<<<<< HEAD
-                  if (pp.$secondary) return;
-=======
->>>>>>> 22aeb252
                   let name = isFunc(pp.getClassName) ? pp.getClassName() : (obj._typename || '');
                   if (name) name += '::';
                   name += isFunc(pp.getObjectName) ? pp.getObjectName() : (obj.fName || `item${indx}`);
