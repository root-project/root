import { gStyle, settings, constants, clTAxis, clTGaxis, isFunc } from '../core.mjs';
import { select as d3_select, drag as d3_drag, timeFormat as d3_timeFormat, utcFormat as d3_utcFormat,
         scaleTime as d3_scaleTime, scaleSymlog as d3_scaleSymlog,
         scaleLog as d3_scaleLog, scaleLinear as d3_scaleLinear } from '../d3.mjs';
import { floatToString, makeTranslate, addHighlightStyle } from '../base/BasePainter.mjs';
import { ObjectPainter, EAxisBits, kAxisLabels, kAxisNormal, kAxisFunc, kAxisTime } from '../base/ObjectPainter.mjs';
import { FontHandler } from '../base/FontHandler.mjs';


/** @summary Return time offset value for given TAxis object
  * @private */
function getTimeOffset(axis) {
   const dflt_time_offset = 788918400000;
   if (!axis) return dflt_time_offset;
   const idF = axis.fTimeFormat.indexOf('%F');
   if (idF < 0) return gStyle.fTimeOffset * 1000;
   let sof = axis.fTimeFormat.slice(idF + 2);
   // default string in axis offset
   if (sof.indexOf('1995-01-01 00:00:00s0') === 0) return dflt_time_offset;
   // special case, used from DABC painters
   if ((sof === '0') || (sof === '')) return 0;

   // decode time from ROOT string
   const next = (separ, min, max) => {
      const pos = sof.indexOf(separ);
      if (pos < 0) return min;
      const val = parseInt(sof.slice(0, pos));
      sof = sof.slice(pos + 1);
      if (!Number.isInteger(val) || (val < min) || (val > max)) return min;
      return val;
   }, year = next('-', 1900, 2900),
      month = next('-', 1, 12) - 1,
      day = next(' ', 1, 31),
      hour = next(':', 0, 23),
      min = next(':', 0, 59),
      sec = next('s', 0, 59),
      msec = next(' ', 0, 999),
      dt = new Date(Date.UTC(year, month, day, hour, min, sec, msec));

   let offset = dt.getTime();

   // now also handle suffix like GMT or GMT -0600
   sof = sof.toUpperCase();

   if (sof.indexOf('GMT') === 0) {
      sof = sof.slice(4).trim();
      if (sof.length > 3) {
         let p = 0, sign = 1000;
         if (sof[0] === '-') { p = 1; sign = -1000; }
         offset -= sign * (parseInt(sof.slice(p, p + 2)) * 3600 + parseInt(sof.slice(p + 2, p + 4)) * 60);
      }
   }

   return offset;
}

/** @summary Return true when GMT option configured in time format
  * @private */
function getTimeGMT(axis) {
   const fmt = axis?.fTimeFormat ?? '';
   return (fmt.indexOf('gmt') > 0) || (fmt.indexOf('GMT') > 0);
}

/** @summary Tries to choose time format for provided time interval
  * @private */
function chooseTimeFormat(awidth, ticks) {
   if (awidth < 0.5) return ticks ? '%S.%L' : '%H:%M:%S.%L';
   if (awidth < 30) return ticks ? '%Mm%S' : '%H:%M:%S';
   awidth /= 60; if (awidth < 30) return ticks ? '%Hh%M' : '%d/%m %H:%M';
   awidth /= 60; if (awidth < 12) return ticks ? '%d-%Hh' : '%d/%m/%y %Hh';
   awidth /= 24; if (awidth < 15.218425) return ticks ? '%d/%m' : '%d/%m/%y';
   awidth /= 30.43685; if (awidth < 6) return '%d/%m/%y';
   awidth /= 12; if (awidth < 2) return ticks ? '%m/%y' : '%d/%m/%y';
   return '%Y';
}

/**
  * @summary Base axis painter methods
  *
  * @private
  */

const AxisPainterMethods = {

   initAxisPainter() {
      this.name = 'yaxis';
      this.kind = kAxisNormal;
      this.func = null;
      this.order = 0; // scaling order for axis labels

      this.full_min = 0;
      this.full_max = 1;
      this.scale_min = 0;
      this.scale_max = 1;
      this.ticks = []; // list of major ticks
   },

   /** @summary Cleanup axis painter */
   cleanupAxisPainter() {
      this.ticks = [];
      delete this.format;
      delete this.func;
      delete this.tfunc1;
      delete this.tfunc2;
      delete this.gr;
   },

   /** @summary Assign often used members of frame painter */
   assignFrameMembers(fp, axis) {
      fp[`gr${axis}`] = this.gr;                 // fp.grx
      fp[`log${axis}`] = this.log;               // fp.logx
      fp[`scale_${axis}min`] = this.scale_min;   // fp.scale_xmin
      fp[`scale_${axis}max`] = this.scale_max;   // fp.scale_xmax
   },

   /** @summary Convert axis value into the Date object */
   convertDate(v) {
      return new Date(this.timeoffset + v*1000);
   },

   /** @summary Convert graphical point back into axis value */
   revertPoint(pnt) {
      const value = this.func.invert(pnt);
      return this.kind === kAxisTime ? (value - this.timeoffset) / 1000 : value;
   },

   /** @summary Provide label for time axis */
   formatTime(d, asticks) {
      return asticks ? this.tfunc1(d) : this.tfunc2(d);
   },

   /** @summary Provide label for log axis */
   formatLog(d, asticks, fmt) {
      const val = parseFloat(d), rnd = Math.round(val);
      if (!asticks)
         return ((rnd === val) && (Math.abs(rnd) < 1e9)) ? rnd.toString() : floatToString(val, fmt || gStyle.fStatFormat);
      if (val <= 0) return null;
      let vlog = Math.log10(val);
      const base = this.logbase;
      if (base !== 10) vlog = vlog / Math.log10(base);
      if (this.moreloglabels || (Math.abs(vlog - Math.round(vlog)) < 0.001)) {
         if (!this.noexp && (asticks !== 2))
<<<<<<< HEAD
            return this.formatExp(base, Math.floor(vlog+0.01), val);
=======
            return this.formatExp(base, Math.floor(vlog + 0.01), val);
>>>>>>> 22aeb252
         if (Math.abs(base - Math.E) < 0.001)
            return floatToString(val, fmt || gStyle.fStatFormat);
         return (vlog < 0) ? val.toFixed(Math.round(-vlog + 0.5)) : val.toFixed(0);
      }
      return null;
   },

   /** @summary Provide label for normal axis */
   formatNormal(d, asticks, fmt) {
      let val = parseFloat(d);
      if (asticks && this.order)
         val = val / Math.pow(10, this.order);

      if (gStyle.fStripDecimals && (val === Math.round(val)))
         return Math.abs(val) < 1e9 ? val.toFixed(0) : val.toExponential(4);

      if (asticks) {
         if (this.ndig > 10)
            return val.toExponential(this.ndig - 11);
         let res = val.toFixed(this.ndig);
         const p = res.indexOf('.');
         if ((p > 0) && settings.StripAxisLabels) {
            while ((res.length >= p) && ((res[res.length-1] === '0') || (res[res.length-1] === '.')))
               res = res.slice(0, res.length - 1);
         }
         return res;
      }

      return floatToString(val, fmt || gStyle.fStatFormat);
   },

   /** @summary Provide label for exponential form */
   formatExp(base, order, value) {
      let res = '';
      if (value) {
         value = Math.round(value/Math.pow(base, order));
         if ((value !== 0) && (value !== 1)) res = value.toString() + (settings.Latex ? '#times' : 'x');
      }
      if (Math.abs(base - Math.E) < 0.001)
         res += 'e';
      else
         res += base.toString();
      if (settings.StripAxisLabels) {
         if (order === 0)
            return '1';
         else if (order === 1)
            return res;
      }
      if (settings.Latex > constants.Latex.Symbols)
         return res + `^{${order}}`;
      const superscript_symbols = {
            0: '\u2070', 1: '\xB9', 2: '\xB2', 3: '\xB3', 4: '\u2074', 5: '\u2075',
            6: '\u2076', 7: '\u2077', 8: '\u2078', 9: '\u2079', '-': '\u207B'
      }, str = order.toString();
      for (let n = 0; n < str.length; ++n)
         res += superscript_symbols[str[n]];
      return res;
   },

   /** @summary Convert 'raw' axis value into text */
   axisAsText(value, fmt) {
      if (this.kind === kAxisTime)
         value = this.convertDate(value);
      if (this.format)
         return this.format(value, false, fmt);
      return value.toPrecision(4);
   },

   /** @summary Produce ticks for d3.scaleLog
     * @desc Fixing following problem, described [here]{@link https://stackoverflow.com/questions/64649793} */
   poduceLogTicks(func, number) {
      const linearArray = arr => {
         let sum1 = 0, sum2 = 0;
         for (let k = 1; k < arr.length; ++k) {
            const diff = (arr[k] - arr[k-1]);
            sum1 += diff;
            sum2 += diff**2;
         }
         const mean = sum1/(arr.length-1),
             dev = sum2/(arr.length-1) - mean**2;

         if (dev <= 0) return true;
         if (Math.abs(mean) < 1e-100) return false;
         return Math.sqrt(dev)/mean < 1e-6;
      };

      let arr = func.ticks(number);

      while ((number > 4) && linearArray(arr)) {
         number = Math.round(number*0.8);
         arr = func.ticks(number);
      }

      // if still linear array, try to sort out 'bad' ticks
      if ((number < 5) && linearArray(arr) && this.logbase && (this.logbase !== 10)) {
         const arr2 = [];
         arr.forEach(val => {
            const pow = Math.log10(val) / Math.log10(this.logbase);
            if (Math.abs(Math.round(pow) - pow) < 0.01) arr2.push(val);
         });
         if (arr2.length > 0) arr = arr2;
      }

      return arr;
   },

   /** @summary Produce axis ticks */
   produceTicks(ndiv, ndiv2) {
      if (!this.noticksopt) {
         const total = ndiv * (ndiv2 || 1);

         if (this.log) return this.poduceLogTicks(this.func, total);

         const dom = this.func.domain(),
            check = ticks => {
               if (ticks.length <= total) return true;
               if (ticks.length > total + 1) return false;
               return (ticks[0] === dom[0]) || (ticks[total] === dom[1]); // special case of N+1 ticks, but match any range
            }, res1 = this.func.ticks(total);
         if (ndiv2 || check(res1)) return res1;

         const res2 = this.func.ticks(Math.round(total * 0.7));
         return (res2.length > 2) && check(res2) ? res2 : res1;
      }

      const dom = this.func.domain(), ticks = [];
      if (ndiv2) ndiv = (ndiv-1) * ndiv2;
      for (let n = 0; n <= ndiv; ++n)
         ticks.push((dom[0]*(ndiv-n) + dom[1]*n)/ndiv);
      return ticks;
   },

   /** @summary Method analyze mouse wheel event and returns item with suggested zooming range */
   analyzeWheelEvent(evnt, dmin, item, test_ignore) {
      if (!item) item = {};

      let delta = 0, delta_left = 1, delta_right = 1;

      if ('dleft' in item) { delta_left = item.dleft; delta = 1; }
      if ('dright' in item) { delta_right = item.dright; delta = 1; }

      if (item.delta)
         delta = item.delta;
       else if (evnt)
         delta = evnt.wheelDelta ? -evnt.wheelDelta : (evnt.deltaY || evnt.detail);

      if (!delta || (test_ignore && item.ignore)) return;

      delta = (delta < 0) ? -0.2 : 0.2;
      delta_left *= delta;
      delta_right *= delta;

      const lmin = item.min = this.scale_min,
            lmax = item.max = this.scale_max,
            gmin = this.full_min,
            gmax = this.full_max;

      if ((item.min === item.max) && (delta < 0)) {
         item.min = gmin;
         item.max = gmax;
      }

      if (item.min >= item.max) return;

      if (item.reverse) dmin = 1 - dmin;

      if ((dmin > 0) && (dmin < 1)) {
         if (this.log) {
            let factor = (item.min > 0) ? Math.log10(item.max/item.min) : 2;
            if (factor > 10) factor = 10; else if (factor < 0.01) factor = 0.01;
            item.min = item.min / Math.pow(10, factor*delta_left*dmin);
            item.max = item.max * Math.pow(10, factor*delta_right*(1-dmin));
         } else if ((delta_left === -delta_right) && !item.reverse) {
            // shift left/right, try to keep range constant
            let delta = (item.max - item.min) * delta_right * dmin;

            if ((Math.round(item.max) === item.max) && (Math.round(item.min) === item.min) && (Math.abs(delta) > 1)) delta = Math.round(delta);

            if (item.min + delta < gmin)
               delta = gmin - item.min;
            else if (item.max + delta > gmax)
               delta = gmax - item.max;

            if (delta !== 0) {
               item.min += delta;
               item.max += delta;
             } else {
               delete item.min;
               delete item.max;
            }
         } else {
            let rx_left = (item.max - item.min), rx_right = rx_left;
            if (delta_left > 0) rx_left = 1.001 * rx_left / (1-delta_left);
            item.min += -delta_left*dmin*rx_left;
            if (delta_right > 0) rx_right = 1.001 * rx_right / (1-delta_right);
            item.max -= -delta_right*(1-dmin)*rx_right;
         }
         if (item.min >= item.max)
            item.min = item.max = undefined;
          else if (delta_left !== delta_right) {
            // extra check case when moving left or right
            if (((item.min < gmin) && (lmin === gmin)) ||
                ((item.max > gmax) && (lmax === gmax)))
                   item.min = item.max = undefined;
         } else {
            if (item.min < gmin) item.min = gmin;
            if (item.max > gmax) item.max = gmax;
         }
      } else
         item.min = item.max = undefined;


      item.changed = ((item.min !== undefined) && (item.max !== undefined));

      return item;
   }

}; // AxisPainterMethods


/**
 * @summary Painter for TAxis object
 *
 * @private
 */

class TAxisPainter extends ObjectPainter {

   /** @summary constructor
     * @param {object|string} dom - identifier or dom element
     * @param {object} axis - object to draw
     * @param {boolean} embedded - if true, painter used in other objects painters */
   constructor(dom, axis, embedded) {
      super(dom, axis);

      this.is_gaxis = axis?._typename === clTGaxis;

      Object.assign(this, AxisPainterMethods);
      this.initAxisPainter();

      this.embedded = embedded; // indicate that painter embedded into the histo painter
      this.invert_side = false;
      this.lbls_both_sides = false; // draw labels on both sides
   }

   /** @summary cleanup painter */
   cleanup() {
      this.cleanupAxisPainter();
      super.cleanup();
   }

   /** @summary Use in GED to identify kind of axis */
   getAxisType() { return clTAxis; }

   /** @summary Configure axis painter
     * @desc Axis can be drawn inside frame <g> group with offset to 0 point for the frame
     * Therefore one should distinguish when caclulated coordinates used for axis drawing itself or for calculation of frame coordinates
     * @private */
   configureAxis(name, min, max, smin, smax, vertical, range, opts) {
      this.name = name;
      this.full_min = min;
      this.full_max = max;
      this.kind = kAxisNormal;
      this.vertical = vertical;
      this.log = opts.log || 0;
      this.noexp_changed = opts.noexp_changed;
      this.symlog = opts.symlog || false;
      this.reverse = opts.reverse || false;
      this.swap_side = opts.swap_side || false;
      this.fixed_ticks = opts.fixed_ticks || null;
      this.maxTickSize = opts.maxTickSize || 0;

      const axis = this.getObject();

      if (opts.time_scale || axis.fTimeDisplay) {
         this.kind = kAxisTime;
         this.timeoffset = getTimeOffset(axis);
         this.timegmt = getTimeGMT(axis);
      } else if (opts.axis_func)
         this.kind = kAxisFunc;
       else
         this.kind = !axis.fLabels ? kAxisNormal : kAxisLabels;


      if (this.kind === kAxisTime)
         this.func = d3_scaleTime().domain([this.convertDate(smin), this.convertDate(smax)]);
       else if (this.log) {
         if ((this.log === 1) || (this.log === 10))
            this.logbase = 10;
         else if (this.log === 3)
            this.logbase = Math.E;
         else
            this.logbase = Math.round(this.log);

         if (smax <= 0) smax = 1;

         if ((smin <= 0) && axis && !opts.logcheckmin) {
            for (let i = 0; i < axis.fNbins; ++i) {
               smin = Math.max(smin, axis.GetBinLowEdge(i+1));
               if (smin > 0) break;
            }
         }

         if ((smin <= 0) && opts.log_min_nz)
            smin = this.log_min_nz = opts.log_min_nz;

         if ((smin <= 0) || (smin >= smax))
            smin = smax * (opts.logminfactor || 1e-4);

         if (this.kind === kAxisFunc)
            this.func = this.createFuncHandle(opts.axis_func, this.logbase, smin, smax);
         else
            this.func = d3_scaleLog().base(this.logbase).domain([smin, smax]);
      } else if (this.symlog) {
         let v = Math.max(Math.abs(smin), Math.abs(smax));
         if (Number.isInteger(this.symlog) && (this.symlog > 0))
            v *= Math.pow(10, -1*this.symlog);
         else
            v *= 0.01;
         this.func = d3_scaleSymlog().constant(v).domain([smin, smax]);
      } else if (this.kind === kAxisFunc)
         this.func = this.createFuncHandle(opts.axis_func, 0, smin, smax);
       else
         this.func = d3_scaleLinear().domain([smin, smax]);


      if (this.vertical ^ this.reverse) {
         const d = range[0]; range[0] = range[1]; range[1] = d;
      }

      this.func.range(range);

      this.scale_min = smin;
      this.scale_max = smax;

      if (this.kind === kAxisTime)
         this.gr = val => this.func(this.convertDate(val));
      else if (this.log)
         this.gr = val => (val < this.scale_min) ? (this.vertical ? this.func.range()[0]+5 : -5) : this.func(val);
      else
         this.gr = this.func;

      delete this.format;// remove formatting func

      let ndiv = 508;
      if (this.is_gaxis)
         ndiv = axis.fNdiv;
      else if (axis) {
          if (!axis.fNdivisions)
             ndiv = 0;
          else
             ndiv = Math.max(axis.fNdivisions, 4);
      }

      this.nticks = ndiv % 100;
      this.nticks2 = (ndiv % 10000 - this.nticks) / 100;
      this.nticks3 = Math.floor(ndiv/10000);

      if (axis && !this.is_gaxis && (this.nticks > 20)) this.nticks = 20;

      let gr_range = Math.abs(this.func.range()[1] - this.func.range()[0]);
      if (gr_range <= 0) gr_range = 100;

      if (this.kind === kAxisTime) {
         if (this.nticks > 8) this.nticks = 8;

         const scale_range = this.scale_max - this.scale_min,
               idF = axis.fTimeFormat.indexOf('%F'),
               tf2 = chooseTimeFormat(scale_range / gr_range, false);
         let tf1 = (idF >= 0) ? axis.fTimeFormat.slice(0, idF) : axis.fTimeFormat;

         if (!tf1 || (scale_range < 0.1 * (this.full_max - this.full_min)))
            tf1 = chooseTimeFormat(scale_range / this.nticks, true);

         this.tfunc1 = this.tfunc2 = this.timegmt ? d3_utcFormat(tf1) : d3_timeFormat(tf1);
         if (tf2 !== tf1)
            this.tfunc2 = this.timegmt ? d3_utcFormat(tf2) : d3_timeFormat(tf2);

         this.format = this.formatTime;
      } else if (this.log) {
         if (this.nticks2 > 1) {
            this.nticks *= this.nticks2; // all log ticks (major or minor) created centrally
            this.nticks2 = 1;
         }
         this.noexp = axis?.TestBit(EAxisBits.kNoExponent);
         if ((this.scale_max < 300) && (this.scale_min > 0.3) && !this.noexp_changed) this.noexp = true;
         this.moreloglabels = axis?.TestBit(EAxisBits.kMoreLogLabels);
         this.format = this.formatLog;
      } else if (this.kind === kAxisLabels) {
         this.nticks = 50; // for text output allow max 50 names
         const scale_range = this.scale_max - this.scale_min;
         if (this.nticks > scale_range)
            this.nticks = Math.round(scale_range);

         this.regular_labels = true;

         if (axis && axis.fNbins && axis.fLabels) {
            if ((axis.fNbins !== Math.round(axis.fXmax - axis.fXmin)) ||
                (axis.fXmin !== 0) || (axis.fXmax !== axis.fNbins))
               this.regular_labels = false;
         }

         this.nticks2 = 1;

         this.format = this.formatLabels;
      } else {
         this.order = 0;
         this.ndig = 0;
         this.format = this.formatNormal;
      }
   }

   /** @summary Return scale min */
   getScaleMin() {
      return this.func?.domain()[0] ?? 0;
   }

   /** @summary Return scale max */
   getScaleMax() {
      return this.func?.domain()[1] ?? 0;
   }

   /** @summary Provide label for axis value */
   formatLabels(d) {
      const a = this.getObject();
      let indx = parseFloat(d);
      if (!this.regular_labels)
         indx = Math.round((indx - a.fXmin)/(a.fXmax - a.fXmin) * a.fNbins);
      else
         indx = Math.floor(indx);
      if ((indx < 0) || (indx >= a.fNbins)) return null;
      for (let i = 0; i < a.fLabels.arr.length; ++i) {
         const tstr = a.fLabels.arr[i];
         if (tstr.fUniqueID === indx+1) return tstr.fString;
      }
      return null;
   }

   /** @summary Creates array with minor/middle/major ticks */
   createTicks(only_major_as_array, optionNoexp, optionNoopt, optionInt) {
      if (optionNoopt && this.nticks && (this.kind === kAxisNormal))
         this.noticksopt = true;

      const handle = { painter: this, nminor: 0, nmiddle: 0, nmajor: 0, func: this.func, minor: [], middle: [], major: [] };
      let ticks;

      if (this.fixed_ticks) {
         ticks = [];
         this.fixed_ticks.forEach(v => {
            if ((v >= this.scale_min) && (v <= this.scale_max)) ticks.push(v);
         });
      } else if ((this.kind === kAxisLabels) && !this.regular_labels) {
         ticks = [];
         handle.lbl_pos = [];
         const axis = this.getObject();
         for (let n = 0; n < axis.fNbins; ++n) {
            const x = axis.fXmin + n / axis.fNbins * (axis.fXmax - axis.fXmin);
            if ((x >= this.scale_min) && (x < this.scale_max)) {
               handle.lbl_pos.push(x);
               if (x > this.scale_min) ticks.push(x);
            }
         }
      } else
         ticks = this.produceTicks(this.nticks);

      handle.minor = handle.middle = handle.major = ticks;

      if (only_major_as_array) {
         const res = handle.major, delta = (this.scale_max - this.scale_min)*1e-5;
         if (res[0] > this.scale_min + delta) res.unshift(this.scale_min);
         if (res[res.length-1] < this.scale_max - delta) res.push(this.scale_max);
         return res;
      }

      if ((this.nticks2 > 1) && (!this.log || (this.logbase === 10)) && !this.fixed_ticks) {
         handle.minor = handle.middle = this.produceTicks(handle.major.length, this.nticks2);

         const gr_range = Math.abs(this.func.range()[1] - this.func.range()[0]);

         // avoid black filling by middle-size
         if ((handle.middle.length <= handle.major.length) || (handle.middle.length > gr_range/3.5))
            handle.minor = handle.middle = handle.major;
          else if ((this.nticks3 > 1) && !this.log) {
            handle.minor = this.produceTicks(handle.middle.length, this.nticks3);
            if ((handle.minor.length <= handle.middle.length) || (handle.minor.length > gr_range/1.7))
               handle.minor = handle.middle;
         }
      }

      handle.reset = function() {
         this.nminor = this.nmiddle = this.nmajor = 0;
      };

      handle.next = function(doround) {
         if (this.nminor >= this.minor.length) return false;

         this.tick = this.minor[this.nminor++];
         this.grpos = this.func(this.tick);
         if (doround) this.grpos = Math.round(this.grpos);
         this.kind = 3;

         if ((this.nmiddle < this.middle.length) && (Math.abs(this.grpos - this.func(this.middle[this.nmiddle])) < 1)) {
            this.nmiddle++;
            this.kind = 2;
         }

         if ((this.nmajor < this.major.length) && (Math.abs(this.grpos - this.func(this.major[this.nmajor])) < 1)) {
            this.nmajor++;
            this.kind = 1;
         }
         return true;
      };

      handle.last_major = function() {
         return (this.kind !== 1) ? false : this.nmajor === this.major.length;
      };

      handle.next_major_grpos = function() {
         if (this.nmajor >= this.major.length) return null;
         return this.func(this.major[this.nmajor]);
      };

      handle.get_modifier = function() {
         return this.painter.findLabelModifier(this.painter.getObject(), this.nmajor-1, this.major);
      };

      this.order = 0;
      this.ndig = 0;

      // at the moment when drawing labels, we can try to find most optimal text representation for them

      if (((this.kind === kAxisNormal) || (this.kind === kAxisFunc)) && !this.log && (handle.major.length > 0)) {
         let maxorder = 0, minorder = 0, exclorder3 = false;

         if (!optionNoexp) {
            const maxtick = Math.max(Math.abs(handle.major[0]), Math.abs(handle.major[handle.major.length-1])),
                mintick = Math.min(Math.abs(handle.major[0]), Math.abs(handle.major[handle.major.length-1])),
                ord1 = (maxtick > 0) ? Math.round(Math.log10(maxtick)/3)*3 : 0,
                ord2 = (mintick > 0) ? Math.round(Math.log10(mintick)/3)*3 : 0;

             exclorder3 = (maxtick < 2e4); // do not show 10^3 for values below 20000

             if (maxtick || mintick) {
                maxorder = Math.max(ord1, ord2) + 3;
                minorder = Math.min(ord1, ord2) - 3;
             }
         }

         // now try to find best combination of order and ndig for labels

         let bestorder = 0, bestndig = this.ndig, bestlen = 1e10;

         for (let order = minorder; order <= maxorder; order+=3) {
            if (exclorder3 && (order === 3)) continue;
            this.order = order;
            this.ndig = 0;
            let lbls = [], indx = 0, totallen = 0;
            while (indx < handle.major.length) {
               const lbl = this.format(handle.major[indx], true);
               if (lbls.indexOf(lbl) < 0) {
                  lbls.push(lbl);
                  const p = lbl.indexOf('.');
                  if (!order && !optionNoexp && ((p > gStyle.fAxisMaxDigits) || ((p < 0) && (lbl.length > gStyle.fAxisMaxDigits)))) {
                     totallen += 1e10; // do not use order = 0 when too many digits are there
                     exclorder3 = false;
                  }
                  totallen += lbl.length;
                  indx++;
                  continue;
               }
               if (++this.ndig > 15) break; // not too many digits, anyway it will be exponential
               lbls = []; indx = 0; totallen = 0;
            }

            // for order === 0 we should virtually remove '0.' and extra label on top
            if (!order && (this.ndig < 4))
               totallen -= handle.major.length * 2 + 3;

            if (totallen < bestlen) {
               bestlen = totallen;
               bestorder = this.order;
               bestndig = this.ndig;
            }
         }

         this.order = bestorder;
         this.ndig = bestndig;

         if (optionInt) {
            if (this.order) console.warn(`Axis painter - integer labels are configured, but axis order ${this.order} is preferable`);
            if (this.ndig) console.warn(`Axis painter - integer labels are configured, but ${this.ndig} decimal digits are required`);
            this.ndig = 0;
            this.order = 0;
         }
      }

      return handle;
   }

   /** @summary Is labels should be centered */
   isCenteredLabels() {
      if (this.kind === kAxisLabels) return true;
      if (this.log) return false;
      return this.getObject()?.TestBit(EAxisBits.kCenterLabels);
   }

   /** @summary Add interactive elements to draw axes title */
   addTitleDrag(title_g, vertical, offset_k, reverse, axis_length) {
      if (!settings.MoveResize || this.isBatchMode()) return;

      let drag_rect = null,
          acc_x, acc_y, new_x, new_y, sign_0, alt_pos, curr_indx;
      const drag_move = d3_drag().subject(Object);

      drag_move.on('start', evnt => {
         evnt.sourceEvent.preventDefault();
         evnt.sourceEvent.stopPropagation();

         const box = title_g.node().getBBox(), // check that elements visible, request precise value
             title_length = vertical ? box.height : box.width;

         new_x = acc_x = title_g.property('shift_x');
         new_y = acc_y = title_g.property('shift_y');

         sign_0 = vertical ? (acc_x > 0) : (acc_y > 0); // sign should remain

         alt_pos = vertical ? [axis_length, axis_length/2, 0] : [0, axis_length/2, axis_length]; // possible positions
         const off = vertical ? -title_length/2 : title_length/2;
         if (this.title_align === 'middle') {
            alt_pos[0] += off;
            alt_pos[2] -= off;
         } else if (this.title_align === 'begin') {
            alt_pos[1] -= off;
            alt_pos[2] -= 2*off;
         } else { // end
            alt_pos[0] += 2*off;
            alt_pos[1] += off;
         }

         if (this.titleCenter)
            curr_indx = 1;
         else if (reverse ^ this.titleOpposite)
            curr_indx = 0;
         else
            curr_indx = 2;

         alt_pos[curr_indx] = vertical ? acc_y : acc_x;

         drag_rect = title_g.append('rect')
            .attr('x', box.x)
            .attr('y', box.y)
            .attr('width', box.width)
            .attr('height', box.height)
            .style('cursor', 'move')
            .call(addHighlightStyle, true);
         //   .style('pointer-events','none'); // let forward double click to underlying elements
      }).on('drag', evnt => {
         if (!drag_rect) return;

         evnt.sourceEvent.preventDefault();
         evnt.sourceEvent.stopPropagation();

         acc_x += evnt.dx;
         acc_y += evnt.dy;

         let set_x, set_y, besti = 0;
         const p = vertical ? acc_y : acc_x;

         for (let i = 1; i < 3; ++i)
            if (Math.abs(p - alt_pos[i]) < Math.abs(p - alt_pos[besti])) besti = i;

         if (vertical) {
            set_x = acc_x;
            set_y = alt_pos[besti];
         } else {
            set_y = acc_y;
            set_x = alt_pos[besti];
         }

         if (sign_0 === (vertical ? (set_x > 0) : (set_y > 0))) {
            new_x = set_x; new_y = set_y; curr_indx = besti;
            makeTranslate(title_g, new_x, new_y);
         }
      }).on('end', evnt => {
         if (!drag_rect) return;

         evnt.sourceEvent.preventDefault();
         evnt.sourceEvent.stopPropagation();

         title_g.property('shift_x', new_x)
                .property('shift_y', new_y);

         const axis = this.getObject(), axis2 = this.source_axis,
               setBit = (bit, on) => {
                  if (axis && axis.TestBit(bit) !== on) axis.InvertBit(bit);
                  if (axis2 && axis2.TestBit(bit) !== on) axis2.InvertBit(bit);
               };

         this.titleOffset = (vertical ? new_x : new_y) / offset_k;
         const offset = this.titleOffset / this.offsetScaling / this.titleSize;
         if (axis) axis.fTitleOffset = offset;
         if (axis2) axis2.fTitleOffset = offset;

         if (curr_indx === 1) {
            setBit(EAxisBits.kCenterTitle, true); this.titleCenter = true;
            setBit(EAxisBits.kOppositeTitle, false); this.titleOpposite = false;
         } else if (curr_indx === 0) {
            setBit(EAxisBits.kCenterTitle, false); this.titleCenter = false;
            setBit(EAxisBits.kOppositeTitle, true); this.titleOpposite = true;
         } else {
            setBit(EAxisBits.kCenterTitle, false); this.titleCenter = false;
            setBit(EAxisBits.kOppositeTitle, false); this.titleOpposite = false;
         }

         this.submitAxisExec(`SetTitleOffset(${offset});;SetBit(${EAxisBits.kCenterTitle},${this.titleCenter?1:0})`);

         drag_rect.remove();
         drag_rect = null;
      });

      title_g.style('cursor', 'move').call(drag_move);
   }

   /** @summary Configure hist painter which creates axis - to be able submit execs
     * @private */
   setHistPainter(hist_painter, axis_name) {
      this.hist_painter = hist_painter;
      this.hist_axis = axis_name;
   }

   /** @summary Submit exec for the axis - if possible
     * @private */
   submitAxisExec(exec, only_gaxis) {
      const snapid = this.hist_painter?.snapid;
      if (snapid && this.hist_axis && !only_gaxis)
         this.submitCanvExec(exec, `${snapid}#${this.hist_axis}`);
      else if (this.is_gaxis)
         this.submitCanvExec(exec);
   }

   /** @summary Produce svg path for axis ticks */
   produceTicksPath(handle, side, tickSize, ticksPlusMinus, secondShift, real_draw) {
      let path1 = '', path2 = '';
      this.ticks = [];

      while (handle.next(true)) {
         let h1 = Math.round(tickSize/4), h2 = 0;

         if (handle.kind < 3)
            h1 = Math.round(tickSize/2);

         if (handle.kind === 1) {
            // if not showing labels, not show large tick
            // FIXME: for labels last tick is smaller,
            if (/* (this.kind === kAxisLabels) || */ (this.format(handle.tick, true) !== null)) h1 = tickSize;
            this.ticks.push(handle.grpos); // keep graphical positions of major ticks
         }

         if (ticksPlusMinus > 0)
            h2 = -h1;
          else if (side < 0) {
            h2 = -h1; h1 = 0;
         }

         path1 += this.vertical ? `M${h1},${handle.grpos}H${h2}` : `M${handle.grpos},${-h1}V${-h2}`;

         if (secondShift)
            path2 += this.vertical ? `M${secondShift-h1},${handle.grpos}H${secondShift-h2}` : `M${handle.grpos},${secondShift+h1}V${secondShift+h2}`;
      }

      return real_draw ? path1 + path2 : '';
   }

   /** @summary Returns modifier for axis label */
   findLabelModifier(axis, nlabel, positions) {
      if (!axis.fModLabs) return null;
      for (let n = 0; n < axis.fModLabs.arr.length; ++n) {
         const mod = axis.fModLabs.arr[n];

         if ((mod.fLabValue !== undefined) && (mod.fLabNum === 0)) {
            const eps = this.log ? positions[nlabel]*1e-6 : (this.scale_max - this.scale_min)*1e-6;
            if (Math.abs(mod.fLabValue - positions[nlabel]) < eps)
               return mod;
         }

         if ((mod.fLabNum === nlabel + 1) ||
             ((mod.fLabNum < 0) && (nlabel === positions.length + mod.fLabNum)))
                return mod;
      }
      return null;
   }

   /** @summary Draw axis labels
     * @return {Promise} with array label size and max width */
   async drawLabels(axis_g, axis, w, h, handle, side, labelsFont, labeloffset, tickSize, ticksPlusMinus, max_text_width, frame_ygap) {
      const center_lbls = this.isCenteredLabels(),
            rotate_lbls = axis.TestBit(EAxisBits.kLabelsVert),
            label_g = [axis_g.append('svg:g').attr('class', 'axis_labels')],
            lbl_pos = handle.lbl_pos || handle.major,
            tilt_angle = gStyle.AxisTiltAngle ?? 25;
      let textscale = 1, maxtextlen = 0, applied_scale = 0,
          lbl_tilt = false, any_modified = false, max_textwidth = 0, max_tiltsize = 0;

      if (this.lbls_both_sides)
         label_g.push(axis_g.append('svg:g').attr('class', 'axis_labels').attr('transform', this.vertical ? `translate(${w})` : `translate(0,${-h})`));

       if (frame_ygap > 0)
          max_tiltsize = frame_ygap / Math.sin(tilt_angle/180*Math.PI) - Math.tan(tilt_angle/180*Math.PI);

      // function called when text is drawn to analyze width, required to correctly scale all labels
      // must be function to correctly handle 'this' argument
      function process_drawtext_ready(painter) {
         const textwidth = this.result_width;
         max_textwidth = Math.max(max_textwidth, textwidth);

         if (textwidth && ((!painter.vertical && !rotate_lbls) || (painter.vertical && rotate_lbls)) && !painter.log) {
            let maxwidth = this.gap_before*0.45 + this.gap_after*0.45;
            if (!this.gap_before)
               maxwidth = 0.9*this.gap_after;
            else if (!this.gap_after)
               maxwidth = 0.9*this.gap_before;
            textscale = Math.min(textscale, maxwidth / textwidth);
         } else if (painter.vertical && max_text_width && this.normal_side && (max_text_width - labeloffset > 20) && (textwidth > max_text_width - labeloffset))
            textscale = Math.min(textscale, (max_text_width - labeloffset) / textwidth);

         if ((textscale > 0.0001) && (textscale < 0.7) && !any_modified &&
              !painter.vertical && !rotate_lbls && (maxtextlen > 5) && (label_g.length === 1) && (lbl_tilt === false))
            lbl_tilt = true;

         let scale = textscale;

         if (lbl_tilt) {
            if (max_tiltsize && max_textwidth) {
               scale = Math.min(1, 0.8*max_tiltsize/max_textwidth);
               if (scale < textscale) {
                  // if due to tilt scale is even smaller - ignore tilting
                  lbl_tilt = 0;
                  scale = textscale;
               }
            } else
               scale *= 3;
         }

         if (((scale > 0.0001) && (scale < 1)) || (lbl_tilt !== false)) {
            applied_scale = 1/scale;
            painter.scaleTextDrawing(applied_scale, label_g[0]);
         }
      }

      for (let lcnt = 0; lcnt < label_g.length; ++lcnt) {
         if (lcnt > 0) side = -side;

         let lastpos = 0;
         const fix_coord = this.vertical ? -labeloffset * side : labeloffset * side + ticksPlusMinus * tickSize;

         this.startTextDrawing(labelsFont, 'font', label_g[lcnt]);

         for (let nmajor = 0; nmajor < lbl_pos.length; ++nmajor) {
            let text = this.format(lbl_pos[nmajor], true);
            if (text === null) continue;

            const mod = this.findLabelModifier(axis, nmajor, lbl_pos);
            if (mod?.fTextSize === 0) continue;

            if (mod) any_modified = true;
            if (mod?.fLabText) text = mod.fLabText;

            const arg = { text, color: labelsFont.color, latex: 1, draw_g: label_g[lcnt], normal_side: (lcnt === 0) };
            let pos = Math.round(this.func(lbl_pos[nmajor]));

            if (mod?.fTextColor > 0) arg.color = this.getColor(mod.fTextColor);

            arg.gap_before = (nmajor > 0) ? Math.abs(Math.round(pos - this.func(lbl_pos[nmajor - 1]))) : 0;

            arg.gap_after = (nmajor < lbl_pos.length - 1) ? Math.abs(Math.round(this.func(lbl_pos[nmajor + 1]) - pos)) : 0;

            if (center_lbls) {
               const gap = arg.gap_after || arg.gap_before;
               pos = Math.round(pos - ((this.vertical !== this.reverse) ? 0.5 * gap : -0.5 * gap));
               if ((pos < -5) || (pos > (this.vertical ? h : w) + 5)) continue;
            }

            maxtextlen = Math.max(maxtextlen, text.length);

            if (this.vertical) {
               arg.x = fix_coord;
               arg.y = pos;
               arg.align = rotate_lbls ? ((side < 0) ? 23 : 20) : ((side < 0) ? 12 : 32);
            } else {
               arg.x = pos;
               arg.y = fix_coord;
               arg.align = rotate_lbls ? ((side < 0) ? 12 : 32) : ((side < 0) ? 20 : 23);
               if (this.log && !this.noexp && !this.vertical && arg.align === 23) {
                  arg.align = 21;
                  arg.y += labelsFont.size;
               } else if (arg.align % 10 === 3)
                  arg.y -= labelsFont.size*0.1; // font takes 10% more by top align
            }

            if (rotate_lbls)
               arg.rotate = 270;
            else if (mod && mod.fTextAngle !== -1)
               arg.rotate = -mod.fTextAngle;

            // only for major text drawing scale factor need to be checked
            if (lcnt === 0) arg.post_process = process_drawtext_ready;

            this.drawText(arg);

            // workaround for symlog where labels can be compressed to close
            if (this.symlog && lastpos && (pos !== lastpos) && ((this.vertical && !rotate_lbls) || (!this.vertical && rotate_lbls))) {
               const axis_step = Math.abs(pos - lastpos);
               textscale = Math.min(textscale, 1.1*axis_step/labelsFont.size);
            }

            lastpos = pos;
         }

         if (this.order) {
            let xoff = 0, yoff = 0;
            if (this.name === 'xaxis') {
               xoff = gStyle.fXAxisExpXOffset || 0;
               yoff = gStyle.fXAxisExpYOffset || 0;
            } else if (this.name === 'yaxis') {
               xoff = gStyle.fYAxisExpXOffset || 0;
               yoff = gStyle.fYAxisExpYOffset || 0;
            }

            if (xoff) xoff = Math.round(xoff * (this.getPadPainter()?.getPadWidth() ?? 0));
            if (yoff) yoff = Math.round(yoff * (this.getPadPainter()?.getPadHeight() ?? 0));

            this.drawText({ color: labelsFont.color,
                            x: xoff + (this.vertical ? side*5 : w+5),
                            y: yoff + (this.has_obstacle ? fix_coord : (this.vertical ? -3 : -3*side)),
                            align: this.vertical ? ((side < 0) ? 30 : 10) : ((this.has_obstacle ^ (side < 0)) ? 13 : 10),
                            latex: 1,
                            text: '#times' + this.formatExp(10, this.order),
                            draw_g: label_g[lcnt] });
         }
      }

      // first complete major labels drawing
      return this.finishTextDrawing(label_g[0], true).then(() => {
         if (label_g.length > 1) {
            // now complete drawing of second half with scaling if necessary
            if (applied_scale)
               this.scaleTextDrawing(applied_scale, label_g[1]);
            return this.finishTextDrawing(label_g[1], true);
         }
      }).then(() => {
         if (lbl_tilt) {
            label_g[0].selectAll('text').each(function() {
               const txt = d3_select(this), tr = txt.attr('transform');
               txt.attr('transform', `${tr} rotate(${tilt_angle})`).style('text-anchor', 'start');
            });
         }

         return max_textwidth;
      });
   }

   /** @summary Extract major draw attributes, which are also used in interactive operations
     * @private  */
   extractDrawAttributes(scalingSize, w, h) {
<<<<<<< HEAD
      const axis = this.getObject(),
            pp = this.getPadPainter(),
            pad_w = pp?.getPadWidth() || scalingSize || w/0.8, // use factor 0.8 as ratio between frame and pad size
            pad_h = pp?.getPadHeight() || scalingSize || h/0.8;
      let tickSize = 0, tickScalingSize = 0, titleColor, titleFontId, offset;
=======
      const axis = this.getObject();
      let pp = this.getPadPainter();
      if (axis.$use_top_pad)
         pp = pp?.getPadPainter(); // workaround for ratio plot
      const pad_w = pp?.getPadWidth() || scalingSize || w/0.8, // use factor 0.8 as ratio between frame and pad size
            pad_h = pp?.getPadHeight() || scalingSize || h/0.8,
            // if no external scaling size use scaling as in TGaxis.cxx:1448 - NDC axis length is in the scaling factor
            tickScalingSize = scalingSize || (this.vertical ? h/pad_h*pad_w : w/pad_w*pad_h);

      let tickSize = 0, titleColor, titleFontId, offset;
>>>>>>> 22aeb252

      this.scalingSize = scalingSize || Math.max(Math.min(pad_w, pad_h), 10);

      if (this.is_gaxis) {
         const optionSize = axis.fChopt.indexOf('S') >= 0;
         this.optionUnlab = axis.fChopt.indexOf('U') >= 0;
         this.optionMinus = (axis.fChopt.indexOf('-') >= 0) || axis.TestBit(EAxisBits.kTickMinus);
         this.optionPlus = (axis.fChopt.indexOf('+') >= 0) || axis.TestBit(EAxisBits.kTickPlus);
         this.optionNoopt = (axis.fChopt.indexOf('N') >= 0);  // no ticks position optimization
         this.optionInt = (axis.fChopt.indexOf('I') >= 0);  // integer labels
         this.optionText = (axis.fChopt.indexOf('T') >= 0);  // text scaling?
         this.createAttLine({ attr: axis });
         tickSize = optionSize ? axis.fTickSize : 0.03;
         titleColor = this.getColor(axis.fTextColor);
         titleFontId = axis.fTextFont;
         offset = axis.fLabelOffset;
         if ((this.vertical && axis.fY1 > axis.fY2 && !this.optionMinus) || (!this.vertical && axis.fX1 > axis.fX2))
            offset = -offset;
      } else {
         this.optionUnlab = false;
         this.optionMinus = this.vertical ^ this.invert_side;
         this.optionPlus = !this.optionMinus;
         this.optionNoopt = false;  // no ticks position optimization
         this.optionInt = false;  // integer labels
         this.optionText = false;
         this.createAttLine({ color: axis.fAxisColor, width: 1, style: 1 });
         tickSize = axis.fTickLength;
         titleColor = this.getColor(axis.fTitleColor);
         titleFontId = axis.fTitleFont;
         offset = axis.fLabelOffset;
      }

      offset += (this.vertical ? 0.002 : 0.005);

      if (this.kind === kAxisLabels)
         this.optionText = true;

      this.optionNoexp = axis.TestBit(EAxisBits.kNoExponent);

      this.ticksSize = Math.round(tickSize * tickScalingSize);
      if (scalingSize && (this.ticksSize < 0))
         this.ticksSize = -this.ticksSize;

      if (this.maxTickSize && (this.ticksSize > this.maxTickSize)) this.ticksSize = this.maxTickSize;

      // now used only in 3D drawing
      this.ticksColor = this.lineatt.color;
      this.ticksWidth = this.lineatt.width;

      const k = this.optionText ? 0.66666 : 1; // set TGaxis.cxx, line 1504
      this.labelSize = Math.round((axis.fLabelSize < 1) ? k * axis.fLabelSize * this.scalingSize : k * axis.fLabelSize);
      this.labelsOffset = Math.round(offset * this.scalingSize);
      this.labelsFont = new FontHandler(axis.fLabelFont, this.labelSize, scalingSize);
      if ((this.labelSize <= 0) || (Math.abs(axis.fLabelOffset) > 1.1)) this.optionUnlab = true; // disable labels when size not specified
      this.labelsFont.setColor(this.getColor(axis.fLabelColor));

      this.fTitle = axis.fTitle;
      if (this.fTitle) {
         this.titleSize = (axis.fTitleSize >= 1) ? axis.fTitleSize : Math.round(axis.fTitleSize * this.scalingSize);
         this.titleFont = new FontHandler(titleFontId, this.titleSize, scalingSize);
         this.titleFont.setColor(titleColor);
         this.offsetScaling = (axis.fTitleSize >= 1) ? 1 : (this.vertical ? pad_w : pad_h) / this.scalingSize;
         this.titleOffset = axis.fTitleOffset;
         if (!this.titleOffset && this.name[0] === 'x')
            this.titleOffset = gStyle.fXaxis.fTitleOffset;
         this.titleOffset *= this.titleSize * this.offsetScaling;
         this.titleCenter = axis.TestBit(EAxisBits.kCenterTitle);
         this.titleOpposite = axis.TestBit(EAxisBits.kOppositeTitle);
      } else {
         delete this.titleSize;
         delete this.titleFont;
         delete this.offsetScaling;
         delete this.titleOffset;
         delete this.titleCenter;
         delete this.titleOpposite;
      }
   }

   /** @summary function draws TAxis or TGaxis object
     * @return {Promise} for drawing ready */
   async drawAxis(layer, w, h, transform, secondShift, disable_axis_drawing, max_text_width, calculate_position, frame_ygap) {
      const axis = this.getObject(),
            swap_side = this.swap_side || false;
      let axis_g = layer, draw_lines = true;

      // shift for second ticks set (if any)
      if (!secondShift)
         secondShift = 0;
      else if (this.invert_side)
         secondShift = -secondShift;

      this.extractDrawAttributes(undefined, w, h);

      if (this.is_gaxis)
         draw_lines = axis.fLineColor !== 0;

      // indicate that attributes created not for TAttLine, therefore cannot be updated as TAttLine in GED
      this.lineatt.not_standard = true;

      if (!this.is_gaxis || (this.name === 'zaxis')) {
         axis_g = layer.selectChild(`.${this.name}_container`);
         if (axis_g.empty())
            axis_g = layer.append('svg:g').attr('class', `${this.name}_container`);
         else
            axis_g.selectAll('*').remove();
      }

      let axis_lines = '';
      if (draw_lines) {
         axis_lines = 'M0,0' + (this.vertical ? `v${h}` : `h${w}`);
         if (secondShift)
            axis_lines += this.vertical ? `M${secondShift},0v${h}` : `M0,${secondShift}h${w}`;
      }

      axis_g.attr('transform', transform);

      let side = 1, ticksPlusMinus = 0;

      if (this.optionPlus && this.optionMinus) {
         side = 1; ticksPlusMinus = 1;
      } else if (this.optionMinus)
         side = (swap_side ^ this.vertical) ? 1 : -1;
      else if (this.optionPlus)
         side = (swap_side ^ this.vertical) ? -1 : 1;

      // first draw ticks

      const handle = this.createTicks(false, this.optionNoexp, this.optionNoopt, this.optionInt);

      axis_lines += this.produceTicksPath(handle, side, this.ticksSize, ticksPlusMinus, secondShift, draw_lines && !disable_axis_drawing && !this.disable_ticks);

      if (!disable_axis_drawing && axis_lines && !this.lineatt.empty()) {
         axis_g.append('svg:path')
               .attr('d', axis_lines)
               .call(this.lineatt.func);
      }

      let title_shift_x = 0, title_shift_y = 0, title_g = null, labelsMaxWidth = 0;
      // draw labels (sometime on both sides)
      const pr = (disable_axis_drawing || this.optionUnlab)
                ? Promise.resolve(0)
                : this.drawLabels(axis_g, axis, w, h, handle, side, this.labelsFont, this.labelsOffset, this.ticksSize, ticksPlusMinus, max_text_width, frame_ygap);

      return pr.then(maxw => {
         labelsMaxWidth = maxw;

         if (settings.Zooming && !this.disable_zooming && !this.isBatchMode()) {
            const labelSize = Math.max(this.labelsFont.size, 5),
                  r = axis_g.append('svg:rect')
                            .attr('class', 'axis_zoom')
                            .style('opacity', '0')
                            .style('cursor', 'crosshair');

            if (this.vertical) {
               const rw = (labelsMaxWidth || 2*labelSize) + 3;
               r.attr('x', (side > 0) ? -rw : 0).attr('y', 0)
                .attr('width', rw).attr('height', h);
            } else {
               r.attr('x', 0).attr('y', (side > 0) ? 0 : -labelSize - 3)
                .attr('width', w).attr('height', labelSize + 3);
            }
         }

         this.position = 0;

         if (calculate_position) {
            const node1 = axis_g.node(), node2 = this.getPadSvg().node();
            if (isFunc(node1?.getBoundingClientRect) && isFunc(node2?.getBoundingClientRect)) {
               const rect1 = node1.getBoundingClientRect(),
                  rect2 = node2.getBoundingClientRect();
               this.position = rect1.left - rect2.left; // use to control left position of Y scale
            }
            if (node1 && !node2)
               console.warn('Why PAD element missing when search for position');
         }

         if (!this.fTitle || disable_axis_drawing) return true;

         title_g = axis_g.append('svg:g').attr('class', 'axis_title');

         let title_offest_k = side;
         const rotate = axis.TestBit(EAxisBits.kRotateTitle) ? -1 : 1;

         this.startTextDrawing(this.titleFont, 'font', title_g);

         const xor_reverse = swap_side ^ this.titleOpposite, myxor = (rotate < 0) ^ xor_reverse;

         this.title_align = this.titleCenter ? 'middle' : (myxor ? 'begin' : 'end');

         if (this.vertical) {
            title_offest_k *= -1.6;

            title_shift_x = Math.round(title_offest_k * this.titleOffset);

<<<<<<< HEAD
            if ((this.name === 'zaxis') && this.is_gaxis && ('getBoundingClientRect' in axis_g.node())) {
               // special handling for color palette labels - draw them always on right side
               const rect = axis_g.node().getBoundingClientRect();
               if (title_shift_x < rect.width - this.ticksSize)
                  title_shift_x = Math.round(rect.width - this.ticksSize);
            }
=======
            // if ((this.name === 'zaxis') && this.is_gaxis && ('getBoundingClientRect' in axis_g.node())) {
            //    // special handling for color palette labels - draw them always on right side
            //   const rect = axis_g.node().getBoundingClientRect();
            //   if (title_shift_x < rect.width - this.ticksSize)
            //      title_shift_x = Math.round(rect.width - this.ticksSize);
            // }
>>>>>>> 22aeb252

            title_shift_y = Math.round(this.titleCenter ? h/2 : (xor_reverse ? h : 0));

            this.drawText({ align: this.title_align+';middle',
                            rotate: (rotate < 0) ? 90 : 270,
                            text: this.fTitle, color: this.titleFont.color, draw_g: title_g });
         } else {
            title_offest_k *= 1.6;

            title_shift_x = Math.round(this.titleCenter ? w/2 : (xor_reverse ? 0 : w));
            title_shift_y = Math.round(title_offest_k * this.titleOffset);
            this.drawText({ align: this.title_align+';middle',
                            rotate: (rotate < 0) ? 180 : 0,
                            text: this.fTitle, color: this.titleFont.color, draw_g: title_g });
         }

         this.addTitleDrag(title_g, this.vertical, title_offest_k, swap_side, this.vertical ? h : w);

         return this.finishTextDrawing(title_g);
      }).then(() => {
         if (title_g) {
            if (!this.titleOffset && this.vertical && labelsMaxWidth)
               title_shift_x = Math.round(-side * (labelsMaxWidth + 0.7*this.offsetScaling*this.titleSize));
            makeTranslate(title_g, title_shift_x, title_shift_y);
            title_g.property('shift_x', title_shift_x)
                   .property('shift_y', title_shift_y);
         }

         return this;
      });
   }

} // class TAxisPainter

export { EAxisBits, chooseTimeFormat, AxisPainterMethods, TAxisPainter };<|MERGE_RESOLUTION|>--- conflicted
+++ resolved
@@ -140,11 +140,7 @@
       if (base !== 10) vlog = vlog / Math.log10(base);
       if (this.moreloglabels || (Math.abs(vlog - Math.round(vlog)) < 0.001)) {
          if (!this.noexp && (asticks !== 2))
-<<<<<<< HEAD
-            return this.formatExp(base, Math.floor(vlog+0.01), val);
-=======
             return this.formatExp(base, Math.floor(vlog + 0.01), val);
->>>>>>> 22aeb252
          if (Math.abs(base - Math.E) < 0.001)
             return floatToString(val, fmt || gStyle.fStatFormat);
          return (vlog < 0) ? val.toFixed(Math.round(-vlog + 0.5)) : val.toFixed(0);
@@ -1109,13 +1105,6 @@
    /** @summary Extract major draw attributes, which are also used in interactive operations
      * @private  */
    extractDrawAttributes(scalingSize, w, h) {
-<<<<<<< HEAD
-      const axis = this.getObject(),
-            pp = this.getPadPainter(),
-            pad_w = pp?.getPadWidth() || scalingSize || w/0.8, // use factor 0.8 as ratio between frame and pad size
-            pad_h = pp?.getPadHeight() || scalingSize || h/0.8;
-      let tickSize = 0, tickScalingSize = 0, titleColor, titleFontId, offset;
-=======
       const axis = this.getObject();
       let pp = this.getPadPainter();
       if (axis.$use_top_pad)
@@ -1126,7 +1115,6 @@
             tickScalingSize = scalingSize || (this.vertical ? h/pad_h*pad_w : w/pad_w*pad_h);
 
       let tickSize = 0, titleColor, titleFontId, offset;
->>>>>>> 22aeb252
 
       this.scalingSize = scalingSize || Math.max(Math.min(pad_w, pad_h), 10);
 
@@ -1321,21 +1309,12 @@
 
             title_shift_x = Math.round(title_offest_k * this.titleOffset);
 
-<<<<<<< HEAD
-            if ((this.name === 'zaxis') && this.is_gaxis && ('getBoundingClientRect' in axis_g.node())) {
-               // special handling for color palette labels - draw them always on right side
-               const rect = axis_g.node().getBoundingClientRect();
-               if (title_shift_x < rect.width - this.ticksSize)
-                  title_shift_x = Math.round(rect.width - this.ticksSize);
-            }
-=======
             // if ((this.name === 'zaxis') && this.is_gaxis && ('getBoundingClientRect' in axis_g.node())) {
             //    // special handling for color palette labels - draw them always on right side
             //   const rect = axis_g.node().getBoundingClientRect();
             //   if (title_shift_x < rect.width - this.ticksSize)
             //      title_shift_x = Math.round(rect.width - this.ticksSize);
             // }
->>>>>>> 22aeb252
 
             title_shift_y = Math.round(this.titleCenter ? h/2 : (xor_reverse ? h : 0));
 
