import { gStyle, settings, constants, clTAxis, clTGaxis } from '../core.mjs';
import { select as d3_select, drag as d3_drag, timeFormat as d3_timeFormat, utcFormat as d3_utcFormat,
         scaleTime as d3_scaleTime, scaleSymlog as d3_scaleSymlog,
         scaleLog as d3_scaleLog, scaleLinear as d3_scaleLinear } from '../d3.mjs';
import { floatToString, makeTranslate, addHighlightStyle } from '../base/BasePainter.mjs';
import { ObjectPainter, EAxisBits } from '../base/ObjectPainter.mjs';
import { FontHandler } from '../base/FontHandler.mjs';


/** @summary Return time offset value for given TAxis object
  * @private */
function getTimeOffset(axis) {
   const dflt_time_offset = 788918400000;
   if (!axis) return dflt_time_offset;
   const idF = axis.fTimeFormat.indexOf('%F');
   if (idF < 0) return gStyle.fTimeOffset * 1000;
   let sof = axis.fTimeFormat.slice(idF + 2);
   // default string in axis offset
   if (sof.indexOf('1995-01-01 00:00:00s0') === 0) return dflt_time_offset;
   // special case, used from DABC painters
   if ((sof === '0') || (sof === '')) return 0;

   // decode time from ROOT string
   const next = (separ, min, max) => {
      const pos = sof.indexOf(separ);
      if (pos < 0) return min;
      const val = parseInt(sof.slice(0, pos));
      sof = sof.slice(pos + 1);
      if (!Number.isInteger(val) || (val < min) || (val > max)) return min;
      return val;
   }, year = next('-', 1970, 2300),
      month = next('-', 1, 12) - 1,
      day = next(' ', 1, 31),
      hour = next(':', 0, 23),
      min = next(':', 0, 59),
      sec = next('s', 0, 59),
      msec = next(' ', 0, 999),
      dt = new Date(Date.UTC(year, month, day, hour, min, sec, msec));

   let offset = dt.getTime();

   // now also handle suffix like GMT or GMT -0600
   sof = sof.toUpperCase();

   if (sof.indexOf('GMT') === 0) {
      sof = sof.slice(4).trim();
      if (sof.length > 3) {
         let p = 0, sign = 1000;
         if (sof[0] === '-') { p = 1; sign = -1000; }
         offset -= sign * (parseInt(sof.slice(p, p+2)) * 3600 + parseInt(sof.slice(p+2, p+4)) * 60);
      }
   }

   return offset;
}

/** @summary Return true when GMT option configured in time format
  * @private */
function getTimeGMT(axis) {
   const fmt = axis?.fTimeFormat ?? '';
   return (fmt.indexOf('gmt') > 0) || (fmt.indexOf('GMT') > 0);
}

/** @summary Tries to choose time format for provided time interval
  * @private */
function chooseTimeFormat(awidth, ticks) {
   if (awidth < 0.5) return ticks ? '%S.%L' : '%H:%M:%S.%L';
   if (awidth < 30) return ticks ? '%Mm%S' : '%H:%M:%S';
   awidth /= 60; if (awidth < 30) return ticks ? '%Hh%M' : '%d/%m %H:%M';
   awidth /= 60; if (awidth < 12) return ticks ? '%d-%Hh' : '%d/%m/%y %Hh';
   awidth /= 24; if (awidth < 15.218425) return ticks ? '%d/%m' : '%d/%m/%y';
   awidth /= 30.43685; if (awidth < 6) return '%d/%m/%y';
   awidth /= 12; if (awidth < 2) return ticks ? '%m/%y' : '%d/%m/%y';
   return '%Y';
}

/**
  * @summary Base axis painter methods
  *
  * @private
  */

const AxisPainterMethods = {

   initAxisPainter() {
      this.name = 'yaxis';
      this.kind = 'normal';
      this.func = null;
      this.order = 0; // scaling order for axis labels

      this.full_min = 0;
      this.full_max = 1;
      this.scale_min = 0;
      this.scale_max = 1;
      this.ticks = []; // list of major ticks
   },

   /** @summary Cleanup axis painter */
   cleanupAxisPainter() {
      this.ticks = [];
      delete this.format;
      delete this.func;
      delete this.tfunc1;
      delete this.tfunc2;
      delete this.gr;
   },

   /** @summary Assign often used members of frame painter */
   assignFrameMembers(fp, axis) {
      fp[`gr${axis}`] = this.gr;                 // fp.grx
      fp[`log${axis}`] = this.log;               // fp.logx
      fp[`scale_${axis}min`] = this.scale_min;   // fp.scale_xmin
      fp[`scale_${axis}max`] = this.scale_max;   // fp.scale_xmax
   },

   /** @summary Convert axis value into the Date object */
   convertDate(v) {
      return new Date(this.timeoffset + v*1000);
   },

   /** @summary Convert graphical point back into axis value */
   revertPoint(pnt) {
      const value = this.func.invert(pnt);
      return this.kind === 'time' ? (value - this.timeoffset) / 1000 : value;
   },

   /** @summary Provide label for time axis */
   formatTime(d, asticks) {
      return asticks ? this.tfunc1(d) : this.tfunc2(d);
   },

   /** @summary Provide label for log axis */
   formatLog(d, asticks, fmt) {
      const val = parseFloat(d), rnd = Math.round(val);
      if (!asticks)
         return ((rnd === val) && (Math.abs(rnd) < 1e9)) ? rnd.toString() : floatToString(val, fmt || gStyle.fStatFormat);
      if (val <= 0) return null;
      let vlog = Math.log10(val);
      const base = this.logbase;
      if (base !== 10) vlog = vlog / Math.log10(base);
      if (this.moreloglabels || (Math.abs(vlog - Math.round(vlog)) < 0.001)) {
         if (!this.noexp && (asticks !== 2))
            return this.formatExp(base, Math.floor(vlog+0.01), val);
         if (Math.abs(base - Math.E) < 0.001)
            return floatToString(val, fmt || gStyle.fStatFormat);
         return (vlog < 0) ? val.toFixed(Math.round(-vlog+0.5)) : val.toFixed(0);
      }
      return null;
   },

   /** @summary Provide label for normal axis */
   formatNormal(d, asticks, fmt) {
      let val = parseFloat(d);
      if (asticks && this.order)
         val = val / Math.pow(10, this.order);

      if (gStyle.fStripDecimals && (val === Math.round(val)))
         return Math.abs(val) < 1e9 ? val.toFixed(0) : val.toExponential(4);

      if (asticks) {
         if (this.ndig > 10)
            return val.toExponential(this.ndig - 11);
         let res = val.toFixed(this.ndig);
         const p = res.indexOf('.');
         if ((p > 0) && settings.StripAxisLabels) {
            while ((res.length >= p) && ((res[res.length-1] === '0') || (res[res.length-1] === '.')))
               res = res.slice(0, res.length - 1);
         }
         return res;
      }

      return floatToString(val, fmt || gStyle.fStatFormat);
   },

   /** @summary Provide label for exponential form */
   formatExp(base, order, value) {
      let res = '';
      if (value) {
         value = Math.round(value/Math.pow(base, order));
         if ((value !== 0) && (value !== 1)) res = value.toString() + (settings.Latex ? '#times' : 'x');
      }
      if (Math.abs(base - Math.E) < 0.001)
         res += 'e';
      else
         res += base.toString();
      if (settings.StripAxisLabels) {
         if (order === 0)
            return '1';
         else if (order === 1)
            return res;
      }
      if (settings.Latex > constants.Latex.Symbols)
         return res + `^{${order}}`;
      const superscript_symbols = {
            0: '\u2070', 1: '\xB9', 2: '\xB2', 3: '\xB3', 4: '\u2074', 5: '\u2075',
            6: '\u2076', 7: '\u2077', 8: '\u2078', 9: '\u2079', '-': '\u207B'
      }, str = order.toString();
      for (let n = 0; n < str.length; ++n)
         res += superscript_symbols[str[n]];
      return res;
   },

   /** @summary Convert 'raw' axis value into text */
   axisAsText(value, fmt) {
      if (this.kind === 'time')
         value = this.convertDate(value);
      if (this.format)
         return this.format(value, false, fmt);
      return value.toPrecision(4);
   },

   /** @summary Produce ticks for d3.scaleLog
     * @desc Fixing following problem, described [here]{@link https://stackoverflow.com/questions/64649793} */
   poduceLogTicks(func, number) {
      const linearArray = arr => {
         let sum1 = 0, sum2 = 0;
         for (let k = 1; k < arr.length; ++k) {
            const diff = (arr[k] - arr[k-1]);
            sum1 += diff;
            sum2 += diff**2;
         }
         const mean = sum1/(arr.length-1),
             dev = sum2/(arr.length-1) - mean**2;

         if (dev <= 0) return true;
         if (Math.abs(mean) < 1e-100) return false;
         return Math.sqrt(dev)/mean < 1e-6;
      };

      let arr = func.ticks(number);

      while ((number > 4) && linearArray(arr)) {
         number = Math.round(number*0.8);
         arr = func.ticks(number);
      }

      // if still linear array, try to sort out 'bad' ticks
      if ((number < 5) && linearArray(arr) && this.logbase && (this.logbase !== 10)) {
         const arr2 = [];
         arr.forEach(val => {
            const pow = Math.log10(val) / Math.log10(this.logbase);
            if (Math.abs(Math.round(pow) - pow) < 0.01) arr2.push(val);
         });
         if (arr2.length > 0) arr = arr2;
      }

      return arr;
   },

   /** @summary Produce axis ticks */
   produceTicks(ndiv, ndiv2) {
      if (!this.noticksopt) {
         const total = ndiv * (ndiv2 || 1);

         if (this.log) return this.poduceLogTicks(this.func, total);

         const dom = this.func.domain(),

          check = ticks => {
            if (ticks.length <= total) return true;
            if (ticks.length > total + 1) return false;
            return (ticks[0] === dom[0]) || (ticks[total] === dom[1]); // special case of N+1 ticks, but match any range
         },

          res1 = this.func.ticks(total);
         if (ndiv2 || check(res1)) return res1;

         const res2 = this.func.ticks(Math.round(total * 0.7));
         return (res2.length > 2) && check(res2) ? res2 : res1;
      }

      const dom = this.func.domain(), ticks = [];
      if (ndiv2) ndiv = (ndiv-1) * ndiv2;
      for (let n = 0; n <= ndiv; ++n)
         ticks.push((dom[0]*(ndiv-n) + dom[1]*n)/ndiv);
      return ticks;
   },

   /** @summary Method analyze mouse wheel event and returns item with suggested zooming range */
   analyzeWheelEvent(evnt, dmin, item, test_ignore) {
      if (!item) item = {};

      let delta = 0, delta_left = 1, delta_right = 1;

      if ('dleft' in item) { delta_left = item.dleft; delta = 1; }
      if ('dright' in item) { delta_right = item.dright; delta = 1; }

      if (item.delta)
         delta = item.delta;
       else if (evnt)
         delta = evnt.wheelDelta ? -evnt.wheelDelta : (evnt.deltaY || evnt.detail);

      if (!delta || (test_ignore && item.ignore)) return;

      delta = (delta < 0) ? -0.2 : 0.2;
      delta_left *= delta;
      delta_right *= delta;

      const lmin = item.min = this.scale_min,
          lmax = item.max = this.scale_max,
          gmin = this.full_min,
          gmax = this.full_max;

      if ((item.min === item.max) && (delta < 0)) {
         item.min = gmin;
         item.max = gmax;
      }

      if (item.min >= item.max) return;

      if (item.reverse) dmin = 1 - dmin;

      if ((dmin > 0) && (dmin < 1)) {
         if (this.log) {
            let factor = (item.min > 0) ? Math.log10(item.max/item.min) : 2;
            if (factor > 10) factor = 10; else if (factor < 0.01) factor = 0.01;
            item.min = item.min / Math.pow(10, factor*delta_left*dmin);
            item.max = item.max * Math.pow(10, factor*delta_right*(1-dmin));
         } else if ((delta_left === -delta_right) && !item.reverse) {
            // shift left/right, try to keep range constant
            let delta = (item.max - item.min) * delta_right * dmin;

            if ((Math.round(item.max) === item.max) && (Math.round(item.min) === item.min) && (Math.abs(delta) > 1)) delta = Math.round(delta);

            if (item.min + delta < gmin)
               delta = gmin - item.min;
            else if (item.max + delta > gmax)
               delta = gmax - item.max;

            if (delta !== 0) {
               item.min += delta;
               item.max += delta;
             } else {
               delete item.min;
               delete item.max;
            }
         } else {
            let rx_left = (item.max - item.min), rx_right = rx_left;
            if (delta_left > 0) rx_left = 1.001 * rx_left / (1-delta_left);
            item.min += -delta_left*dmin*rx_left;
            if (delta_right > 0) rx_right = 1.001 * rx_right / (1-delta_right);
            item.max -= -delta_right*(1-dmin)*rx_right;
         }
         if (item.min >= item.max)
            item.min = item.max = undefined;
          else if (delta_left !== delta_right) {
            // extra check case when moving left or right
            if (((item.min < gmin) && (lmin === gmin)) ||
                ((item.max > gmax) && (lmax === gmax)))
                   item.min = item.max = undefined;
         } else {
            if (item.min < gmin) item.min = gmin;
            if (item.max > gmax) item.max = gmax;
         }
      } else
         item.min = item.max = undefined;


      item.changed = ((item.min !== undefined) && (item.max !== undefined));

      return item;
   }

}; // AxisPainterMethods


/**
 * @summary Painter for TAxis object
 *
 * @private
 */

class TAxisPainter extends ObjectPainter {

   /** @summary constructor
     * @param {object|string} dom - identifier or dom element
     * @param {object} axis - object to draw
     * @param {boolean} embedded - if true, painter used in other objects painters */
   constructor(dom, axis, embedded) {
      super(dom, axis);

      this.is_gaxis = axis?._typename === clTGaxis;

      Object.assign(this, AxisPainterMethods);
      this.initAxisPainter();

      this.embedded = embedded; // indicate that painter embedded into the histo painter
      this.invert_side = false;
      this.lbls_both_sides = false; // draw labels on both sides
   }

   /** @summary cleanup painter */
   cleanup() {
      this.cleanupAxisPainter();
      super.cleanup();
   }

   /** @summary Use in GED to identify kind of axis */
   getAxisType() { return clTAxis; }

   /** @summary Configure axis painter
     * @desc Axis can be drawn inside frame <g> group with offset to 0 point for the frame
     * Therefore one should distinguish when caclulated coordinates used for axis drawing itself or for calculation of frame coordinates
     * @private */
   configureAxis(name, min, max, smin, smax, vertical, range, opts) {
      this.name = name;
      this.full_min = min;
      this.full_max = max;
      this.kind = 'normal';
      this.vertical = vertical;
      this.log = opts.log || 0;
      this.noexp_changed = opts.noexp_changed;
      this.symlog = opts.symlog || false;
      this.reverse = opts.reverse || false;
      this.swap_side = opts.swap_side || false;
      this.fixed_ticks = opts.fixed_ticks || null;
      this.maxTickSize = opts.maxTickSize || 0;

      const axis = this.getObject();

      if (opts.time_scale || axis.fTimeDisplay) {
         this.kind = 'time';
         this.timeoffset = getTimeOffset(axis);
         this.timegmt = getTimeGMT(axis);
      } else if (opts.axis_func)
         this.kind = 'func';
       else
         this.kind = !axis.fLabels ? 'normal' : 'labels';


      if (this.kind === 'time')
         this.func = d3_scaleTime().domain([this.convertDate(smin), this.convertDate(smax)]);
       else if (this.log) {
         if ((this.log === 1) || (this.log === 10))
            this.logbase = 10;
         else if (this.log === 3)
            this.logbase = Math.E;
         else
            this.logbase = Math.round(this.log);

         if (smax <= 0) smax = 1;

         if ((smin <= 0) && axis && !opts.logcheckmin) {
            for (let i = 0; i < axis.fNbins; ++i) {
               smin = Math.max(smin, axis.GetBinLowEdge(i+1));
               if (smin > 0) break;
            }
         }

         if ((smin <= 0) && opts.log_min_nz)
            smin = this.log_min_nz = opts.log_min_nz;

         if ((smin <= 0) || (smin >= smax))
            smin = smax * (opts.logminfactor || 1e-4);

         if (this.kind === 'func')
            this.func = this.createFuncHandle(opts.axis_func, this.logbase, smin, smax);
         else
            this.func = d3_scaleLog().base(this.logbase).domain([smin, smax]);
      } else if (this.symlog) {
         let v = Math.max(Math.abs(smin), Math.abs(smax));
         if (Number.isInteger(this.symlog) && (this.symlog > 0))
            v *= Math.pow(10, -1*this.symlog);
         else
            v *= 0.01;
         this.func = d3_scaleSymlog().constant(v).domain([smin, smax]);
      } else if (this.kind === 'func')
         this.func = this.createFuncHandle(opts.axis_func, 0, smin, smax);
       else
         this.func = d3_scaleLinear().domain([smin, smax]);


      if (this.vertical ^ this.reverse) {
         const d = range[0]; range[0] = range[1]; range[1] = d;
      }

      this.func.range(range);

      this.scale_min = smin;
      this.scale_max = smax;

      if (this.kind === 'time')
         this.gr = val => this.func(this.convertDate(val));
      else if (this.log)
         this.gr = val => (val < this.scale_min) ? (this.vertical ? this.func.range()[0]+5 : -5) : this.func(val);
      else
         this.gr = this.func;

      delete this.format;// remove formatting func

      let ndiv = 508;
      if (this.is_gaxis)
         ndiv = axis.fNdiv;
      else if (axis) {
          if (!axis.fNdivisions)
             ndiv = 0;
          else
             ndiv = Math.max(axis.fNdivisions, 4);
      }

      this.nticks = ndiv % 100;
      this.nticks2 = (ndiv % 10000 - this.nticks) / 100;
      this.nticks3 = Math.floor(ndiv/10000);

      if (axis && !this.is_gaxis && (this.nticks > 20)) this.nticks = 20;

      let gr_range = Math.abs(this.func.range()[1] - this.func.range()[0]);
      if (gr_range <= 0) gr_range = 100;

      if (this.kind === 'time') {
         if (this.nticks > 8) this.nticks = 8;

         const scale_range = this.scale_max - this.scale_min,
               idF = axis.fTimeFormat.indexOf('%F'),
               tf2 = chooseTimeFormat(scale_range / gr_range, false);
         let tf1 = (idF >= 0) ? axis.fTimeFormat.slice(0, idF) : axis.fTimeFormat;

         if (!tf1 || (scale_range < 0.1 * (this.full_max - this.full_min)))
            tf1 = chooseTimeFormat(scale_range / this.nticks, true);

         this.tfunc1 = this.tfunc2 = this.timegmt ? d3_utcFormat(tf1) : d3_timeFormat(tf1);
         if (tf2 !== tf1)
            this.tfunc2 = this.timegmt ? d3_utcFormat(tf2) : d3_timeFormat(tf2);

         this.format = this.formatTime;
      } else if (this.log) {
         if (this.nticks2 > 1) {
            this.nticks *= this.nticks2; // all log ticks (major or minor) created centrally
            this.nticks2 = 1;
         }
         this.noexp = axis?.TestBit(EAxisBits.kNoExponent);
         if ((this.scale_max < 300) && (this.scale_min > 0.3) && !this.noexp_changed) this.noexp = true;
         this.moreloglabels = axis?.TestBit(EAxisBits.kMoreLogLabels);
         this.format = this.formatLog;
      } else if (this.kind === 'labels') {
         this.nticks = 50; // for text output allow max 50 names
         const scale_range = this.scale_max - this.scale_min;
         if (this.nticks > scale_range)
            this.nticks = Math.round(scale_range);

         this.regular_labels = true;

         if (axis && axis.fNbins && axis.fLabels) {
            if ((axis.fNbins !== Math.round(axis.fXmax - axis.fXmin)) ||
                (axis.fXmin !== 0) || (axis.fXmax !== axis.fNbins))
               this.regular_labels = false;
         }

         this.nticks2 = 1;

         this.format = this.formatLabels;
      } else {
         this.order = 0;
         this.ndig = 0;
         this.format = this.formatNormal;
      }
   }

   /** @summary Return scale min */
   getScaleMin() {
      return this.func?.domain()[0] ?? 0;
   }

   /** @summary Return scale max */
   getScaleMax() {
      return this.func?.domain()[1] ?? 0;
   }

   /** @summary Provide label for axis value */
   formatLabels(d) {
      const a = this.getObject();
      let indx = parseFloat(d);
      if (!this.regular_labels)
         indx = Math.round((indx - a.fXmin)/(a.fXmax - a.fXmin) * a.fNbins);
      else
         indx = Math.floor(indx);
      if ((indx < 0) || (indx >= a.fNbins)) return null;
      for (let i = 0; i < a.fLabels.arr.length; ++i) {
         const tstr = a.fLabels.arr[i];
         if (tstr.fUniqueID === indx+1) return tstr.fString;
      }
      return null;
   }

   /** @summary Creates array with minor/middle/major ticks */
   createTicks(only_major_as_array, optionNoexp, optionNoopt, optionInt) {
      if (optionNoopt && this.nticks && (this.kind === 'normal'))
         this.noticksopt = true;

      const handle = { painter: this, nminor: 0, nmiddle: 0, nmajor: 0, func: this.func, minor: [], middle: [], major: [] };
      let ticks;

      if (this.fixed_ticks) {
         ticks = [];
         this.fixed_ticks.forEach(v => {
            if ((v >= this.scale_min) && (v <= this.scale_max)) ticks.push(v);
         });
      } else if ((this.kind === 'labels') && !this.regular_labels) {
         ticks = [];
         handle.lbl_pos = [];
         const axis = this.getObject();
         for (let n = 0; n < axis.fNbins; ++n) {
            const x = axis.fXmin + n / axis.fNbins * (axis.fXmax - axis.fXmin);
            if ((x >= this.scale_min) && (x < this.scale_max)) {
               handle.lbl_pos.push(x);
               if (x > this.scale_min) ticks.push(x);
            }
         }
      } else
         ticks = this.produceTicks(this.nticks);


      handle.minor = handle.middle = handle.major = ticks;

      if (only_major_as_array) {
         const res = handle.major, delta = (this.scale_max - this.scale_min)*1e-5;
         if (res[0] > this.scale_min + delta) res.unshift(this.scale_min);
         if (res[res.length-1] < this.scale_max - delta) res.push(this.scale_max);
         return res;
      }

      if ((this.nticks2 > 1) && (!this.log || (this.logbase === 10)) && !this.fixed_ticks) {
         handle.minor = handle.middle = this.produceTicks(handle.major.length, this.nticks2);

         const gr_range = Math.abs(this.func.range()[1] - this.func.range()[0]);

         // avoid black filling by middle-size
         if ((handle.middle.length <= handle.major.length) || (handle.middle.length > gr_range/3.5))
            handle.minor = handle.middle = handle.major;
          else if ((this.nticks3 > 1) && !this.log) {
            handle.minor = this.produceTicks(handle.middle.length, this.nticks3);
            if ((handle.minor.length <= handle.middle.length) || (handle.minor.length > gr_range/1.7))
               handle.minor = handle.middle;
         }
      }

      handle.reset = function() {
         this.nminor = this.nmiddle = this.nmajor = 0;
      };

      handle.next = function(doround) {
         if (this.nminor >= this.minor.length) return false;

         this.tick = this.minor[this.nminor++];
         this.grpos = this.func(this.tick);
         if (doround) this.grpos = Math.round(this.grpos);
         this.kind = 3;

         if ((this.nmiddle < this.middle.length) && (Math.abs(this.grpos - this.func(this.middle[this.nmiddle])) < 1)) {
            this.nmiddle++;
            this.kind = 2;
         }

         if ((this.nmajor < this.major.length) && (Math.abs(this.grpos - this.func(this.major[this.nmajor])) < 1)) {
            this.nmajor++;
            this.kind = 1;
         }
         return true;
      };

      handle.last_major = function() {
         return (this.kind !== 1) ? false : this.nmajor === this.major.length;
      };

      handle.next_major_grpos = function() {
         if (this.nmajor >= this.major.length) return null;
         return this.func(this.major[this.nmajor]);
      };

      handle.get_modifier = function() {
         return this.painter.findLabelModifier(this.painter.getObject(), this.nmajor-1, this.major);
      };

      this.order = 0;
      this.ndig = 0;

      // at the moment when drawing labels, we can try to find most optimal text representation for them

      if (((this.kind === 'normal') || (this.kind === 'func')) && !this.log && (handle.major.length > 0)) {
         let maxorder = 0, minorder = 0, exclorder3 = false;

         if (!optionNoexp) {
            const maxtick = Math.max(Math.abs(handle.major[0]), Math.abs(handle.major[handle.major.length-1])),
                mintick = Math.min(Math.abs(handle.major[0]), Math.abs(handle.major[handle.major.length-1])),
                ord1 = (maxtick > 0) ? Math.round(Math.log10(maxtick)/3)*3 : 0,
                ord2 = (mintick > 0) ? Math.round(Math.log10(mintick)/3)*3 : 0;

             exclorder3 = (maxtick < 2e4); // do not show 10^3 for values below 20000

             if (maxtick || mintick) {
                maxorder = Math.max(ord1, ord2) + 3;
                minorder = Math.min(ord1, ord2) - 3;
             }
         }

         // now try to find best combination of order and ndig for labels

         let bestorder = 0, bestndig = this.ndig, bestlen = 1e10;

         for (let order = minorder; order <= maxorder; order+=3) {
            if (exclorder3 && (order === 3)) continue;
            this.order = order;
            this.ndig = 0;
            let lbls = [], indx = 0, totallen = 0;
            while (indx < handle.major.length) {
               const lbl = this.format(handle.major[indx], true);
               if (lbls.indexOf(lbl) < 0) {
                  lbls.push(lbl);
                  const p = lbl.indexOf('.');
                  if (!order && !optionNoexp && ((p > gStyle.fAxisMaxDigits) || ((p < 0) && (lbl.length > gStyle.fAxisMaxDigits)))) {
                     totallen += 1e10; // do not use order = 0 when too many digits are there
                     exclorder3 = false;
                  }
                  totallen += lbl.length;
                  indx++;
                  continue;
               }
               if (++this.ndig > 15) break; // not too many digits, anyway it will be exponential
               lbls = []; indx = 0; totallen = 0;
            }

            // for order === 0 we should virtually remove '0.' and extra label on top
            if (!order && (this.ndig < 4))
               totallen -= handle.major.length * 2 + 3;

            if (totallen < bestlen) {
               bestlen = totallen;
               bestorder = this.order;
               bestndig = this.ndig;
            }
         }

         this.order = bestorder;
         this.ndig = bestndig;

         if (optionInt) {
            if (this.order) console.warn(`Axis painter - integer labels are configured, but axis order ${this.order} is preferable`);
            if (this.ndig) console.warn(`Axis painter - integer labels are configured, but ${this.ndig} decimal digits are required`);
            this.ndig = 0;
            this.order = 0;
         }
      }

      return handle;
   }

   /** @summary Is labels should be centered */
   isCenteredLabels() {
      if (this.kind === 'labels') return true;
      if (this.log) return false;
      return this.getObject()?.TestBit(EAxisBits.kCenterLabels);
   }

   /** @summary Add interactive elements to draw axes title */
   addTitleDrag(title_g, vertical, offset_k, reverse, axis_length) {
      if (!settings.MoveResize || this.isBatchMode()) return;

      let drag_rect = null,
          acc_x, acc_y, new_x, new_y, sign_0, alt_pos, curr_indx;
      const drag_move = d3_drag().subject(Object);

      drag_move.on('start', evnt => {
         evnt.sourceEvent.preventDefault();
         evnt.sourceEvent.stopPropagation();

         const box = title_g.node().getBBox(), // check that elements visible, request precise value
             title_length = vertical ? box.height : box.width;

         new_x = acc_x = title_g.property('shift_x');
         new_y = acc_y = title_g.property('shift_y');

         sign_0 = vertical ? (acc_x > 0) : (acc_y > 0); // sign should remain

         alt_pos = vertical ? [axis_length, axis_length/2, 0] : [0, axis_length/2, axis_length]; // possible positions
         const off = vertical ? -title_length/2 : title_length/2;
         if (this.title_align === 'middle') {
            alt_pos[0] += off;
            alt_pos[2] -= off;
         } else if (this.title_align === 'begin') {
            alt_pos[1] -= off;
            alt_pos[2] -= 2*off;
         } else { // end
            alt_pos[0] += 2*off;
            alt_pos[1] += off;
         }

         if (this.titleCenter)
            curr_indx = 1;
         else if (reverse ^ this.titleOpposite)
            curr_indx = 0;
         else
            curr_indx = 2;

         alt_pos[curr_indx] = vertical ? acc_y : acc_x;

         drag_rect = title_g.append('rect')
              .attr('x', box.x)
              .attr('y', box.y)
              .attr('width', box.width)
              .attr('height', box.height)
              .style('cursor', 'move')
              .call(addHighlightStyle, true);
         //   .style('pointer-events','none'); // let forward double click to underlying elements
      }).on('drag', evnt => {
         if (!drag_rect) return;

         evnt.sourceEvent.preventDefault();
         evnt.sourceEvent.stopPropagation();

         acc_x += evnt.dx;
         acc_y += evnt.dy;

         let set_x, set_y, besti = 0;
         const p = vertical ? acc_y : acc_x;

         for (let i = 1; i < 3; ++i)
            if (Math.abs(p - alt_pos[i]) < Math.abs(p - alt_pos[besti])) besti = i;

         if (vertical) {
            set_x = acc_x;
            set_y = alt_pos[besti];
         } else {
            set_y = acc_y;
            set_x = alt_pos[besti];
         }

         if (sign_0 === (vertical ? (set_x > 0) : (set_y > 0))) {
            new_x = set_x; new_y = set_y; curr_indx = besti;
            makeTranslate(title_g, new_x, new_y);
         }
      }).on('end', evnt => {
         if (!drag_rect) return;

         evnt.sourceEvent.preventDefault();
         evnt.sourceEvent.stopPropagation();

         title_g.property('shift_x', new_x)
                .property('shift_y', new_y);

         const axis = this.getObject(), abits = EAxisBits,
               axis2 = this.source_axis,
               set_bit = (bit, on) => {
                  if (axis.TestBit(bit) !== on) axis.InvertBit(bit);
                  if (axis2 && axis2.TestBit(bit) !== on) axis2.InvertBit(bit);
               };

         this.titleOffset = (vertical ? new_x : new_y) / offset_k;
         axis.fTitleOffset = this.titleOffset / this.offsetScaling / this.titleSize;
         if (axis2) axis2.fTitleOffset = axis.fTitleOffset;

         if (curr_indx === 1) {
            set_bit(abits.kCenterTitle, true); this.titleCenter = true;
            set_bit(abits.kOppositeTitle, false); this.titleOpposite = false;
         } else if (curr_indx === 0) {
            set_bit(abits.kCenterTitle, false); this.titleCenter = false;
            set_bit(abits.kOppositeTitle, true); this.titleOpposite = true;
         } else {
            set_bit(abits.kCenterTitle, false); this.titleCenter = false;
            set_bit(abits.kOppositeTitle, false); this.titleOpposite = false;
         }

         this.submitAxisExec(`SetTitleOffset(${axis.fTitleOffset});;SetBit(${abits.kCenterTitle},${this.titleCenter?1:0})`);

         drag_rect.remove();
         drag_rect = null;
      });

      title_g.style('cursor', 'move').call(drag_move);
   }

   /** @summary Configure hist painter which creates axis - to be able submit execs
     * @private */
   setHistPainter(hist_painter, axis_name) {
      this.hist_painter = hist_painter;
      this.hist_axis = axis_name;
   }

   /** @summary Submit exec for the axis - if possible
     * @private */
   submitAxisExec(exec, only_gaxis) {
      const snapid = this.hist_painter?.snapid;
      if (snapid && this.hist_axis && !only_gaxis)
         this.submitCanvExec(exec, `${snapid}#${this.hist_axis}`);
      else if (this.is_gaxis)
         this.submitCanvExec(exec);
   }

   /** @summary Produce svg path for axis ticks */
   produceTicksPath(handle, side, tickSize, ticksPlusMinus, secondShift, real_draw) {
      let path1 = '', path2 = '';
      this.ticks = [];

      while (handle.next(true)) {
         let h1 = Math.round(tickSize/4), h2 = 0;

         if (handle.kind < 3)
            h1 = Math.round(tickSize/2);

         if (handle.kind === 1) {
            // if not showing labels, not show large tick
            // FIXME: for labels last tick is smaller,
            if (/* (this.kind === 'labels') || */ (this.format(handle.tick, true) !== null)) h1 = tickSize;
            this.ticks.push(handle.grpos); // keep graphical positions of major ticks
         }

         if (ticksPlusMinus > 0)
            h2 = -h1;
          else if (side < 0) {
            h2 = -h1; h1 = 0;
         }

         path1 += this.vertical ? `M${h1},${handle.grpos}H${h2}` : `M${handle.grpos},${-h1}V${-h2}`;

         if (secondShift)
            path2 += this.vertical ? `M${secondShift-h1},${handle.grpos}H${secondShift-h2}` : `M${handle.grpos},${secondShift+h1}V${secondShift+h2}`;
      }

      return real_draw ? path1 + path2 : '';
   }

   /** @summary Returns modifier for axis label */
   findLabelModifier(axis, nlabel, positions) {
      if (!axis.fModLabs) return null;
      for (let n = 0; n < axis.fModLabs.arr.length; ++n) {
         const mod = axis.fModLabs.arr[n];

         if ((mod.fLabValue !== undefined) && (mod.fLabNum === 0)) {
            const eps = this.log ? positions[nlabel]*1e-6 : (this.scale_max - this.scale_min)*1e-6;
            if (Math.abs(mod.fLabValue - positions[nlabel]) < eps)
               return mod;
         }

         if ((mod.fLabNum === nlabel + 1) ||
             ((mod.fLabNum < 0) && (nlabel === positions.length + mod.fLabNum)))
                return mod;
      }
      return null;
   }

   /** @summary Draw axis labels
     * @return {Promise} with array label size and max width */
   async drawLabels(axis_g, axis, w, h, handle, side, labelsFont, labeloffset, tickSize, ticksPlusMinus, max_text_width, frame_ygap) {
      const center_lbls = this.isCenteredLabels(),
            rotate_lbls = axis.TestBit(EAxisBits.kLabelsVert),
            label_g = [axis_g.append('svg:g').attr('class', 'axis_labels')],
            lbl_pos = handle.lbl_pos || handle.major,
            tilt_angle = gStyle.AxisTiltAngle ?? 25;
      let textscale = 1, maxtextlen = 0, applied_scale = 0,
          lbl_tilt = false, any_modified = false, max_textwidth = 0, max_tiltsize = 0;

      if (this.lbls_both_sides)
         label_g.push(axis_g.append('svg:g').attr('class', 'axis_labels').attr('transform', this.vertical ? `translate(${w})` : `translate(0,${-h})`));

       if (frame_ygap > 0)
          max_tiltsize = frame_ygap / Math.sin(tilt_angle/180*Math.PI) - Math.tan(tilt_angle/180*Math.PI);

      // function called when text is drawn to analyze width, required to correctly scale all labels
      // must be function to correctly handle 'this' argument
      function process_drawtext_ready(painter) {
         const textwidth = this.result_width;
         max_textwidth = Math.max(max_textwidth, textwidth);

         if (textwidth && ((!painter.vertical && !rotate_lbls) || (painter.vertical && rotate_lbls)) && !painter.log) {
            let maxwidth = this.gap_before*0.45 + this.gap_after*0.45;
            if (!this.gap_before)
               maxwidth = 0.9*this.gap_after;
            else if (!this.gap_after)
               maxwidth = 0.9*this.gap_before;
            textscale = Math.min(textscale, maxwidth / textwidth);
         } else if (painter.vertical && max_text_width && this.normal_side && (max_text_width - labeloffset > 20) && (textwidth > max_text_width - labeloffset))
            textscale = Math.min(textscale, (max_text_width - labeloffset) / textwidth);

         if ((textscale > 0.0001) && (textscale < 0.7) && !any_modified &&
              !painter.vertical && !rotate_lbls && (maxtextlen > 5) && (label_g.length === 1) && (lbl_tilt === false))
            lbl_tilt = true;

         let scale = textscale;

         if (lbl_tilt) {
            if (max_tiltsize && max_textwidth) {
               scale = Math.min(1, 0.8*max_tiltsize/max_textwidth);
               if (scale < textscale) {
                  // if due to tilt scale is even smaller - ignore tilting
                  lbl_tilt = 0;
                  scale = textscale;
               }
            } else
               scale *= 3;
         }

         if (((scale > 0.0001) && (scale < 1)) || (lbl_tilt !== false)) {
            applied_scale = 1/scale;
            painter.scaleTextDrawing(applied_scale, label_g[0]);
         }
      }

      for (let lcnt = 0; lcnt < label_g.length; ++lcnt) {
         if (lcnt > 0) side = -side;

         let lastpos = 0;
         const fix_coord = this.vertical ? -labeloffset*side : labeloffset*side + ticksPlusMinus*tickSize;

         this.startTextDrawing(labelsFont, 'font', label_g[lcnt]);

         for (let nmajor = 0; nmajor < lbl_pos.length; ++nmajor) {
            let text = this.format(lbl_pos[nmajor], true);
            if (text === null) continue;

            const mod = this.findLabelModifier(axis, nmajor, lbl_pos);
            if (mod?.fTextSize === 0) continue;

            if (mod) any_modified = true;
            if (mod?.fLabText) text = mod.fLabText;

            const arg = { text, color: labelsFont.color, latex: 1, draw_g: label_g[lcnt], normal_side: (lcnt === 0) };
            let pos = Math.round(this.func(lbl_pos[nmajor]));

            if (mod?.fTextColor > 0) arg.color = this.getColor(mod.fTextColor);

            arg.gap_before = (nmajor > 0) ? Math.abs(Math.round(pos - this.func(lbl_pos[nmajor-1]))) : 0;

            arg.gap_after = (nmajor < lbl_pos.length-1) ? Math.abs(Math.round(this.func(lbl_pos[nmajor+1])-pos)) : 0;

            if (center_lbls) {
<<<<<<< HEAD
               let gap = arg.gap_after || arg.gap_before;
               pos = Math.round(pos - ((this.vertical != this.reverse) ? 0.5*gap : -0.5*gap));
=======
               const gap = arg.gap_after || arg.gap_before;
               pos = Math.round(pos - ((this.vertical !== this.reverse) ? 0.5*gap : -0.5*gap));
>>>>>>> 49ae85f5
               if ((pos < -5) || (pos > (this.vertical ? h : w) + 5)) continue;
            }

            maxtextlen = Math.max(maxtextlen, text.length);

            if (this.vertical) {
               arg.x = fix_coord;
               arg.y = pos;
               arg.align = rotate_lbls ? ((side < 0) ? 23 : 20) : ((side < 0) ? 12 : 32);
            } else {
               arg.x = pos;
               arg.y = fix_coord;
               arg.align = rotate_lbls ? ((side < 0) ? 12 : 32) : ((side < 0) ? 20 : 23);
               if (this.log && !this.noexp && !this.vertical && arg.align === 23) {
                  arg.align = 21;
                  arg.y += labelsFont.size;
               } else if (arg.align % 10 === 3)
                  arg.y -= labelsFont.size*0.1; // font takes 10% more by top align
            }

            if (rotate_lbls)
               arg.rotate = 270;
            else if (mod && mod.fTextAngle !== -1)
               arg.rotate = -mod.fTextAngle;

            // only for major text drawing scale factor need to be checked
            if (lcnt === 0) arg.post_process = process_drawtext_ready;

            this.drawText(arg);

            if (lastpos && (pos !== lastpos) && ((this.vertical && !rotate_lbls) || (!this.vertical && rotate_lbls))) {
               const axis_step = Math.abs(pos - lastpos);
               textscale = Math.min(textscale, 0.9*axis_step/labelsFont.size);
            }

            lastpos = pos;
         }

         if (this.order) {
            let xoff = 0, yoff = 0;
            if (this.name === 'xaxis') {
               xoff = gStyle.fXAxisExpXOffset || 0;
               yoff = gStyle.fXAxisExpYOffset || 0;
            } else if (this.name === 'yaxis') {
               xoff = gStyle.fYAxisExpXOffset || 0;
               yoff = gStyle.fYAxisExpYOffset || 0;
            }

            if (xoff) xoff = Math.round(xoff * (this.getPadPainter()?.getPadWidth() ?? 0));
            if (yoff) yoff = Math.round(yoff * (this.getPadPainter()?.getPadHeight() ?? 0));

            this.drawText({ color: labelsFont.color,
                            x: xoff + (this.vertical ? side*5 : w+5),
                            y: yoff + (this.has_obstacle ? fix_coord : (this.vertical ? -3 : -3*side)),
                            align: this.vertical ? ((side < 0) ? 30 : 10) : ((this.has_obstacle ^ (side < 0)) ? 13 : 10),
                            latex: 1,
                            text: '#times' + this.formatExp(10, this.order),
                            draw_g: label_g[lcnt] });
         }
      }

      // first complete major labels drawing
      return this.finishTextDrawing(label_g[0], true).then(() => {
         if (label_g.length > 1) {
            // now complete drawing of second half with scaling if necessary
            if (applied_scale)
               this.scaleTextDrawing(applied_scale, label_g[1]);
            return this.finishTextDrawing(label_g[1], true);
         }
      }).then(() => {
         if (lbl_tilt) {
            label_g[0].selectAll('text').each(function() {
               const txt = d3_select(this), tr = txt.attr('transform');
               txt.attr('transform', `${tr} rotate(${tilt_angle})`).style('text-anchor', 'start');
            });
         }

         return max_textwidth;
      });
   }

   /** @summary Extract major draw attributes, which are also used in interactive operations
     * @private  */
   extractDrawAttributes(scalingSize, w, h) {
      const axis = this.getObject(),
            pp = this.getPadPainter(),
            pad_w = pp?.getPadWidth() || scalingSize || w/0.8, // use factor 0.8 as ratio between frame and pad size
            pad_h = pp?.getPadHeight() || scalingSize || h/0.8;
      let tickSize = 0, tickScalingSize = 0, titleColor, offset;

      this.scalingSize = scalingSize || Math.max(Math.min(pad_w, pad_h), 10);

      if (this.is_gaxis) {
         const optionSize = axis.fChopt.indexOf('S') >= 0;
         this.optionUnlab = axis.fChopt.indexOf('U') >= 0;
         this.optionMinus = (axis.fChopt.indexOf('-') >= 0) || axis.TestBit(EAxisBits.kTickMinus);
         this.optionPlus = (axis.fChopt.indexOf('+') >= 0) || axis.TestBit(EAxisBits.kTickPlus);
         this.optionNoopt = (axis.fChopt.indexOf('N') >= 0);  // no ticks position optimization
         this.optionInt = (axis.fChopt.indexOf('I') >= 0);  // integer labels
         this.optionText = (axis.fChopt.indexOf('T') >= 0);  // text scaling?
         this.createAttLine({ attr: axis });
         tickScalingSize = scalingSize || (this.vertical ? 1.7*h : 0.6*w);
         tickSize = optionSize ? axis.fTickSize : 0.03;
         titleColor = this.getColor(axis.fTextColor);
         offset = axis.fLabelOffset;
         if ((this.vertical && axis.fY1 > axis.fY2 && !this.optionMinus) || (!this.vertical && axis.fX1 > axis.fX2))
            offset = -offset;
      } else {
         this.optionUnlab = false;
         this.optionMinus = this.vertical ^ this.invert_side;
         this.optionPlus = !this.optionMinus;
         this.optionNoopt = false;  // no ticks position optimization
         this.optionInt = false;  // integer labels
         this.optionText = false;
         this.createAttLine({ color: axis.fAxisColor, width: 1, style: 1 });
         tickScalingSize = scalingSize || (this.vertical ? pad_w : pad_h);
         tickSize = axis.fTickLength;
         titleColor = this.getColor(axis.fTitleColor);
         offset = axis.fLabelOffset;
      }

      offset += (this.vertical ? 0.002 : 0.005);

      if (this.kind === 'labels')
         this.optionText = true;

      this.optionNoexp = axis.TestBit(EAxisBits.kNoExponent);

      this.ticksSize = Math.round(tickSize * tickScalingSize);
      if (scalingSize && (this.ticksSize < 0))
         this.ticksSize = -this.ticksSize;

      if (this.maxTickSize && (this.ticksSize > this.maxTickSize)) this.ticksSize = this.maxTickSize;

      // now used only in 3D drawing
      this.ticksColor = this.lineatt.color;
      this.ticksWidth = this.lineatt.width;

      const k = this.optionText ? 0.66666 : 1; // set TGaxis.cxx, line 1504
      this.labelSize = Math.round((axis.fLabelSize < 1) ? k * axis.fLabelSize * this.scalingSize : k * axis.fLabelSize);
      this.labelsOffset = Math.round(offset * this.scalingSize);
      this.labelsFont = new FontHandler(axis.fLabelFont, this.labelSize, scalingSize);
      if ((this.labelSize <= 0) || (Math.abs(axis.fLabelOffset) > 1.1)) this.optionUnlab = true; // disable labels when size not specified
      this.labelsFont.setColor(this.getColor(axis.fLabelColor));

      this.fTitle = axis.fTitle;
      if (this.fTitle) {
         this.titleSize = (axis.fTitleSize >= 1) ? axis.fTitleSize : Math.round(axis.fTitleSize * this.scalingSize);
         this.titleFont = new FontHandler(axis.fTitleFont, this.titleSize, scalingSize);
         this.titleFont.setColor(titleColor);
         this.offsetScaling = (axis.fTitleSize >= 1) ? 1 : (this.vertical ? pad_w : pad_h) / this.scalingSize;
         this.titleOffset = axis.fTitleOffset;
         if (!this.titleOffset && this.name[0] === 'x')
            this.titleOffset = gStyle.fXaxis.fTitleOffset;
         this.titleOffset *= this.titleSize * this.offsetScaling;
         this.titleCenter = axis.TestBit(EAxisBits.kCenterTitle);
         this.titleOpposite = axis.TestBit(EAxisBits.kOppositeTitle);
      } else {
         delete this.titleSize;
         delete this.titleFont;
         delete this.offsetScaling;
         delete this.titleOffset;
         delete this.titleCenter;
         delete this.titleOpposite;
      }
   }

   /** @summary function draws TAxis or TGaxis object
     * @return {Promise} for drawing ready */
   async drawAxis(layer, w, h, transform, secondShift, disable_axis_drawing, max_text_width, calculate_position, frame_ygap) {
      const axis = this.getObject(),
            swap_side = this.swap_side || false;
      let axis_g = layer, draw_lines = true;

      // shift for second ticks set (if any)
      if (!secondShift)
         secondShift = 0;
      else if (this.invert_side)
         secondShift = -secondShift;

      this.extractDrawAttributes(undefined, w, h);

      if (this.is_gaxis)
         draw_lines = axis.fLineColor !== 0;

      // indicate that attributes created not for TAttLine, therefore cannot be updated as TAttLine in GED
      this.lineatt.not_standard = true;

      if (!this.is_gaxis || (this.name === 'zaxis')) {
         axis_g = layer.selectChild(`.${this.name}_container`);
         if (axis_g.empty())
            axis_g = layer.append('svg:g').attr('class', `${this.name}_container`);
         else
            axis_g.selectAll('*').remove();
      }

      let axis_lines = '';
      if (draw_lines) {
         axis_lines = 'M0,0' + (this.vertical ? `v${h}` : `h${w}`);
         if (secondShift)
            axis_lines += this.vertical ? `M${secondShift},0v${h}` : `M0,${secondShift}h${w}`;
      }

      axis_g.attr('transform', transform);

      let side = 1, ticksPlusMinus = 0;

      if (this.optionPlus && this.optionMinus) {
         side = 1; ticksPlusMinus = 1;
      } else if (this.optionMinus)
         side = (swap_side ^ this.vertical) ? 1 : -1;
      else if (this.optionPlus)
         side = (swap_side ^ this.vertical) ? -1 : 1;

      // first draw ticks

      const handle = this.createTicks(false, this.optionNoexp, this.optionNoopt, this.optionInt);

      axis_lines += this.produceTicksPath(handle, side, this.ticksSize, ticksPlusMinus, secondShift, draw_lines && !disable_axis_drawing && !this.disable_ticks);

      if (!disable_axis_drawing && axis_lines && !this.lineatt.empty()) {
         axis_g.append('svg:path')
               .attr('d', axis_lines)
               .call(this.lineatt.func);
      }

      let title_shift_x = 0, title_shift_y = 0, title_g = null, labelsMaxWidth = 0;
      // draw labels (sometime on both sides)
      const pr = (disable_axis_drawing || this.optionUnlab)
                ? Promise.resolve(0)
                : this.drawLabels(axis_g, axis, w, h, handle, side, this.labelsFont, this.labelsOffset, this.ticksSize, ticksPlusMinus, max_text_width, frame_ygap);

      return pr.then(maxw => {
         labelsMaxWidth = maxw;

         if (settings.Zooming && !this.disable_zooming && !this.isBatchMode()) {
            const labelSize = Math.max(this.labelsFont.size, 5),
                  r = axis_g.append('svg:rect')
                            .attr('class', 'axis_zoom')
                            .style('opacity', '0')
                            .style('cursor', 'crosshair');

            if (this.vertical) {
               const rw = (labelsMaxWidth || 2*labelSize) + 3;
               r.attr('x', (side > 0) ? -rw : 0).attr('y', 0)
                .attr('width', rw).attr('height', h);
            } else {
               r.attr('x', 0).attr('y', (side > 0) ? 0 : -labelSize - 3)
                .attr('width', w).attr('height', labelSize + 3);
            }
         }

         this.position = 0;

         if (calculate_position) {
            const node1 = axis_g.node(), node2 = this.getPadSvg().node();
            if (node1 && node2 && node1.getBoundingClientRect && node2.getBoundingClientRect) {
               const rect1 = node1.getBoundingClientRect(),
                   rect2 = node2.getBoundingClientRect();

               this.position = rect1.left - rect2.left; // use to control left position of Y scale
            }
            if (node1 && !node2)
               console.warn('Why PAD element missing when search for position');
         }

         if (!this.fTitle || disable_axis_drawing) return true;

         title_g = axis_g.append('svg:g').attr('class', 'axis_title');

         let title_offest_k = side;
         const rotate = axis.TestBit(EAxisBits.kRotateTitle) ? -1 : 1;

         this.startTextDrawing(this.titleFont, 'font', title_g);

         const xor_reverse = swap_side ^ this.titleOpposite, myxor = (rotate < 0) ^ xor_reverse;

         this.title_align = this.titleCenter ? 'middle' : (myxor ? 'begin' : 'end');

         if (this.vertical) {
            title_offest_k *= -1.6;

            title_shift_x = Math.round(title_offest_k * this.titleOffset);

            if ((this.name === 'zaxis') && this.is_gaxis && ('getBoundingClientRect' in axis_g.node())) {
               // special handling for color palette labels - draw them always on right side
               const rect = axis_g.node().getBoundingClientRect();
               if (title_shift_x < rect.waddMoveHandleridth - this.ticksSize)
                  title_shift_x = Math.round(rect.width - this.ticksSize);
            }

            title_shift_y = Math.round(this.titleCenter ? h/2 : (xor_reverse ? h : 0));

            this.drawText({ align: this.title_align+';middle',
                            rotate: (rotate < 0) ? 90 : 270,
                            text: this.fTitle, color: this.titleFont.color, draw_g: title_g });
         } else {
            title_offest_k *= 1.6;

            title_shift_x = Math.round(this.titleCenter ? w/2 : (xor_reverse ? 0 : w));
            title_shift_y = Math.round(title_offest_k * this.titleOffset);
            this.drawText({ align: this.title_align+';middle',
                            rotate: (rotate < 0) ? 180 : 0,
                            text: this.fTitle, color: this.titleFont.color, draw_g: title_g });
         }

         this.addTitleDrag(title_g, this.vertical, title_offest_k, swap_side, this.vertical ? h : w);

         return this.finishTextDrawing(title_g);
      }).then(() => {
         if (title_g) {
            if (!this.titleOffset && this.vertical && labelsMaxWidth)
               title_shift_x = Math.round(-side * (labelsMaxWidth + 0.7*this.offsetScaling*this.titleSize));
            makeTranslate(title_g, title_shift_x, title_shift_y);
            title_g.property('shift_x', title_shift_x)
                   .property('shift_y', title_shift_y);
         }

         return this;
      });
   }

} // class TAxisPainter

export { EAxisBits, chooseTimeFormat, AxisPainterMethods, TAxisPainter };<|MERGE_RESOLUTION|>--- conflicted
+++ resolved
@@ -1022,13 +1022,8 @@
             arg.gap_after = (nmajor < lbl_pos.length-1) ? Math.abs(Math.round(this.func(lbl_pos[nmajor+1])-pos)) : 0;
 
             if (center_lbls) {
-<<<<<<< HEAD
-               let gap = arg.gap_after || arg.gap_before;
-               pos = Math.round(pos - ((this.vertical != this.reverse) ? 0.5*gap : -0.5*gap));
-=======
                const gap = arg.gap_after || arg.gap_before;
                pos = Math.round(pos - ((this.vertical !== this.reverse) ? 0.5*gap : -0.5*gap));
->>>>>>> 49ae85f5
                if ((pos < -5) || (pos > (this.vertical ? h : w) + 5)) continue;
             }
 
