--- conflicted
+++ resolved
@@ -1,19 +1,7 @@
 import { httpRequest, browser, source_dir, settings, internals, constants, create, clone,
          findFunction, isBatchMode, isNodeJs, getDocument, isObject, isFunc, isStr, postponePromise, getPromise,
          prROOT, clTNamed, clTList, clTAxis, clTObjArray, clTPolyMarker3D, clTPolyLine3D,
-<<<<<<< HEAD
-         clTGeoVolume, clTGeoNode, clTGeoNodeMatrix, nsREX, kInspect } from '../core.mjs';
-import { REVISION, DoubleSide, FrontSide,
-         Color, Vector2, Vector3, Matrix4, Object3D, Box3, Group, Plane, PlaneHelper,
-         Euler, Quaternion, Mesh, InstancedMesh, MeshLambertMaterial, MeshBasicMaterial,
-         LineSegments, LineBasicMaterial, LineDashedMaterial, BufferAttribute,
-         BufferGeometry, BoxGeometry, CircleGeometry, SphereGeometry,
-         Scene, Fog, OrthographicCamera, PerspectiveCamera,
-         DirectionalLight, AmbientLight, HemisphereLight } from '../three.mjs';
-import { EffectComposer, RenderPass, UnrealBloomPass, TextGeometry } from '../three_addons.mjs';
-=======
          clTGeoVolume, clTGeoNode, clTGeoNodeMatrix, nsREX, nsSVG, kInspect } from '../core.mjs';
->>>>>>> 4f177922
 import { showProgress, injectStyle, ToolbarIcons } from '../gui/utils.mjs';
 import { GUI } from '../gui/lil-gui.mjs';
 import { THREE, assign3DHandler, disposeThreejsObject, createOrbitControl,
@@ -1624,11 +1612,7 @@
    ensureBloom(on) {
       if (on === undefined) {
          if (this.ctrl.highlight_bloom === 0)
-<<<<<<< HEAD
-             this.ctrl.highlight_bloom = this._webgl && ((typeof navigator === 'undefined') || !/android/i.test(navigator.userAgent));
-=======
              this.ctrl.highlight_bloom = this._webgl && !browser.android;
->>>>>>> 4f177922
 
          on = this.ctrl.highlight_bloom && this.ctrl.getMaterialCfg()?.emissive;
       }
@@ -5461,11 +5445,7 @@
 
    menu.separator();
 
-<<<<<<< HEAD
-   const scanEveVisible = (obj, arg, skip_this) => {
-=======
    const scanEveVisible = (obj2, arg, skip_this) => {
->>>>>>> 4f177922
       if (!arg) arg = { visible: 0, hidden: 0 };
 
       if (!skip_this) {
@@ -5477,15 +5457,9 @@
             arg.hidden++;
       }
 
-<<<<<<< HEAD
-      if (obj.fElements) {
-         for (let n = 0; n < obj.fElements.arr.length; ++n)
-            scanEveVisible(obj.fElements.arr[n], arg, false);
-=======
       if (obj2.fElements) {
          for (let n = 0; n < obj2.fElements.arr.length; ++n)
             scanEveVisible(obj2.fElements.arr[n], arg, false);
->>>>>>> 4f177922
       }
 
       return arg;
