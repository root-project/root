--- conflicted
+++ resolved
@@ -2777,12 +2777,8 @@
 
       this._scene.background = new Color(this.ctrl.background);
 
-<<<<<<< HEAD
-      return createRender3D(w, h, this.options.Render3D, { antialias: true, logarithmicDepthBuffer: false, preserveDrawingBuffer: true }).then(r => {
-=======
       return createRender3D(w, h, render3d, { antialias: true, logarithmicDepthBuffer: false, preserveDrawingBuffer: true })
         .then(r => {
->>>>>>> 7c5b7714
 
          this._renderer = r;
 
