import { httpRequest, browser, source_dir, settings, internals, constants, create, clone,
         findFunction, isBatchMode, isNodeJs, getDocument, isObject, isFunc, isStr, postponePromise, getPromise,
         prROOT, clTNamed, clTList, clTAxis, clTObjArray, clTPolyMarker3D, clTPolyLine3D,
         clTGeoVolume, clTGeoNode, clTGeoNodeMatrix, nsREX, kInspect } from '../core.mjs';
import { REVISION, DoubleSide, FrontSide,
         Color, Vector2, Vector3, Matrix4, Object3D, Box3, Group, Plane, PlaneHelper,
         Euler, Quaternion, Mesh, InstancedMesh, MeshLambertMaterial, MeshBasicMaterial,
         LineSegments, LineBasicMaterial, LineDashedMaterial, BufferAttribute,
         TextGeometry, BufferGeometry, BoxGeometry, CircleGeometry, SphereGeometry,
         Scene, Fog, OrthographicCamera, PerspectiveCamera,
         DirectionalLight, AmbientLight, HemisphereLight,
         EffectComposer, RenderPass, UnrealBloomPass } from '../three.mjs';
import { showProgress, injectStyle, ToolbarIcons } from '../gui/utils.mjs';
import { GUI } from '../gui/lil-gui.mjs';
import { assign3DHandler, disposeThreejsObject, createOrbitControl,
         createLineSegments, InteractiveControl, PointsCreator,
         createRender3D, beforeRender3D, afterRender3D, getRender3DKind, cleanupRender3D,
         HelveticerRegularFont } from '../base/base3d.mjs';
import { getColor, getRootColors } from '../base/colors.mjs';
import { DrawOptions } from '../base/BasePainter.mjs';
import { ObjectPainter } from '../base/ObjectPainter.mjs';
import { createMenu, closeMenu } from '../gui/menu.mjs';
import { TAxisPainter } from '../gpad/TAxisPainter.mjs';
import { ensureTCanvas } from '../gpad/TCanvasPainter.mjs';
import { kindGeo, kindEve,
         clTGeoBBox, clTGeoCompositeShape,
         geoCfg, geoBITS, ClonedNodes, testGeoBit, setGeoBit, toggleGeoBit, setInvisibleAll,
         countNumShapes, getNodeKind, produceRenderOrder, createServerGeometry,
         projectGeometry, countGeometryFaces, createMaterial, createFrustum, createProjectionMatrix,
         getBoundingBox, provideObjectInfo, isSameStack, checkDuplicates, getObjectName, cleanupShape, getShapeIcon } from './geobase.mjs';


const _ENTIRE_SCENE = 0, _BLOOM_SCENE = 1,
      clTGeoManager = 'TGeoManager', clTEveGeoShapeExtract = 'TEveGeoShapeExtract',
      clTGeoOverlap = 'TGeoOverlap', clTGeoVolumeAssembly = 'TGeoVolumeAssembly',
      clTEveTrack = 'TEveTrack', clTEvePointSet = 'TEvePointSet',
      clREveGeoShapeExtract = `${nsREX}REveGeoShapeExtract`;

/** @summary Function used to build hierarchy of elements of overlap object
  * @private */
function buildOverlapVolume(overlap) {
   const vol = create(clTGeoVolume);

   setGeoBit(vol, geoBITS.kVisDaughters, true);
   vol.$geoh = true; // workaround, let know browser that we are in volumes hierarchy
   vol.fName = '';

   const node1 = create(clTGeoNodeMatrix);
   node1.fName = overlap.fVolume1.fName || 'Overlap1';
   node1.fMatrix = overlap.fMatrix1;
   node1.fVolume = overlap.fVolume1;
   // node1.fVolume.fLineColor = 2; // color assigned with _splitColors

   const node2 = create(clTGeoNodeMatrix);
   node2.fName = overlap.fVolume2.fName || 'Overlap2';
   node2.fMatrix = overlap.fMatrix2;
   node2.fVolume = overlap.fVolume2;
   // node2.fVolume.fLineColor = 3;  // color assigned with _splitColors

   vol.fNodes = create(clTList);
   vol.fNodes.Add(node1);
   vol.fNodes.Add(node2);

   return vol;
}

let $comp_col_cnt = 0;

/** @summary Function used to build hierarchy of elements of composite shapes
  * @private */
function buildCompositeVolume(comp, maxlvl, side) {
   if (maxlvl === undefined) maxlvl = 1;
   if (!side) {
      $comp_col_cnt = 0;
      side = '';
   }

   const vol = create(clTGeoVolume);
   setGeoBit(vol, geoBITS.kVisThis, true);
   setGeoBit(vol, geoBITS.kVisDaughters, true);

   if ((side && (comp._typename !== clTGeoCompositeShape)) || (maxlvl <= 0)) {
      vol.fName = side;
      vol.fLineColor = ($comp_col_cnt++ % 8) + 2;
      vol.fShape = comp;
      return vol;
   }

   if (side) side += '/';
   vol.$geoh = true; // workaround, let know browser that we are in volumes hierarchy
   vol.fName = '';

   const node1 = create(clTGeoNodeMatrix);
   setGeoBit(node1, geoBITS.kVisThis, true);
   setGeoBit(node1, geoBITS.kVisDaughters, true);
   node1.fName = 'Left';
   node1.fMatrix = comp.fNode.fLeftMat;
   node1.fVolume = buildCompositeVolume(comp.fNode.fLeft, maxlvl-1, side + 'Left');

   const node2 = create(clTGeoNodeMatrix);
   setGeoBit(node2, geoBITS.kVisThis, true);
   setGeoBit(node2, geoBITS.kVisDaughters, true);
   node2.fName = 'Right';
   node2.fMatrix = comp.fNode.fRightMat;
   node2.fVolume = buildCompositeVolume(comp.fNode.fRight, maxlvl-1, side + 'Right');

   vol.fNodes = create(clTList);
   vol.fNodes.Add(node1);
   vol.fNodes.Add(node2);

   if (!side) $comp_col_cnt = 0;

   return vol;
}


/** @summary Provides 3D rendering configuration from histogram painter
  * @return {Object} with scene, renderer and other attributes
  * @private */
function getHistPainter3DCfg(painter) {
   const main = painter?.getFramePainter();
   if (painter?.mode3d && isFunc(main?.create3DScene) && main?.renderer) {
      let scale_x = 1, scale_y = 1, scale_z = 1,
          offset_x = 0, offset_y = 0, offset_z = 0;

      if (main.scale_xmax > main.scale_xmin) {
         scale_x = 2 * main.size_x3d/(main.scale_xmax - main.scale_xmin);
         offset_x = (main.scale_xmax + main.scale_xmin) / 2 * scale_x;
      }

      if (main.scale_ymax > main.scale_ymin) {
         scale_y = 2 * main.size_y3d/(main.scale_ymax - main.scale_ymin);
         offset_y = (main.scale_ymax + main.scale_ymin) / 2 * scale_y;
      }

      if (main.scale_zmax > main.scale_zmin) {
         scale_z = 2 * main.size_z3d/(main.scale_zmax - main.scale_zmin);
         offset_z = (main.scale_zmax + main.scale_zmin) / 2 * scale_z - main.size_z3d;
      }

      return {
         webgl: main.webgl,
         scene: main.scene,
         scene_width: main.scene_width,
         scene_height: main.scene_height,
         toplevel: main.toplevel,
         renderer: main.renderer,
         camera: main.camera,
         scale_x, scale_y, scale_z,
         offset_x, offset_y, offset_z
      };
  }
}


/** @summary create list entity for geo object
  * @private */
function createList(parent, lst, name, title) {
   if (!lst?.arr?.length) return;

   const list_item = {
       _name: name,
       _kind: prROOT + clTList,
       _title: title,
       _more: true,
       _geoobj: lst,
       _parent: parent,
       _get(item /*, itemname */) {
          return Promise.resolve(item._geoobj || null);
       },
       _expand(node, lst) {
          // only childs

          if (lst.fVolume)
             lst = lst.fVolume.fNodes;

          if (!lst.arr) return false;

          node._childs = [];

          checkDuplicates(null, lst.arr);

          for (const n in lst.arr)
             createItem(node, lst.arr[n]);

          return true;
       }
   };

   if (!parent._childs)
      parent._childs = [];
   parent._childs.push(list_item);
}


/** @summary Expand geo object
  * @private */
function expandGeoObject(parent, obj) {
   injectGeoStyle();

   if (!parent || !obj) return false;

   const isnode = (obj._typename.indexOf(clTGeoNode) === 0),
         isvolume = (obj._typename.indexOf(clTGeoVolume) === 0),
         ismanager = (obj._typename === clTGeoManager),
         iseve = ((obj._typename === clTEveGeoShapeExtract) || (obj._typename === clREveGeoShapeExtract)),
         isoverlap = (obj._typename === clTGeoOverlap);

   if (!isnode && !isvolume && !ismanager && !iseve && !isoverlap) return false;

   if (parent._childs) return true;

   if (ismanager) {
      createList(parent, obj.fMaterials, 'Materials', 'list of materials');
      createList(parent, obj.fMedia, 'Media', 'list of media');
      createList(parent, obj.fTracks, 'Tracks', 'list of tracks');
      createList(parent, obj.fOverlaps, 'Overlaps', 'list of detected overlaps');
      createItem(parent, obj.fMasterVolume);
      return true;
   }

   if (isoverlap) {
      createItem(parent, obj.fVolume1);
      createItem(parent, obj.fVolume2);
      createItem(parent, obj.fMarker, 'Marker');
      return true;
   }

   let volume, subnodes, shape;

   if (iseve) {
      subnodes = obj.fElements?.arr;
      shape = obj.fShape;
   } else {
      volume = isnode ? obj.fVolume : obj;
      subnodes = volume?.fNodes?.arr;
      shape = volume?.fShape;
   }

   if (!subnodes && (shape?._typename === clTGeoCompositeShape) && shape?.fNode) {
      if (!parent._childs) {
         createItem(parent, shape.fNode.fLeft, 'Left');
         createItem(parent, shape.fNode.fRight, 'Right');
      }

      return true;
   }

   if (!subnodes) return false;

   checkDuplicates(obj, subnodes);

   for (let i = 0; i < subnodes.length; ++i)
      createItem(parent, subnodes[i]);

   return true;
}


/** @summary find item with 3d painter
  * @private */
function findItemWithPainter(hitem, funcname) {
   while (hitem) {
      if (hitem._painter?._camera) {
         if (funcname && isFunc(hitem._painter[funcname]))
            hitem._painter[funcname]();
         return hitem;
      }
      hitem = hitem._parent;
   }
   return null;
}

/** @summary provide css style for geo object
  * @private */
function provideVisStyle(obj) {
   if ((obj._typename === clTEveGeoShapeExtract) || (obj._typename === clREveGeoShapeExtract))
      return obj.fRnrSelf ? ' geovis_this' : '';

   const vis = !testGeoBit(obj, geoBITS.kVisNone) && testGeoBit(obj, geoBITS.kVisThis);
   let chld = testGeoBit(obj, geoBITS.kVisDaughters);

   if (chld && (!obj.fNodes || (obj.fNodes.arr.length === 0))) chld = false;

   if (vis && chld) return ' geovis_all';
   if (vis) return ' geovis_this';
   if (chld) return ' geovis_daughters';
   return '';
}


/** @summary update icons
  * @private */
function updateBrowserIcons(obj, hpainter) {
   if (!obj || !hpainter) return;

   hpainter.forEachItem(m => {
      // update all items with that volume
      if ((obj === m._volume) || (obj === m._geoobj)) {
         m._icon = m._icon.split(' ')[0] + provideVisStyle(obj);
         hpainter.updateTreeNode(m);
      }
   });
}


/** @summary Return stack for the item from list of intersection
  * @private */
function getIntersectStack(item) {
   const obj = item?.object;
   if (!obj) return null;
   if (obj.stack)
      return obj.stack;
   if (obj.stacks && item.instanceId !== undefined && item.instanceId < obj.stacks.length)
      return obj.stacks[item.instanceId];
}

/**
  * @summary Toolbar for geometry painter
  *
  * @private
  */

class Toolbar {

   /** @summary constructor */
   constructor(container, bright, buttons) {
      this.bright = bright;
      this.buttons = buttons;
      this.element = container.append('div').attr('style', 'float: left; box-sizing: border-box; position: relative; bottom: 23px; vertical-align: middle; padding-left: 5px');
   }

   /** @summary add buttons */
   createButtons() {
      const buttonsNames = [];

      this.buttons.forEach(buttonConfig => {
         const buttonName = buttonConfig.name;
         if (!buttonName)
            throw new Error('must provide button name in button config');
         if (buttonsNames.indexOf(buttonName) !== -1)
            throw new Error(`button name ${buttonName} is taken`);

         buttonsNames.push(buttonName);

         const title = buttonConfig.title || buttonConfig.name;

         if (!isFunc(buttonConfig.click))
            throw new Error('must provide button click() function in button config');

         ToolbarIcons.createSVG(this.element, ToolbarIcons[buttonConfig.icon], 16, title, this.bright)
              .on('click', buttonConfig.click)
              .style('position', 'relative')
              .style('padding', '3px 1px');
      });
   }

   /** @summary change brightness */
   changeBrightness(bright) {
      if (this.bright === bright) return;
      this.element.selectAll('*').remove();
      this.bright = bright;
      this.createButtons();
   }

   /** @summary cleanup toolbar */
   cleanup() {
      this.element?.remove();
      delete this.element;
   }

} // class ToolBar


/**
  * @summary geometry drawing control
  *
  * @private
  */

class GeoDrawingControl extends InteractiveControl {

   constructor(mesh, bloom) {
      super();
      this.mesh = mesh?.material ? mesh : null;
      this.bloom = bloom;
   }

   /** @summary set highlight */
   setHighlight(col, indx) {
      return this.drawSpecial(col, indx);
   }

   /** @summary draw special */
   drawSpecial(col, indx) {
      const c = this.mesh;
      if (!c?.material) return;

      if (c.isInstancedMesh) {
         if (c._highlight_mesh) {
            c.remove(c._highlight_mesh);
            delete c._highlight_mesh;
         }

         if (col && indx !== undefined) {
            const h = new Mesh(c.geometry, c.material.clone());

            if (this.bloom) {
               h.layers.enable(_BLOOM_SCENE);
               h.material.emissive = new Color(0x00ff00);
            } else {
               h.material.color = new Color(col);
               h.material.opacity = 1.0;
            }
            const m = new Matrix4();
            c.getMatrixAt(indx, m);
            h.applyMatrix4(m);
            c.add(h);

            h.jsroot_special = true; // exclude from intersections

            c._highlight_mesh = h;
         }
         return true;
      }

      if (col) {
         if (!c.origin) {
            c.origin = {
              color: c.material.color,
              emissive: c.material.emissive,
              opacity: c.material.opacity,
              width: c.material.linewidth,
              size: c.material.size
           };
         }
         if (this.bloom) {
            c.layers.enable(_BLOOM_SCENE);
            c.material.emissive = new Color(0x00ff00);
         } else {
            c.material.color = new Color(col);
            c.material.opacity = 1.0;
         }

         if (c.hightlightWidthScale && !browser.isWin)
            c.material.linewidth = c.origin.width * c.hightlightWidthScale;
         if (c.highlightScale)
            c.material.size = c.origin.size * c.highlightScale;
         return true;
      } else if (c.origin) {
         if (this.bloom) {
            c.material.emissive = c.origin.emissive;
            c.layers.enable(_ENTIRE_SCENE);
         } else {
            c.material.color = c.origin.color;
            c.material.opacity = c.origin.opacity;
         }
         if (c.hightlightWidthScale)
            c.material.linewidth = c.origin.width;
         if (c.highlightScale)
            c.material.size = c.origin.size;
         return true;
      }
   }

} // class GeoDrawingControl


const stageInit = 0, stageCollect = 1, stageWorkerCollect = 2, stageAnalyze = 3, stageCollShapes = 4,
      stageStartBuild = 5, stageWorkerBuild = 6, stageBuild = 7, stageBuildReady = 8, stageWaitMain = 9, stageBuildProj = 10;

/**
 * @summary Painter class for geometries drawing
 *
 * @private
 */

class TGeoPainter extends ObjectPainter {

   /** @summary Constructor
     * @param {object|string} dom - DOM element for drawing or element id
     * @param {object} obj - supported TGeo object */
   constructor(dom, obj) {
      let gm;
      if (obj?._typename === clTGeoManager) {
         gm = obj;
         obj = obj.fMasterVolume;
      }

      if (obj?._typename && (obj._typename.indexOf(clTGeoVolume) === 0))
         obj = { _typename: clTGeoNode, fVolume: obj, fName: obj.fName, $geoh: obj.$geoh, _proxy: true };

      super(dom, obj);

      if (getHistPainter3DCfg(this.getMainPainter()))
         this.superimpose = true;

      if (gm) this.geo_manager = gm;

      this.no_default_title = true; // do not set title to main DIV
      this.mode3d = true; // indication of 3D mode
      this.drawing_stage = stageInit; //
      this.drawing_log = 'Init';
      this.ctrl = {
         clipIntersect: true,
         clipVisualize: false,
         clip: [{ name: 'x', enabled: false, value: 0, min: -100, max: 100, step: 1 },
                { name: 'y', enabled: false, value: 0, min: -100, max: 100, step: 1 },
                { name: 'z', enabled: false, value: 0, min: -100, max: 100, step: 1 }],
         _highlight: 0,
         highlight: 0,
         highlight_bloom: 0,
         highlight_scene: 0,
         highlight_color: '#00ff00',
         bloom_strength: 1.5,
         more: 1,
         maxfaces: 0,
         vislevel: undefined,
         maxnodes: undefined,
         dflt_colors: false,

         info: { num_meshes: 0, num_faces: 0, num_shapes: 0 },
         depthTest: true,
         depthMethod: 'dflt',
         select_in_view: false,
         update_browser: true,
         use_fog: false,
         light: { kind: 'points', top: false, bottom: false, left: false, right: false, front: false, specular: true, power: 1 },
         lightKindItems: [
            { name: 'AmbientLight', value: 'ambient' },
            { name: 'DirectionalLight', value: 'points' },
            { name: 'HemisphereLight', value: 'hemisphere' },
            { name: 'Ambient + Point', value: 'mix' }
         ],
         trans_radial: 0,
         trans_z: 0,
         scale: new Vector3(1, 1, 1),
         zoom: 1.0, rotatey: 0, rotatez: 0,
         depthMethodItems: [
            { name: 'Default', value: 'dflt' },
            { name: 'Raytraicing', value: 'ray' },
            { name: 'Boundary box', value: 'box' },
            { name: 'Mesh size', value: 'size' },
            { name: 'Central point', value: 'pnt' }
          ],
          cameraKindItems: [
            { name: 'Perspective', value: 'perspective' },
            { name: 'Perspective (Floor XOZ)', value: 'perspXOZ' },
            { name: 'Perspective (Floor YOZ)', value: 'perspYOZ' },
            { name: 'Perspective (Floor XOY)', value: 'perspXOY' },
            { name: 'Orthographic (XOY)', value: 'orthoXOY' },
            { name: 'Orthographic (XOZ)', value: 'orthoXOZ' },
            { name: 'Orthographic (ZOY)', value: 'orthoZOY' },
            { name: 'Orthographic (ZOX)', value: 'orthoZOX' },
            { name: 'Orthographic (XnOY)', value: 'orthoXNOY' },
            { name: 'Orthographic (XnOZ)', value: 'orthoXNOZ' },
            { name: 'Orthographic (ZnOY)', value: 'orthoZNOY' },
            { name: 'Orthographic (ZnOX)', value: 'orthoZNOX' }
         ],
         cameraOverlayItems: [
            { name: 'None', value: 'none' },
            { name: 'Bar', value: 'bar' },
            { name: 'Axis', value: 'axis' },
            { name: 'Grid', value: 'grid' },
            { name: 'Grid background', value: 'gridb' },
            { name: 'Grid foreground', value: 'gridf' }
         ],
         camera_kind: 'perspective',
         camera_overlay: 'gridb',
         rotate: false,
         background: settings.DarkMode ? '#000000' : '#ffffff',
         can_rotate: true,
         _axis: 0,
         instancing: 0,
         _count: false,
         // material properties
         wireframe: false,
         transparency: 0,
         flatShading: false,
         roughness: 0.5,
         metalness: 0.5,
         shininess: 0,
         reflectivity: 0.5,
         material_kind: 'lambert',
         materialKinds: [
            { name: 'MeshLambertMaterial', value: 'lambert', emissive: true, props: [{ name: 'flatShading' }] },
            { name: 'MeshBasicMaterial', value: 'basic' },
            { name: 'MeshStandardMaterial', value: 'standard', emissive: true,
                props: [{ name: 'flatShading' }, { name: 'roughness', min: 0, max: 1, step: 0.001 }, { name: 'metalness', min: 0, max: 1, step: 0.001 }] },
            { name: 'MeshPhysicalMaterial', value: 'physical', emissive: true,
               props: [{ name: 'flatShading' }, { name: 'roughness', min: 0, max: 1, step: 0.001 }, { name: 'metalness', min: 0, max: 1, step: 0.001 }, { name: 'reflectivity', min: 0, max: 1, step: 0.001 }] },
            { name: 'MeshPhongMaterial', value: 'phong', emissive: true,
                props: [{ name: 'flatShading' }, { name: 'shininess', min: 0, max: 100, step: 0.1 }] },
            { name: 'MeshNormalMaterial', value: 'normal', props: [{ name: 'flatShading' }] },
            { name: 'MeshDepthMaterial', value: 'depth' },
            { name: 'MeshMatcapMaterial', value: 'matcap' },
            { name: 'MeshToonMaterial', value: 'toon' }
         ],
         getMaterialCfg: function() {
             let cfg;
             this.materialKinds.forEach(item => {
                if (item.value === this.material_kind)
                   cfg = item;
             });
             return cfg;
         }
      };

      this.cleanup(true);
   }

   /** @summary Function callled by framework when dark mode is changed
     * @private */
   changeDarkMode(mode) {
      if ((this.ctrl.background === '#000000') || (this.ctrl.background === '#ffffff'))
         this.changedBackground((mode ?? settings.DarkMode) ? '#000000' : '#ffffff');
   }

   /** @summary Change drawing stage
     * @private */
   changeStage(value, msg) {
      this.drawing_stage = value;
      if (!msg) {
         switch (value) {
            case stageInit: msg = 'Building done'; break;
            case stageCollect: msg = 'collect visibles'; break;
            case stageWorkerCollect: msg = 'worker collect visibles'; break;
            case stageAnalyze: msg = 'Analyse visibles'; break;
            case stageCollShapes: msg = 'collect shapes for building'; break;
            case stageStartBuild: msg = 'Start build shapes'; break;
            case stageWorkerBuild: msg = 'Worker build shapes'; break;
            case stageBuild: msg = 'Build shapes'; break;
            case stageBuildReady: msg = 'Build ready'; break;
            case stageWaitMain: msg = 'Wait for main painter'; break;
            case stageBuildProj: msg = 'Build projection'; break;
            default: msg = `stage ${value}`;
         }
      }
      this.drawing_log = msg;
   }

   /** @summary Check drawing stage */
   isStage(value) { return value === this.drawing_stage; }

   isBatchMode() { return isBatchMode() || this.batch_mode; }

   /** @summary Create toolbar */
   createToolbar() {
      if (this._toolbar || !this._webgl || this.ctrl.notoolbar || this.isBatchMode()) return;
      const buttonList = [{
         name: 'toImage',
         title: 'Save as PNG',
         icon: 'camera',
         click: () => this.createSnapshot()
      }, {
         name: 'control',
         title: 'Toggle control UI',
         icon: 'rect',
         click: () => this.showControlGui('toggle')
      }, {
         name: 'enlarge',
         title: 'Enlarge geometry drawing',
         icon: 'circle',
         click: () => this.toggleEnlarge()
      }];

      // Only show VR icon if WebVR API available.
      if (navigator.getVRDisplays) {
         buttonList.push({
            name: 'entervr',
            title: 'Enter VR (It requires a VR Headset connected)',
            icon: 'vrgoggles',
            click: () => this.toggleVRMode()
         });
         this.initVRMode();
      }

      if (settings.ContextMenu) {
         buttonList.push({
            name: 'menu',
            title: 'Show context menu',
            icon: 'question',
            click: evnt => {
               evnt.preventDefault();
               evnt.stopPropagation();

               if (closeMenu()) return;

               createMenu(evnt, this).then(menu => {
                   menu.painter.fillContextMenu(menu);
                   menu.show();
               });
            }
         });
      }

      const bkgr = new Color(this.ctrl.background);

      this._toolbar = new Toolbar(this.selectDom(), (bkgr.r + bkgr.g + bkgr.b) < 1, buttonList);

      this._toolbar.createButtons();
   }

   /** @summary Initialize VR mode */
   initVRMode() {
      // Dolly contains camera and controllers in VR Mode
      // Allows moving the user in the scene
      this._dolly = new Group();
      this._scene.add(this._dolly);
      this._standingMatrix = new Matrix4();

      // Raycaster temp variables to avoid one per frame allocation.
      this._raycasterEnd = new Vector3();
      this._raycasterOrigin = new Vector3();

      navigator.getVRDisplays().then(displays => {
         const vrDisplay = displays[0];
         if (!vrDisplay) return;
         this._renderer.vr.setDevice(vrDisplay);
         this._vrDisplay = vrDisplay;
         if (vrDisplay.stageParameters)
            this._standingMatrix.fromArray(vrDisplay.stageParameters.sittingToStandingTransform);

         this.initVRControllersGeometry();
      });
   }

   /** @summary Init VR controllers geometry
     * @private */
   initVRControllersGeometry() {
      const geometry = new SphereGeometry(0.025, 18, 36),
          material = new MeshBasicMaterial({ color: 'grey', vertexColors: false }),
          rayMaterial = new MeshBasicMaterial({ color: 'fuchsia', vertexColors: false }),
          rayGeometry = new BoxGeometry(0.001, 0.001, 2),
          ray1Mesh = new Mesh(rayGeometry, rayMaterial),
          ray2Mesh = new Mesh(rayGeometry, rayMaterial),
          sphere1 = new Mesh(geometry, material),
          sphere2 = new Mesh(geometry, material);

      this._controllersMeshes = [];
      this._controllersMeshes.push(sphere1);
      this._controllersMeshes.push(sphere2);
      ray1Mesh.position.z -= 1;
      ray2Mesh.position.z -= 1;
      sphere1.add(ray1Mesh);
      sphere2.add(ray2Mesh);
      this._dolly.add(sphere1);
      this._dolly.add(sphere2);
      // Controller mesh hidden by default
      sphere1.visible = false;
      sphere2.visible = false;
   }

   /** @summary Update VR controllers list
     * @private */
   updateVRControllersList() {
      const gamepads = navigator.getGamepads && navigator.getGamepads();
      // Has controller list changed?
      if (this.vrControllers && (gamepads.length === this.vrControllers.length)) return;
      // Hide meshes.
      this._controllersMeshes.forEach(mesh => { mesh.visible = false; });
      this._vrControllers = [];
      for (let i = 0; i < gamepads.length; ++i) {
         if (!gamepads[i] || !gamepads[i].pose) continue;
         this._vrControllers.push({
            gamepad: gamepads[i],
            mesh: this._controllersMeshes[i]
         });
         this._controllersMeshes[i].visible = true;
      }
   }

   /** @summary Process VR controller intersection
     * @private */
   processVRControllerIntersections() {
      let intersects = [];
      for (let i = 0; i < this._vrControllers.length; ++i) {
         const controller = this._vrControllers[i].mesh,
               end = controller.localToWorld(this._raycasterEnd.set(0, 0, -1)),
               origin = controller.localToWorld(this._raycasterOrigin.set(0, 0, 0));
         end.sub(origin).normalize();
         intersects = intersects.concat(this._controls.getOriginDirectionIntersects(origin, end));
      }
      // Remove duplicates.
      intersects = intersects.filter((item, pos) => { return intersects.indexOf(item) === pos; });
      this._controls.processMouseMove(intersects);
   }

   /** @summary Update VR controllers
     * @private */
   updateVRControllers() {
      this.updateVRControllersList();
      // Update pose.
      for (let i = 0; i < this._vrControllers.length; ++i) {
         const controller = this._vrControllers[i],
               orientation = controller.gamepad.pose.orientation,
               position = controller.gamepad.pose.position,
               controllerMesh = controller.mesh;
         if (orientation) controllerMesh.quaternion.fromArray(orientation);
         if (position) controllerMesh.position.fromArray(position);
         controllerMesh.updateMatrix();
         controllerMesh.applyMatrix4(this._standingMatrix);
         controllerMesh.matrixWorldNeedsUpdate = true;
      }
      this.processVRControllerIntersections();
   }

   /** @summary Toggle VR mode
     * @private */
   toggleVRMode() {
      if (!this._vrDisplay) return;
      // Toggle VR mode off
      if (this._vrDisplay.isPresenting) {
         this.exitVRMode();
         return;
      }
      this._previousCameraPosition = this._camera.position.clone();
      this._previousCameraRotation = this._camera.rotation.clone();
      this._vrDisplay.requestPresent([{ source: this._renderer.domElement }]).then(() => {
         this._previousCameraNear = this._camera.near;
         this._dolly.position.set(this._camera.position.x/4, -this._camera.position.y/8, -this._camera.position.z/4);
         this._camera.position.set(0, 0, 0);
         this._dolly.add(this._camera);
         this._camera.near = 0.1;
         this._camera.updateProjectionMatrix();
         this._renderer.vr.enabled = true;
         this._renderer.setAnimationLoop(() => {
            this.updateVRControllers();
            this.render3D(0);
         });
      });
      this._renderer.vr.enabled = true;

      window.addEventListener('keydown', evnt => {
         // Esc Key turns VR mode off
         if (evnt.code === 'Escape') this.exitVRMode();
      });
   }

   /** @summary Exit VR mode
     * @private */
   exitVRMode() {
      if (!this._vrDisplay.isPresenting) return;
      this._renderer.vr.enabled = false;
      this._dolly.remove(this._camera);
      this._scene.add(this._camera);
      // Restore Camera pose
      this._camera.position.copy(this._previousCameraPosition);
      this._previousCameraPosition = undefined;
      this._camera.rotation.copy(this._previousCameraRotation);
      this._previousCameraRotation = undefined;
      this._camera.near = this._previousCameraNear;
      this._camera.updateProjectionMatrix();
      this._vrDisplay.exitPresent();
   }

   /** @summary Returns main geometry object */
   getGeometry() {
      return this.getObject();
   }

   /** @summary Modify visibility of provided node by name */
   modifyVisisbility(name, sign) {
      if (getNodeKind(this.getGeometry()) !== 0) return;

      if (!name)
         return setGeoBit(this.getGeometry().fVolume, geoBITS.kVisThis, (sign === '+'));

      let regexp, exact = false;

      // arg.node.fVolume
      if (name.indexOf('*') < 0) {
         regexp = new RegExp('^'+name+'$');
         exact = true;
      } else {
         regexp = new RegExp('^' + name.split('*').join('.*') + '$');
         exact = false;
      }

      this.findNodeWithVolume(regexp, arg => {
         setInvisibleAll(arg.node.fVolume, (sign !== '+'));
         return exact ? arg : null; // continue search if not exact expression provided
      });
   }

   /** @summary Decode drawing options */
   decodeOptions(opt) {
      if (!isStr(opt)) opt = '';

      if (this.superimpose && (opt.indexOf('same') === 0))
         opt = opt.slice(4);

      const res = this.ctrl,

       macro = opt.indexOf('macro:');
      if (macro >= 0) {
         let separ = opt.indexOf(';', macro+6);
         if (separ < 0) separ = opt.length;
         res.script_name = opt.slice(macro+6, separ);
         opt = opt.slice(0, macro) + opt.slice(separ+1);
         console.log(`script ${res.script_name} rest ${opt}`);
      }

      while (true) {
         const pp = opt.indexOf('+'), pm = opt.indexOf('-');
         if ((pp < 0) && (pm < 0)) break;
         let p1 = pp, sign = '+';
         if ((p1 < 0) || ((pm >= 0) && (pm < pp))) { p1 = pm; sign = '-'; }

         let p2 = p1+1;
         const regexp = /[,; .]/;
         while ((p2 < opt.length) && !regexp.test(opt[p2]) && (opt[p2] !== '+') && (opt[p2] !== '-')) p2++;

         const name = opt.substring(p1+1, p2);
         opt = opt.slice(0, p1) + opt.slice(p2);

         this.modifyVisisbility(name, sign);
      }

      const d = new DrawOptions(opt);

      if (d.check('MAIN')) res.is_main = true;

      if (d.check('TRACKS')) res.tracks = true; // only for TGeoManager
      if (d.check('SHOWTOP')) res.showtop = true; // only for TGeoManager
      if (d.check('NO_SCREEN')) res.no_screen = true; // ignore kVisOnScreen bits for visibility

      if (d.check('NOINSTANCING')) res.instancing = -1; // disable usage of InstancedMesh
      if (d.check('INSTANCING')) res.instancing = 1; // force usage of InstancedMesh

      if (d.check('ORTHO_CAMERA')) { res.camera_kind = 'orthoXOY'; res.can_rotate = 0; }
      if (d.check('ORTHO', true)) { res.camera_kind = 'ortho' + d.part; res.can_rotate = 0; }
      if (d.check('OVERLAY', true)) res.camera_overlay = d.part.toLowerCase();
      if (d.check('CAN_ROTATE')) res.can_rotate = true;
      if (d.check('PERSPECTIVE')) { res.camera_kind = 'perspective'; res.can_rotate = true; }
      if (d.check('PERSP', true)) { res.camera_kind = 'persp' + d.part; res.can_rotate = true; }
      if (d.check('MOUSE_CLICK')) res.mouse_click = true;

      if (d.check('DEPTHRAY') || d.check('DRAY')) res.depthMethod = 'ray';
      if (d.check('DEPTHBOX') || d.check('DBOX')) res.depthMethod = 'box';
      if (d.check('DEPTHPNT') || d.check('DPNT')) res.depthMethod = 'pnt';
      if (d.check('DEPTHSIZE') || d.check('DSIZE')) res.depthMethod = 'size';
      if (d.check('DEPTHDFLT') || d.check('DDFLT')) res.depthMethod = 'dflt';

      if (d.check('ZOOM', true)) res.zoom = d.partAsFloat(0, 100) / 100;
      if (d.check('ROTY', true)) res.rotatey = d.partAsFloat();
      if (d.check('ROTZ', true)) res.rotatez = d.partAsFloat();

      if (d.check('PHONG')) res.material_kind = 'phong';
      if (d.check('LAMBERT')) res.material_kind = 'lambert';
      if (d.check('MATCAP')) res.material_kind = 'matcap';
      if (d.check('TOON')) res.material_kind = 'toon';

      if (d.check('AMBIENT')) res.light.kind = 'ambient';

      const getCamPart = () => {
         let neg = 1;
         if (d.part[0] === 'N') {
            neg = -1;
            d.part = d.part.slice(1);
         }
         return neg * d.partAsFloat();
      };

      if (d.check('CAMX', true)) res.camx = getCamPart();
      if (d.check('CAMY', true)) res.camy = getCamPart();
      if (d.check('CAMZ', true)) res.camz = getCamPart();
      if (d.check('CAMLX', true)) res.camlx = getCamPart();
      if (d.check('CAMLY', true)) res.camly = getCamPart();
      if (d.check('CAMLZ', true)) res.camlz = getCamPart();

      if (d.check('BLACK')) res.background = '#000000';
      if (d.check('WHITE')) res.background = '#FFFFFF';

      if (d.check('BKGR_', true)) {
         let bckgr = null;
         if (d.partAsInt(1) > 0)
            bckgr = getColor(d.partAsInt());
          else {
            for (let col = 0; col < 8; ++col) {
               if (getColor(col).toUpperCase() === d.part)
                  bckgr = getColor(col);
            }
         }
         if (bckgr) res.background = '#' + new Color(bckgr).getHexString();
      }

      if (d.check('R3D_', true))
         res.Render3D = constants.Render3D.fromString(d.part.toLowerCase());

      if (d.check('MORE', true)) res.more = d.partAsInt(0, 2) ?? 2;
      if (d.check('ALL')) { res.more = 100; res.vislevel = 99; }

      if (d.check('VISLVL', true)) res.vislevel = d.partAsInt();
      if (d.check('MAXNODES', true)) res.maxnodes = d.partAsInt();
      if (d.check('MAXFACES', true)) res.maxfaces = d.partAsInt();

      if (d.check('CONTROLS') || d.check('CTRL')) res.show_controls = true;

      if (d.check('CLIPXYZ')) res.clip[0].enabled = res.clip[1].enabled = res.clip[2].enabled = true;
      if (d.check('CLIPX')) res.clip[0].enabled = true;
      if (d.check('CLIPY')) res.clip[1].enabled = true;
      if (d.check('CLIPZ')) res.clip[2].enabled = true;
      if (d.check('CLIP')) res.clip[0].enabled = res.clip[1].enabled = res.clip[2].enabled = true;

      if (d.check('PROJX', true)) { res.project = 'x'; if (d.partAsInt(1) > 0) res.projectPos = d.partAsInt(); res.can_rotate = 0; }
      if (d.check('PROJY', true)) { res.project = 'y'; if (d.partAsInt(1) > 0) res.projectPos = d.partAsInt(); res.can_rotate = 0; }
      if (d.check('PROJZ', true)) { res.project = 'z'; if (d.partAsInt(1) > 0) res.projectPos = d.partAsInt(); res.can_rotate = 0; }

      if (d.check('DFLT_COLORS') || d.check('DFLT')) res.dflt_colors = true;
      d.check('SSAO'); // deprecated
      if (d.check('NOBLOOM')) res.highlight_bloom = false;
      if (d.check('BLOOM')) res.highlight_bloom = true;
      if (d.check('OUTLINE')) res.outline = true;

      if (d.check('NOWORKER')) res.use_worker = -1;
      if (d.check('WORKER')) res.use_worker = 1;

      if (d.check('NOFOG')) res.use_fog = false;
      if (d.check('FOG')) res.use_fog = true;

      if (d.check('NOHIGHLIGHT') || d.check('NOHIGH')) res.highlight_scene = res.highlight = false;
      if (d.check('HIGHLIGHT')) res.highlight_scene = res.highlight = true;
      if (d.check('HSCENEONLY')) { res.highlight_scene = true; res.highlight = false; }
      if (d.check('NOHSCENE')) res.highlight_scene = false;
      if (d.check('HSCENE')) res.highlight_scene = true;

      if (d.check('WIREFRAME') || d.check('WIRE')) res.wireframe = true;
      if (d.check('ROTATE')) res.rotate = true;

      if (d.check('INVX') || d.check('INVERTX')) res.scale.x = -1;
      if (d.check('INVY') || d.check('INVERTY')) res.scale.y = -1;
      if (d.check('INVZ') || d.check('INVERTZ')) res.scale.z = -1;

      if (d.check('COUNT')) res._count = true;

      if (d.check('TRANSP', true))
         res.transparency = d.partAsInt(0, 100)/100;

      if (d.check('OPACITY', true))
         res.transparency = 1 - d.partAsInt(0, 100)/100;

      if (d.check('AXISCENTER') || d.check('AXISC') || d.check('AC')) res._axis = 2;
      if (d.check('AXIS') || d.check('A')) res._axis = 1;

      if (d.check('TRR', true)) res.trans_radial = d.partAsInt()/100;
      if (d.check('TRZ', true)) res.trans_z = d.partAsInt()/100;


      if (d.check('W')) res.wireframe = true;
      if (d.check('Y')) res._yup = true;
      if (d.check('Z')) res._yup = false;

      // when drawing geometry without TCanvas, yup = true by default
      if (res._yup === undefined)
         res._yup = this.getCanvSvg().empty();

      // let reuse for storing origin options
      this.options = res;
   }

   /** @summary Activate specified items in the browser */
   activateInBrowser(names, force) {
      if (isStr(names)) names = [names];

      if (this._hpainter) {
         // show browser if it not visible

         this._hpainter.activateItems(names, force);

         // if highlight in the browser disabled, suppress in few seconds
         if (!this.ctrl.update_browser)
            setTimeout(() => this._hpainter.activateItems([]), 2000);
      }
   }

   /** @summary  method used to check matrix calculations performance with current three.js model */
   testMatrixes() {
      let errcnt = 0, totalcnt = 0, totalmax = 0;

      const arg = {
            domatrix: true,
            func: (/* node */) => {
               let m2 = this.getmatrix();
               const entry = this.copyStack(),
                     mesh = this._clones.createObject3D(entry.stack, this._toplevel, 'mesh');
               if (!mesh) return true;

               totalcnt++;

               const m1 = mesh.matrixWorld;
               if (m1.equals(m2)) return true;
               if ((m1.determinant() > 0) && (m2.determinant() < -0.9)) {
                  const flip = new Vector3(1, 1, -1);
                  m2 = m2.clone().scale(flip);
                  if (m1.equals(m2)) return true;
               }

               let max = 0;
               for (let k = 0; k < 16; ++k)
                  max = Math.max(max, Math.abs(m1.elements[k] - m2.elements[k]));

               totalmax = Math.max(max, totalmax);

               if (max < 1e-4) return true;

               console.log(`${this._clones.resolveStack(entry.stack).name} maxdiff ${max} determ ${m1.determinant()} ${m2.determinant()}`);

               errcnt++;

               return false;
            }
         },

       tm1 = new Date().getTime();

      /* let cnt = */ this._clones.scanVisible(arg);

      const tm2 = new Date().getTime();

      console.log(`Compare matrixes total ${totalcnt} errors ${errcnt} takes ${tm2-tm1} maxdiff ${totalmax}`);
   }

   /** @summary Fill context menu */
   fillContextMenu(menu) {
      menu.add('header: Draw options');

      menu.addchk(this.ctrl.update_browser, 'Browser update', () => {
         this.ctrl.update_browser = !this.ctrl.update_browser;
         if (!this.ctrl.update_browser) this.activateInBrowser([]);
      });
      menu.addchk(this.ctrl.show_controls, 'Show Controls', () => this.showControlGui('toggle'));

      menu.add('sub:Show axes', () => this.setAxesDraw('toggle'));
      menu.addchk(this.ctrl._axis === 0, 'off', 0, arg => this.setAxesDraw(parseInt(arg)));
      menu.addchk(this.ctrl._axis === 1, 'side', 1, arg => this.setAxesDraw(parseInt(arg)));
      menu.addchk(this.ctrl._axis === 2, 'center', 2, arg => this.setAxesDraw(parseInt(arg)));
      menu.add('endsub:');

      if (this.geo_manager)
         menu.addchk(this.ctrl.showtop, 'Show top volume', () => this.setShowTop(!this.ctrl.showtop));

      menu.addchk(this.ctrl.wireframe, 'Wire frame', () => this.toggleWireFrame());

      if (!this.getCanvPainter())
         menu.addchk(this.isTooltipAllowed(), 'Show tooltips', () => this.setTooltipAllowed('toggle'));

      menu.add('sub:Highlight');

      menu.addchk(!this.ctrl.highlight, 'Off', () => {
         this.ctrl.highlight = false;
         this.changedHighlight();
      });
      menu.addchk(this.ctrl.highlight && !this.ctrl.highlight_bloom, 'Normal', () => {
         this.ctrl.highlight = true;
         this.ctrl.highlight_bloom = false;
         this.changedHighlight();
      });
      menu.addchk(this.ctrl.highlight && this.ctrl.highlight_bloom, 'Bloom', () => {
         this.ctrl.highlight = true;
         this.ctrl.highlight_bloom = true;
         this.changedHighlight();
      });

      menu.add('separator');

      menu.addchk(this.ctrl.highlight_scene, 'Scene', flag => {
         this.ctrl.highlight_scene = flag;
         this.changedHighlight();
      });

      menu.add('endsub:');

      menu.add('sub:Camera');
      menu.add('Reset position', () => this.focusCamera());
      if (!this.ctrl.project)
          menu.addchk(this.ctrl.rotate, 'Autorotate', () => this.setAutoRotate(!this.ctrl.rotate));

      if (!this._geom_viewer) {
         menu.addchk(this.canRotateCamera(), 'Can rotate', () => this.changeCanRotate(!this.ctrl.can_rotate));

         menu.add('Get position', () => menu.info('Position (as url)', '&opt=' + this.produceCameraUrl()));
         if (!this.isOrthoCamera()) {
            menu.add('Absolute position', () => {
               const url = this.produceCameraUrl(true), p = url.indexOf('camlx');
               menu.info('Position (as url)', '&opt=' + ((p < 0) ? url : url.slice(0, p) + '\n' + url.slice(p)));
            });
         }

         menu.add('sub:Kind');
         this.ctrl.cameraKindItems.forEach(item =>
            menu.addchk(this.ctrl.camera_kind === item.value, item.name, item.value, arg => {
               this.ctrl.camera_kind = arg;
               this.changeCamera();
            }));
         menu.add('endsub:');

         if (this.isOrthoCamera()) {
            menu.add('sub:Overlay');
            this.ctrl.cameraOverlayItems.forEach(item =>
               menu.addchk(this.ctrl.camera_overlay === item.value, item.name, item.value, arg => {
                  this.ctrl.camera_overlay = arg;
                  this.changeCamera();
               }));
            menu.add('endsub:');
         }
      }
      menu.add('endsub:');

      menu.addchk(this.ctrl.select_in_view, 'Select in view', () => {
         this.ctrl.select_in_view = !this.ctrl.select_in_view;
         if (this.ctrl.select_in_view) this.startDrawGeometry();
      });
   }

   /** @summary Method used to set transparency for all geometrical shapes
     * @param {number|Function} transparency - one could provide function
     * @param {boolean} [skip_render] - if specified, do not perform rendering */
   changedGlobalTransparency(transparency) {
      const func = isFunc(transparency) ? transparency : null;
      if (func || (transparency === undefined))
         transparency = this.ctrl.transparency;

      this._toplevel?.traverse(node => {
         // ignore all kind of extra elements
         if (node?.material?.inherentOpacity === undefined)
            return;

         const t = func ? func(node) : undefined;
         if (t !== undefined)
            node.material.opacity = 1 - t;
         else
            node.material.opacity = Math.min(1 - (transparency || 0), node.material.inherentOpacity);

         node.material.depthWrite = node.material.opacity === 1;
         node.material.transparent = node.material.opacity < 1;
      });

      this.render3D();
   }

   /** @summary Method used to interactively change material kinds */
   changedMaterial() {
      this._toplevel?.traverse(node => {
         // ignore all kind of extra elements
         if (node.material?.inherentArgs !== undefined)
            node.material = createMaterial(this.ctrl, node.material.inherentArgs);
      });

      this.render3D(-1);
   }

   /** @summary Change for all materials that property */
   changeMaterialProperty(name) {
      const value = this.ctrl[name];
      if (value === undefined)
         return console.error('No property ', name);

      this._toplevel?.traverse(node => {
         // ignore all kind of extra elements
         if (node.material?.inherentArgs === undefined) return;

         if (node.material[name] !== undefined) {
            node.material[name] = value;
            node.material.needsUpdate = true;
         }
      });

      this.render3D();
   }

   /** @summary Reset transformation */
   resetTransformation() {
      this.changedTransformation('reset');
   }

   /** @summary Method should be called when transformation parameters were changed */
   changedTransformation(arg) {
      if (!this._toplevel) return;

      const ctrl = this.ctrl,
          translation = new Matrix4(),
          vect2 = new Vector3();

      if (arg === 'reset')
         ctrl.trans_z = ctrl.trans_radial = 0;

      this._toplevel.traverse(mesh => {
         if (mesh.stack !== undefined) {
            const node = mesh.parent;

            if (arg === 'reset') {
               if (node.matrix0) {
                  node.matrix.copy(node.matrix0);
                  node.matrix.decompose(node.position, node.quaternion, node.scale);
                  node.matrixWorldNeedsUpdate = true;
               }
               delete node.matrix0;
               delete node.vect0;
               delete node.vect1;
               delete node.minvert;
               return;
            }

            if (node.vect0 === undefined) {
               node.matrix0 = node.matrix.clone();
               node.minvert = new Matrix4().copy(node.matrixWorld).invert();

               const box3 = getBoundingBox(mesh, null, true),
                   signz = mesh._flippedMesh ? -1 : 1;

               // real center of mesh in local coordinates
               node.vect0 = new Vector3((box3.max.x + box3.min.x) / 2, (box3.max.y + box3.min.y) / 2, signz * (box3.max.z + box3.min.z) / 2).applyMatrix4(node.matrixWorld);
               node.vect1 = new Vector3(0, 0, 0).applyMatrix4(node.minvert);
            }

            vect2.set(ctrl.trans_radial * node.vect0.x, ctrl.trans_radial * node.vect0.y, ctrl.trans_z * node.vect0.z).applyMatrix4(node.minvert).sub(node.vect1);

            node.matrix.multiplyMatrices(node.matrix0, translation.makeTranslation(vect2.x, vect2.y, vect2.z));
            node.matrix.decompose(node.position, node.quaternion, node.scale);
            node.matrixWorldNeedsUpdate = true;
         } else if (mesh.stacks !== undefined) {
            mesh.instanceMatrix.needsUpdate = true;

            if (arg === 'reset') {
               mesh.trans?.forEach((item, i) => {
                  mesh.setMatrixAt(i, item.matrix0);
               });
               delete mesh.trans;
               return;
            }

            if (mesh.trans === undefined) {
               mesh.trans = new Array(mesh.count);

               mesh.geometry.computeBoundingBox();

               for (let i = 0; i < mesh.count; i++) {
                  const item = {
                     matrix0: new Matrix4(),
                     minvert: new Matrix4()
                  };

                  mesh.trans[i] = item;

                  mesh.getMatrixAt(i, item.matrix0);
                  item.minvert.copy(item.matrix0).invert();

                  const box3 = new Box3().copy(mesh.geometry.boundingBox).applyMatrix4(item.matrix0);

                  item.vect0 = new Vector3((box3.max.x + box3.min.x) / 2, (box3.max.y + box3.min.y) / 2, (box3.max.z + box3.min.z) / 2);
                  item.vect1 = new Vector3(0, 0, 0).applyMatrix4(item.minvert);
               }
            }

            const mm = new Matrix4();

            mesh.trans?.forEach((item, i) => {
               vect2.set(ctrl.trans_radial * item.vect0.x, ctrl.trans_radial * item.vect0.y, ctrl.trans_z * item.vect0.z).applyMatrix4(item.minvert).sub(item.vect1);

               mm.multiplyMatrices(item.matrix0, translation.makeTranslation(vect2.x, vect2.y, vect2.z));

               mesh.setMatrixAt(i, mm);
            });
         }
      });

      this._toplevel.updateMatrixWorld();

      // axes drawing always triggers rendering
      if (arg !== 'norender')
         this.drawAxesAndOverlay();
   }

   /** @summary Should be called when autorotate property changed */
   changedAutoRotate() {
      this.autorotate(2.5);
   }

   /** @summary Method should be called when changing axes drawing */
   changedAxes() {
      if (isStr(this.ctrl._axis))
         this.ctrl._axis = parseInt(this.ctrl._axis);

      this.drawAxesAndOverlay();
   }

   /** @summary Method should be called to change background color */
   changedBackground(val) {
      if (val !== undefined)
         this.ctrl.background = val;
      this._scene.background = new Color(this.ctrl.background);
      this._renderer.setClearColor(this._scene.background, 1);
      this.render3D(0);

      if (this._toolbar) {
         const bkgr = new Color(this.ctrl.background);
         this._toolbar.changeBrightness((bkgr.r + bkgr.g + bkgr.b) < 1);
      }
   }

   /** @summary Display control GUI */
   showControlGui(on) {
      // while complete geo drawing can be removed until dat is loaded - just check and ignore callback
      if (!this.ctrl) return;

      if (on === 'toggle')
         on = !this._gui;
       else if (on === undefined)
         on = this.ctrl.show_controls;


      this.ctrl.show_controls = on;

      if (this._gui) {
         if (!on) {
            this._gui.destroy();
            delete this._gui;
         }
         return;
      }

      if (!on || !this._renderer)
         return;


      const main = this.selectDom();
      if (main.style('position') === 'static')
         main.style('position', 'relative');

      this._gui = new GUI({ container: main.node(), closeFolders: true, width: Math.min(300, this._scene_width / 2),
                            title: 'Settings' });

      const dom = this._gui.domElement;
      dom.style.position = 'absolute';
      dom.style.top = 0;
      dom.style.right = 0;

      this._gui.painter = this;

      const makeLil = items => {
         const lil = {};
         items.forEach(i => { lil[i.name] = i.value; });
         return lil;
      };

      if (!this.ctrl.project) {
         const selection = this._gui.addFolder('Selection');

         if (!this.ctrl.maxnodes)
            this.ctrl.maxnodes = this._clones?.getMaxVisNodes() ?? 10000;
         if (!this.ctrl.vislevel)
            this.ctrl.vislevel = this._clones?.getVisLevel() ?? 3;
         if (!this.ctrl.maxfaces)
            this.ctrl.maxfaces = 200000 * this.ctrl.more;
         this.ctrl.more = 1;

         selection.add(this.ctrl, 'vislevel', 1, 99, 1)
                     .name('Visibility level')
                     .listen().onChange(() => this.startRedraw(500));
         selection.add(this.ctrl, 'maxnodes', 0, 500000, 1000)
                  .name('Visible nodes')
                  .listen().onChange(() => this.startRedraw(500));
         selection.add(this.ctrl, 'maxfaces', 0, 5000000, 100000)
                  .name('Max faces')
                  .listen().onChange(() => this.startRedraw(500));
      }

      if (this.ctrl.project) {
         const bound = this.getGeomBoundingBox(this.getProjectionSource(), 0.01),
             axis = this.ctrl.project;

         if (this.ctrl.projectPos === undefined)
            this.ctrl.projectPos = (bound.min[axis] + bound.max[axis])/2;

         this._gui.add(this.ctrl, 'projectPos', bound.min[axis], bound.max[axis])
             .name(axis.toUpperCase() + ' projection')
             .onChange(() => this.startDrawGeometry());
      } else {
         // Clipping Options

         const clipFolder = this._gui.addFolder('Clipping');

         for (let naxis = 0; naxis < 3; ++naxis) {
            const cc = this.ctrl.clip[naxis],
                axisC = cc.name.toUpperCase();

            clipFolder.add(cc, 'enabled')
                .name('Enable ' + axisC)
                .listen().onChange(() => this.changedClipping(-1));

            clipFolder.add(cc, 'value', cc.min, cc.max, cc.step)
                .name(axisC + ' position')
                .listen().onChange(() => this.changedClipping(naxis));
         }

         clipFolder.add(this.ctrl, 'clipIntersect').name('Clip intersection')
                   .onChange(() => this.changedClipping(-1));

         clipFolder.add(this.ctrl, 'clipVisualize').name('Visualize')
                   .onChange(() => this.changedClipping(-1));
      }

      // Scene Options

      const scene = this._gui.addFolder('Scene');

      scene.add(this.ctrl.light, 'kind', makeLil(this.ctrl.lightKindItems)).name('Light')
           .listen().onChange(() => {
              light_pnts.show(this.ctrl.light.kind === 'mix' || this.ctrl.light.kind === 'points');
              this.changedLight();
           });

      this.ctrl.light._pnts = this.ctrl.light.specular ? 0 : (this.ctrl.light.front ? 1 : 2);
      const light_pnts = scene.add(this.ctrl.light, '_pnts', { specular: 0, front: 1, box: 2 })
                .name('Positions')
                .show(this.ctrl.light.kind === 'mix' || this.ctrl.light.kind === 'points')
                .onChange(v => {
                   this.ctrl.light.specular = (v === 0);
                   this.ctrl.light.front = (v === 1);
                   this.ctrl.light.top = this.ctrl.light.bottom = this.ctrl.light.left = this.ctrl.light.right = (v === 2);
                   this.changedLight();
                });

      scene.add(this.ctrl.light, 'power', 0, 10, 0.01).name('Power')
           .listen().onChange(() => this.changedLight());

      scene.add(this.ctrl, 'use_fog').name('Fog')
           .listen().onChange(() => this.changedUseFog());


      // Appearance Options

      const appearance = this._gui.addFolder('Appearance');

      this.ctrl._highlight = !this.ctrl.highlight ? 0 : this.ctrl.highlight_bloom ? 2 : 1;
      appearance.add(this.ctrl, '_highlight', { none: 0, normal: 1, bloom: 2 }).name('Highlight Selection')
                .listen().onChange(() => {
                   this.changedHighlight(this.ctrl._highlight);
                   strength.show(this.ctrl._highlight === 2);
                   hcolor.show(this.ctrl._highlight === 1);
                });

      const hcolor = appearance.addColor(this.ctrl, 'highlight_color').name('Hightlight color')
                         .show(this.ctrl._highlight === 1),
            strength = appearance.add(this.ctrl, 'bloom_strength', 0, 3).name('Bloom strength')
                           .listen().onChange(() => this.changedHighlight())
                           .show(this.ctrl._highlight === 2);

      appearance.addColor(this.ctrl, 'background').name('Background')
                .onChange(col => this.changedBackground(col));

      appearance.add(this.ctrl, '_axis', { none: 0, side: 1, center: 2 }).name('Axes')
                    .onChange(() => this.changedAxes());

      if (!this.ctrl.project) {
         appearance.add(this.ctrl, 'rotate').name('Autorotate')
                      .listen().onChange(() => this.changedAutoRotate());
      }

      // Material options

      const material = this._gui.addFolder('Material');
      let material_props = [];

      const addMaterialProp = () => {
         material_props.forEach(f => f.destroy());
         material_props = [];

         const props = this.ctrl.getMaterialCfg()?.props;
         if (!props) return;

         props.forEach(prop => {
            const f = material.add(this.ctrl, prop.name, prop.min, prop.max, prop.step).onChange(() => {
               this.changeMaterialProperty(prop.name);
            });
            material_props.push(f);
         });
      };

      material.add(this.ctrl, 'material_kind', makeLil(this.ctrl.materialKinds)).name('Kind')
              .listen().onChange(() => {
            addMaterialProp();
            this.ensureBloom(false);
            this.changedMaterial();
            this.changedHighlight(); // for some materials bloom will not work
      });

      material.add(this.ctrl, 'transparency', 0, 1, 0.001).name('Transparency')
              .listen().onChange(value => this.changedGlobalTransparency(value));

      material.add(this.ctrl, 'wireframe').name('Wireframe')
              .listen().onChange(() => this.changedWireFrame());

      material.add(this, 'showMaterialDocu').name('Docu from threejs.org');

      addMaterialProp();


      // Camera options
      const camera = this._gui.addFolder('Camera');

      camera.add(this.ctrl, 'camera_kind', makeLil(this.ctrl.cameraKindItems))
            .name('Kind').listen().onChange(() => {
            overlay.show(this.ctrl.camera_kind.indexOf('ortho') === 0);
            this.changeCamera();
      });

      camera.add(this.ctrl, 'can_rotate').name('Can rotate')
                .listen().onChange(() => this.changeCanRotate());

      camera.add(this, 'focusCamera').name('Reset position');

      const overlay = camera.add(this.ctrl, 'camera_overlay', makeLil(this.ctrl.cameraOverlayItems))
                      .name('Overlay').listen().onChange(() => this.changeCamera())
                      .show(this.ctrl.camera_kind.indexOf('ortho') === 0);

      // Advanced Options
      if (this._webgl) {
         const advanced = this._gui.addFolder('Advanced');

         advanced.add(this.ctrl, 'depthTest').name('Depth test')
            .listen().onChange(() => this.changedDepthTest());

         advanced.add(this.ctrl, 'depthMethod', makeLil(this.ctrl.depthMethodItems))
             .name('Rendering order')
             .onChange(method => this.changedDepthMethod(method));

         advanced.add(this, 'resetAdvanced').name('Reset');
      }

      // Transformation Options
      if (!this.ctrl.project) {
         const transform = this._gui.addFolder('Transform');
         transform.add(this.ctrl, 'trans_z', 0.0, 3.0, 0.01)
                     .name('Z axis')
                     .listen().onChange(() => this.changedTransformation());
         transform.add(this.ctrl, 'trans_radial', 0.0, 3.0, 0.01)
                  .name('Radial')
                  .listen().onChange(() => this.changedTransformation());

         transform.add(this, 'resetTransformation').name('Reset');

         if (this.ctrl.trans_z || this.ctrl.trans_radial) transform.open();
      }
   }

   /** @summary show material docu */
   showMaterialDocu() {
      const cfg = this.ctrl.getMaterialCfg();
      if (cfg?.name && typeof window !== 'undefined')
         window.open('https://threejs.org/docs/index.html#api/en/materials/' + cfg.name, '_blank');
   }

   /** @summary Should be called when configuration of highlight is changed */
   changedHighlight(arg) {
      if (arg !== undefined) {
         this.ctrl.highlight = arg !== 0;
         if (this.ctrl.highlight)
            this.ctrl.highlight_bloom = (arg === 2);
      }

      this.ensureBloom();

      if (!this.ctrl.highlight)
         this.highlightMesh(null);

      this._slave_painters?.forEach(p => {
         p.ctrl.highlight = this.ctrl.highlight;
         p.ctrl.highlight_bloom = this.ctrl.highlight_bloom;
         p.ctrl.bloom_strength = this.ctrl.bloom_strength;
         p.changedHighlight();
      });
   }

   /** @summary Handle change of can rotate */
   changeCanRotate(on) {
      if (on !== undefined)
         this.ctrl.can_rotate = on;
      if (this._controls)
         this._controls.enableRotate = this.ctrl.can_rotate;
   }

   /** @summary Change use fog property */
   changedUseFog() {
      this._scene.fog = this.ctrl.use_fog ? this._fog : null;

      this.render3D();
   }

   /** @summary Handle change of camera kind */
   changeCamera() {
      // force control recreation
      if (this._controls) {
          this._controls.cleanup();
          delete this._controls;
      }

      this.ensureBloom(false);

      // recreate camera
      this.createCamera();

      this.createSpecialEffects();

      // set proper position
      this.adjustCameraPosition(true);

      // this.drawOverlay();

      this.addOrbitControls();

      this.render3D();

      // delete this._scene_size; // ensure reassign of camera position

      // this._first_drawing = true;
      // this.startDrawGeometry(true);
   }

   /** @summary create bloom effect */
   ensureBloom(on) {
      if (on === undefined) {
         if (this.ctrl.highlight_bloom === 0)
             this.ctrl.highlight_bloom = this._webgl;

         on = this.ctrl.highlight_bloom && this.ctrl.getMaterialCfg()?.emissive;
      }

      if (on && !this._bloomComposer) {
         this._camera.layers.enable(_BLOOM_SCENE);
         this._bloomComposer = new EffectComposer(this._renderer);
         this._bloomComposer.addPass(new RenderPass(this._scene, this._camera));
         const pass = new UnrealBloomPass(new Vector2(this._scene_width, this._scene_height), 1.5, 0.4, 0.85);
         pass.threshold = 0;
         pass.radius = 0;
         pass.renderToScreen = true;
         this._bloomComposer.addPass(pass);
         this._renderer.autoClear = false;
      } else if (!on && this._bloomComposer) {
         this._bloomComposer.dispose();
         delete this._bloomComposer;
         if (this._renderer)
            this._renderer.autoClear = true;
         this._camera?.layers.disable(_BLOOM_SCENE);
         this._camera?.layers.set(_ENTIRE_SCENE);
      }

      if (this._bloomComposer?.passes)
         this._bloomComposer.passes[1].strength = this.ctrl.bloom_strength;
   }


   /** @summary Show context menu for orbit control
     * @private */
   orbitContext(evnt, intersects) {
      createMenu(evnt, this).then(menu => {
         let numitems = 0, numnodes = 0, cnt = 0;
         if (intersects) {
            for (let n = 0; n < intersects.length; ++n) {
               if (getIntersectStack(intersects[n])) numnodes++;
               if (intersects[n].geo_name) numitems++;
            }
         }

         if (numnodes + numitems === 0)
            this.fillContextMenu(menu);
          else {
            const many = (numnodes + numitems) > 1;

            if (many) menu.add('header:' + ((numitems > 0) ? 'Items' : 'Nodes'));

            for (let n = 0; n < intersects.length; ++n) {
               const obj = intersects[n].object,
                     stack = getIntersectStack(intersects[n]);
               let name, itemname, hdr;

               if (obj.geo_name) {
                  itemname = obj.geo_name;
                  if (itemname.indexOf('<prnt>') === 0)
                     itemname = (this.getItemName() || 'top') + itemname.slice(6);
                  name = itemname.slice(itemname.lastIndexOf('/')+1);
                  if (!name) name = itemname;
                  hdr = name;
               } else if (stack) {
                  name = this._clones.getStackName(stack);
                  itemname = this.getStackFullName(stack);
                  hdr = this.getItemName();
                  if (name.indexOf('Nodes/') === 0)
                     hdr = name.slice(6);
                  else if (name)
                     hdr = name;
                  else if (!hdr)
                     hdr = 'header';
               } else
                  continue;


               cnt++;

               menu.add((many ? 'sub:' : 'header:') + hdr, itemname, arg => this.activateInBrowser([arg], true));

               menu.add('Browse', itemname, arg => this.activateInBrowser([arg], true));

               if (this._hpainter)
                  menu.add('Inspect', itemname, arg => this._hpainter.display(arg, kInspect));

               if (isFunc(this.hidePhysicalNode)) {
                  menu.add('Hide', itemname, arg => this.hidePhysicalNode([arg]));
                  if (cnt > 1) {
                     menu.add('Hide all before', n, indx => {
                        const items = [];
                        for (let i = 0; i < indx; ++i) {
                           const stack = getIntersectStack(intersects[i]);
                           if (stack) items.push(this.getStackFullName(stack));
                        }
                        this.hidePhysicalNode(items);
                     });
                  }
               } else if (obj.geo_name) {
                  menu.add('Hide', n, indx => {
                     const mesh = intersects[indx].object;
                     mesh.visible = false; // just disable mesh
                     if (mesh.geo_object) mesh.geo_object.$hidden_via_menu = true; // and hide object for further redraw
                     menu.painter.render3D();
                  }, 'Hide this physical node');

                  if (many) menu.add('endsub:');

                  continue;
               }

               const wireframe = this.accessObjectWireFrame(obj);
               if (wireframe !== undefined) {
                  menu.addchk(wireframe, 'Wireframe', n, indx => {
                     const m = intersects[indx].object.material;
                     m.wireframe = !m.wireframe;
                     this.render3D();
                  }, 'Toggle wireframe mode for the node');
               }

               if (cnt > 1) {
                  menu.add('Manifest', n, indx => {
                     if (this._last_manifest)
                        this._last_manifest.wireframe = !this._last_manifest.wireframe;

                     if (this._last_hidden)
                        this._last_hidden.forEach(obj => { obj.visible = true; });

                     this._last_hidden = [];

                     for (let i = 0; i < indx; ++i)
                        this._last_hidden.push(intersects[i].object);

                     this._last_hidden.forEach(obj => { obj.visible = false; });

                     this._last_manifest = intersects[indx].object.material;

                     this._last_manifest.wireframe = !this._last_manifest.wireframe;

                     this.render3D();
                  }, 'Manifest selected node');
               }

               menu.add('Focus', n, indx => {
                  this.focusCamera(intersects[indx].object);
               });

               if (!this._geom_viewer) {
                  menu.add('Hide', n, indx => {
                     const resolve = this._clones.resolveStack(intersects[indx].object.stack);
                     if (resolve.obj && (resolve.node.kind === kindGeo) && resolve.obj.fVolume) {
                        setGeoBit(resolve.obj.fVolume, geoBITS.kVisThis, false);
                        updateBrowserIcons(resolve.obj.fVolume, this._hpainter);
                     } else if (resolve.obj && (resolve.node.kind === kindEve)) {
                        resolve.obj.fRnrSelf = false;
                        updateBrowserIcons(resolve.obj, this._hpainter);
                     }

                     this.testGeomChanges();// while many volumes may disappear, recheck all of them
                  }, 'Hide all logical nodes of that kind');
                  menu.add('Hide only this', n, indx => {
                     this._clones.setPhysNodeVisibility(getIntersectStack(intersects[indx]), false);
                     this.testGeomChanges();
                  }, 'Hide only this physical node');
                  if (n > 1) {
                    menu.add('Hide all before', n, indx => {
                        for (let k = 0; k < indx; ++k)
                           this._clones.setPhysNodeVisibility(getIntersectStack(intersects[k]), false);
                        this.testGeomChanges();
                     }, 'Hide all physical nodes before that');
                  }
               }

               if (many) menu.add('endsub:');
            }
         }
         menu.show();
      });
   }

   /** @summary Filter some objects from three.js intersects array */
   filterIntersects(intersects) {
      if (!intersects?.length)
         return intersects;

      // check redirections
      for (let n = 0; n < intersects.length; ++n) {
         if (intersects[n].object.geo_highlight)
            intersects[n].object = intersects[n].object.geo_highlight;
      }

      // remove all elements without stack - indicator that this is geometry object
      // also remove all objects which are mostly transparent
      for (let n = intersects.length - 1; n >= 0; --n) {
         const obj = intersects[n].object;
         let unique = obj.visible && (getIntersectStack(intersects[n]) || (obj.geo_name !== undefined));

         if (unique && obj.material && (obj.material.opacity !== undefined))
            unique = (obj.material.opacity >= 0.1);

         if (obj.jsroot_special) unique = false;

         for (let k = 0; (k < n) && unique; ++k) {
            if (intersects[k].object === obj)
               unique = false;
         }

         if (!unique) intersects.splice(n, 1);
      }

      const clip = this.ctrl.clip;

      if (clip[0].enabled || clip[1].enabled || clip[2].enabled) {
         const clippedIntersects = [];

         for (let i = 0; i < intersects.length; ++i) {
            const point = intersects[i].point, special = (intersects[i].object.type === 'Points');
            let clipped = true;

            if (clip[0].enabled && ((this._clipPlanes[0].normal.dot(point) > this._clipPlanes[0].constant) ^ special)) clipped = false;
            if (clip[1].enabled && ((this._clipPlanes[1].normal.dot(point) > this._clipPlanes[1].constant) ^ special)) clipped = false;
            if (clip[2].enabled && (this._clipPlanes[2].normal.dot(point) > this._clipPlanes[2].constant)) clipped = false;

            if (!clipped) clippedIntersects.push(intersects[i]);
         }

         intersects = clippedIntersects;
      }

      return intersects;
   }

   /** @summary test camera position
     * @desc function analyzes camera position and start redraw of geometry
     *  if objects in view may be changed */
   testCameraPositionChange() {
      if (!this.ctrl.select_in_view || this._draw_all_nodes) return;

      const matrix = createProjectionMatrix(this._camera),
          frustum = createFrustum(matrix);

      // check if overall bounding box seen
      if (!frustum.CheckBox(this.getGeomBoundingBox()))
         this.startDrawGeometry();
   }

   /** @summary Resolve stack */
   resolveStack(stack) {
      return this._clones && stack ? this._clones.resolveStack(stack) : null;
   }

   /** @summary Returns stack full name
     * @desc Includes item name of top geo object */
   getStackFullName(stack) {
      const mainitemname = this.getItemName(),
          sub = this.resolveStack(stack);
      if (!sub || !sub.name)
         return mainitemname;
      return mainitemname ? mainitemname + '/' + sub.name : sub.name;
   }

   /** @summary Add handler which will be called when element is highlighted in geometry drawing
     * @desc Handler should have highlightMesh function with same arguments as TGeoPainter  */
   addHighlightHandler(handler) {
      if (!isFunc(handler?.highlightMesh)) return;
      if (!this._highlight_handlers)
         this._highlight_handlers = [];
      this._highlight_handlers.push(handler);
   }

   /** @summary perform mesh highlight */
   highlightMesh(active_mesh, color, geo_object, geo_index, geo_stack, no_recursive) {
      if (geo_object) {
         active_mesh = active_mesh ? [active_mesh] : [];
         const extras = this.getExtrasContainer();
         if (extras) {
            extras.traverse(obj3d => {
               if ((obj3d.geo_object === geo_object) && (active_mesh.indexOf(obj3d) < 0)) active_mesh.push(obj3d);
            });
         }
      } else if (geo_stack && this._toplevel) {
         active_mesh = [];
         this._toplevel.traverse(mesh => {
            if ((mesh instanceof Mesh) && isSameStack(mesh.stack, geo_stack)) active_mesh.push(mesh);
         });
      } else
         active_mesh = active_mesh ? [active_mesh] : [];

      if (!active_mesh.length)
         active_mesh = null;

      if (active_mesh) {
         // check if highlight is disabled for correspondent objects kinds
         if (active_mesh[0].geo_object) {
            if (!this.ctrl.highlight_scene) active_mesh = null;
         } else
            if (!this.ctrl.highlight) active_mesh = null;
      }

      if (!no_recursive) {
         // check all other painters

         if (active_mesh) {
            if (!geo_object) geo_object = active_mesh[0].geo_object;
            if (!geo_stack) geo_stack = active_mesh[0].stack;
         }

         const lst = this._highlight_handlers || (!this._main_painter ? this._slave_painters : this._main_painter._slave_painters.concat([this._main_painter]));

         for (let k = 0; k < lst?.length; ++k) {
            if (lst[k] !== this)
               lst[k].highlightMesh(null, color, geo_object, geo_index, geo_stack, true);
         }
      }

      const curr_mesh = this._selected_mesh;

      if (!curr_mesh && !active_mesh) return false;

      const get_ctrl = mesh => mesh.get_ctrl ? mesh.get_ctrl() : new GeoDrawingControl(mesh, this.ctrl.highlight_bloom && this._bloomComposer);

      let same = false;

      // check if selections are the same
      if (curr_mesh && active_mesh && (curr_mesh.length === active_mesh.length)) {
         same = true;
         for (let k = 0; (k < curr_mesh.length) && same; ++k)
            if ((curr_mesh[k] !== active_mesh[k]) || get_ctrl(curr_mesh[k]).checkHighlightIndex(geo_index)) same = false;
      }
      if (same) return !!curr_mesh;

      if (curr_mesh) {
         for (let k = 0; k < curr_mesh.length; ++k)
            get_ctrl(curr_mesh[k]).setHighlight();
      }

      this._selected_mesh = active_mesh;

      if (active_mesh) {
         for (let k = 0; k < active_mesh.length; ++k)
            get_ctrl(active_mesh[k]).setHighlight(color || new Color(this.ctrl.highlight_color), geo_index);
      }

      this.render3D(0);

      return !!active_mesh;
   }

   /** @summary handle mouse click event */
   processMouseClick(pnt, intersects, evnt) {
      if (!intersects.length) return;

      const mesh = intersects[0].object;
      if (!mesh.get_ctrl) return;

      const ctrl = mesh.get_ctrl(),
          click_indx = ctrl.extractIndex(intersects[0]);

      ctrl.evnt = evnt;

      if (ctrl.setSelected('blue', click_indx))
         this.render3D();

      ctrl.evnt = null;
   }

   /** @summary Configure mouse delay, required for complex geometries */
   setMouseTmout(val) {
      if (this.ctrl)
         this.ctrl.mouse_tmout = val;

      if (this._controls)
         this._controls.mouse_tmout = val;
   }

   /** @summary Configure depth method, used for render order production.
     * @param {string} method - Allowed values: 'ray', 'box','pnt', 'size', 'dflt' */
   setDepthMethod(method) {
      if (this.ctrl)
         this.ctrl.depthMethod = method;
   }

   /** @summary Returns if camera can rotated */
   canRotateCamera() {
      if (this.ctrl.can_rotate === false)
         return false;
      if (!this.ctrl.can_rotate && (this.isOrthoCamera() || this.ctrl.project))
         return false;
      return true;
   }

   /** @summary Add orbit control */
   addOrbitControls() {
      if (this._controls || !this._webgl || this.isBatchMode() || this.superimpose) return;

      if (!this.getCanvPainter())
         this.setTooltipAllowed(settings.Tooltip);

      this._controls = createOrbitControl(this, this._camera, this._scene, this._renderer, this._lookat);

      this._controls.mouse_tmout = this.ctrl.mouse_tmout; // set larger timeout for geometry processing

      if (!this.canRotateCamera())
         this._controls.enableRotate = false;

      this._controls.contextMenu = this.orbitContext.bind(this);

      this._controls.processMouseMove = intersects => {
         // painter already cleaned up, ignore any incoming events
         if (!this.ctrl || !this._controls) return;

         let active_mesh = null, tooltip = null, resolve = null, names = [], geo_object, geo_index, geo_stack;

         // try to find mesh from intersections
         for (let k = 0; k < intersects.length; ++k) {
            const obj = intersects[k].object, stack = getIntersectStack(intersects[k]);
            if (!obj || !obj.visible) continue;
            let info = null;
            if (obj.geo_object)
               info = obj.geo_name;
            else if (stack)
               info = this.getStackFullName(stack);
            if (!info) continue;

            if (info.indexOf('<prnt>') === 0)
               info = this.getItemName() + info.slice(6);

            names.push(info);

            if (!active_mesh) {
               active_mesh = obj;
               tooltip = info;
               geo_object = obj.geo_object;
               if (obj.get_ctrl) {
                  geo_index = obj.get_ctrl().extractIndex(intersects[k]);
                  if ((geo_index !== undefined) && isStr(tooltip))
                     tooltip += ' indx:' + JSON.stringify(geo_index);
               }
               geo_stack = stack;

               if (geo_stack) {
                  resolve = this.resolveStack(geo_stack);
                  if (obj.stacks) geo_index = intersects[k].instanceId;
               }
            }
         }

         this.highlightMesh(active_mesh, undefined, geo_object, geo_index);

         if (this.ctrl.update_browser) {
            if (this.ctrl.highlight && tooltip) names = [tooltip];
            this.activateInBrowser(names);
         }

         if (!resolve?.obj)
            return tooltip;

         const lines = provideObjectInfo(resolve.obj);
         lines.unshift(tooltip);

         return { name: resolve.obj.fName, title: resolve.obj.fTitle || resolve.obj._typename, lines };
      };

      this._controls.processMouseLeave = function() {
         this.processMouseMove([]); // to disable highlight and reset browser
      };

      this._controls.processDblClick = () => {
         // painter already cleaned up, ignore any incoming events
         if (!this.ctrl || !this._controls) return;

         if (this._last_manifest) {
            this._last_manifest.wireframe = !this._last_manifest.wireframe;
            if (this._last_hidden)
               this._last_hidden.forEach(obj => { obj.visible = true; });
            delete this._last_hidden;
            delete this._last_manifest;
<<<<<<< HEAD
            this.render3D();
         } else {
            this.adjustCameraPosition();
         }
      }
   }

   /** @summary add transformation control */
   addTransformControl() {
      if (this._tcontrols || !this._webgl || isBatchMode()) return;

      if (!this.ctrl._debug && !this.ctrl._grid) return;

      this._tcontrols = new TransformControls(this._camera, this._renderer.domElement);
      this._scene.add(this._tcontrols);
      this._tcontrols.attach(this._toplevel);
      //this._tcontrols.setSize( 1.1 );

      window.addEventListener( 'keydown', event => {
         switch ( event.key ) {
         case 'q':
            this._tcontrols.setSpace( this._tcontrols.space === 'local' ? 'world' : 'local' );
            break;
         case 'Control':
            this._tcontrols.setTranslationSnap( Math.ceil( this._overall_size ) / 50 );
            this._tcontrols.setRotationSnap( MathUtils.degToRad( 15 ) );
            break;
         case 't': // Translate
            this._tcontrols.setMode( 'translate' );
            break;
         case 'r': // Rotate
            this._tcontrols.setMode( 'rotate' );
            break;
         case 's': // Scale
            this._tcontrols.setMode( 'scale' );
            break;
         case '+':
            this._tcontrols.setSize(this._tcontrols.size + 0.1);
            break;
         case '-':
            this._tcontrols.setSize(Math.max(this._tcontrols.size - 0.1, 0.1));
            break;
         }
      });
      window.addEventListener( 'keyup', event => {
         if (event.key == 'Control') {
            this._tcontrols.setTranslationSnap(null);
            this._tcontrols.setRotationSnap(null);
         }
      });
=======
         } else
            this.adjustCameraPosition(true);
>>>>>>> 49ae85f5

         this.render3D();
      };
   }

   /** @summary Main function in geometry creation loop
     * @desc Returns:
     * - false when nothing todo
     * - true if one could perform next action immediately
     * - 1 when call after short timeout required
     * - 2 when call must be done from processWorkerReply */
   nextDrawAction() {
      if (!this._clones || this.isStage(stageInit)) return false;

      if (this.isStage(stageCollect)) {
         if (this._geom_viewer) {
            this._draw_all_nodes = false;
            this.changeStage(stageAnalyze);
            return true;
         }

         // wait until worker is really started
         if (this.ctrl.use_worker > 0) {
            if (!this._worker) { this.startWorker(); return 1; }
            if (!this._worker_ready) return 1;
         }

         // first copy visibility flags and check how many unique visible nodes exists
         let numvis = this._first_drawing ? this._clones.countVisibles() : 0,
             matrix = null, frustum = null;

         if (!numvis)
            numvis = this._clones.markVisibles(false, false, !!this.geo_manager && !this.ctrl.showtop);

         if (this.ctrl.select_in_view && !this._first_drawing) {
            // extract camera projection matrix for selection

            matrix = createProjectionMatrix(this._camera);

            frustum = createFrustum(matrix);

            // check if overall bounding box seen
            if (frustum.CheckBox(this.getGeomBoundingBox())) {
               matrix = null; // not use camera for the moment
               frustum = null;
            }
         }

         this._current_face_limit = this.ctrl.maxfaces;
         if (matrix) this._current_face_limit *= 1.25;

         // here we decide if we need worker for the drawings
         // main reason - too large geometry and large time to scan all camera positions
         let need_worker = !this.isBatchMode() && browser.isChrome && ((numvis > 10000) || (matrix && (this._clones.scanVisible() > 1e5)));

         // worker does not work when starting from file system
         if (need_worker && source_dir.indexOf('file://') === 0) {
            console.log('disable worker for jsroot from file system');
            need_worker = false;
         }

         if (need_worker && !this._worker && (this.ctrl.use_worker >= 0))
            this.startWorker(); // we starting worker, but it may not be ready so fast

         if (!need_worker || !this._worker_ready) {
            const res = this._clones.collectVisibles(this._current_face_limit, frustum);
            this._new_draw_nodes = res.lst;
            this._draw_all_nodes = res.complete;
            this.changeStage(stageAnalyze);
            return true;
         }

         const job = {
            collect: this._current_face_limit,   // indicator for the command
            flags: this._clones.getVisibleFlags(),
            matrix: matrix ? matrix.elements : null,
            vislevel: this._clones.getVisLevel(),
            maxvisnodes: this._clones.getMaxVisNodes()
         };

         this.submitToWorker(job);

         this.changeStage(stageWorkerCollect);

         return 2; // we now waiting for the worker reply
      }

      if (this.isStage(stageWorkerCollect)) {
         // do nothing, we are waiting for worker reply
         return 2;
      }

      if (this.isStage(stageAnalyze)) {
         // here we merge new and old list of nodes for drawing,
         // normally operation is fast and can be implemented with one c

         if (this._new_append_nodes) {
            this._new_draw_nodes = this._draw_nodes.concat(this._new_append_nodes);

            delete this._new_append_nodes;
         } else if (this._draw_nodes) {
            let del;
            if (this._geom_viewer)
               del = this._draw_nodes;
            else
               del = this._clones.mergeVisibles(this._new_draw_nodes, this._draw_nodes);

            // remove should be fast, do it here
            for (let n = 0; n < del.length; ++n)
               this._clones.createObject3D(del[n].stack, this._toplevel, 'delete_mesh');

            if (del.length > 0)
               this.drawing_log = `Delete ${del.length} nodes`;
         }

         this._draw_nodes = this._new_draw_nodes;
         delete this._new_draw_nodes;
         this.changeStage(stageCollShapes);
         return true;
      }

      if (this.isStage(stageCollShapes)) {
         // collect shapes
         const shapes = this._clones.collectShapes(this._draw_nodes);

         // merge old and new list with produced shapes
         this._build_shapes = this._clones.mergeShapesLists(this._build_shapes, shapes);

         this.changeStage(stageStartBuild);
         return true;
      }

      if (this.isStage(stageStartBuild)) {
         // this is building of geometries,
         // one can ask worker to build them or do it ourself

         if (this.canSubmitToWorker()) {
            const job = { limit: this._current_face_limit, shapes: [] };
            let cnt = 0;
            for (let n = 0; n < this._build_shapes.length; ++n) {
               let cl = null;
               const item = this._build_shapes[n];
               // only submit not-done items
               if (item.ready || item.geom) {
                  // this is place holder for existing geometry
                  cl = { id: item.id, ready: true, nfaces: countGeometryFaces(item.geom), refcnt: item.refcnt };
               } else {
                  cl = clone(item, null, true);
                  cnt++;
               }

               job.shapes.push(cl);
            }

            if (cnt > 0) {
               /// only if some geom missing, submit job to the worker
               this.submitToWorker(job);
               this.changeStage(stageWorkerBuild);
               return 2;
            }
         }

         this.changeStage(stageBuild);
      }

      if (this.isStage(stageWorkerBuild)) {
         // waiting shapes from the worker, worker should activate our code
         return 2;
      }

      if (this.isStage(stageBuild) || this.isStage(stageBuildReady)) {
         if (this.isStage(stageBuild)) {
            // building shapes

            const res = this._clones.buildShapes(this._build_shapes, this._current_face_limit, 500);
            if (res.done) {
               this.ctrl.info.num_shapes = this._build_shapes.length;
               this.changeStage(stageBuildReady);
            } else {
               this.ctrl.info.num_shapes = res.shapes;
               this.drawing_log = `Creating: ${res.shapes} / ${this._build_shapes.length} shapes,  ${res.faces} faces`;
               return true;
               // if (res.notusedshapes < 30) return true;
            }
         }

         // final stage, create all meshes

         const tm0 = new Date().getTime(),
               toplevel = this.ctrl.project ? this._full_geom : this._toplevel;
         let build_instanced = false, ready = true;

         if (!this.ctrl.project)
            build_instanced = this._clones.createInstancedMeshes(this.ctrl, toplevel, this._draw_nodes, this._build_shapes, getRootColors());

         if (!build_instanced) {
            for (let n = 0; n < this._draw_nodes.length; ++n) {
               const entry = this._draw_nodes[n];
               if (entry.done) continue;

               /// shape can be provided with entry itself
               const shape = entry.server_shape || this._build_shapes[entry.shapeid];

               this.createEntryMesh(entry, shape, toplevel);

               const tm1 = new Date().getTime();
               if (tm1 - tm0 > 500) { ready = false; break; }
            }
         }

         if (ready) {
            if (this.ctrl.project) {
               this.changeStage(stageBuildProj);
               return true;
            }
            this.changeStage(stageInit);
            return false;
         }

         if (!this.isStage(stageBuild))
            this.drawing_log = `Building meshes ${this.ctrl.info.num_meshes} / ${this.ctrl.info.num_faces}`;
         return true;
      }

      if (this.isStage(stageWaitMain)) {
         // wait for main painter to be ready

         if (!this._main_painter) {
            this.changeStage(stageInit, 'Lost main painter');
            return false;
         }
         if (!this._main_painter._drawing_ready) return 1;

         this.changeStage(stageBuildProj); // just do projection
      }

      if (this.isStage(stageBuildProj)) {
         this.doProjection();
         this.changeStage(stageInit);
         return false;
      }

      console.error(`never come here, stage ${this.drawing_stage}`);

      return false;
   }

   /** @summary Insert appropriate mesh for given entry */
   createEntryMesh(entry, shape, toplevel) {
      // workaround for the TGeoOverlap, where two branches should get predefined color
      if (this._splitColors && entry.stack) {
         if (entry.stack[0] === 0)
            entry.custom_color = 'green';
         else if (entry.stack[0] === 1)
            entry.custom_color = 'blue';
      }

      this._clones.createEntryMesh(this.ctrl, toplevel, entry, shape, getRootColors());

      return true;
   }

   /** @summary used by geometry viewer to show more nodes
     * @desc These nodes excluded from selection logic and always inserted into the model
     * Shape already should be created and assigned to the node */
   appendMoreNodes(nodes, from_drawing) {
      if (!this.isStage(stageInit) && !from_drawing) {
         this._provided_more_nodes = nodes;
         return;
      }

      // delete old nodes
      if (this._more_nodes) {
         for (let n = 0; n < this._more_nodes.length; ++n) {
            const entry = this._more_nodes[n],
                obj3d = this._clones.createObject3D(entry.stack, this._toplevel, 'delete_mesh');
            disposeThreejsObject(obj3d);
            cleanupShape(entry.server_shape);
            delete entry.server_shape;
         }
      }

      delete this._more_nodes;

      if (!nodes) return;

      const real_nodes = [];

      for (let k = 0; k < nodes.length; ++k) {
         const entry = nodes[k],
             shape = entry.server_shape;
         if (!shape?.ready) continue;

         if (this.createEntryMesh(entry, shape, this._toplevel))
            real_nodes.push(entry);
      }

      // remember additional nodes only if they include shape - otherwise one can ignore them
      if (real_nodes.length > 0)
         this._more_nodes = real_nodes;

      if (!from_drawing) this.render3D();
   }

   /** @summary Returns hierarchy of 3D objects used to produce projection.
     * @desc Typically external master painter is used, but also internal data can be used */
   getProjectionSource() {
      if (this._clones_owner)
         return this._full_geom;
      if (!this._main_painter) {
         console.warn('MAIN PAINTER DISAPPER');
         return null;
      }
      if (!this._main_painter._drawing_ready) {
         console.warn('MAIN PAINTER NOT READY WHEN DO PROJECTION');
         return null;
      }
      return this._main_painter._toplevel;
   }

   /** @summary Extend custom geometry bounding box */
   extendCustomBoundingBox(box) {
      if (!box) return;
      if (!this._customBoundingBox)
         this._customBoundingBox = new Box3().makeEmpty();

      const origin = this._customBoundingBox.clone();
      this._customBoundingBox.union(box);

      if (!this._customBoundingBox.equals(origin))
         this._adjust_camera_with_render = true;
   }

   /** @summary Calculate geometry bounding box */
   getGeomBoundingBox(topitem, scalar) {
      const box3 = new Box3(), check_any = !this._clones;
      if (topitem === undefined)
         topitem = this._toplevel;

      box3.makeEmpty();

      if (this._customBoundingBox && (topitem === this._toplevel)) {
         box3.union(this._customBoundingBox);
         return box3;
      }

      if (!topitem) {
         box3.min.x = box3.min.y = box3.min.z = -1;
         box3.max.x = box3.max.y = box3.max.z = 1;
         return box3;
      }

      topitem.traverse(mesh => {
         if (check_any || (mesh.stack && (mesh instanceof Mesh)) ||
             (mesh.main_track && (mesh instanceof LineSegments)) || (mesh.stacks && (mesh instanceof InstancedMesh)))
            getBoundingBox(mesh, box3);
      });

      if (scalar === 'original') {
         box3.translate(new Vector3(-topitem.position.x, -topitem.position.y, -topitem.position.z));
         box3.min.multiply(new Vector3(1/topitem.scale.x, 1/topitem.scale.y, 1/topitem.scale.z));
         box3.max.multiply(new Vector3(1/topitem.scale.x, 1/topitem.scale.y, 1/topitem.scale.z));
      } else if (scalar !== undefined)
         box3.expandByVector(box3.getSize(new Vector3()).multiplyScalar(scalar));

      return box3;
   }

   /** @summary Create geometry projection */
   doProjection() {
      const toplevel = this.getProjectionSource();

      if (!toplevel) return false;

      disposeThreejsObject(this._toplevel, true);

      // let axis = this.ctrl.project;

      if (this.ctrl.projectPos === undefined) {
         const bound = this.getGeomBoundingBox(toplevel),
               min = bound.min[this.ctrl.project], max = bound.max[this.ctrl.project];
         let mean = (min + max)/2;

         if ((min < 0) && (max > 0) && (Math.abs(mean) < 0.2*Math.max(-min, max))) mean = 0; // if middle is around 0, use 0

         this.ctrl.projectPos = mean;
      }

      toplevel.traverse(mesh => {
         if (!(mesh instanceof Mesh) || !mesh.stack) return;

         const geom2 = projectGeometry(mesh.geometry, mesh.parent.absMatrix || mesh.parent.matrixWorld, this.ctrl.project, this.ctrl.projectPos, mesh._flippedMesh);

         if (!geom2) return;

         const mesh2 = new Mesh(geom2, mesh.material.clone());

         this._toplevel.add(mesh2);

         mesh2.stack = mesh.stack;
      });

      return true;
   }

   /** @summary Should be invoked when light configuration changed */
   changedLight(box) {
      if (!this._camera) return;

      const need_render = !box;

      if (!box) box = this.getGeomBoundingBox();

      const sizex = box.max.x - box.min.x,
          sizey = box.max.y - box.min.y,
          sizez = box.max.z - box.min.z,
          plights = [], p = (this.ctrl.light.power ?? 1) * 0.5;

      if (this._camera._lights !== this.ctrl.light.kind) {
         // remove all childs and recreate only necessary lights
         disposeThreejsObject(this._camera, true);

         this._camera._lights = this.ctrl.light.kind;

         switch (this._camera._lights) {
            case 'ambient' : this._camera.add(new AmbientLight(0xefefef, p)); break;
            case 'hemisphere' : this._camera.add(new HemisphereLight(0xffffbb, 0x080820, p)); break;
            case 'mix': this._camera.add(new AmbientLight(0xefefef, p)); // intentionally without break

            // eslint-disable-next-line no-fallthrough
            default: // 6 point lights
               for (let n = 0; n < 6; ++n) {
                  const l = new DirectionalLight(0xefefef, p);
                  this._camera.add(l);
                  l._id = n;
               }
         }
      }

      for (let k = 0; k < this._camera.children.length; ++k) {
         const light = this._camera.children[k];
         let enabled = false;
         if (light.isAmbientLight || light.isHemisphereLight) {
            light.intensity = p;
            continue;
         }
         if (!light.isDirectionalLight) continue;
         switch (light._id) {
            case 0: light.position.set(sizex/5, sizey/5, sizez/5); enabled = this.ctrl.light.specular; break;
            case 1: light.position.set(0, 0, sizez/2); enabled = this.ctrl.light.front; break;
            case 2: light.position.set(0, 2*sizey, 0); enabled = this.ctrl.light.top; break;
            case 3: light.position.set(0, -2*sizey, 0); enabled = this.ctrl.light.bottom; break;
            case 4: light.position.set(-2*sizex, 0, 0); enabled = this.ctrl.light.left; break;
            case 5: light.position.set(2*sizex, 0, 0); enabled = this.ctrl.light.right; break;
         }
         light.power = enabled ? p*Math.PI*4 : 0;
         if (enabled) plights.push(light);
      }

      // keep light power of all soources constant
      plights.forEach(ll => { ll.power = p*4*Math.PI/plights.length; });

      if (need_render) this.render3D();
   }

   /** @summary Returns true if orthogarphic camera is used */
   isOrthoCamera() {
      return this.ctrl.camera_kind.indexOf('ortho') === 0;
   }

   /** @summary Create configured camera */
   createCamera() {
      if (this._camera) {
          this._scene.remove(this._camera);
          disposeThreejsObject(this._camera);
          delete this._camera;
       }

      if (this.isOrthoCamera())
         this._camera = new OrthographicCamera(-this._scene_width/2, this._scene_width/2, this._scene_height/2, -this._scene_height/2, 1, 10000);
       else {
         this._camera = new PerspectiveCamera(25, this._scene_width / this._scene_height, 1, 10000);
         this._camera.up = this.ctrl._yup ? new Vector3(0, 1, 0) : new Vector3(0, 0, 1);
      }

      // Light - add default directional light, adjust later
      const light = new DirectionalLight(0xefefef, 0.1);
      light.position.set(10, 10, 10);
      this._camera.add(light);

      this._scene.add(this._camera);
   }

   /** @summary Create special effects */
   createSpecialEffects() {
      if (this._webgl && this.ctrl.outline && isFunc(this.createOutline)) {
         // code used with jsroot-based geometry drawing in EVE7, not important any longer
         this._effectComposer = new EffectComposer(this._renderer);
         this._effectComposer.addPass(new RenderPass(this._scene, this._camera));
         this.createOutline(this._scene_width, this._scene_height);
      }

      this.ensureBloom();
   }

   /** @summary Initial scene creation */
   async createScene(w, h, render3d) {
      if (this.superimpose) {
         const cfg = getHistPainter3DCfg(this.getMainPainter());

         if (cfg?.renderer) {
            this._scene = cfg.scene;
            this._scene_width = cfg.scene_width;
            this._scene_height = cfg.scene_height;
            this._renderer = cfg.renderer;
            this._webgl = (this._renderer.jsroot_render3d === constants.Render3D.WebGL);

            this._toplevel = new Object3D();
            this._scene.add(this._toplevel);

            if (cfg.scale_x || cfg.scale_y || cfg.scale_z)
               this._toplevel.scale.set(cfg.scale_x, cfg.scale_y, cfg.scale_z);
            if (cfg.offset_x || cfg.offset_y || cfg.offset_z)
               this._toplevel.position.set(cfg.offset_x, cfg.offset_y, cfg.offset_z);
            this._toplevel.updateMatrix();
            this._toplevel.updateMatrixWorld();

            this._camera = cfg.camera;
         }

         return this._renderer?.jsroot_dom;
      }

      // three.js 3D drawing
      this._scene = new Scene();
      this._fog = new Fog(0xffffff, 1, 10000);
      this._scene.fog = this.ctrl.use_fog ? this._fog : null;

      this._scene.overrideMaterial = new MeshLambertMaterial({ color: 0x7000ff, vertexColors: false, transparent: true, opacity: 0.2, depthTest: false });

      this._scene_width = w;
      this._scene_height = h;

      this.createCamera();

      this._selected_mesh = null;

      this._overall_size = 10;

      this._toplevel = new Object3D();

      this._scene.add(this._toplevel);

      this._scene.background = new Color(this.ctrl.background);
<<<<<<< HEAD

      return createRender3D(w, h, this.options.Render3D, { antialias: true, logarithmicDepthBuffer: false, preserveDrawingBuffer: true }).then(r => {
=======
>>>>>>> 49ae85f5

      return createRender3D(w, h, render3d, { antialias: true, logarithmicDepthBuffer: false, preserveDrawingBuffer: true })
        .then(r => {
         this._renderer = r;

         if (this.batch_format)
            r.jsroot_image_format = this.batch_format;

         this._webgl = (this._renderer.jsroot_render3d === constants.Render3D.WebGL);

         if (this._renderer.setPixelRatio && !isNodeJs())
            this._renderer.setPixelRatio(window.devicePixelRatio);
         this._renderer.setSize(w, h, !this._fit_main_area);
         this._renderer.localClippingEnabled = true;

         this._renderer.setClearColor(this._scene.background, 1);

         if (this._fit_main_area && this._webgl) {
            this._renderer.domElement.style.width = '100%';
            this._renderer.domElement.style.height = '100%';
            const main = this.selectDom();
            if (main.style('position') === 'static')
               main.style('position', 'relative');
         }

         this._animating = false;

         this.ctrl.doubleside = false; // both sides need for clipping
         this.createSpecialEffects();

         if (this._fit_main_area && !this._webgl) {
            // create top-most SVG for geomtery drawings
            const doc = getDocument(),
                  svg = doc.createElementNS('http://www.w3.org/2000/svg', 'svg');
            svg.setAttribute('width', w);
            svg.setAttribute('height', h);
            svg.appendChild(this._renderer.jsroot_dom);
            return svg;
         }

         return this._renderer.jsroot_dom;
      });
   }

   /** @summary Start geometry drawing */
   startDrawGeometry(force) {
      if (!force && !this.isStage(stageInit)) {
         this._draw_nodes_again = true;
         return;
      }

      if (this._clones_owner && this._clones)
         this._clones.setDefaultColors(this.ctrl.dflt_colors);

      this._startm = new Date().getTime();
      this._last_render_tm = this._startm;
      this._last_render_meshes = 0;
      this.changeStage(stageCollect);
      this._drawing_ready = false;
      this.ctrl.info.num_meshes = 0;
      this.ctrl.info.num_faces = 0;
      this.ctrl.info.num_shapes = 0;
      this._selected_mesh = null;

      if (this.ctrl.project) {
         if (this._clones_owner) {
            if (this._full_geom)
               this.changeStage(stageBuildProj);
             else
               this._full_geom = new Object3D();
         } else
            this.changeStage(stageWaitMain);
      }

      delete this._last_manifest;
      delete this._last_hidden; // clear list of hidden objects

      delete this._draw_nodes_again; // forget about such flag

      this.continueDraw();
   }

   /** @summary reset all kind of advanced features like depth test */
   resetAdvanced() {
      this.ctrl.depthTest = true;
      this.ctrl.clipIntersect = true;
      this.ctrl.depthMethod = 'ray';

      this.changedDepthMethod('norender');
      this.changedDepthTest();
   }

   /** @summary returns maximal dimension */
   getOverallSize(force) {
      if (!this._overall_size || force || this._customBoundingBox) {
         const box = this.getGeomBoundingBox();

         // if detect of coordinates fails - ignore
         if (!Number.isFinite(box.min.x)) return 1000;

         this._overall_size = 2 * Math.max(box.max.x - box.min.x, box.max.y - box.min.y, box.max.z - box.min.z);
      }

      return this._overall_size;
   }

   /** @summary Create png image with drawing snapshot. */
   createSnapshot(filename) {
      if (!this._renderer) return;
      this.render3D(0);
      const dataUrl = this._renderer.domElement.toDataURL('image/png');
      if (filename === 'asis') return dataUrl;
      dataUrl.replace('image/png', 'image/octet-stream');
      const doc = getDocument(),
            link = doc.createElement('a');
      if (isStr(link.download)) {
         doc.body.appendChild(link); // Firefox requires the link to be in the body
         link.download = filename || 'geometry.png';
         link.href = dataUrl;
         link.click();
         doc.body.removeChild(link); // remove the link when done
      }
   }

   /** @summary Returns url parameters defining camera position.
     * @desc Either absolute position are provided (arg === true) or zoom, roty, rotz parameters */
   produceCameraUrl(arg) {
      if (!this._camera)
         return '';

      if (this._camera.isOrthographicCamera) {
         const zoom = Math.round(this._camera.zoom * 100);
         return this.ctrl.camera_kind + (zoom === 100 ? '' : `,zoom=${zoom}`);
      }

      let kind = '';
      if (this.ctrl.camera_kind !== 'perspective')
        kind = this.ctrl.camera_kind + ',';

      if (arg === true) {
         const p = this._camera?.position, t = this._controls?.target;
         if (!p || !t) return '';

         const conv = v => {
            let s = '';
            if (v < 0) { s = 'n'; v = -v; }
            return s + v.toFixed(0);
         };

         let res = `${kind}camx${conv(p.x)},camy${conv(p.y)},camz${conv(p.z)}`;
         if (t.x || t.y || t.z) res += `,camlx${conv(t.x)},camly${conv(t.y)},camlz${conv(t.z)}`;
         return res;
      }

      if (!this._lookat || !this._camera0pos || !this._camera || !this.ctrl)
         return '';

      const pos1 = new Vector3().add(this._camera0pos).sub(this._lookat),
          pos2 = new Vector3().add(this._camera.position).sub(this._lookat),
          zoom = Math.min(10000, Math.max(1, this.ctrl.zoom * pos2.length() / pos1.length() * 100));

      pos1.normalize();
      pos2.normalize();

      const quat = new Quaternion(), euler = new Euler();

      quat.setFromUnitVectors(pos1, pos2);
      euler.setFromQuaternion(quat, 'YZX');

      let roty = euler.y / Math.PI * 180,
          rotz = euler.z / Math.PI * 180;

      if (roty < 0) roty += 360;
      if (rotz < 0) rotz += 360;
      return `${kind}roty${roty.toFixed(0)},rotz${rotz.toFixed(0)},zoom${zoom.toFixed(0)}`;
   }

   /** @summary Calculates current zoom factor */
   calculateZoom() {
      if (this._camera0pos && this._camera && this._lookat) {
         const pos1 = new Vector3().add(this._camera0pos).sub(this._lookat),
             pos2 = new Vector3().add(this._camera.position).sub(this._lookat);
         return pos2.length() / pos1.length();
      }

      return 0;
   }

   /** @summary Place camera to default position,
     * @param arg - true forces camera readjustment, 'first' is called when suppose to be first after complete drawing
     * @param keep_zoom - tries to keep zomming factor of the camera */
   adjustCameraPosition(arg, keep_zoom) {
      if (!this._toplevel || this.superimpose) return;

      const force = (arg === true),
          first_time = (arg === 'first') || force,
          only_set = (arg === 'only_set'),
          box = this.getGeomBoundingBox();

      // let box2 = new Box3().makeEmpty();
      // box2.expandByObject(this._toplevel, true);
      // console.log('min,max', box.min.x, box.max.x, box.min.y, box.max.y, box.min.z, box.max.z );

      // if detect of coordinates fails - ignore
      if (!Number.isFinite(box.min.x)) {
         console.log('FAILS to get geometry bounding box');
         return;
      }

      const sizex = box.max.x - box.min.x,
            sizey = box.max.y - box.min.y,
            sizez = box.max.z - box.min.z,
            midx = (box.max.x + box.min.x)/2,
            midy = (box.max.y + box.min.y)/2,
            midz = (box.max.z + box.min.z)/2,
            more = this.ctrl._axis || (this.ctrl.camera_overlay === 'bar') ? 0.2 : 0.1;

      if (this._scene_size && !force) {
         const d = this._scene_size, test = (v1, v2, scale) => {
            if (!scale) scale = Math.abs((v1+v2)/2);
            return scale <= 1e-20 ? true : Math.abs(v2-v1)/scale > 0.01;
         },
          large_change = test(sizex, d.sizex) || test(sizey, d.sizey) || test(sizez, d.sizez) ||
                            test(midx, d.midx, d.sizex) || test(midy, d.midy, d.sizey) || test(midz, d.midz, d.sizez);
         if (!large_change) {
            if (this.ctrl.select_in_view)
               this.startDrawGeometry();
            return;
         }
      }

      this._scene_size = { sizex, sizey, sizez, midx, midy, midz };

      this._overall_size = 2 * Math.max(sizex, sizey, sizez);

      this._camera.near = this._overall_size / 350;
      this._camera.far = this._overall_size * 100;
      this._fog.near = this._overall_size * 0.5;
      this._fog.far = this._overall_size * 5;

      if (first_time) {
         for (let naxis = 0; naxis < 3; ++naxis) {
            const cc = this.ctrl.clip[naxis];
            cc.min = box.min[cc.name];
            cc.max = box.max[cc.name];
            const sz = cc.max - cc.min;
            cc.max += sz*0.01;
            cc.min -= sz*0.01;
            if (sz > 100)
               cc.step = 0.1;
            else if (sz > 1)
               cc.step = 0.001;
            else
               cc.step = undefined;

            if (!cc.value)
               cc.value = (cc.min + cc.max) / 2;
            else if (cc.value < cc.min)
               cc.value = cc.min;
            else if (cc.value > cc.max)
               cc.value = cc.max;
         }
      }

      let k = 2*this.ctrl.zoom;
      const max_all = Math.max(sizex, sizey, sizez),
            sign = this.ctrl.camera_kind.indexOf('N') > 0 ? -1 : 1;

      this._lookat = new Vector3(midx, midy, midz);
      this._camera0pos = new Vector3(-2*max_all, 0, 0); // virtual 0 position, where rotation starts

      this._camera.updateMatrixWorld();
      this._camera.updateProjectionMatrix();

      if ((this.ctrl.rotatey || this.ctrl.rotatez) && this.ctrl.can_rotate) {
         const prev_zoom = this.calculateZoom();
         if (keep_zoom && prev_zoom) k = 2*prev_zoom;

         const euler = new Euler(0, this.ctrl.rotatey/180*Math.PI, this.ctrl.rotatez/180*Math.PI, 'YZX');

         this._camera.position.set(-k*max_all, 0, 0);
         this._camera.position.applyEuler(euler);
         this._camera.position.add(new Vector3(midx, midy, midz));

         if (keep_zoom && prev_zoom) {
            const actual_zoom = this.calculateZoom();
            k *= prev_zoom/actual_zoom;

            this._camera.position.set(-k*max_all, 0, 0);
            this._camera.position.applyEuler(euler);
            this._camera.position.add(new Vector3(midx, midy, midz));
         }
      } else if (this.ctrl.camx !== undefined && this.ctrl.camy !== undefined && this.ctrl.camz !== undefined) {
         this._camera.position.set(this.ctrl.camx, this.ctrl.camy, this.ctrl.camz);
         this._lookat.set(this.ctrl.camlx || 0, this.ctrl.camly || 0, this.ctrl.camlz || 0);
         this.ctrl.camx = this.ctrl.camy = this.ctrl.camz = this.ctrl.camlx = this.ctrl.camly = this.ctrl.camlz = undefined;
      } else if ((this.ctrl.camera_kind === 'orthoXOY') || (this.ctrl.camera_kind === 'orthoXNOY')) {
         this._camera.up.set(0, 1, 0);
         this._camera.position.set(sign < 0 ? midx*2 : 0, 0, midz + sign*sizez*2);
         this._lookat.set(sign < 0 ? midx*2 : 0, 0, midz);
         this._camera.left = box.min.x - more*sizex;
         this._camera.right = box.max.x + more*sizex;
         this._camera.top = box.max.y + more*sizey;
         this._camera.bottom = box.min.y - more*sizey;
         if (!keep_zoom) this._camera.zoom = this.ctrl.zoom || 1;
         this._camera.orthoSign = sign;
         this._camera.orthoZ = [midz, sizez/2];
      } else if ((this.ctrl.camera_kind === 'orthoXOZ') || (this.ctrl.camera_kind === 'orthoXNOZ')) {
         this._camera.up.set(0, 0, 1);
         this._camera.position.set(sign < 0 ? midx*2 : 0, midy - sign*sizey*2, 0);
         this._lookat.set(sign < 0 ? midx*2 : 0, midy, 0);
         this._camera.left = box.min.x - more*sizex;
         this._camera.right = box.max.x + more*sizex;
         this._camera.top = box.max.z + more*sizez;
         this._camera.bottom = box.min.z - more*sizez;
         if (!keep_zoom) this._camera.zoom = this.ctrl.zoom || 1;
         this._camera.orthoIndicies = [0, 2, 1];
         this._camera.orthoRotation = geom => geom.rotateX(Math.PI/2);
         this._camera.orthoSign = sign;
         this._camera.orthoZ = [midy, -sizey/2];
      } else if ((this.ctrl.camera_kind === 'orthoZOY') || (this.ctrl.camera_kind === 'orthoZNOY')) {
         this._camera.up.set(0, 1, 0);
         this._camera.position.set(midx - sign*sizex*2, 0, sign < 0 ? midz*2 : 0);
         this._lookat.set(midx, 0, sign < 0 ? midz*2 : 0);
         this._camera.left = box.min.z - more*sizez;
         this._camera.right = box.max.z + more*sizez;
         this._camera.top = box.max.y + more*sizey;
         this._camera.bottom = box.min.y - more*sizey;
         if (!keep_zoom) this._camera.zoom = this.ctrl.zoom || 1;
         this._camera.orthoIndicies = [2, 1, 0];
         this._camera.orthoRotation = geom => geom.rotateY(-Math.PI/2);
         this._camera.orthoSign = sign;
         this._camera.orthoZ = [midx, -sizex/2];
      } else if ((this.ctrl.camera_kind === 'orthoZOX') || (this.ctrl.camera_kind === 'orthoZNOX')) {
         this._camera.up.set(1, 0, 0);
         this._camera.position.set(0, midy - sign*sizey*2, sign > 0 ? midz*2 : 0);
         this._lookat.set(0, midy, sign > 0 ? midz*2 : 0);
         this._camera.left = box.min.z - more*sizez;
         this._camera.right = box.max.z + more*sizez;
         this._camera.top = box.max.x + more*sizex;
         this._camera.bottom = box.min.x - more*sizex;
         if (!keep_zoom) this._camera.zoom = this.ctrl.zoom || 1;
         this._camera.orthoIndicies = [2, 0, 1];
         this._camera.orthoRotation = geom => geom.rotateX(Math.PI/2).rotateY(Math.PI/2);
         this._camera.orthoSign = sign;
         this._camera.orthoZ = [midy, -sizey/2];
      } else if (this.ctrl.project) {
         switch (this.ctrl.project) {
            case 'x': this._camera.position.set(k*1.5*Math.max(sizey, sizez), 0, 0); break;
            case 'y': this._camera.position.set(0, k*1.5*Math.max(sizex, sizez), 0); break;
            case 'z': this._camera.position.set(0, 0, k*1.5*Math.max(sizex, sizey)); break;
         }
      } else if (this.ctrl.camera_kind === 'perspXOZ') {
         this._camera.up.set(0, 1, 0);
         this._camera.position.set(midx - 3*max_all, midy, midz);
      } else if (this.ctrl.camera_kind === 'perspYOZ') {
         this._camera.up.set(1, 0, 0);
         this._camera.position.set(midx, midy - 3*max_all, midz);
      } else if (this.ctrl.camera_kind === 'perspXOY') {
         this._camera.up.set(0, 0, 1);
         this._camera.position.set(midx - 3*max_all, midy, midz);
      } else if (this.ctrl._yup) {
         this._camera.up.set(0, 1, 0);
         this._camera.position.set(midx-k*Math.max(sizex, sizez), midy+k*sizey, midz-k*Math.max(sizex, sizez));
      } else {
         this._camera.up.set(0, 0, 1);
         this._camera.position.set(midx-k*Math.max(sizex, sizey), midy-k*Math.max(sizex, sizey), midz+k*sizez);
      }

      if (this._camera.isOrthographicCamera && this.isOrthoCamera() && this._scene_width && this._scene_height) {
         const screen_ratio = this._scene_width / this._scene_height,
             szx = this._camera.right - this._camera.left, szy = this._camera.top - this._camera.bottom;

         if (screen_ratio > szx / szy) {
            // screen wider than actual geometry
            const m = (this._camera.right + this._camera.left) / 2;
            this._camera.left = m - szy * screen_ratio / 2;
            this._camera.right = m + szy * screen_ratio / 2;
         } else {
            // screen heigher than actual geometry
            const m = (this._camera.top + this._camera.bottom) / 2;
            this._camera.top = m + szx / screen_ratio / 2;
            this._camera.bottom = m - szx / screen_ratio / 2;
         }
      }

      this._camera.lookAt(this._lookat);
      this._camera.updateProjectionMatrix();

      this.changedLight(box);

      if (this._controls) {
         this._controls.target.copy(this._lookat);
         if (!only_set) this._controls.update();
      }

      // recheck which elements to draw
      if (this.ctrl.select_in_view && !only_set)
         this.startDrawGeometry();
   }

   /** @summary Specifies camera position as rotation around geometry center */
   setCameraPosition(rotatey, rotatez, zoom) {
      if (!this.ctrl) return;
      this.ctrl.rotatey = rotatey || 0;
      this.ctrl.rotatez = rotatez || 0;
      let preserve_zoom = false;
      if (zoom && Number.isFinite(zoom))
         this.ctrl.zoom = zoom;
       else
         preserve_zoom = true;

      this.adjustCameraPosition(false, preserve_zoom);
   }

   /** @summary Specifies camera position and point to which it looks to
       @desc Both specified in absolute coordinates */
   setCameraPositionAndLook(camx, camy, camz, lookx, looky, lookz) {
      if (!this.ctrl)
         return;
      this.ctrl.camx = camx;
      this.ctrl.camy = camy;
      this.ctrl.camz = camz;
      this.ctrl.camlx = lookx;
      this.ctrl.camly = looky;
      this.ctrl.camlz = lookz;
      this.adjustCameraPosition(false);
   }

   /** @summary focus on item */
   focusOnItem(itemname) {
      if (!itemname || !this._clones) return;

      const stack = this._clones.findStackByName(itemname);

      if (stack)
         this.focusCamera(this._clones.resolveStack(stack, true), false);
   }

   /** @summary focus camera on speicifed position */
   focusCamera(focus, autoClip) {
      if (this.ctrl.project || this.isOrthoCamera()) {
         this.adjustCameraPosition(true);
         return this.render3D();
      }

      let box = new Box3();
      if (focus === undefined)
         box = this.getGeomBoundingBox();
       else if (focus instanceof Mesh)
         box.setFromObject(focus);
       else {
         const center = new Vector3().setFromMatrixPosition(focus.matrix),
             node = focus.node,
             halfDelta = new Vector3(node.fDX, node.fDY, node.fDZ).multiplyScalar(0.5);
         box.min = center.clone().sub(halfDelta);
         box.max = center.clone().add(halfDelta);
      }

      const sizex = box.max.x - box.min.x,
          sizey = box.max.y - box.min.y,
          sizez = box.max.z - box.min.z,
          midx = (box.max.x + box.min.x)/2,
          midy = (box.max.y + box.min.y)/2,
          midz = (box.max.z + box.min.z)/2;

      let position, frames = 50, step = 0;
      if (this.ctrl._yup)
         position = new Vector3(midx-2*Math.max(sizex, sizez), midy+2*sizey, midz-2*Math.max(sizex, sizez));
      else
         position = new Vector3(midx-2*Math.max(sizex, sizey), midy-2*Math.max(sizex, sizey), midz+2*sizez);

      const target = new Vector3(midx, midy, midz),
            oldTarget = this._controls.target,
            // Amount to change camera position at each step
            posIncrement = position.sub(this._camera.position).divideScalar(frames),
            // Amount to change 'lookAt' so it will end pointed at target
            targetIncrement = target.sub(oldTarget).divideScalar(frames);

      autoClip = autoClip && this._webgl;

      // Automatic Clipping
      if (autoClip) {
         for (let axis = 0; axis < 3; ++axis) {
            const cc = this.ctrl.clip[axis];
            if (!cc.enabled) { cc.value = cc.min; cc.enabled = true; }
            cc.inc = ((cc.min + cc.max) / 2 - cc.value) / frames;
         }
         this.updateClipping();
      }

      this._animating = true;

      // Interpolate //

      const animate = () => {
         if (this._animating === undefined) return;

         if (this._animating)
            requestAnimationFrame(animate);
          else {
            if (!this._geom_viewer)
               this.startDrawGeometry();
         }
         const smoothFactor = -Math.cos((2.0*Math.PI*step)/frames) + 1.0;
         this._camera.position.add(posIncrement.clone().multiplyScalar(smoothFactor));
         oldTarget.add(targetIncrement.clone().multiplyScalar(smoothFactor));
         this._lookat = oldTarget;
         this._camera.lookAt(this._lookat);
         this._camera.updateProjectionMatrix();

         const tm1 = new Date().getTime();
         if (autoClip) {
            for (let axis = 0; axis < 3; ++axis)
               this.ctrl.clip[axis].value += this.ctrl.clip[axis].inc * smoothFactor;
            this.updateClipping();
         } else
            this.render3D(0);

         const tm2 = new Date().getTime();
         if ((step === 0) && (tm2-tm1 > 200)) frames = 20;
         step++;
         this._animating = step < frames;
      };

      animate();

   //   this._controls.update();
   }

   /** @summary actiavte auto rotate */
   autorotate(speed) {
      const rotSpeed = (speed === undefined) ? 2.0 : speed;
      let last = new Date();

      const animate = () => {
         if (!this._renderer || !this.ctrl) return;

         const current = new Date();

         if (this.ctrl.rotate)
            requestAnimationFrame(animate);

         if (this._controls) {
            this._controls.autoRotate = this.ctrl.rotate;
            this._controls.autoRotateSpeed = rotSpeed * (current.getTime() - last.getTime()) / 16.6666;
            this._controls.update();
         }
         last = new Date();
         this.render3D(0);
      };

      if (this._webgl) animate();
   }

   /** @summary called at the end of scene drawing */
   completeScene() {
   }

   /** @summary Drawing with 'count' option
     * @desc Scans hieararchy and check for unique nodes
     * @return {Promise} with object drawing ready */
   async drawCount(unqievis, clonetm) {
      const makeTime = tm => (this.isBatchMode() ? 'anytime' : tm.toString()) + ' ms',

       res = ['Unique nodes: ' + this._clones.nodes.length,
                  'Unique visible: ' + unqievis,
                  'Time to clone: ' + makeTime(clonetm)];

      // need to fill cached value line numvischld
      this._clones.scanVisible();

      let nshapes = 0;
      const arg = {
         clones: this._clones,
         cnt: [],
         func(node) {
            if (this.cnt[this.last] === undefined)
               this.cnt[this.last] = 1;
            else
               this.cnt[this.last]++;

            nshapes += countNumShapes(this.clones.getNodeShape(node.id));
            return true;
         }
      };

      let tm1 = new Date().getTime(),
          numvis = this._clones.scanVisible(arg),
          tm2 = new Date().getTime();

      res.push(`Total visible nodes: ${numvis}`, `Total shapes: ${nshapes}`);

      for (let lvl = 0; lvl < arg.cnt.length; ++lvl) {
         if (arg.cnt[lvl] !== undefined)
            res.push(`  lvl${lvl}: ${arg.cnt[lvl]}`);
      }

      res.push(`Time to scan: ${makeTime(tm2-tm1)}`, '', 'Check timing for matrix calculations ...');

      const elem = this.selectDom().style('overflow', 'auto');

      if (this.isBatchMode())
         elem.property('_json_object_', res);
      else
         res.forEach(str => elem.append('p').text(str));

      return postponePromise(() => {
         arg.domatrix = true;
         tm1 = new Date().getTime();
         numvis = this._clones.scanVisible(arg);
         tm2 = new Date().getTime();

         const last_str = `Time to scan with matrix: ${makeTime(tm2-tm1)}`;
         if (this.isBatchMode())
            res.push(last_str);
         else
            elem.append('p').text(last_str);
         return this;
      }, 100);
   }

   /** @summary Handle drop operation
     * @desc opt parameter can include function name like opt$func_name
     * Such function should be possible to find via {@link findFunction}
     * Function has to return Promise with objects to draw on geometry
     * By default function with name 'extract_geo_tracks' is checked
     * @return {Promise} handling of drop operation */
   async performDrop(obj, itemname, hitem, opt) {
      if (obj?.$kind === 'TTree') {
         // drop tree means function call which must extract tracks from provided tree

         let funcname = 'extract_geo_tracks';

         if (opt && opt.indexOf('$') > 0) {
            funcname = opt.slice(0, opt.indexOf('$'));
            opt = opt.slice(opt.indexOf('$')+1);
         }

         const func = findFunction(funcname);

         if (!func) return Promise.reject(Error(`Function ${funcname} not found`));

         return func(obj, opt).then(tracks => {
            if (!tracks) return this;

            // FIXME: probably tracks should be remembered?
            return this.drawExtras(tracks, '', false).then(() => {
               this.updateClipping(true);
               return this.render3D(100);
            });
         });
      }

      return this.drawExtras(obj, itemname).then(is_any => {
         if (!is_any) return this;

         if (hitem) hitem._painter = this; // set for the browser item back pointer

         return this.render3D(100);
      });
   }

   /** @summary function called when mouse is going over the item in the browser */
   mouseOverHierarchy(on, itemname, hitem) {
      if (!this.ctrl) return; // protection for cleaned-up painter

      const obj = hitem._obj;

      // let's highlight tracks and hits only for the time being
      if (!obj || (obj._typename !== clTEveTrack && obj._typename !== clTEvePointSet && obj._typename !== clTPolyMarker3D)) return;

      this.highlightMesh(null, 0x00ff00, on ? obj : null);
   }

   /** @summary clear extra drawn objects like tracks or hits */
   clearExtras() {
      this.getExtrasContainer('delete');
      delete this._extraObjects; // workaround, later will be normal function
      this.render3D();
   }

   /** @summary Register extra objects like tracks or hits
    * @desc Rendered after main geometry volumes are created
    * Check if object already exists to prevent duplication */
   addExtra(obj, itemname) {
      if (this._extraObjects === undefined)
         this._extraObjects = create(clTList);

      if (this._extraObjects.arr.indexOf(obj) >= 0)
         return false;

      this._extraObjects.Add(obj, itemname);

      delete obj.$hidden_via_menu; // remove previous hidden property

      return true;
   }

   /** @summary manipulate visisbility of extra objects, used for HierarchyPainter
     * @private */
   extraObjectVisible(hpainter, hitem, toggle) {
      if (!this._extraObjects) return;

      const itemname = hpainter.itemFullName(hitem);
      let indx = this._extraObjects.opt.indexOf(itemname);

      if ((indx < 0) && hitem._obj) {
         indx = this._extraObjects.arr.indexOf(hitem._obj);
         // workaround - if object found, replace its name
         if (indx >= 0) this._extraObjects.opt[indx] = itemname;
      }

      if (indx < 0) return;

      const obj = this._extraObjects.arr[indx];
      let res = !!obj.$hidden_via_menu;

      if (toggle) {
         obj.$hidden_via_menu = res;
         res = !res;

         let mesh = null;
         // either found painted object or just draw once again
         this._toplevel.traverse(node => { if (node.geo_object === obj) mesh = node; });

         if (mesh) {
            mesh.visible = res;
            this.render3D();
         } else if (res) {
            this.drawExtras(obj, '', false).then(() => {
               this.updateClipping(true);
               this.render3D();
            });
         }
      }

      return res;
   }

   /** @summary Draw extra object like tracks
     * @return {Promise} for ready */
   async drawExtras(obj, itemname, add_objects, not_wait_render) {
      // if object was hidden via menu, do not redraw it with next draw call
      if (!obj?._typename || (!add_objects && obj.$hidden_via_menu))
         return false;

      let do_render = false;
      if (add_objects === undefined) {
         add_objects = true;
         do_render = true;
      } else if (not_wait_render)
         do_render = true;


      let promise = false;

      if ((obj._typename === clTList) || (obj._typename === clTObjArray)) {
         if (!obj.arr) return false;
         const parr = [];
         for (let n = 0; n < obj.arr.length; ++n) {
            const sobj = obj.arr[n];
            let sname = obj.opt ? obj.opt[n] : '';
            if (!sname) sname = (itemname || '<prnt>') + `/[${n}]`;
            parr.push(this.drawExtras(sobj, sname, add_objects));
         }
         promise = Promise.all(parr).then(ress => ress.indexOf(true) >= 0);
      } else if (obj._typename === 'Mesh') {
         // adding mesh as is
         this.addToExtrasContainer(obj);
         promise = Promise.resolve(true);
      } else if (obj._typename === 'TGeoTrack') {
         if (!add_objects || this.addExtra(obj, itemname))
            promise = this.drawGeoTrack(obj, itemname);
      } else if (obj._typename === clTPolyLine3D) {
         if (!add_objects || this.addExtra(obj, itemname))
            promise = this.drawPolyLine(obj, itemname);
      } else if ((obj._typename === clTEveTrack) || (obj._typename === `${nsREX}REveTrack`)) {
         if (!add_objects || this.addExtra(obj, itemname))
            promise = this.drawEveTrack(obj, itemname);
      } else if ((obj._typename === clTEvePointSet) || (obj._typename === `${nsREX}REvePointSet`) || (obj._typename === clTPolyMarker3D)) {
         if (!add_objects || this.addExtra(obj, itemname))
            promise = this.drawHit(obj, itemname);
      } else if ((obj._typename === clTEveGeoShapeExtract) || (obj._typename === clREveGeoShapeExtract)) {
         if (!add_objects || this.addExtra(obj, itemname))
            promise = this.drawExtraShape(obj, itemname);
      }

      return getPromise(promise).then(is_any => {
         if (!is_any || !do_render)
            return is_any;

         this.updateClipping(true);

         const pr = this.render3D(100, not_wait_render ? 'nopromise' : false);

         return not_wait_render ? this : pr;
      });
   }

   /** @summary returns container for extra objects */
   getExtrasContainer(action, name) {
      if (!this._toplevel) return null;

      if (!name) name = 'tracks';

      let extras = null;
      const lst = [];
      for (let n = 0; n < this._toplevel.children.length; ++n) {
         const chld = this._toplevel.children[n];
         if (!chld._extras) continue;
         if (action === 'collect') { lst.push(chld); continue; }
         if (chld._extras === name) { extras = chld; break; }
      }

      if (action === 'collect') {
         for (let k = 0; k < lst.length; ++k)
            this._toplevel.remove(lst[k]);
         return lst;
      }

      if (action === 'delete') {
         if (extras) this._toplevel.remove(extras);
         disposeThreejsObject(extras);
         return null;
      }

      if ((action !== 'get') && !extras) {
         extras = new Object3D();
         extras._extras = name;
         this._toplevel.add(extras);
      }

      return extras;
   }

   /** @summary add object to extras container.
     * @desc If fail, dispose object */
   addToExtrasContainer(obj, name) {
      const container = this.getExtrasContainer('', name);
      if (container)
         container.add(obj);
       else {
         console.warn('Fail to add object to extras');
         disposeThreejsObject(obj);
      }
   }

   /** @summary drawing TGeoTrack */
   drawGeoTrack(track, itemname) {
      if (!track?.fNpoints) return false;

      const linewidth = browser.isWin ? 1 : (track.fLineWidth || 1), // line width not supported on windows
            color = getColor(track.fLineColor) || '#ff00ff',
            npoints = Math.round(track.fNpoints/4), // each track point has [x,y,z,t] coordinate
            buf = new Float32Array((npoints-1)*6),
            projv = this.ctrl.projectPos,
            projx = (this.ctrl.project === 'x'),
            projy = (this.ctrl.project === 'y'),
            projz = (this.ctrl.project === 'z');

      for (let k = 0, pos = 0; k < npoints-1; ++k, pos+=6) {
         buf[pos] = projx ? projv : track.fPoints[k*4];
         buf[pos+1] = projy ? projv : track.fPoints[k*4+1];
         buf[pos+2] = projz ? projv : track.fPoints[k*4+2];
         buf[pos+3] = projx ? projv : track.fPoints[k*4+4];
         buf[pos+4] = projy ? projv : track.fPoints[k*4+5];
         buf[pos+5] = projz ? projv : track.fPoints[k*4+6];
      }

      const lineMaterial = new LineBasicMaterial({ color, linewidth }),
            line = createLineSegments(buf, lineMaterial);

      line.defaultOrder = line.renderOrder = 1000000; // to bring line to the front
      line.geo_name = itemname;
      line.geo_object = track;
      line.hightlightWidthScale = 2;

      if (itemname?.indexOf('<prnt>/Tracks') === 0)
         line.main_track = true;

      this.addToExtrasContainer(line);

      return true;
   }

   /** @summary drawing TPolyLine3D */
   drawPolyLine(line, itemname) {
      if (!line) return false;

      const linewidth = browser.isWin ? 1 : (line.fLineWidth || 1),
            color = getColor(line.fLineColor) || '#ff00ff',
            npoints = line.fN,
            fP = line.fP,
            buf = new Float32Array((npoints-1)*6),
            projv = this.ctrl.projectPos,
            projx = (this.ctrl.project === 'x'),
            projy = (this.ctrl.project === 'y'),
            projz = (this.ctrl.project === 'z');

      for (let k = 0, pos = 0; k < npoints-1; ++k, pos += 6) {
         buf[pos] = projx ? projv : fP[k*3];
         buf[pos+1] = projy ? projv : fP[k*3+1];
         buf[pos+2] = projz ? projv : fP[k*3+2];
         buf[pos+3] = projx ? projv : fP[k*3+3];
         buf[pos+4] = projy ? projv : fP[k*3+4];
         buf[pos+5] = projz ? projv : fP[k*3+5];
      }

      const lineMaterial = new LineBasicMaterial({ color, linewidth }),
          line3d = createLineSegments(buf, lineMaterial);

      line3d.defaultOrder = line3d.renderOrder = 1000000; // to bring line to the front
      line3d.geo_name = itemname;
      line3d.geo_object = line;
      line3d.hightlightWidthScale = 2;

      this.addToExtrasContainer(line3d);

      return true;
   }

   /** @summary Drawing TEveTrack */
   drawEveTrack(track, itemname) {
      if (!track || (track.fN <= 0)) return false;

      const linewidth = browser.isWin ? 1 : (track.fLineWidth || 1),
            color = getColor(track.fLineColor) || '#ff00ff',
            buf = new Float32Array((track.fN-1)*6),
            projv = this.ctrl.projectPos,
            projx = (this.ctrl.project === 'x'),
            projy = (this.ctrl.project === 'y'),
            projz = (this.ctrl.project === 'z');

      for (let k = 0, pos = 0; k < track.fN-1; ++k, pos+=6) {
         buf[pos] = projx ? projv : track.fP[k*3];
         buf[pos+1] = projy ? projv : track.fP[k*3+1];
         buf[pos+2] = projz ? projv : track.fP[k*3+2];
         buf[pos+3] = projx ? projv : track.fP[k*3+3];
         buf[pos+4] = projy ? projv : track.fP[k*3+4];
         buf[pos+5] = projz ? projv : track.fP[k*3+5];
      }

      const lineMaterial = new LineBasicMaterial({ color, linewidth }),
            line = createLineSegments(buf, lineMaterial);

      line.defaultOrder = line.renderOrder = 1000000; // to bring line to the front
      line.geo_name = itemname;
      line.geo_object = track;
      line.hightlightWidthScale = 2;

      this.addToExtrasContainer(line);

      return true;
   }

   /** @summary Drawing different hits types like TPolyMarker3D */
   async drawHit(hit, itemname) {
      if (!hit || !hit.fN || (hit.fN < 0))
         return false;

      // make hit size scaling factor of overall geometry size
      // otherwise it is not possible to correctly see hits at all
      const nhits = hit.fN,
            projv = this.ctrl.projectPos,
            projx = (this.ctrl.project === 'x'),
            projy = (this.ctrl.project === 'y'),
            projz = (this.ctrl.project === 'z');
      let hit_size = Math.max(hit.fMarkerSize * this.getOverallSize() * 0.005, 0.2),
          style = hit.fMarkerStyle;

      // FIXME: styles 2 and 4 does not work properly, see Misc/basic3d demo
      // style 4 is very bad for hits representation
      if ((style === 4) || (style === 2)) { style = 7; hit_size *= 1.5; }

      const pnts = new PointsCreator(nhits, this._webgl, hit_size);

      for (let i = 0; i < nhits; i++) {
         pnts.addPoint(projx ? projv : hit.fP[i*3],
                       projy ? projv : hit.fP[i*3+1],
                       projz ? projv : hit.fP[i*3+2]);
      }

      return pnts.createPoints({ color: getColor(hit.fMarkerColor) || '#0000ff', style }).then(mesh => {
         mesh.defaultOrder = mesh.renderOrder = 1000000; // to bring points to the front
         mesh.highlightScale = 2;
         mesh.geo_name = itemname;
         mesh.geo_object = hit;
         this.addToExtrasContainer(mesh);
         return true; // indicate that rendering should be done
      });
   }

   /** @summary Draw extra shape on the geometry */
   drawExtraShape(obj, itemname) {
      const mesh = build(obj);
      if (!mesh) return false;

      mesh.geo_name = itemname;
      mesh.geo_object = obj;

      this.addToExtrasContainer(mesh);
      return true;
   }

   /** @summary Serach for specified node
     * @private */
   findNodeWithVolume(name, action, prnt, itemname, volumes) {
      let first_level = false, res = null;

      if (!prnt) {
         prnt = this.getGeometry();
         if (!prnt && (getNodeKind(prnt) !== 0)) return null;
         itemname = this.geo_manager ? prnt.fName : '';
         first_level = true;
         volumes = [];
      } else {
         if (itemname) itemname += '/';
         itemname += prnt.fName;
      }

      if (!prnt.fVolume || prnt.fVolume._searched) return null;

      if (name.test(prnt.fVolume.fName)) {
         res = action({ node: prnt, item: itemname });
         if (res) return res;
      }

      prnt.fVolume._searched = true;
      volumes.push(prnt.fVolume);

      if (prnt.fVolume.fNodes) {
         for (let n = 0, len = prnt.fVolume.fNodes.arr.length; n < len; ++n) {
            res = this.findNodeWithVolume(name, action, prnt.fVolume.fNodes.arr[n], itemname, volumes);
            if (res) break;
         }
      }

      if (first_level) {
         for (let n = 0, len = volumes.length; n < len; ++n)
            delete volumes[n]._searched;
      }

      return res;
   }

   /** @summary Process script option - load and execute some gGeoManager-related calls */
   async loadMacro(script_name) {
      const result = { obj: this.getGeometry(), prefix: '' };

      if (this.geo_manager)
         result.prefix = result.obj.fName;

      if (!script_name || (script_name.length < 3) || (getNodeKind(result.obj) !== 0))
         return result;

      const mgr = {
            GetVolume: name => {
               const regexp = new RegExp('^'+name+'$'),
                   currnode = this.findNodeWithVolume(regexp, arg => arg);

               if (!currnode) console.log(`Did not found ${name} volume`);

               // return proxy object with several methods, typically used in ROOT geom scripts
               return {
                   found: currnode,
                   fVolume: currnode?.node?.fVolume,
                   InvisibleAll(flag) {
                      setInvisibleAll(this.fVolume, flag);
                   },
                   Draw() {
                      if (!this.found || !this.fVolume) return;
                      result.obj = this.found.node;
                      result.prefix = this.found.item;
                      console.log(`Select volume for drawing ${this.fVolume.fName} ${result.prefix}`);
                   },
                   SetTransparency(lvl) {
                     if (this.fVolume?.fMedium?.fMaterial)
                        this.fVolume.fMedium.fMaterial.fFillStyle = 3000 + lvl;
                   },
                   SetLineColor(col) {
                      if (this.fVolume) this.fVolume.fLineColor = col;
                   }
                };
            },

            DefaultColors: () => {
               this.ctrl.dflt_colors = true;
            },

            SetMaxVisNodes: limit => {
               if (!this.ctrl.maxnodes)
                  this.ctrl.maxnodes = parseInt(limit) || 0;
            },

            SetVisLevel: limit => {
               if (!this.ctrl.vislevel)
                  this.ctrl.vislevel = parseInt(limit) || 0;
            }
          };

      showProgress(`Loading macro ${script_name}`);

      return httpRequest(script_name, 'text').then(script => {
         const lines = script.split('\n');
         let indx = 0;

         while (indx < lines.length) {
            let line = lines[indx++].trim();

            if (line.indexOf('//') === 0) continue;

            if (line.indexOf('gGeoManager') < 0) continue;
            line = line.replace('->GetVolume', '.GetVolume');
            line = line.replace('->InvisibleAll', '.InvisibleAll');
            line = line.replace('->SetMaxVisNodes', '.SetMaxVisNodes');
            line = line.replace('->DefaultColors', '.DefaultColors');
            line = line.replace('->Draw', '.Draw');
            line = line.replace('->SetTransparency', '.SetTransparency');
            line = line.replace('->SetLineColor', '.SetLineColor');
            line = line.replace('->SetVisLevel', '.SetVisLevel');
            if (line.indexOf('->') >= 0) continue;

            try {
               const func = new Function('gGeoManager', line);
               func(mgr);
            } catch (err) {
               console.error(`Problem by processing ${line}`);
            }
         }

         return result;
      }).catch(() => {
         console.error(`Fail to load ${script_name}`);
         return result;
      });
   }

   /** @summary Assign clones, created outside.
     * @desc Used by geometry painter, where clones are handled by the server */
   assignClones(clones) {
      this._clones_owner = true;
      this._clones = clones;
   }

    /** @summary Extract shapes from draw message of geometry painter
      * @desc For the moment used in batch production */
   extractRawShapes(draw_msg, recreate) {
      let nodes = null, old_gradpersegm = 0;

      // array for descriptors for each node
      // if array too large (>1M), use JS object while only ~1K nodes are expected to be used
      if (recreate) {
         // if (draw_msg.kind !== 'draw') return false;
         nodes = (draw_msg.numnodes > 1e6) ? { length: draw_msg.numnodes } : new Array(draw_msg.numnodes); // array for all nodes
      }

      draw_msg.nodes.forEach(node => {
         node = ClonedNodes.formatServerElement(node);
         if (nodes)
            nodes[node.id] = node;
         else
            this._clones.updateNode(node);
      });

      if (recreate) {
         this._clones_owner = true;
         this._clones = new ClonedNodes(null, nodes);
         this._clones.name_prefix = this._clones.getNodeName(0);
         this._clones.setConfig(this.ctrl);

         // normally only need when making selection, not used in geo viewer
         // this.geo_clones.setMaxVisNodes(draw_msg.maxvisnodes);
         // this.geo_clones.setVisLevel(draw_msg.vislevel);
         // TODO: provide from server
         this._clones.maxdepth = 20;
      }

      let nsegm = 0;
      if (draw_msg.cfg)
         nsegm = draw_msg.cfg.nsegm;

      if (nsegm) {
         old_gradpersegm = geoCfg('GradPerSegm');
         geoCfg('GradPerSegm', 360 / Math.max(nsegm, 6));
      }

      for (let cnt = 0; cnt < draw_msg.visibles.length; ++cnt) {
         const item = draw_msg.visibles[cnt], rd = item.ri;

         // entry may be provided without shape - it is ok
         if (rd)
            item.server_shape = rd.server_shape = createServerGeometry(rd, nsegm);
      }

      if (old_gradpersegm)
         geoCfg('GradPerSegm', old_gradpersegm);

      return true;
   }

   /** @summary Prepare drawings
     * @desc Return value used as promise for painter */
   async prepareObjectDraw(draw_obj, name_prefix) {
      // if did cleanup - ignore all kind of activity
      if (this.did_cleanup)
         return null;

      if (name_prefix === '__geom_viewer_append__') {
         this._new_append_nodes = draw_obj;
         this.ctrl.use_worker = 0;
         this._geom_viewer = true; // indicate that working with geom viewer
      } else if ((name_prefix === '__geom_viewer_selection__') && this._clones) {
         // these are selection done from geom viewer
         this._new_draw_nodes = draw_obj;
         this.ctrl.use_worker = 0;
         this._geom_viewer = true; // indicate that working with geom viewer
      } else if (this._main_painter) {
         this._clones_owner = false;
         this._clones = this._main_painter._clones;
         console.log(`Reuse clones ${this._clones.nodes.length} from main painter`);
      } else if (!draw_obj) {
         this._clones_owner = false;
         this._clones = null;
      } else {
         this._start_drawing_time = new Date().getTime();
         this._clones_owner = true;
         this._clones = new ClonedNodes(draw_obj);
         let lvl = this.ctrl.vislevel, maxnodes = this.ctrl.maxnodes;
         if (this.geo_manager) {
            if (!lvl && this.geo_manager.fVisLevel)
               lvl = this.geo_manager.fVisLevel;
            if (!maxnodes)
               maxnodes = this.geo_manager.fMaxVisNodes;
         }

         this._clones.setVisLevel(lvl);
         this._clones.setMaxVisNodes(maxnodes, this.ctrl.more);
         this._clones.setConfig(this.ctrl);

         this._clones.name_prefix = name_prefix;

         const hide_top_volume = !!this.geo_manager && !this.ctrl.showtop;
         let uniquevis = this.ctrl.no_screen ? 0 : this._clones.markVisibles(true, false, hide_top_volume);

         if (uniquevis <= 0)
            uniquevis = this._clones.markVisibles(false, false, hide_top_volume);
         else
            uniquevis = this._clones.markVisibles(true, true, hide_top_volume); // copy bits once and use normal visibility bits

         this._clones.produceIdShifts();

         const spent = new Date().getTime() - this._start_drawing_time;

         if (!this._scene)
            console.log(`Creating clones ${this._clones.nodes.length} takes ${spent} ms uniquevis ${uniquevis}`);

         if (this.ctrl._count)
            return this.drawCount(uniquevis, spent);
      }

      let promise = Promise.resolve(true);

      if (!this._scene) {
         this._first_drawing = true;

         const pp = this.getPadPainter();

         this._on_pad = !!pp;

         if (this._on_pad) {
            let size, render3d, fp;
            promise = ensureTCanvas(this, '3d').then(() => {
               if (pp.fillatt?.color)
                  this.ctrl.background = pp.fillatt.color;
               fp = this.getFramePainter();

               this.batch_mode = pp.isBatchMode();

               render3d = getRender3DKind(undefined, this.batch_mode);
               assign3DHandler(fp);
               fp.mode3d = true;

               size = fp.getSizeFor3d(undefined, render3d);

               this._fit_main_area = (size.can3d === -1);

               return this.createScene(size.width, size.height, render3d)
                          .then(dom => fp.add3dCanvas(size, dom, render3d === constants.Render3D.WebGL));
            });
         } else {
            const dom = this.selectDom('origin');

            this.batch_mode = isBatchMode() || (!dom.empty() && dom.property('_batch_mode'));
            this.batch_format = dom.property('_batch_format');

            const render3d = getRender3DKind(this.options.Render3D, this.batch_mode);

            // activate worker
            if ((this.ctrl.use_worker > 0) && !this.batch_mode)
               this.startWorker();

            assign3DHandler(this);

            const size = this.getSizeFor3d(undefined, render3d);

            this._fit_main_area = (size.can3d === -1);

            promise = this.createScene(size.width, size.height, render3d)
                          .then(dom => this.add3dCanvas(size, dom, this._webgl));
         }
      }

      return promise.then(() => {
         // this is limit for the visible faces, number of volumes does not matter
         if (this._first_drawing && !this.ctrl.maxfaces)
            this.ctrl.maxfaces = 200000 * this.ctrl.more;

         // set top painter only when first child exists
         this.setAsMainPainter();

         this.createToolbar();

         // just draw extras and complete drawing if there are no main model
         if (!this._clones)
            return this.completeDraw();

         return new Promise(resolveFunc => {
            this._resolveFunc = resolveFunc;
            this.showDrawInfo('Drawing geometry');
            this.startDrawGeometry(true);
         });
      });
   }

   /** @summary methods show info when first geometry drawing is performed */
   showDrawInfo(msg) {
      if (this.isBatchMode() || !this._first_drawing || !this._start_drawing_time) return;

      const main = this._renderer.domElement.parentNode;
      if (!main) return;

<<<<<<< HEAD
      if (!msg) {
         info?.remove();
      } else {
         let spent = (new Date().getTime() - this._start_drawing_time)*1e-3;
=======
      let info = main.querySelector('.geo_info');

      if (!msg)
         info?.remove();
       else {
         const spent = (new Date().getTime() - this._start_drawing_time)*1e-3;
>>>>>>> 49ae85f5
         if (!info) {
            info = getDocument().createElement('p');
            info.setAttribute('class', 'geo_info');
            info.setAttribute('style', 'position: absolute; text-align: center; vertical-align: middle; top: 45%; left: 40%; color: red; font-size: 150%;');
            main.append(info);
         }
         info.innerHTML = `${msg}, ${spent.toFixed(1)}s`;
      }
   }

   /** @summary Reentrant method to perform geometry drawing step by step */
   continueDraw() {
      // nothing to do - exit
      if (this.isStage(stageInit)) return;

      const tm0 = new Date().getTime(),
            interval = this._first_drawing ? 1000 : 200;
      let now = tm0;

      while (true) {
         const res = this.nextDrawAction();
         if (!res) break;

         now = new Date().getTime();

         // stop creation after 100 sec, render as is
         if (now - this._startm > 1e5) {
            this.changeStage(stageInit, 'Abort build after 100s');
            break;
         }

         // if we are that fast, do next action
         if ((res === true) && (now - tm0 < interval)) continue;

         if ((now - tm0 > interval) || (res === 1) || (res === 2)) {
            showProgress(this.drawing_log);

            this.showDrawInfo(this.drawing_log);

            if (this._first_drawing && this._webgl && (this._num_meshes - this._last_render_meshes > 100) && (now - this._last_render_tm > 2.5*interval)) {
               this.adjustCameraPosition();
               this.render3D(-1);
               this._last_render_meshes = this.ctrl.info.num_meshes;
            }
            if (res !== 2) setTimeout(() => this.continueDraw(), (res === 1) ? 100 : 1);

            return;
         }
      }

      const take_time = now - this._startm;

      if (this._first_drawing || this._full_redrawing)
         console.log(`Create tm = ${take_time} meshes ${this.ctrl.info.num_meshes} faces ${this.ctrl.info.num_faces}`);

      if (take_time > 300) {
         showProgress('Rendering geometry');
         this.showDrawInfo('Rendering');
         return setTimeout(() => this.completeDraw(true), 10);
      }

      this.completeDraw(true);
   }

   /** @summary Checks camera position and recalculate rendering order if needed
     * @param force - if specified, forces calculations of render order */
   testCameraPosition(force) {
      this._camera.updateMatrixWorld();

      this.drawOverlay();

      const origin = this._camera.position.clone();
      if (!force && this._last_camera_position) {
         // if camera position does not changed a lot, ignore such change
         const dist = this._last_camera_position.distanceTo(origin);
         if (dist < (this._overall_size || 1000)*1e-4) return;
      }

      this._last_camera_position = origin; // remember current camera position

      if (this.ctrl._axis) {
         const vect = (this._controls?.target || this._lookat).clone().sub(this._camera.position).normalize();
         this.getExtrasContainer('get', 'axis')?.traverse(obj3d => {
            if (isFunc(obj3d._axis_flip))
               obj3d._axis_flip(vect);
         });
      }

      if (!this.ctrl.project)
         produceRenderOrder(this._toplevel, origin, this.ctrl.depthMethod, this._clones);
   }

   /** @summary Call 3D rendering of the geometry
     * @param tmout - specifies delay, after which actual rendering will be invoked
     * @param [measure] - when true, for the first time printout rendering time
     * @return {Promise} when tmout bigger than 0 is specified
     * @desc Timeout used to avoid multiple rendering of the picture when several 3D drawings
     * superimposed with each other. If tmeout <= 0, rendering performed immediately
     * Several special values are used:
     *   -1    - force recheck of rendering order based on camera position */
   render3D(tmout, measure) {
      if (!this._renderer) {
         if (!this.did_cleanup)
            console.warn('renderer object not exists - check code');
         else
            console.warn('try to render after cleanup');
         return this;
      }

      const ret_promise = (tmout !== undefined) && (tmout > 0) && (measure !== 'nopromise');

      if (tmout === undefined) tmout = 5; // by default, rendering happens with timeout

      if ((tmout > 0) && this._webgl) {
         if (this.isBatchMode()) tmout = 1; // use minimal timeout in batch mode
         if (ret_promise) {
            return new Promise(resolveFunc => {
               if (!this._render_resolveFuncs)
                  this._render_resolveFuncs = [];
               this._render_resolveFuncs.push(resolveFunc);
               if (!this.render_tmout)
                  this.render_tmout = setTimeout(() => this.render3D(0), tmout);
            });
         }

         if (!this.render_tmout)
            this.render_tmout = setTimeout(() => this.render3D(0), tmout);
         return this;
      }

      if (this.render_tmout) {
         clearTimeout(this.render_tmout);
         delete this.render_tmout;
      }

      beforeRender3D(this._renderer);

      const tm1 = new Date();

      if (this._adjust_camera_with_render) {
         this.adjustCameraPosition('only_set');
         delete this._adjust_camera_with_render;
      }

      this.testCameraPosition(tmout === -1);

      // its needed for outlinePass - do rendering, most consuming time
      if (this._webgl && this._effectComposer && (this._effectComposer.passes.length > 0))
         this._effectComposer.render();
       else if (this._webgl && this._bloomComposer && (this._bloomComposer.passes.length > 0)) {
         this._renderer.clear();
         this._camera.layers.set(_BLOOM_SCENE);
         this._bloomComposer.render();
         this._renderer.clearDepth();
         this._camera.layers.set(_ENTIRE_SCENE);
         this._renderer.render(this._scene, this._camera);
      } else
         this._renderer.render(this._scene, this._camera);


      const tm2 = new Date();

      this.last_render_tm = tm2.getTime();

      if ((this.first_render_tm === 0) && (measure === true)) {
         this.first_render_tm = tm2.getTime() - tm1.getTime();
         if (this.first_render_tm > 500)
            console.log(`three.js r${REVISION}, first render tm = ${this.first_render_tm}`);
      }

      afterRender3D(this._renderer);

      if (this._render_resolveFuncs) {
         const arr = this._render_resolveFuncs;
         delete this._render_resolveFuncs;
         arr.forEach(func => func(this));
      }
   }

   /** @summary Start geo worker */
   startWorker() {
      if (this._worker) return;

      this._worker_ready = false;
      this._worker_jobs = 0; // counter how many requests send to worker

      // TODO: modules not yet working, see https://www.codedread.com/blog/archives/2017/10/19/web-workers-can-be-es6-modules-too/
      this._worker = new Worker(source_dir + 'scripts/geoworker.js' /*, { type: 'module' } */);

      this._worker.onmessage = e => {
         if (!isObject(e.data)) return;

         if ('log' in e.data)
            return console.log(`geo: ${e.data.log}`);

         if ('progress' in e.data)
            return showProgress(e.data.progress);

         e.data.tm3 = new Date().getTime();

         if ('init' in e.data) {
            this._worker_ready = true;
            console.log(`Worker ready: ${e.data.tm3 - e.data.tm0}`);
         } else
            this.processWorkerReply(e.data);
      };

      // send initialization message with clones
      this._worker.postMessage({
         init: true,   // indicate init command for worker
         browser,
         tm0: new Date().getTime(),
         vislevel: this._clones.getVisLevel(),
         maxvisnodes: this._clones.getMaxVisNodes(),
         clones: this._clones.nodes,
         sortmap: this._clones.sortmap
      });
   }

   /** @summary check if one can submit request to worker
     * @private */
   canSubmitToWorker(force) {
      if (!this._worker) return false;

      return this._worker_ready && ((this._worker_jobs === 0) || force);
   }

   /** @summary submit request to worker
     * @private */
   submitToWorker(job) {
      if (!this._worker) return false;

      this._worker_jobs++;
      job.tm0 = new Date().getTime();
      this._worker.postMessage(job);
   }

   /** @summary process reply from worker
     * @private */
   processWorkerReply(job) {
      this._worker_jobs--;

      if ('collect' in job) {
         this._new_draw_nodes = job.new_nodes;
         this._draw_all_nodes = job.complete;
         this.changeStage(stageAnalyze);
         // invoke methods immediately
         return this.continueDraw();
      }

      if ('shapes' in job) {
         for (let n=0; n<job.shapes.length; ++n) {
            const item = job.shapes[n],
                origin = this._build_shapes[n];

            // let shape = this._clones.getNodeShape(item.nodeid);

            if (item.buf_pos && item.buf_norm) {
               if (item.buf_pos.length === 0)
                  origin.geom = null;
                else if (item.buf_pos.length !== item.buf_norm.length) {
                  console.error(`item.buf_pos.length ${item.buf_pos.length} !== item.buf_norm.length ${item.buf_norm.length}`);
                  origin.geom = null;
               } else {
                  origin.geom = new BufferGeometry();

                  origin.geom.setAttribute('position', new BufferAttribute(item.buf_pos, 3));
                  origin.geom.setAttribute('normal', new BufferAttribute(item.buf_norm, 3));
               }

               origin.ready = true;
               origin.nfaces = item.nfaces;
            }
         }

         job.tm4 = new Date().getTime();

         this.changeStage(stageBuild); // first check which shapes are used, than build meshes

         // invoke methods immediately
         return this.continueDraw();
      }
   }

   /** @summary start draw geometries on master and all slaves
     * @private */
   testGeomChanges() {
      if (this._main_painter) {
         console.warn('Get testGeomChanges call for slave painter');
         return this._main_painter.testGeomChanges();
      }
      this.startDrawGeometry();
      for (let k = 0; k < this._slave_painters.length; ++k)
         this._slave_painters[k].startDrawGeometry();
   }

   /** @summary Draw axes and camera overlay */
   drawAxesAndOverlay(norender) {
      const res1 = this.drawAxes(),
          res2 = this.drawOverlay();

      if (!res1 && !res2)
         return norender ? null : this.render3D();
      else
         return this.changedDepthMethod(norender ? 'norender' : undefined);
   }

   /** @summary Draw overlay for the orthographic cameras */
   drawOverlay() {
      this.getExtrasContainer('delete', 'overlay');
      if (!this.isOrthoCamera() || (this.ctrl.camera_overlay === 'none'))
         return false;

      const zoom = 0.5 / this._camera.zoom,
          midx = (this._camera.left + this._camera.right) / 2,
          midy = (this._camera.bottom + this._camera.top) / 2,
          xmin = midx - (this._camera.right - this._camera.left) * zoom,
          xmax = midx + (this._camera.right - this._camera.left) * zoom,
          ymin = midy - (this._camera.top - this._camera.bottom) * zoom,
          ymax = midy + (this._camera.top - this._camera.bottom) * zoom,
          tick_size = (ymax - ymin) * 0.02,
          text_size = (ymax - ymin) * 0.015,
          grid_gap = (ymax - ymin) * 0.001,
          x1 = xmin + text_size * 5, x2 = xmax - text_size * 5,
          y1 = ymin + text_size * 3, y2 = ymax - text_size * 3,
          x_handle = new TAxisPainter(null, create(clTAxis));

      x_handle.configureAxis('xaxis', x1, x2, x1, x2, false, [x1, x2],
                             { log: 0, reverse: false });
      const y_handle = new TAxisPainter(null, create(clTAxis));
      y_handle.configureAxis('yaxis', y1, y2, y1, y2, false, [y1, y2],
                              { log: 0, reverse: false });

      const ii = this._camera.orthoIndicies ?? [0, 1, 2];
      let buf, pos, midZ = 0, gridZ = 0;

      if (this._camera.orthoZ)
         gridZ = midZ = this._camera.orthoZ[0];

      const addPoint = (x, y, z) => {
         buf[pos+ii[0]] = x;
         buf[pos+ii[1]] = y;
         buf[pos+ii[2]] = z ?? gridZ;
         pos += 3;
      }, createText = (lbl, size) => {
         const text3d = new TextGeometry(lbl, { font: HelveticerRegularFont, size, height: 0, curveSegments: 5 });
         text3d.computeBoundingBox();
         text3d._width = text3d.boundingBox.max.x - text3d.boundingBox.min.x;
         text3d._height = text3d.boundingBox.max.y - text3d.boundingBox.min.y;

         text3d.translate(-text3d._width/2, -text3d._height/2, 0);
         if (this._camera.orthoSign < 0)
            text3d.rotateY(Math.PI);

         if (isFunc(this._camera.orthoRotation))
            this._camera.orthoRotation(text3d);

         return text3d;
      }, createTextMesh = (geom, material, x, y, z) => {
         const tgt = [0, 0, 0];
         tgt[ii[0]] = x;
         tgt[ii[1]] = y;
         tgt[ii[2]] = z ?? gridZ;
         const mesh = new Mesh(geom, material);
         mesh.translateX(tgt[0]).translateY(tgt[1]).translateZ(tgt[2]);
         return mesh;
      };

      if (this.ctrl.camera_overlay === 'bar') {
         const container = this.getExtrasContainer('create', 'overlay');

         let x1 = xmin * 0.15 + xmax * 0.85,
             x2 = xmin * 0.05 + xmax * 0.95;
         const y1 = ymax * 0.9 + ymin * 0.1,
               y2 = ymax * 0.86 + ymin * 0.14,
               ticks = x_handle.createTicks();

         if (ticks.major?.length > 1) {
            x1 = ticks.major[ticks.major.length-2];
            x2 = ticks.major[ticks.major.length-1];
         }

         buf = new Float32Array(3*6); pos = 0;

         addPoint(x1, y1, midZ);
         addPoint(x1, y2, midZ);

         addPoint(x1, (y1 + y2) / 2, midZ);
         addPoint(x2, (y1 + y2) / 2, midZ);

         addPoint(x2, y1, midZ);
         addPoint(x2, y2, midZ);

         const lineMaterial = new LineBasicMaterial({ color: 'green' }),
               textMaterial = new MeshBasicMaterial({ color: 'green', vertexColors: false });

         container.add(createLineSegments(buf, lineMaterial));

         const text3d = createText(x_handle.format(x2-x1, true), Math.abs(y2-y1));

         container.add(createTextMesh(text3d, textMaterial, (x2 + x1) / 2, (y1 + y2) / 2 + text3d._height * 0.8, midZ));
         return true;
      }

      const show_grid = this.ctrl.camera_overlay.indexOf('grid') === 0;

      if (show_grid && this._camera.orthoZ) {
         if (this.ctrl.camera_overlay === 'gridf')
            gridZ += this._camera.orthoSign * this._camera.orthoZ[1];
         else if (this.ctrl.camera_overlay === 'gridb')
            gridZ -= this._camera.orthoSign * this._camera.orthoZ[1];
      }

      if ((this.ctrl.camera_overlay === 'axis') || show_grid) {
         const container = this.getExtrasContainer('create', 'overlay'),
               lineMaterial = new LineBasicMaterial({ color: new Color('black') }),
               gridMaterial1 = show_grid ? new LineBasicMaterial({ color: new Color(0xbbbbbb) }) : null,
               gridMaterial2 = show_grid ? new LineDashedMaterial({ color: new Color(0xdddddd), dashSize: grid_gap, gapSize: grid_gap }) : null,
               textMaterial = new MeshBasicMaterial({ color: 'black', vertexColors: false }),
               xticks = x_handle.createTicks();

         while (xticks.next()) {
            const x = xticks.tick, k = (xticks.kind === 1) ? 1.0 : 0.6;

            if (show_grid) {
               buf = new Float32Array(2*3); pos = 0;
               addPoint(x, ymax - k*tick_size - grid_gap);
               addPoint(x, ymin + k*tick_size + grid_gap);
               container.add(createLineSegments(buf, xticks.kind === 1 ? gridMaterial1 : gridMaterial2));
            }

            buf = new Float32Array(4*3); pos = 0;
            addPoint(x, ymax);
            addPoint(x, ymax - k*tick_size);
            addPoint(x, ymin);
            addPoint(x, ymin + k*tick_size);

            container.add(createLineSegments(buf, lineMaterial));

            if (xticks.kind !== 1) continue;

            const text3d = createText(x_handle.format(x, true), text_size);

            container.add(createTextMesh(text3d, textMaterial, x, ymax - tick_size - text_size/2 - text3d._height/2));

            container.add(createTextMesh(text3d, textMaterial, x, ymin + tick_size + text_size/2 + text3d._height/2));
         }

         const yticks = y_handle.createTicks();

         while (yticks.next()) {
            const y = yticks.tick, k = (yticks.kind === 1) ? 1.0 : 0.6;

            if (show_grid) {
               buf = new Float32Array(2*3); pos = 0;
               addPoint(xmin + k*tick_size + grid_gap, y);
               addPoint(xmax - k*tick_size - grid_gap, y);
               container.add(createLineSegments(buf, yticks.kind === 1 ? gridMaterial1 : gridMaterial2));
            }

            buf = new Float32Array(4*3); pos = 0;
            addPoint(xmin, y);
            addPoint(xmin + k*tick_size, y);
            addPoint(xmax, y);
            addPoint(xmax - k*tick_size, y);

            container.add(createLineSegments(buf, lineMaterial));

            if (yticks.kind !== 1) continue;

            const text3d = createText(y_handle.format(y, true), text_size);

            container.add(createTextMesh(text3d, textMaterial, xmin + tick_size + text_size/2 + text3d._width/2, y));

            container.add(createTextMesh(text3d, textMaterial, xmax - tick_size - text_size/2 - text3d._width/2, y));
         }

         return true;
      }

      return false;
   }

   /** @summary Draw axes if configured, otherwise just remove completely */
   drawAxes() {
      this.getExtrasContainer('delete', 'axis');

      if (!this.ctrl._axis)
         return false;

      const box = this.getGeomBoundingBox(this._toplevel, this.superimpose ? 'original' : undefined),
          container = this.getExtrasContainer('create', 'axis'),
          text_size = 0.02 * Math.max(box.max.x - box.min.x, box.max.y - box.min.y, box.max.z - box.min.z),
          center = [0, 0, 0],
          names = ['x', 'y', 'z'],
          labels = ['X', 'Y', 'Z'],
          colors = ['red', 'green', 'blue'],
          ortho = this.isOrthoCamera(),
          ckind = this.ctrl.camera_kind ?? 'perspective';

      if (this.ctrl._axis === 2) {
         for (let naxis = 0; naxis < 3; ++naxis) {
            const name = names[naxis];
            if ((box.min[name] <= 0) && (box.max[name] >= 0)) continue;
            center[naxis] = (box.min[name] + box.max[name])/2;
         }
      }

      for (let naxis = 0; naxis < 3; ++naxis) {
         // exclude axis which is not seen
         if (ortho && ckind.indexOf(labels[naxis]) < 0) continue;

         const buf = new Float32Array(6),
             color = colors[naxis],
             name = names[naxis],

          valueToString = val => {
            if (!val) return '0';
            const lg = Math.log10(Math.abs(val));
            if (lg < 0) {
               if (lg > -1) return val.toFixed(2);
               if (lg > -2) return val.toFixed(3);
            } else {
               if (lg < 2) return val.toFixed(1);
               if (lg < 4) return val.toFixed(0);
            }
            return val.toExponential(2);
         },

          lbl = valueToString(box.max[name]) + ' ' + labels[naxis];

         buf[0] = box.min.x;
         buf[1] = box.min.y;
         buf[2] = box.min.z;

         buf[3] = box.min.x;
         buf[4] = box.min.y;
         buf[5] = box.min.z;

         switch (naxis) {
           case 0: buf[3] = box.max.x; break;
           case 1: buf[4] = box.max.y; break;
           case 2: buf[5] = box.max.z; break;
         }

         if (this.ctrl._axis === 2) {
            for (let k = 0; k < 6; ++k)
               if ((k % 3) !== naxis) buf[k] = center[k%3];
         }

         const lineMaterial = new LineBasicMaterial({ color });
         let mesh = createLineSegments(buf, lineMaterial);

         mesh._no_clip = true; // skip from clipping

         container.add(mesh);

         const textMaterial = new MeshBasicMaterial({ color, vertexColors: false });

         if ((center[naxis] === 0) && (center[naxis] >= box.min[name]) && (center[naxis] <= box.max[name])) {
            if ((this.ctrl._axis !== 2) || (naxis === 0)) {
               const geom = ortho ? new CircleGeometry(text_size*0.25) : new SphereGeometry(text_size*0.25);
               mesh = new Mesh(geom, textMaterial);
               mesh.translateX(naxis === 0 ? center[0] : buf[0]);
               mesh.translateY(naxis === 1 ? center[1] : buf[1]);
               mesh.translateZ(naxis === 2 ? center[2] : buf[2]);
               mesh._no_clip = true;
               container.add(mesh);
            }
         }

         let text3d = new TextGeometry(lbl, { font: HelveticerRegularFont, size: text_size, height: 0, curveSegments: 5 });
         mesh = new Mesh(text3d, textMaterial);
         mesh._no_clip = true; // skip from clipping

         function setSideRotation(mesh, normal) {
            mesh._other_side = false;
            mesh._axis_norm = normal ?? new Vector3(1, 0, 0);
            mesh._axis_flip = function(vect) {
               const other_side = vect.dot(this._axis_norm) < 0;
               if (this._other_side !== other_side) {
                  this._other_side = other_side;
                  this.rotateY(Math.PI);
               }
            };
         }

         function setTopRotation(mesh, first_angle = -1) {
            mesh._last_angle = first_angle;
            mesh._axis_flip = function(vect) {
               let angle = 0;
               switch (this._axis_name) {
                  case 'x': angle = -Math.atan2(vect.y, vect.z); break;
                  case 'y': angle = -Math.atan2(vect.z, vect.x); break;
                  default: angle = Math.atan2(vect.y, vect.x);
               }
               angle = Math.round(angle / Math.PI * 2 + 2) % 4;
               if (this._last_angle !== angle) {
                  this.rotateX((angle - this._last_angle) * Math.PI/2);
                  this._last_angle = angle;
               }
            };
         }

         let textbox = new Box3().setFromObject(mesh);

         text3d.translate(-textbox.max.x*0.5, -textbox.max.y/2, 0);

         mesh.translateX(buf[3]);
         mesh.translateY(buf[4]);
         mesh.translateZ(buf[5]);

         mesh._axis_name = name;

         if (naxis === 0) {
            if (ortho && ckind.indexOf('OX') > 0)
               setTopRotation(mesh, 0);
             else if (ortho ? ckind.indexOf('OY') > 0 : this.ctrl._yup)
               setSideRotation(mesh, new Vector3(0, 0, -1));
             else {
               setSideRotation(mesh, new Vector3(0, 1, 0));
               mesh.rotateX(Math.PI/2);
            }

            mesh.translateX(text_size*0.5 + textbox.max.x*0.5);
         } else if (naxis === 1) {
            if (ortho ? ckind.indexOf('OY') > 0 : this.ctrl._yup) {
               setTopRotation(mesh, 2);
               mesh.rotateX(-Math.PI/2);
               mesh.rotateY(-Math.PI/2);
               mesh.translateX(text_size*0.5 + textbox.max.x*0.5);
            } else {
               setSideRotation(mesh);
               mesh.rotateX(Math.PI/2);
               mesh.rotateY(-Math.PI/2);
               mesh.translateX(-textbox.max.x*0.5 - text_size*0.5);
            }
         } else if (naxis === 2) {
            if (ortho ? ckind.indexOf('OZ') < 0 : this.ctrl._yup) {
               const zox = ortho && (ckind.indexOf('ZOX') > 0 || ckind.indexOf('ZNOX') > 0);
               setSideRotation(mesh, zox ? new Vector3(0, -1, 0) : undefined);
               mesh.rotateY(-Math.PI/2);
               if (zox) mesh.rotateX(-Math.PI/2);
            } else {
               setTopRotation(mesh);
               mesh.rotateX(Math.PI/2);
               mesh.rotateZ(Math.PI/2);
            }
            mesh.translateX(text_size*0.5 + textbox.max.x*0.5);
         }

         container.add(mesh);

         text3d = new TextGeometry(valueToString(box.min[name]), { font: HelveticerRegularFont, size: text_size, height: 0, curveSegments: 5 });

         mesh = new Mesh(text3d, textMaterial);
         mesh._no_clip = true; // skip from clipping
         textbox = new Box3().setFromObject(mesh);

         text3d.translate(-textbox.max.x*0.5, -textbox.max.y/2, 0);

         mesh._axis_name = name;

         mesh.translateX(buf[0]);
         mesh.translateY(buf[1]);
         mesh.translateZ(buf[2]);

         if (naxis === 0) {
            if (ortho && ckind.indexOf('OX') > 0)
               setTopRotation(mesh, 0);
             else if (ortho ? ckind.indexOf('OY') > 0 : this.ctrl._yup)
               setSideRotation(mesh, new Vector3(0, 0, -1));
             else {
               setSideRotation(mesh, new Vector3(0, 1, 0));
               mesh.rotateX(Math.PI/2);
            }
            mesh.translateX(-text_size*0.5 - textbox.max.x*0.5);
         } else if (naxis === 1) {
            if (ortho ? ckind.indexOf('OY') > 0 : this.ctrl._yup) {
               setTopRotation(mesh, 2);
               mesh.rotateX(-Math.PI/2);
               mesh.rotateY(-Math.PI/2);
               mesh.translateX(-textbox.max.x*0.5 - text_size*0.5);
            } else {
               setSideRotation(mesh);
               mesh.rotateX(Math.PI/2);
               mesh.rotateY(-Math.PI/2);
               mesh.translateX(textbox.max.x*0.5 + text_size*0.5);
            }
         } else if (naxis === 2) {
            if (ortho ? ckind.indexOf('OZ') < 0 : this.ctrl._yup) {
               const zox = ortho && (ckind.indexOf('ZOX') > 0 || ckind.indexOf('ZNOX') > 0);
               setSideRotation(mesh, zox ? new Vector3(0, -1, 0) : undefined);
               mesh.rotateY(-Math.PI/2);
               if (zox) mesh.rotateX(-Math.PI/2);
            } else {
               setTopRotation(mesh);
               mesh.rotateX(Math.PI/2);
               mesh.rotateZ(Math.PI/2);
            }
            mesh.translateX(-textbox.max.x*0.5 - text_size*0.5);
         }

         container.add(mesh);
      }

      // after creating axes trigger rendering and recalculation of depth
      return true;
   }

   /** @summary Set axes visibility 0 - off, 1 - on, 2 - centered */
   setAxesDraw(on) {
      if (on === 'toggle')
         this.ctrl._axis = this.ctrl._axis ? 0 : 1;
      else
         this.ctrl._axis = (typeof on === 'number') ? on : (on ? 1 : 0);
      return this.drawAxesAndOverlay();
   }

   /** @summary Set auto rotate mode */
   setAutoRotate(on) {
      if (this.ctrl.project) return;
      if (on !== undefined) this.ctrl.rotate = on;
      this.autorotate(2.5);
   }

   /** @summary Toggle wireframe mode */
   toggleWireFrame() {
      this.ctrl.wireframe = !this.ctrl.wireframe;
      this.changedWireFrame();
   }

   /** @summary Specify wireframe mode */
   setWireFrame(on) {
      this.ctrl.wireframe = !!on;
      this.changedWireFrame();
   }

   /** @summary Specify showtop draw options, relevant only for TGeoManager */
   setShowTop(on) {
      this.ctrl.showtop = !!on;
      this.redrawObject('same');
   }

   /** @summary Should be called when configuration of particular axis is changed */
   changedClipping(naxis = -1) {
      if ((naxis < 0) || this.ctrl.clip[naxis]?.enabled)
         this.updateClipping(false, true);
   }

   /** @summary Should be called when depth test flag is changed */
   changedDepthTest() {
      if (!this._toplevel) return;
      const flag = this.ctrl.depthTest;
      this._toplevel.traverse(node => {
         if (node instanceof Mesh)
            node.material.depthTest = flag;
      });

      this.render3D(0);
   }

   /** @summary Should be called when depth method is changed */
   changedDepthMethod(arg) {
      // force recalculatiion of render order
      delete this._last_camera_position;
      if (arg !== 'norender')
         return this.render3D();
   }

   /** @summary Assign clipping attributes to the meshes - supported only for webgl */
   updateClipping(without_render, force_traverse) {
      // do not try clipping with SVG renderer
      if (this._renderer?.jsroot_render3d === constants.Render3D.SVG) return;

      if (!this._clipPlanes) {
         this._clipPlanes = [new Plane(new Vector3(1, 0, 0), 0),
                             new Plane(new Vector3(0, this.ctrl._yup ? -1 : 1, 0), 0),
                             new Plane(new Vector3(0, 0, this.ctrl._yup ? 1 : -1), 0)];
      }

      const clip = this.ctrl.clip,
            clip_constants = [-1 * clip[0].value, clip[1].value, (this.ctrl._yup ? -1 : 1) * clip[2].value],
            container = this.getExtrasContainer(this.ctrl.clipVisualize ? '' : 'delete', 'clipping');
      let panels = [], changed = false,
          clip_cfg = this.ctrl.clipIntersect ? 16 : 0;

      for (let k = 0; k < 3; ++k) {
         if (clip[k].enabled)
            clip_cfg += 2 << k;
         if (this._clipPlanes[k].constant !== clip_constants[k]) {
            if (clip[k].enabled) changed = true;
            this._clipPlanes[k].constant = clip_constants[k];
         }
         if (clip[k].enabled)
            panels.push(this._clipPlanes[k]);

         if (container && clip[k].enabled) {
            const helper = new PlaneHelper(this._clipPlanes[k], (clip[k].max - clip[k].min));
            helper._no_clip = true;
            container.add(helper);
         }
      }
      if (panels.length === 0)
         panels = null;

      if (this._clipCfg !== clip_cfg)
         changed = true;

      this._clipCfg = clip_cfg;

      const any_clipping = !!panels, ci = this.ctrl.clipIntersect,
          material_side = any_clipping ? DoubleSide : FrontSide;

      if (force_traverse || changed) {
         this._scene.traverse(node => {
            if (!node._no_clip && (node.material?.clippingPlanes !== undefined)) {
               if (node.material.clippingPlanes !== panels) {
                  node.material.clipIntersection = ci;
                  node.material.clippingPlanes = panels;
                  node.material.needsUpdate = true;
               }

               if (node.material.emissive !== undefined) {
                  if (node.material.side !== material_side) {
                     node.material.side = material_side;
                     node.material.needsUpdate = true;
                  }
               }
            }
         });
      }

      this.ctrl.doubleside = any_clipping;

      if (!without_render) this.render3D(0);

      return changed;
   }

   /** @summary Assign callback, invoked every time when drawing is completed
     * @desc Used together with web-based geometry viewer
     * @private */
   setCompleteHandler(callback) {
      this._complete_handler = callback;
   }

   /** @summary Completes drawing procedure
     * @return {Promise} for ready */
   async completeDraw(close_progress) {
      let first_time = false, full_redraw = false, check_extras = true;

      if (!this.ctrl) {
         console.warn('ctrl object does not exist in completeDraw - something went wrong');
         return this;
      }

      let promise = Promise.resolve(true);

      if (!this._clones) {
         check_extras = false;
         // if extra object where append, redraw them at the end
         this.getExtrasContainer('delete'); // delete old container
         const extras = (this._main_painter ? this._main_painter._extraObjects : null) || this._extraObjects;
         promise = this.drawExtras(extras, '', false);
      } else if (this._first_drawing || this._full_redrawing) {
         if (this.ctrl.tracks && this.geo_manager)
            promise = this.drawExtras(this.geo_manager.fTracks, '<prnt>/Tracks');
      }

      return promise.then(() => {
         if (this._full_redrawing) {
            this.adjustCameraPosition('first');
            this._full_redrawing = false;
            full_redraw = true;
            this.changedDepthMethod('norender');
         }

         if (this._first_drawing) {
            this.adjustCameraPosition('first');
            this.showDrawInfo();
            this._first_drawing = false;
            first_time = true;
            full_redraw = true;
         }

         if (first_time)
            this.completeScene();

         if (full_redraw && (this.ctrl.trans_radial || this.ctrl.trans_z))
            this.changedTransformation('norender');

         if (full_redraw)
            return this.drawAxesAndOverlay(true);
      }).then(() => {
         this._scene.overrideMaterial = null;

         if (this._provided_more_nodes !== undefined) {
            this.appendMoreNodes(this._provided_more_nodes, true);
            delete this._provided_more_nodes;
         }

         if (check_extras) {
            // if extra object where append, redraw them at the end
            this.getExtrasContainer('delete'); // delete old container
            const extras = this._main_painter?._extraObjects || this._extraObjects;
            return this.drawExtras(extras, '', false);
         }
      }).then(() => {
         this.updateClipping(true); // do not render

         this.render3D(0, true);

         if (close_progress) showProgress();

         this.addOrbitControls();

         if (first_time && !this.isBatchMode()) {
            // after first draw check if highlight can be enabled
            if (this.ctrl.highlight === 0)
               this.ctrl.highlight = (this.first_render_tm < 1000);

            // also highlight of scene object can be assigned at the first draw
            if (this.ctrl.highlight_scene === 0)
               this.ctrl.highlight_scene = this.ctrl.highlight;

            // if rotation was enabled, do it
            if (this._webgl && this.ctrl.rotate && !this.ctrl.project) this.autorotate(2.5);
            if (this._webgl && this.ctrl.show_controls) this.showControlGui(true);
         }

         this.setAsMainPainter();

         if (isFunc(this._resolveFunc)) {
            this._resolveFunc(this);
            delete this._resolveFunc;
         }

         if (isFunc(this._complete_handler))
            this._complete_handler(this);

         if (this._draw_nodes_again)
            this.startDrawGeometry(); // relaunch drawing
         else
            this._drawing_ready = true; // indicate that drawing is completed

         return this;
      });
   }

   /** @summary Returns true if geometry drawing is completed */
   isDrawingReady() {
      return this._drawing_ready || false;
   }

   /** @summary Remove already drawn node. Used by geom viewer */
   removeDrawnNode(nodeid) {
      if (!this._draw_nodes) return;

      const new_nodes = [];

      for (let n = 0; n < this._draw_nodes.length; ++n) {
         const entry = this._draw_nodes[n];
         if ((entry.nodeid === nodeid) || this._clones.isIdInStack(nodeid, entry.stack))
            this._clones.createObject3D(entry.stack, this._toplevel, 'delete_mesh');
          else
            new_nodes.push(entry);
      }

      if (new_nodes.length < this._draw_nodes.length) {
         this._draw_nodes = new_nodes;
         this.render3D();
      }
   }

   /** @summary Cleanup geometry painter */
   cleanup(first_time) {
      if (!first_time) {
         let can3d = 0;

         if (!this.superimpose) {
            this.clearTopPainter(); // remove as pointer

            if (this._on_pad) {
               const fp = this.getFramePainter();
               if (fp?.mode3d) {
                  fp.clear3dCanvas();
                  fp.mode3d = false;
               }
            } else
               can3d = this.clear3dCanvas(); // remove 3d canvas from main HTML element


            disposeThreejsObject(this._scene);
         }

         this._toolbar?.cleanup(); // remove toolbar

         disposeThreejsObject(this._full_geom);

         this._controls?.cleanup();

         if (this._context_menu)
            this._renderer.domElement.removeEventListener('contextmenu', this._context_menu, false);

         this._gui?.destroy();

         this._worker?.terminate();

         delete this._animating;

         const obj = this.getGeometry();
         if (obj && this.ctrl.is_main) {
            if (obj.$geo_painter === this)
               delete obj.$geo_painter;
            else if (obj.fVolume?.$geo_painter === this)
               delete obj.fVolume.$geo_painter;
         }

         if (this._main_painter?._slave_painters) {
<<<<<<< HEAD
            let pos = this._main_painter._slave_painters.indexOf(this);
            if (pos >= 0) this._main_painter._slave_painters.splice(pos,1);
         }

         for (let k = 0; k < this._slave_painters?.length; ++k) {
            let slave = this._slave_painters[k];
            if (slave && (slave._main_painter === this)) slave._main_painter = null;
=======
            const pos = this._main_painter._slave_painters.indexOf(this);
            if (pos >= 0) this._main_painter._slave_painters.splice(pos, 1);
         }

         for (let k = 0; k < this._slave_painters?.length; ++k) {
            const slave = this._slave_painters[k];
            if (slave?._main_painter === this) slave._main_painter = null;
>>>>>>> 49ae85f5
         }

         delete this.geo_manager;
         delete this._highlight_handlers;

         super.cleanup();

         delete this.ctrl;
         delete this.options;

         this.did_cleanup = true;

         if (can3d < 0) this.selectDom().html('');
      }

      if (this._slave_painters) {
         for (const k in this._slave_painters) {
            const slave = this._slave_painters[k];
            slave._main_painter = null;
            if (slave._clones === this._clones) slave._clones = null;
         }
      }

      this._main_painter = null;
      this._slave_painters = [];

      if (this._render_resolveFuncs) {
         this._render_resolveFuncs.forEach(func => func(this));
         delete this._render_resolveFuncs;
      }

      if (!this.superimpose)
         cleanupRender3D(this._renderer);

      this.ensureBloom(false);
      delete this._effectComposer;

      delete this._scene;
      delete this._scene_size;
      this._scene_width = 0;
      this._scene_height = 0;
      this._renderer = null;
      this._toplevel = null;
      delete this._full_geom;
      delete this._fog;
      delete this._camera;
      delete this._camera0pos;
      delete this._lookat;
      delete this._selected_mesh;

      if (this._clones && this._clones_owner)
         this._clones.cleanup(this._draw_nodes, this._build_shapes);
      delete this._clones;
      delete this._clones_owner;
      delete this._draw_nodes;
      delete this._drawing_ready;
      delete this._build_shapes;
      delete this._new_draw_nodes;
      delete this._new_append_nodes;
      delete this._last_camera_position;

      this.first_render_tm = 0; // time needed for first rendering
      this.last_render_tm = 0;

      this.changeStage(stageInit, 'cleanup');
      delete this.drawing_log;

      delete this._gui;
      delete this._controls;
      delete this._context_menu;
      delete this._toolbar;

      delete this._worker;
   }

   /** @summary perform resize */
   performResize(width, height) {
      if ((this._scene_width === width) && (this._scene_height === height)) return false;
      if ((width < 10) || (height < 10)) return false;

      this._scene_width = width;
      this._scene_height = height;

      if (this._camera && this._renderer) {
         if (this._camera.isPerspectiveCamera)
            this._camera.aspect = this._scene_width / this._scene_height;
         else if (this._camera.isOrthographicCamera)
            this.adjustCameraPosition(true, true);
         this._camera.updateProjectionMatrix();
         this._renderer.setSize(this._scene_width, this._scene_height, !this._fit_main_area);
         this._effectComposer?.setSize(this._scene_width, this._scene_height);
         this._bloomComposer?.setSize(this._scene_width, this._scene_height);

         if (this.isStage(stageInit))
            this.render3D();
      }

      return true;
   }

   /** @summary Check if HTML element was resized and drawing need to be adjusted */
   checkResize(arg) {
      const cp = this.getCanvPainter();

      // firefox is the only browser which correctly supports resize of embedded canvas,
      // for others we should force canvas redrawing at every step
      if (cp && !cp.checkCanvasResize(arg)) return false;

      const sz = this.getSizeFor3d();

      return this.performResize(sz.width, sz.height);
   }

   /** @summary Toggle enlarge state */
   toggleEnlarge() {
      if (this.enlargeMain('toggle'))
        this.checkResize();
   }

   /** @summary either change mesh wireframe or return current value
     * @return undefined when wireframe cannot be accessed
     * @private */
   accessObjectWireFrame(obj, on) {
      if (!obj?.material) return;

      if ((on !== undefined) && obj.stack)
         obj.material.wireframe = on;

      return obj.material.wireframe;
   }

   /** @summary handle wireframe flag change in GUI
     * @private */
   changedWireFrame() {
      this._scene?.traverse(obj => this.accessObjectWireFrame(obj, this.ctrl.wireframe));

      this.render3D();
   }

   /** @summary Update object in geo painter */
   updateObject(obj) {
      if ((obj === 'same') || !obj?._typename)
         return false;
      if (obj === this.getObject())
         return true;

      let gm;
      if (obj._typename === clTGeoManager) {
         gm = obj;
         obj = obj.fMasterVolume;
      }

      if (obj._typename.indexOf(clTGeoVolume) === 0)
         obj = { _typename: clTGeoNode, fVolume: obj, fName: obj.fName, $geoh: obj.$geoh, _proxy: true };

      if (this.geo_manager && gm) {
         this.geo_manager = gm;
         this.assignObject(obj);
         this._did_update = true;
         return true;
      }

      if (!this.matchObjectType(obj._typename))
         return false;

      this.assignObject(obj);
      this._did_update = true;
      return true;
   }

   /** @summary Cleanup TGeo drawings */
   clearDrawings() {
      if (this._clones && this._clones_owner)
         this._clones.cleanup(this._draw_nodes, this._build_shapes);
      delete this._clones;
      delete this._clones_owner;
      delete this._draw_nodes;
      delete this._drawing_ready;
      delete this._build_shapes;

      delete this._extraObjects;
      delete this._clipCfg;

      // only remove all childs from top level object
      disposeThreejsObject(this._toplevel, true);

      this._full_redrawing = true;
   }

    /** @summary Redraw TGeo object inside TPad */
   redraw() {
      if (this.superimpose) {
         const cfg = getHistPainter3DCfg(this.getMainPainter());

         if (cfg) {
            this._toplevel.scale.set(cfg.scale_x ?? 1, cfg.scale_y ?? 1, cfg.scale_z ?? 1);
            this._toplevel.position.set(cfg.offset_x ?? 0, cfg.offset_y ?? 0, cfg.offset_z ?? 0);
            this._toplevel.updateMatrix();
            this._toplevel.updateMatrixWorld();
         }
      }

      if (this._did_update)
         return this.startRedraw();

      const main = this._on_pad ? this.getFramePainter() : null;
      if (!main)
         return Promise.resolve(false);
      const sz = main.getSizeFor3d(main.access3dKind());
      main.apply3dSize(sz);
      return this.performResize(sz.width, sz.height);
   }

   /** @summary Redraw TGeo object */
   redrawObject(obj, opt) {
      if (!this.updateObject(obj, opt))
         return false;

      return this.startRedraw();
   }

   /** @summary Start geometry redraw */
   startRedraw(tmout) {
      if (tmout) {
         if (this._redraw_timer)
            clearTimeout(this._redraw_timer);
         this._redraw_timer = setTimeout(() => this.startRedraw(), tmout);
         return;
      }

      delete this._redraw_timer;
      delete this._did_update;

      this.clearDrawings();
      const draw_obj = this.getGeometry(),
            name_prefix = this.geo_manager ? draw_obj.fName : '';
      return this.prepareObjectDraw(draw_obj, name_prefix);
   }

  /** @summary draw TGeo object */
   static async draw(dom, obj, opt) {
      if (!obj) return null;

      let shape = null, extras = null, extras_path = '', is_eve = false;

      if (('fShapeBits' in obj) && ('fShapeId' in obj)) {
         shape = obj; obj = null;
      } else if ((obj._typename === clTGeoVolumeAssembly) || (obj._typename === clTGeoVolume))
         shape = obj.fShape;
       else if ((obj._typename === clTEveGeoShapeExtract) || (obj._typename === clREveGeoShapeExtract)) {
         shape = obj.fShape; is_eve = true;
      } else if (obj._typename === clTGeoManager)
         shape = obj.fMasterVolume.fShape;
       else if (obj._typename === clTGeoOverlap) {
         extras = obj.fMarker; extras_path = '<prnt>/Marker';
         obj = buildOverlapVolume(obj);
         if (!opt) opt = 'wire';
      } else if ('fVolume' in obj) {
         if (obj.fVolume) shape = obj.fVolume.fShape;
      } else
         obj = null;


      if (isStr(opt) && opt.indexOf('comp') === 0 && shape && (shape._typename === clTGeoCompositeShape) && shape.fNode) {
         let maxlvl = 1;
         opt = opt.slice(4);
         if (opt[0] === 'x') { maxlvl = 999; opt = opt.slice(1) + '_vislvl999'; }
         obj = buildCompositeVolume(shape, maxlvl);
      }

      if (!obj && shape) {
         obj = Object.assign(create(clTNamed),
                   { _typename: clTEveGeoShapeExtract, fTrans: null, fShape: shape, fRGBA: [0, 1, 0, 1], fElements: null, fRnrSelf: true });
      }

      if (!obj) return null;

      const painter = createGeoPainter(dom, obj, opt);

      if (painter.ctrl.is_main && !obj.$geo_painter)
         obj.$geo_painter = painter;

      if (!painter.ctrl.is_main && painter.ctrl.project && obj.$geo_painter) {
         painter._main_painter = obj.$geo_painter;
         painter._main_painter._slave_painters.push(painter);
      }

      if (is_eve && (!painter.ctrl.vislevel || (painter.ctrl.vislevel < 9)))
         painter.ctrl.vislevel = 9;

      if (extras) {
         painter._splitColors = true;
         painter.addExtra(extras, extras_path);
      }

      return painter.loadMacro(painter.ctrl.script_name).then(arg => painter.prepareObjectDraw(arg.obj, arg.prefix));
   }

} // class TGeoPainter


let add_settings = false;

/** @summary Create geo-related css entries
  * @private */
function injectGeoStyle() {
   if (!add_settings && isFunc(internals.addDrawFunc)) {
      add_settings = true;
      // indication that draw and hierarchy is loaded, create css
      internals.addDrawFunc({ name: clTEvePointSet, icon_get: getBrowserIcon, icon_click: browserIconClick });
      internals.addDrawFunc({ name: clTEveTrack, icon_get: getBrowserIcon, icon_click: browserIconClick });
   }

   function img(name, code) {
      return `.jsroot .img_${name} { display: inline-block; height: 16px; width: 16px; background-image: url('data:image/png;base64,iVBORw0KGgoAAAANSUhEUgAAABAAAAAQ${code}'); }`;
   }

   injectStyle(`
${img('geoarb8', 'CAAAAAA6mKC9AAAABGdBTUEAALGPC/xhBQAAAAFzUkdCAK7OHOkAAAAgY0hSTQAAeiYAAICEAAD6AAAAgOgAAHUwAADqYAAAOpgAABdwnLpRPAAAAAJ0Uk5TAAB2k804AAAAAmJLR0QA/4ePzL8AAAAJcEhZcwAAAEgAAABIAEbJaz4AAAB1SURBVBjTdY6rEYAwEETTy6lzK8/Fo+Jj18dTAjUgaQGfGiggtRDE8RtY93Zu514If2nzk2ux9c5TZkwXbiWTUavzws69oBfpYBrMT4r0Jhsw+QfRgQSw+CaKRsKsnV+SaF8MN49RBSgPUxO85PMl5n4tfGUH2gghs2uPAeQAAAAldEVYdGRhdGU6Y3JlYXRlADIwMTUtMTItMDJUMTQ6MjY6MjkrMDE6MDDARtd2AAAAJXRFWHRkYXRlOm1vZGlmeQAyMDE0LTExLTEyVDA4OjM5OjE5KzAxOjAwO3ydwwAAAABJRU5ErkJggg==')}
${img('geocombi', 'CAQAAAC1+jfqAAAABGdBTUEAALGPC/xhBQAAAAFzUkdCAK7OHOkAAAAgY0hSTQAAeiYAAICEAAD6AAAAgOgAAHUwAADqYAAAOpgAABdwnLpRPAAAAAJiS0dEAP+Hj8y/AAAACXBIWXMAAABIAAAASABGyWs+AAAAlUlEQVQoz5VQMQ4CMQyzEUNnBqT7Bo+4nZUH8gj+welWJsQDkHoCEYakTXMHSFiq2jqu4xRAEl2A7w4myWzpzCSZRZ658ldKu1hPnFsequBIc/hcLli3l52MAIANtpWrDsv8waGTW6BPuFtsdZArXyFuj33TQpazGEQF38phipnLgItxRcAoOeNpzv4PTXnC42fb//AGI5YqfQAU8dkAAAAldEVYdGRhdGU6Y3JlYXRlADIwMTUtMTItMDJUMTQ6MjY6MjkrMDE6MDDARtd2AAAAJXRFWHRkYXRlOm1vZGlmeQAyMDE0LTExLTEyVDA4OjM5OjE5KzAxOjAwO3ydwwAAAABJRU5ErkJggg==')}
${img('geocone', 'CAAAAAA6mKC9AAAABGdBTUEAALGPC/xhBQAAAAFzUkdCAK7OHOkAAAAgY0hSTQAAeiYAAICEAAD6AAAAgOgAAHUwAADqYAAAOpgAABdwnLpRPAAAAAJ0Uk5TAAB2k804AAAAAmJLR0QA/4ePzL8AAAAJcEhZcwAAAEgAAABIAEbJaz4AAACRSURBVBjTdY+xDcNACEVvEm/ggo6Olva37IB0C3iEzJABvAHFTXBDeJRwthMnUvylk44vPjxK+afeokX0flQhJO7L4pafSOMxzaxIKc/Tc7SIjNLyieyZSjBzc4DqMZI0HTMonWPBNlogOLeuewbg9c0hOiIqH7DKmTCuFykjHe4XOzQ58XVMGxzt575tKzd6AX9yMkcWyPlsAAAAJXRFWHRkYXRlOmNyZWF0ZQAyMDE1LTEyLTAyVDE0OjI2OjI5KzAxOjAwwEbXdgAAACV0RVh0ZGF0ZTptb2RpZnkAMjAxNC0xMS0xMlQwODozOToxOSswMTowMDt8ncMAAAAASUVORK5CYII=')}
${img('geogtra', 'CAAAAAA6mKC9AAAABGdBTUEAALGPC/xhBQAAAAFzUkdCAK7OHOkAAAAgY0hSTQAAeiYAAICEAAD6AAAAgOgAAHUwAADqYAAAOpgAABdwnLpRPAAAAAJ0Uk5TAAB2k804AAAAAmJLR0QA/4ePzL8AAAAJcEhZcwAAAEgAAABIAEbJaz4AAACCSURBVBjTVc+hDQMxDAVQD1FyqCQk0MwsCwQEG3+eCW6B0FvheDboFMGepTlVitPP/Cz5y0S/mNkw8pySU9INJDDH4vM4Usm5OrQXasXtkA+tQF+zxfcDY8EVwgNeiwmA37TEccK5oLOwQtuCj7BM2Fq7iGrxVqJbSsH+GzXs+798AThwKMh3/6jDAAAAJXRFWHRkYXRlOmNyZWF0ZQAyMDE1LTEyLTAyVDE0OjI2OjI5KzAxOjAwwEbXdgAAACV0RVh0ZGF0ZTptb2RpZnkAMjAxNC0xMS0xMlQwODozOToxOSswMTowMDt8ncMAAAAASUVORK5CYII=')}
${img('geomedium', 'BAMAAADt3eJSAAAABGdBTUEAALGPC/xhBQAAAAFzUkdCAK7OHOkAAAAgY0hSTQAAeiYAAICEAAD6AAAAgOgAAHUwAADqYAAAOpgAABdwnLpRPAAAABVQTFRFAAAAAAAAMDAww8PDWKj/////gICAG0/C4AAAAAF0Uk5TAEDm2GYAAAABYktHRAX4b+nHAAAACXBIWXMAAABIAAAASABGyWs+AAAAXElEQVQI102MwRGAMAgEuQ6IDwvQCjQdhAl/H7ED038JHhkd3dcOLAgESFARaAqnEB3yrj6QSEym1RbbOKinN+8q2Esui1GaX7VXSi4RUbxHRbER8X6O5Pg/fLgBBzMN8HfXD3AAAAAldEVYdGRhdGU6Y3JlYXRlADIwMTUtMTItMDJUMTQ6MjY6MjkrMDE6MDDARtd2AAAAJXRFWHRkYXRlOm1vZGlmeQAyMDE0LTExLTEyVDA4OjM5OjE5KzAxOjAwO3ydwwAAAABJRU5ErkJggg==')}
${img('geopara', 'CAAAAAA6mKC9AAAABGdBTUEAALGPC/xhBQAAAAFzUkdCAK7OHOkAAAAgY0hSTQAAeiYAAICEAAD6AAAAgOgAAHUwAADqYAAAOpgAABdwnLpRPAAAAAJ0Uk5TAAB2k804AAAAAmJLR0QA/4ePzL8AAAAJcEhZcwAAAEgAAABIAEbJaz4AAABtSURBVBjTY2DADq5MT7+CzD9kaKjp+QhJYIWqublhMbKAgpOnZxWSQJdsVJTndCSBKoWoAM/VSALpqlEBAYeQBKJAAsi2BGgCBZDdEWUYFZCOLFBlGOWJ7AyGFeaotjIccopageK3R12PGHABACTYHWd0tGw6AAAAJXRFWHRkYXRlOmNyZWF0ZQAyMDE1LTEyLTAyVDE0OjI2OjI5KzAxOjAwwEbXdgAAACV0RVh0ZGF0ZTptb2RpZnkAMjAxNC0xMS0xMlQwODozOToxOSswMTowMDt8ncMAAAAASUVORK5CYII=')}
${img('georotation', 'CAQAAAC1+jfqAAAABGdBTUEAALGPC/xhBQAAAAFzUkdCAK7OHOkAAAAgY0hSTQAAeiYAAICEAAD6AAAAgOgAAHUwAADqYAAAOpgAABdwnLpRPAAAAAJiS0dEAP+Hj8y/AAAACXBIWXMAAABIAAAASABGyWs+AAAAiklEQVQoz2NgYGBgYGDg+A/BmIAFIvyDEbs0AwMTAwHACLPiB5QVBTdpGSOSCZjScDcgc4z+32BgYGBgEGIQw3QDLkdCTZD8/xJFeBfDVxQT/j9n/MeIrMCNIRBJwX8GRuzGM/yHKMAljeILNFOuMTyEisEUMKIqucrwB2oyIhyQpH8y/MZrLWkAAHFzIHIc0Q5yAAAAJXRFWHRkYXRlOmNyZWF0ZQAyMDE1LTEyLTAyVDE0OjI2OjI5KzAxOjAwwEbXdgAAACV0RVh0ZGF0ZTptb2RpZnkAMjAxNC0xMS0xMlQwODozOToxOSswMTowMDt8ncMAAAAASUVORK5CYII=')}
${img('geotranslation', 'CAAAAAA6mKC9AAAABGdBTUEAALGPC/xhBQAAAAFzUkdCAK7OHOkAAAAgY0hSTQAAeiYAAICEAAD6AAAAgOgAAHUwAADqYAAAOpgAABdwnLpRPAAAAAJ0Uk5TAAB2k804AAAAAmJLR0QA/4ePzL8AAAAJcEhZcwAAAEgAAABIAEbJaz4AAABESURBVBjTY2DgYGAAYzjgAAIQgSLAgSwAAcrWUUCAJBAVhSpgBAQumALGCJPAAsriHIS0IAQ4UAU4cGphQBWwZSAOAADGJBKdZk/rHQAAACV0RVh0ZGF0ZTpjcmVhdGUAMjAxNS0xMi0wMlQxNDoyNjoyOSswMTowMMBG13YAAAAldEVYdGRhdGU6bW9kaWZ5ADIwMTQtMTEtMTJUMDg6Mzk6MTkrMDE6MDA7fJ3DAAAAAElFTkSuQmCC')}
${img('geotrd2', 'CAAAAAA6mKC9AAAABGdBTUEAALGPC/xhBQAAAAFzUkdCAK7OHOkAAAAgY0hSTQAAeiYAAICEAAD6AAAAgOgAAHUwAADqYAAAOpgAABdwnLpRPAAAAAJ0Uk5TAAB2k804AAAAAmJLR0QA/4ePzL8AAAAJcEhZcwAAAEgAAABIAEbJaz4AAABsSURBVBjTbY+xDcAwCARZx6UraiaAmpoRvIIb75PWI2QITxIiRQKk0CCO/xcA/NZ9LRs7RkJEYg3QxczUwoGsXiMAoe8lAelqRWFNKpiNXZLAalRDd0f3TMgeMckABKsCDmu+442RddeHz9cf9jUkW8smGn8AAAAldEVYdGRhdGU6Y3JlYXRlADIwMTUtMTItMDJUMTQ6MjY6MjkrMDE6MDDARtd2AAAAJXRFWHRkYXRlOm1vZGlmeQAyMDE0LTExLTEyVDA4OjM5OjE5KzAxOjAwO3ydwwAAAABJRU5ErkJggg==')}
${img('geovolume', 'BAMAAADt3eJSAAAABGdBTUEAALGPC/xhBQAAAAFzUkdCAK7OHOkAAAAgY0hSTQAAeiYAAICEAAD6AAAAgOgAAHUwAADqYAAAOpgAABdwnLpRPAAAAB5QTFRFAAAAMDAw///Ay8uc/7+Q/4BgmJh4gIDgAAD/////CZb2ugAAAAF0Uk5TAEDm2GYAAAABYktHRAnx2aXsAAAACXBIWXMAAABIAAAASABGyWs+AAAAR0lEQVQI12NggAEBIBAEQgYGQUYQAyIGIhgwAZMSGCgwMJuEKimFOhswsKWAGG4JDGxJIBk1EEO9o6NIDVkEpgauC24ODAAASQ8Pkj/retYAAAAldEVYdGRhdGU6Y3JlYXRlADIwMTUtMTItMDJUMTQ6MjY6MjkrMDE6MDDARtd2AAAAJXRFWHRkYXRlOm1vZGlmeQAyMDE0LTExLTEyVDA4OjM5OjE5KzAxOjAwO3ydwwAAAABJRU5ErkJggg==')}
${img('geoassembly', 'BAMAAADt3eJSAAAABGdBTUEAALGPC/xhBQAAAAFzUkdCAK7OHOkAAAAgY0hSTQAAeiYAAICEAAD6AAAAgOgAAHUwAADqYAAAOpgAABdwnLpRPAAAAA9QTFRFAAAAMDAw/wAAAAD/////jEo0BQAAAAF0Uk5TAEDm2GYAAAABYktHRASPaNlRAAAACXBIWXMAAABIAAAASABGyWs+AAAAOklEQVQI12NggAFGRgEgEBRgEBSAMhgYGQQEgAR+oARGDIwCIAYjUL0A2DQQg9nY2ABVBKoGrgsDAADxzgNboMz8zQAAACV0RVh0ZGF0ZTpjcmVhdGUAMjAxNS0xMi0wMlQxNDoyNjoyOSswMTowMMBG13YAAAAldEVYdGRhdGU6bW9kaWZ5ADIwMTQtMTEtMTJUMDg6Mzk6MTkrMDE6MDA7fJ3DAAAAAElFTkSuQmCC')}
${img('geocomposite', 'CAAAAAA6mKC9AAAABGdBTUEAALGPC/xhBQAAAAFzUkdCAK7OHOkAAAAgY0hSTQAAeiYAAICEAAD6AAAAgOgAAHUwAADqYAAAOpgAABdwnLpRPAAAAAJ0Uk5TAAB2k804AAAAAmJLR0QA/4ePzL8AAAAJcEhZcwAAAEgAAABIAEbJaz4AAABuSURBVBjTY2AgF2hqgQCCr+0V4O7hFmgCF7CJyKysKkmxhfGNLaw9SppqAi2gfMuY5Agrl+ZaC6iAUXRJZX6Ic0klTMA5urapPFY5NRcmYKFqWl8S5RobBRNg0PbNT3a1dDGH8RlM3LysTRjIBwAG6xrzJt11BAAAACV0RVh0ZGF0ZTpjcmVhdGUAMjAxNS0xMi0wMlQxNDoyNjoyOSswMTowMMBG13YAAAAldEVYdGRhdGU6bW9kaWZ5ADIwMTQtMTEtMTJUMDg6Mzk6MTkrMDE6MDA7fJ3DAAAAAElFTkSuQmCC')}
${img('geoctub', 'CAAAAAA6mKC9AAAABGdBTUEAALGPC/xhBQAAAAFzUkdCAK7OHOkAAAAgY0hSTQAAeiYAAICEAAD6AAAAgOgAAHUwAADqYAAAOpgAABdwnLpRPAAAAAJ0Uk5TAAB2k804AAAAAmJLR0QA/4ePzL8AAAAJcEhZcwAAAEgAAABIAEbJaz4AAACESURBVBjTdc+xDcMwDARA7cKKHTuWX37LHaw+vQbQAJomA7j2DB7FhCMFCZB8pxPwJEv5kQcZW+3HencRBekak4aaMQIi8YJdAQ1CMeE0UBkuaLMETklQ9Alhka0JzzXWqLVBuQYPpWcVuBbZjZafNRYcDk9o/b07bvhINz+/zxu1/M0FSRcmAk/HaIcAAAAldEVYdGRhdGU6Y3JlYXRlADIwMTUtMTItMDJUMTQ6MjY6MjkrMDE6MDDARtd2AAAAJXRFWHRkYXRlOm1vZGlmeQAyMDE0LTExLTEyVDA4OjM5OjE5KzAxOjAwO3ydwwAAAABJRU5ErkJggg==')}
${img('geohype', 'CAAAAAA6mKC9AAAABGdBTUEAALGPC/xhBQAAAAFzUkdCAK7OHOkAAAAgY0hSTQAAeiYAAICEAAD6AAAAgOgAAHUwAADqYAAAOpgAABdwnLpRPAAAAAJ0Uk5TAAB2k804AAAAAmJLR0QA/4ePzL8AAAAJcEhZcwAAAEgAAABIAEbJaz4AAACKSURBVBjTbU+rFQQhDKQSDDISEYuMREfHx6eHKMpYuf5qoIQt5bgDblfcuJk3nySEhSvceDV3c/ejT66lspopE9pXyIlkCrHMBACpu1DClekQAREi/loviCnF/NhRwJLaQ6hVhPjB8bOCsjlnNnNl0FWJVWxAqGzHONRHpu5Ml+nQ+8GzNW9n+Is3eg80Nk0iiwoAAAAldEVYdGRhdGU6Y3JlYXRlADIwMTUtMTItMDJUMTQ6MjY6MjkrMDE6MDDARtd2AAAAJXRFWHRkYXRlOm1vZGlmeQAyMDE0LTExLTEyVDA4OjM5OjE5KzAxOjAwO3ydwwAAAABJRU5ErkJggg==')}
${img('geomixture', 'BAMAAADt3eJSAAAABGdBTUEAALGPC/xhBQAAAAFzUkdCAK7OHOkAAAAgY0hSTQAAeiYAAICEAAD6AAAAgOgAAHUwAADqYAAAOpgAABdwnLpRPAAAACFQTFRFAAAAAAAAKysrVVUA//8B//8AgICAqqpV398gv79A////VYJtlwAAAAF0Uk5TAEDm2GYAAAABYktHRApo0PRWAAAACXBIWXMAAABIAAAASABGyWs+AAAAXklEQVQI12NgwASCQsJCgoZAhoADq1tKIJAhEpDGxpYIZKgxsLElgBhibAkOCY4gKTaGkPRGIEPUIYEBrEaAIY0tDawmgYWNgREkkjCVjRWkWCUhLY0FJCIIBljsBgCZTAykgaRiRwAAACV0RVh0ZGF0ZTpjcmVhdGUAMjAxNS0xMi0wMlQxNDoyNjoyOSswMTowMMBG13YAAAAldEVYdGRhdGU6bW9kaWZ5ADIwMTQtMTEtMTJUMDg6Mzk6MTkrMDE6MDA7fJ3DAAAAAElFTkSuQmCC')}
${img('geopcon', 'CAAAAAA6mKC9AAAABGdBTUEAALGPC/xhBQAAAAFzUkdCAK7OHOkAAAAgY0hSTQAAeiYAAICEAAD6AAAAgOgAAHUwAADqYAAAOpgAABdwnLpRPAAAAAJ0Uk5TAAB2k804AAAAAmJLR0QA/4ePzL8AAAAJcEhZcwAAAEgAAABIAEbJaz4AAACJSURBVBjTdc+hGcQwCIZhhjl/rkgWiECj8XgGyAbZoD5LdIRMkEnKkV575n75Pp8AgLU54dmh6mauelyAL2Qzxfe2sklioq6FacFAcRFXYhwJHdU5rDD2hEYB/CmoJVRMiIJqgtENuoqA8ltAlYAqRH4d1tGkwzTqN2gA7Nv+fUwkgZ/3mg34txM+szzATJS1HQAAACV0RVh0ZGF0ZTpjcmVhdGUAMjAxNS0xMi0wMlQxNDoyNjoyOSswMTowMMBG13YAAAAldEVYdGRhdGU6bW9kaWZ5ADIwMTQtMTEtMTJUMDg6Mzk6MTkrMDE6MDA7fJ3DAAAAAElFTkSuQmCC')}
${img('geosphere', 'CAAAAAA6mKC9AAAABGdBTUEAALGPC/xhBQAAAAFzUkdCAK7OHOkAAAAgY0hSTQAAeiYAAICEAAD6AAAAgOgAAHUwAADqYAAAOpgAABdwnLpRPAAAAAJ0Uk5TAAB2k804AAAAAmJLR0QA/4ePzL8AAAAJcEhZcwAAAEgAAABIAEbJaz4AAACFSURBVBjTdY+xEcQwCAQp5QNFjpQ5vZACFBFTADFFfKYCXINzlUAJruXll2ekxDAEt9zcANFbXb2mqm56dxsymAH0yccAJaeNi0h5QGyfxGJmivMPjj0nmLsbRmyFCss3rlbpcUjfS8wLUNRcJyCF6uqg2IvYCnoKC7f1kSbA6riTz7evfwj3Ml+H3KBqAAAAJXRFWHRkYXRlOmNyZWF0ZQAyMDE1LTEyLTAyVDE0OjI2OjI5KzAxOjAwwEbXdgAAACV0RVh0ZGF0ZTptb2RpZnkAMjAxNC0xMS0xMlQwODozOToxOSswMTowMDt8ncMAAAAASUVORK5CYII=')}
${img('geotrap', 'CAAAAAA6mKC9AAAABGdBTUEAALGPC/xhBQAAAAFzUkdCAK7OHOkAAAAgY0hSTQAAeiYAAICEAAD6AAAAgOgAAHUwAADqYAAAOpgAABdwnLpRPAAAAAJ0Uk5TAAB2k804AAAAAmJLR0QA/4ePzL8AAAAJcEhZcwAAAEgAAABIAEbJaz4AAAB5SURBVBjTbY+hFYAwDETZB1OJi4yNPp0JqjtAZ2AELL5DdABmIS2PtLxHXH7u7l2W5W+uHMHpGiCHLYR1yw4SCZMIXBOJWVSjK7QDDAu4g8OBmAKK4sAEDdR3rw8YmcUcrEijKKhl7lN1IQPn9ExlgU6/WEyc75+5AYK0KY5oHBDfAAAAJXRFWHRkYXRlOmNyZWF0ZQAyMDE1LTEyLTAyVDE0OjI2OjI5KzAxOjAwwEbXdgAAACV0RVh0ZGF0ZTptb2RpZnkAMjAxNC0xMS0xMlQwODozOToxOSswMTowMDt8ncMAAAAASUVORK5CYII=')}
${img('geotubeseg', 'CAAAAAA6mKC9AAAABGdBTUEAALGPC/xhBQAAAAFzUkdCAK7OHOkAAAAgY0hSTQAAeiYAAICEAAD6AAAAgOgAAHUwAADqYAAAOpgAABdwnLpRPAAAAAJ0Uk5TAAB2k804AAAAAmJLR0QA/4ePzL8AAAAJcEhZcwAAAEgAAABIAEbJaz4AAACBSURBVBjTdc+hEcQwDARA12P6QFBQ9LDwcXEVkA7SQTr4BlJBakgpsWdsh/wfux3NSCrlV86Mlrxmz1pBWq3bAHwETohxABVmDZADQp1BE+wDNnGywzHgmHDOreJNTDH3Xn3CVX0dpu2MHcIFBkYp/gKsQ8SCQ72V+36/+2aWf3kAQfgshnpXF0wAAAAldEVYdGRhdGU6Y3JlYXRlADIwMTUtMTItMDJUMTQ6MjY6MjkrMDE6MDDARtd2AAAAJXRFWHRkYXRlOm1vZGlmeQAyMDE0LTExLTEyVDA4OjM5OjE5KzAxOjAwO3ydwwAAAABJRU5ErkJggg==')}
${img('geoxtru', 'CAAAAAA6mKC9AAAABGdBTUEAALGPC/xhBQAAAAFzUkdCAK7OHOkAAAAgY0hSTQAAeiYAAICEAAD6AAAAgOgAAHUwAADqYAAAOpgAABdwnLpRPAAAAAJ0Uk5TAAB2k804AAAAAmJLR0QA/4ePzL8AAAAJcEhZcwAAAEgAAABIAEbJaz4AAABcSURBVBjTY2AgEmhpeZV56vmWwQW00QUYwAJlSAI6XmVqukh8PT1bT03PchhXX09Pr9wQIQDiJ+ZowgWAXD3bck+QQDlCQTkDQgCoxA/ERBKwhbDglgA1lDMQDwCc/Rvq8nYsWgAAACV0RVh0ZGF0ZTpjcmVhdGUAMjAxNS0xMi0wMlQxNDoyNjoyOSswMTowMMBG13YAAAAldEVYdGRhdGU6bW9kaWZ5ADIwMTQtMTEtMTJUMDg6Mzk6MTkrMDE6MDA7fJ3DAAAAAElFTkSuQmCC')}
${img('geobbox', 'CAAAAAA6mKC9AAAABGdBTUEAALGPC/xhBQAAAAFzUkdCAK7OHOkAAAAgY0hSTQAAeiYAAICEAAD6AAAAgOgAAHUwAADqYAAAOpgAABdwnLpRPAAAAAJ0Uk5TAAB2k804AAAAAmJLR0QA/4ePzL8AAAAJcEhZcwAAAEgAAABIAEbJaz4AAAB/SURBVBjTVc+hEYAwDAXQLlNRF1tVGxn9NRswQiSSCdgDyQBM0FlIIb2WuL77uf6E8E0N02wKYRwDciTKREVvB04GuZSyOMCABRB1WGzF3uDNQTvs/RcDtJXT4fSEXA5XoiQt0ttVSm8Co2psIOvoimjAOqBmFtH5wEP2373TPIvTK1nrpULXAAAAJXRFWHRkYXRlOmNyZWF0ZQAyMDE1LTEyLTAyVDE0OjI2OjI5KzAxOjAwwEbXdgAAACV0RVh0ZGF0ZTptb2RpZnkAMjAxNC0xMS0xMlQwODozOToxOSswMTowMDt8ncMAAAAASUVORK5CYII=')}
${img('geoconeseg', 'CAAAAAA6mKC9AAAABGdBTUEAALGPC/xhBQAAAAFzUkdCAK7OHOkAAAAgY0hSTQAAeiYAAICEAAD6AAAAgOgAAHUwAADqYAAAOpgAABdwnLpRPAAAAAJ0Uk5TAAB2k804AAAAAmJLR0QA/4ePzL8AAAAJcEhZcwAAAEgAAABIAEbJaz4AAAB4SURBVBjTdc6hEcAgDAXQbFNZXHQkFlkd/30myAIMwAws0gmYpVzvoFyv/S5P/B+izzQ387ZA2pkDnvsU1SQLVIFrOM4JFmEaYp2gCQbmPEGODhJ8jt7Am47hwgrzInGAifa/elUZnQLY00iU30BZAV+BWi2VfnIBv1osbHH8jX0AAAAldEVYdGRhdGU6Y3JlYXRlADIwMTUtMTItMDJUMTQ6MjY6MjkrMDE6MDDARtd2AAAAJXRFWHRkYXRlOm1vZGlmeQAyMDE0LTExLTEyVDA4OjM5OjE5KzAxOjAwO3ydwwAAAABJRU5ErkJggg==')}
${img('geoeltu', 'CAAAAAA6mKC9AAAABGdBTUEAALGPC/xhBQAAAAFzUkdCAK7OHOkAAAAgY0hSTQAAeiYAAICEAAD6AAAAgOgAAHUwAADqYAAAOpgAABdwnLpRPAAAAAJ0Uk5TAAB2k804AAAAAmJLR0QA/4ePzL8AAAAJcEhZcwAAAEgAAABIAEbJaz4AAACGSURBVBjTdY+hFYUwDEU7xq9CIXC4uNjY6KczQXeoYgVMR2ABRmCGjvIp/6dgiEruueedvBDuOR57LQnKyc8CJmKO+N8bieIUPtmBWjIIx8XDBHYCipsnql1g2D0UP2OoDqwBncf+RdZmzFMHizRjog7KZYzawd4Ay93lEAPWR7WAvNbwMl/XwSxBV8qCjgAAACV0RVh0ZGF0ZTpjcmVhdGUAMjAxNS0xMi0wMlQxNDoyNjoyOSswMTowMMBG13YAAAAldEVYdGRhdGU6bW9kaWZ5ADIwMTQtMTEtMTJUMDg6Mzk6MTkrMDE6MDA7fJ3DAAAAAElFTkSuQmCC')}
${img('geomaterial', 'CAQAAAC1+jfqAAAABGdBTUEAALGPC/xhBQAAAAFzUkdCAK7OHOkAAAAgY0hSTQAAeiYAAICEAAD6AAAAgOgAAHUwAADqYAAAOpgAABdwnLpRPAAAAAJiS0dEAP+Hj8y/AAAACXBIWXMAAABIAAAASABGyWs+AAAAbElEQVQoz62QMRbAIAhDP319Xon7j54qHSyCtaMZFCUkRjgDIdRU9yZUCfg8ut5aAHdcxtoNurmgA3ABNKIR9KimhSukPe2qxcCYC0pfFXx/aFWo7i42KKItOpopqvvnLzJmtlZTS7EfGAfwAM4EQbLIGV0sAAAAJXRFWHRkYXRlOmNyZWF0ZQAyMDE1LTEyLTAyVDE0OjI2OjI5KzAxOjAwwEbXdgAAACV0RVh0ZGF0ZTptb2RpZnkAMjAxNC0xMS0xMlQwODozOToxOSswMTowMDt8ncMAAAAASUVORK5CYII=')}
${img('geoparab', 'CAAAAAA6mKC9AAAABGdBTUEAALGPC/xhBQAAAAFzUkdCAK7OHOkAAAAgY0hSTQAAeiYAAICEAAD6AAAAgOgAAHUwAADqYAAAOpgAABdwnLpRPAAAAAJ0Uk5TAAB2k804AAAAAmJLR0QA/4ePzL8AAAAJcEhZcwAAAEgAAABIAEbJaz4AAAB/SURBVBjTbY+xDYAwDAQ9UAp3X7p0m9o9dUZgA9oMwAjpMwMzMAnYBAQSX9mn9+tN9KOtzsWsLOvYCziUGNX3nnCLJRzKPgeYrhPW7FJNLUB3YJazYKQKTnBaxgXRzNmJcrt7XCHQp9kEB1wfELEir/KGj4Foh8A+/zW1nf51AFabKZuWK+mNAAAAJXRFWHRkYXRlOmNyZWF0ZQAyMDE1LTEyLTAyVDE0OjI2OjI5KzAxOjAwwEbXdgAAACV0RVh0ZGF0ZTptb2RpZnkAMjAxNC0xMS0xMlQwODozOToxOSswMTowMDt8ncMAAAAASUVORK5CYII=')}
${img('geopgon', 'CAAAAAA6mKC9AAAABGdBTUEAALGPC/xhBQAAAAFzUkdCAK7OHOkAAAAgY0hSTQAAeiYAAICEAAD6AAAAgOgAAHUwAADqYAAAOpgAABdwnLpRPAAAAAJ0Uk5TAAB2k804AAAAAmJLR0QA/4ePzL8AAAAJcEhZcwAAAEgAAABIAEbJaz4AAABwSURBVBjTY2AgDlwAAzh3sX1sPRDEeuwDc+8V2dsHgQQ8LCzq74HkLSzs7Yva2tLt7S3sN4MNiDUGKQmysCi6BzWkzcI+PdY+aDPCljZlj1iFOUjW1tvHLjYuQhJIt5/DcAFZYLH9YnSn7iPST9gAACbsJth21haFAAAAJXRFWHRkYXRlOmNyZWF0ZQAyMDE1LTEyLTAyVDE0OjI2OjI5KzAxOjAwwEbXdgAAACV0RVh0ZGF0ZTptb2RpZnkAMjAxNC0xMS0xMlQwODozOToxOSswMTowMDt8ncMAAAAASUVORK5CYII=')}
${img('geotorus', 'CAAAAAA6mKC9AAAABGdBTUEAALGPC/xhBQAAAAFzUkdCAK7OHOkAAAAgY0hSTQAAeiYAAICEAAD6AAAAgOgAAHUwAADqYAAAOpgAABdwnLpRPAAAAAJ0Uk5TAAB2k804AAAAAmJLR0QA/4ePzL8AAAAJcEhZcwAAAEgAAABIAEbJaz4AAACGSURBVBjTjY+hFcMwDEQ9SkFggXGIoejhw+LiGkBDlHoAr+AhgjNL5byChuXeE7gvPelUyjOds/f5Zw0ggfj5KVCPMBWeyx+SbQ1XUriAC2XfpWWxjQQEZasRtRHiCUAj3qN4JaolUJppzh4q7dUTdHFXW/tH9OuswWm3nI7tc08+/eGLl758ey9KpKrNOQAAACV0RVh0ZGF0ZTpjcmVhdGUAMjAxNS0xMi0wMlQxNDoyNjoyOSswMTowMMBG13YAAAAldEVYdGRhdGU6bW9kaWZ5ADIwMTQtMTEtMTJUMDg6Mzk6MTkrMDE6MDA7fJ3DAAAAAElFTkSuQmCC')}
${img('geotrd1', 'CAAAAAA6mKC9AAAABGdBTUEAALGPC/xhBQAAAAFzUkdCAK7OHOkAAAAgY0hSTQAAeiYAAICEAAD6AAAAgOgAAHUwAADqYAAAOpgAABdwnLpRPAAAAAJ0Uk5TAAB2k804AAAAAmJLR0QA/4ePzL8AAAAJcEhZcwAAAEgAAABIAEbJaz4AAAB/SURBVBjTbc6xDQMhDAVQ9qH6lUtal65/zQ5IDMAMmYAZrmKGm4FJzlEQQUo+bvwkG4fwm9lbodV7w40Y4WGfSxQiXiJlQfZOjWRb8Ioi3tKuBQMCo7+9N72BzPsfAuoTdUP9QN8wgOQwvsfWmHzpeT5BKydMNW0nhJGvGf7mAc5WKO9e5N2dAAAAJXRFWHRkYXRlOmNyZWF0ZQAyMDE1LTEyLTAyVDE0OjI2OjI5KzAxOjAwwEbXdgAAACV0RVh0ZGF0ZTptb2RpZnkAMjAxNC0xMS0xMlQwODozOToxOSswMTowMDt8ncMAAAAASUVORK5CYII=')}
${img('geotube', 'CAAAAAA6mKC9AAAABGdBTUEAALGPC/xhBQAAAAFzUkdCAK7OHOkAAAAgY0hSTQAAeiYAAICEAAD6AAAAgOgAAHUwAADqYAAAOpgAABdwnLpRPAAAAAJ0Uk5TAAB2k804AAAAAmJLR0QA/4ePzL8AAAAJcEhZcwAAAEgAAABIAEbJaz4AAACGSURBVBjTRc+tEcAwCAXgLFNbWeSzSDQazw5doWNUZIOM0BEyS/NHy10E30HyklKvWnJ+0le3sJoKn3X2z7GRuvG++YRyMMDt0IIKUXMzxbnugJi5m9K1gNnGBOUFElAWGMaKIKI4xoQggl00gT+A9hXWgDwnfqgsHRAx2m+8bfjfdyrx5AtsSjpwu+M2RgAAACV0RVh0ZGF0ZTpjcmVhdGUAMjAxNS0xMi0wMlQxNDoyNjoyOSswMTowMMBG13YAAAAldEVYdGRhdGU6bW9kaWZ5ADIwMTQtMTEtMTJUMDg6Mzk6MTkrMDE6MDA7fJ3DAAAAAElFTkSuQmCC')}
${img('evepoints', 'BAMAAADt3eJSAAAABGdBTUEAALGPC/xhBQAAAAFzUkdCAK7OHOkAAAAgY0hSTQAAeiYAAICEAAD6AAAAgOgAAHUwAADqYAAAOpgAABdwnLpRPAAAABJQTFRF////n4mJcEdKRDMzcEdH////lLE/CwAAAAF0Uk5TAEDm2GYAAAABYktHRACIBR1IAAAACXBIWXMAAABIAAAASABGyWs+AAAAI0lEQVQI12NgIAowIpgKEJIZLiAgAKWZGQzQ9UGlWIizBQgAN4IAvGtVrTcAAAAldEVYdGRhdGU6Y3JlYXRlADIwMTYtMDktMDJUMTU6MDQ6MzgrMDI6MDDPyc7hAAAAJXRFWHRkYXRlOm1vZGlmeQAyMDE2LTA5LTAyVDE1OjA0OjM4KzAyOjAwvpR2XQAAAABJRU5ErkJggg==')}
${img('evetrack', 'CAQAAAC1+jfqAAAABGdBTUEAALGPC/xhBQAAAAFzUkdCAK7OHOkAAAAgY0hSTQAAeiYAAICEAAD6AAAAgOgAAHUwAADqYAAAOpgAABdwnLpRPAAAAAJiS0dEAP+Hj8y/AAAACXBIWXMAAABIAAAASABGyWs+AAAAqElEQVQoz32RMQrCQBBFf4IgSMB0IpGkMpVHCFh7BbHIGTyVhU0K8QYewEKsbVJZaCUiPAsXV8Puzhaz7H8zs5+JUDjikLilQr5zpCRl5xMXZNScQE5gSMGaz70jjUAJcw5c3UBMTsUe+9Kzf065SbropeLXimWfDIgoab/tOyPGzOhz53+oSWcSGh7UdB2ZNKXBZdgAuUdEKJYmrEILyVgG6pE2tEHgDfe42rbjYzSHAAAAJXRFWHRkYXRlOmNyZWF0ZQAyMDE2LTA5LTAyVDE1OjA0OjQ3KzAyOjAwM0S3EQAAACV0RVh0ZGF0ZTptb2RpZnkAMjAxNi0wOS0wMlQxNTowNDo0NyswMjowMEIZD60AAAAASUVORK5CYII=')}
.jsroot .geovis_this { background-color: lightgreen; }
.jsroot .geovis_daughters { background-color: lightblue; }
.jsroot .geovis_all { background-color: yellow; }`);
}


/** @summary Create geo painter
  * @private */
function createGeoPainter(dom, obj, opt) {
   injectGeoStyle();

   geoCfg('GradPerSegm', settings.GeoGradPerSegm);
   geoCfg('CompressComp', settings.GeoCompressComp);

   const painter = new TGeoPainter(dom, obj);

   painter.decodeOptions(opt); // indicator of initialization

   return painter;
}


/** @summary provide menu for geo object
  * @private */
function provideMenu(menu, item, hpainter) {
   if (!item._geoobj) return false;

   const obj = item._geoobj, vol = item._volume,
         iseve = ((obj._typename === clTEveGeoShapeExtract) || (obj._typename === clREveGeoShapeExtract));

   if (!vol && !iseve) return false;

   menu.add('separator');

   const ScanEveVisible = (obj, arg, skip_this) => {
      if (!arg) arg = { visible: 0, hidden: 0 };

      if (!skip_this) {
         if (arg.assign !== undefined)
            obj.fRnrSelf = arg.assign;
         else if (obj.fRnrSelf)
            arg.vis++;
         else
            arg.hidden++;
      }

      if (obj.fElements) {
         for (let n = 0; n < obj.fElements.arr.length; ++n)
            ScanEveVisible(obj.fElements.arr[n], arg, false);
      }

      return arg;
   }, ToggleEveVisibility = arg => {
      if (arg === 'self') {
         obj.fRnrSelf = !obj.fRnrSelf;
         item._icon = item._icon.split(' ')[0] + provideVisStyle(obj);
         hpainter.updateTreeNode(item);
      } else {
         ScanEveVisible(obj, { assign: (arg === 'true') }, true);
         hpainter.forEachItem(m => {
            // update all child items
            if (m._geoobj && m._icon) {
               m._icon = item._icon.split(' ')[0] + provideVisStyle(m._geoobj);
               hpainter.updateTreeNode(m);
            }
         }, item);
      }

      findItemWithPainter(item, 'testGeomChanges');
   }, ToggleMenuBit = arg => {
      toggleGeoBit(vol, arg);
      const newname = item._icon.split(' ')[0] + provideVisStyle(vol);
      hpainter.forEachItem(m => {
         // update all items with that volume
         if (item._volume === m._volume) {
            m._icon = newname;
            hpainter.updateTreeNode(m);
         }
      });

      hpainter.updateTreeNode(item);
      findItemWithPainter(item, 'testGeomChanges');
   },

    drawitem = findItemWithPainter(item),
       fullname = drawitem ? hpainter.itemFullName(item, drawitem) : '';

   if ((item._geoobj._typename.indexOf(clTGeoNode) === 0) && drawitem) {
      menu.add('Focus', () => {
        if (drawitem && isFunc(drawitem._painter?.focusOnItem))
           drawitem._painter.focusOnItem(fullname);
      });
   }

   if (iseve) {
      menu.addchk(obj.fRnrSelf, 'Visible', 'self', ToggleEveVisibility);
      const res = ScanEveVisible(obj, undefined, true);
      if (res.hidden + res.visible > 0)
         menu.addchk((res.hidden === 0), 'Daughters', res.hidden !== 0 ? 'true' : 'false', ToggleEveVisibility);
   } else {
      const stack = drawitem?._painter?._clones?.findStackByName(fullname),
          phys_vis = stack ? drawitem._painter._clones.getPhysNodeVisibility(stack) : null,
          is_visible = testGeoBit(vol, geoBITS.kVisThis);

      menu.addchk(testGeoBit(vol, geoBITS.kVisNone), 'Invisible',
            geoBITS.kVisNone, ToggleMenuBit);
      if (stack) {
         const changePhysVis = arg => {
            drawitem._painter._clones.setPhysNodeVisibility(stack, (arg === 'off') ? false : arg);
            findItemWithPainter(item, 'testGeomChanges');
         };

         menu.add('sub:Physical vis', 'Physical node visibility - only for this instance');
         menu.addchk(phys_vis?.visible, 'on', 'on', changePhysVis, 'Enable visibility of phys node');
         menu.addchk(phys_vis && !phys_vis.visible, 'off', 'off', changePhysVis, 'Disable visibility of physical node');
         menu.add('reset', 'clear', changePhysVis, 'Reset custom visibility of physical node');
         menu.add('reset all', 'clearall', changePhysVis, 'Reset all custom settings for all nodes');
         menu.add('endsub:');
      }

      menu.addchk(is_visible, 'Logical vis',
            geoBITS.kVisThis, ToggleMenuBit, 'Logical node visibility - all instances');
      menu.addchk(testGeoBit(vol, geoBITS.kVisDaughters), 'Daughters',
            geoBITS.kVisDaughters, ToggleMenuBit, 'Logical node daugthers visibility');
   }

   return true;
}

/** @summary handle click on browser icon
  * @private */
function browserIconClick(hitem, hpainter) {
   if (hitem._volume) {
      if (hitem._more && hitem._volume.fNodes && (hitem._volume.fNodes.arr.length > 0))
         toggleGeoBit(hitem._volume, geoBITS.kVisDaughters);
      else
         toggleGeoBit(hitem._volume, geoBITS.kVisThis);

      updateBrowserIcons(hitem._volume, hpainter);

      findItemWithPainter(hitem, 'testGeomChanges');
      return false; // no need to update icon - we did it ourself
   }

   if (hitem._geoobj && ((hitem._geoobj._typename === clTEveGeoShapeExtract) || (hitem._geoobj._typename === clREveGeoShapeExtract))) {
      hitem._geoobj.fRnrSelf = !hitem._geoobj.fRnrSelf;

      updateBrowserIcons(hitem._geoobj, hpainter);
      findItemWithPainter(hitem, 'testGeomChanges');
      return false; // no need to update icon - we did it ourself
   }

   // first check that geo painter assigned with the item
   const drawitem = findItemWithPainter(hitem),
       newstate = drawitem?._painter?.extraObjectVisible(hpainter, hitem, true);

   // return true means browser should update icon for the item
   return newstate !== undefined;
}


/** @summary Get icon for the browser
  * @private */
function getBrowserIcon(hitem, hpainter) {
   let icon = '';
   switch (hitem._kind) {
      case prROOT + clTEveTrack: icon = 'img_evetrack'; break;
      case prROOT + clTEvePointSet: icon = 'img_evepoints'; break;
      case prROOT + clTPolyMarker3D: icon = 'img_evepoints'; break;
   }
   if (icon) {
      const drawitem = findItemWithPainter(hitem);
      if (drawitem?._painter?.extraObjectVisible(hpainter, hitem))
         icon += ' geovis_this';
   }
   return icon;
}


/** @summary create hierarchy item for geo object
  * @private */
function createItem(node, obj, name) {
   const sub = {
      _kind: prROOT + obj._typename,
      _name: name || getObjectName(obj),
      _title: obj.fTitle,
      _parent: node,
      _geoobj: obj,
      _get(item /* ,itemname */) {
          // mark object as belong to the hierarchy, require to
          if (item._geoobj) item._geoobj.$geoh = true;
          return Promise.resolve(item._geoobj);
      }
   };
   let volume, shape, subnodes, iseve = false;

   if (obj._typename === 'TGeoMaterial')
      sub._icon = 'img_geomaterial';
   else if (obj._typename === 'TGeoMedium')
      sub._icon = 'img_geomedium';
   else if (obj._typename === 'TGeoMixture')
      sub._icon = 'img_geomixture';
   else if ((obj._typename.indexOf(clTGeoNode) === 0) && obj.fVolume) {
      sub._title = 'node:' + obj._typename;
      if (obj.fTitle) sub._title += ' ' + obj.fTitle;
      volume = obj.fVolume;
   } else if (obj._typename.indexOf(clTGeoVolume) === 0)
      volume = obj;
   else if ((obj._typename === clTEveGeoShapeExtract) || (obj._typename === clREveGeoShapeExtract)) {
      iseve = true;
      shape = obj.fShape;
      subnodes = obj.fElements ? obj.fElements.arr : null;
   } else if ((obj.fShapeBits !== undefined) && (obj.fShapeId !== undefined))
      shape = obj;

   if (volume) {
      shape = volume.fShape;
      subnodes = volume.fNodes ? volume.fNodes.arr : null;
   }

   if (volume || shape || subnodes) {
      if (volume) sub._volume = volume;

      if (subnodes) {
         sub._more = true;
         sub._expand = expandGeoObject;
      } else if (shape && (shape._typename === clTGeoCompositeShape) && shape.fNode) {
         sub._more = true;
         sub._shape = shape;
         sub._expand = function(node /*, obj */) {
            createItem(node, node._shape.fNode.fLeft, 'Left');
            createItem(node, node._shape.fNode.fRight, 'Right');
            return true;
         };
      }

      if (!sub._title && (obj._typename !== clTGeoVolume))
         sub._title = obj._typename;

      if (shape) {
         if (sub._title === '')
            sub._title = shape._typename;

         sub._icon = getShapeIcon(shape);
      } else
         sub._icon = sub._more ? 'img_geocombi' : 'img_geobbox';

      if (volume)
         sub._icon += provideVisStyle(volume);
      else if (iseve)
         sub._icon += provideVisStyle(obj);

      sub._menu = provideMenu;
      sub._icon_click = browserIconClick;
   }

   if (!node._childs) node._childs = [];

   if (!sub._name) {
      if (isStr(node._name)) {
         sub._name = node._name;
         if (sub._name.lastIndexOf('s') === sub._name.length-1)
            sub._name = sub._name.slice(0, sub._name.length-1);
         sub._name += '_' + node._childs.length;
      } else
         sub._name = 'item_' + node._childs.length;
   }

   node._childs.push(sub);

   return sub;
}

/** @summary Draw dummy geometry
  * @private */
async function drawDummy3DGeom(painter) {
   const shape = create(clTNamed);
   shape._typename = clTGeoBBox;
   shape.fDX = 1e-10;
   shape.fDY = 1e-10;
   shape.fDZ = 1e-10;
   shape.fShapeId = 1;
   shape.fShapeBits = 0;
   shape.fOrigin = [0, 0, 0];

   const obj = Object.assign(create(clTNamed),
                { _typename: clTEveGeoShapeExtract,
                  fTrans: [1, 0, 0, 0, 0, 1, 0, 0, 0, 0, 1, 0, 0, 0, 0, 0],
                  fShape: shape, fRGBA: [0, 0, 0, 0], fElements: null, fRnrSelf: false }),
         pp = painter.getPadPainter(),
         opt = (pp?.pad?.fFillColor && (pp?.pad?.fFillStyle > 1000)) ? 'bkgr_' + pp.pad.fFillColor : '';

   return TGeoPainter.draw(painter.getDom(), obj, opt)
                     .then(geop => { geop._dummy = true; return geop; });
}

/** @summary Direct draw function for TAxis3D
  * @private */
function drawAxis3D() {
   const main = this.getMainPainter();

   if (isFunc(main?.setAxesDraw))
      return main.setAxesDraw(true);

   console.error('no geometry painter found to toggle TAxis3D drawing');
}

/** @summary Build three.js model for given geometry object
  * @param {Object} obj - TGeo-related object
  * @param {Object} [opt] - options
  * @param {Number} [opt.vislevel] - visibility level like TGeoManager, when not specified - show all
  * @param {Number} [opt.numnodes=1000] - maximal number of visible nodes
  * @param {Number} [opt.numfaces=100000] - approx maximal number of created triangles
  * @param {Number} [opt.instancing=-1] - <0 disable use of InstancedMesh, =0 only for large geometries, >0 enforce usage of InstancedMesh
  * @param {boolean} [opt.doubleside=false] - use double-side material
  * @param {boolean} [opt.wireframe=false] - show wireframe for created shapes
  * @param {boolean} [opt.transparency=0] - make nodes transparent
  * @param {boolean} [opt.dflt_colors=false] - use default ROOT colors
  * @return {object} Object3D with created model
  * @example
  * import { build } from 'https://root.cern/js/latest/modules/geom/TGeoPainter.mjs';
  * let obj3d = build(obj);
  * // this is three.js object and can be now inserted in the scene
  */
function build(obj, opt) {
   if (!obj) return null;

   if (!opt) opt = {};
   if (!opt.numfaces) opt.numfaces = 100000;
   if (!opt.numnodes) opt.numnodes = 1000;
   if (!opt.frustum) opt.frustum = null;

   opt.res_mesh = opt.res_faces = 0;

   if (opt.instancing === undefined)
      opt.instancing = -1;

   opt.info = { num_meshes: 0, num_faces: 0 };

   let clones = null, visibles = null;

   if (obj.visibles && obj.nodes && obj.numnodes) {
      // case of draw message from geometry viewer

      const nodes = obj.numnodes > 1e6 ? { length: obj.numnodes } : new Array(obj.numnodes);

      obj.nodes.forEach(node => {
         nodes[node.id] = ClonedNodes.formatServerElement(node);
      });

      clones = new ClonedNodes(null, nodes);
      clones.name_prefix = clones.getNodeName(0);

      // normally only need when making selection, not used in geo viewer
      // this.geo_clones.setMaxVisNodes(draw_msg.maxvisnodes);
      // this.geo_clones.setVisLevel(draw_msg.vislevel);
      // TODO: provide from server
      clones.maxdepth = 20;

      const nsegm = obj.cfg?.nsegm || 30;

      for (let cnt = 0; cnt < obj.visibles.length; ++cnt) {
         const item = obj.visibles[cnt], rd = item.ri;

         // entry may be provided without shape - it is ok
         if (rd)
            item.server_shape = rd.server_shape = createServerGeometry(rd, nsegm);
      }

      visibles = obj.visibles;
   } else {
      let shape = null, hide_top = false;

      if (('fShapeBits' in obj) && ('fShapeId' in obj)) {
         shape = obj; obj = null;
      } else if ((obj._typename === clTGeoVolumeAssembly) || (obj._typename === clTGeoVolume))
         shape = obj.fShape;
       else if ((obj._typename === clTEveGeoShapeExtract) || (obj._typename === clREveGeoShapeExtract))
         shape = obj.fShape;
       else if (obj._typename === clTGeoManager) {
         obj = obj.fMasterVolume;
         hide_top = !opt.showtop;
         shape = obj.fShape;
      } else if (obj.fVolume)
         shape = obj.fVolume.fShape;
       else
         obj = null;


      if (opt.composite && shape && (shape._typename === clTGeoCompositeShape) && shape.fNode)
         obj = buildCompositeVolume(shape);

      if (!obj && shape)
         obj = Object.assign(create(clTNamed), { _typename: clTEveGeoShapeExtract, fTrans: null, fShape: shape, fRGBA: [0, 1, 0, 1], fElements: null, fRnrSelf: true });

      if (!obj) return null;

      if (obj._typename.indexOf(clTGeoVolume) === 0)
         obj = { _typename: clTGeoNode, fVolume: obj, fName: obj.fName, $geoh: obj.$geoh, _proxy: true };

      clones = new ClonedNodes(obj);
      clones.setVisLevel(opt.vislevel);
      clones.setMaxVisNodes(opt.numnodes);

      if (opt.dflt_colors)
         clones.setDefaultColors(true);

      const uniquevis = opt.no_screen ? 0 : clones.markVisibles(true);
      if (uniquevis <= 0)
         clones.markVisibles(false, false, hide_top);
      else
         clones.markVisibles(true, true, hide_top); // copy bits once and use normal visibility bits

      clones.produceIdShifts();

      // collect visible nodes
      const res = clones.collectVisibles(opt.numfaces, opt.frustum);

      visibles = res.lst;
   }

   if (!opt.material_kind)
      opt.material_kind = 'lambert';

   clones.setConfig(opt);

   // collect shapes
   const shapes = clones.collectShapes(visibles);

   clones.buildShapes(shapes, opt.numfaces);

   const toplevel = new Object3D();
   toplevel.clones = clones; // keep reference on JSROOT data

   const colors = getRootColors();

   if (clones.createInstancedMeshes(opt, toplevel, visibles, shapes, colors))
      return toplevel;

   for (let n = 0; n < visibles.length; ++n) {
      const entry = visibles[n];
      if (entry.done) continue;

      const shape = entry.server_shape || shapes[entry.shapeid];
      if (!shape.ready) {
         console.warn('shape marked as not ready when should');
         break;
      }

      const mesh = clones.createEntryMesh(opt, toplevel, entry, shape, colors);

      if (mesh)
         mesh.name = clones.getNodeName(entry.nodeid);
   }

   return toplevel;
}

export { ClonedNodes, build, TGeoPainter, GeoDrawingControl,
         expandGeoObject, createGeoPainter, drawAxis3D, drawDummy3DGeom, produceRenderOrder };<|MERGE_RESOLUTION|>--- conflicted
+++ resolved
@@ -2196,61 +2196,8 @@
                this._last_hidden.forEach(obj => { obj.visible = true; });
             delete this._last_hidden;
             delete this._last_manifest;
-<<<<<<< HEAD
-            this.render3D();
-         } else {
-            this.adjustCameraPosition();
-         }
-      }
-   }
-
-   /** @summary add transformation control */
-   addTransformControl() {
-      if (this._tcontrols || !this._webgl || isBatchMode()) return;
-
-      if (!this.ctrl._debug && !this.ctrl._grid) return;
-
-      this._tcontrols = new TransformControls(this._camera, this._renderer.domElement);
-      this._scene.add(this._tcontrols);
-      this._tcontrols.attach(this._toplevel);
-      //this._tcontrols.setSize( 1.1 );
-
-      window.addEventListener( 'keydown', event => {
-         switch ( event.key ) {
-         case 'q':
-            this._tcontrols.setSpace( this._tcontrols.space === 'local' ? 'world' : 'local' );
-            break;
-         case 'Control':
-            this._tcontrols.setTranslationSnap( Math.ceil( this._overall_size ) / 50 );
-            this._tcontrols.setRotationSnap( MathUtils.degToRad( 15 ) );
-            break;
-         case 't': // Translate
-            this._tcontrols.setMode( 'translate' );
-            break;
-         case 'r': // Rotate
-            this._tcontrols.setMode( 'rotate' );
-            break;
-         case 's': // Scale
-            this._tcontrols.setMode( 'scale' );
-            break;
-         case '+':
-            this._tcontrols.setSize(this._tcontrols.size + 0.1);
-            break;
-         case '-':
-            this._tcontrols.setSize(Math.max(this._tcontrols.size - 0.1, 0.1));
-            break;
-         }
-      });
-      window.addEventListener( 'keyup', event => {
-         if (event.key == 'Control') {
-            this._tcontrols.setTranslationSnap(null);
-            this._tcontrols.setRotationSnap(null);
-         }
-      });
-=======
          } else
             this.adjustCameraPosition(true);
->>>>>>> 49ae85f5
 
          this.render3D();
       };
@@ -2805,11 +2752,6 @@
       this._scene.add(this._toplevel);
 
       this._scene.background = new Color(this.ctrl.background);
-<<<<<<< HEAD
-
-      return createRender3D(w, h, this.options.Render3D, { antialias: true, logarithmicDepthBuffer: false, preserveDrawingBuffer: true }).then(r => {
-=======
->>>>>>> 49ae85f5
 
       return createRender3D(w, h, render3d, { antialias: true, logarithmicDepthBuffer: false, preserveDrawingBuffer: true })
         .then(r => {
@@ -4152,19 +4094,12 @@
       const main = this._renderer.domElement.parentNode;
       if (!main) return;
 
-<<<<<<< HEAD
-      if (!msg) {
-         info?.remove();
-      } else {
-         let spent = (new Date().getTime() - this._start_drawing_time)*1e-3;
-=======
       let info = main.querySelector('.geo_info');
 
       if (!msg)
          info?.remove();
        else {
          const spent = (new Date().getTime() - this._start_drawing_time)*1e-3;
->>>>>>> 49ae85f5
          if (!info) {
             info = getDocument().createElement('p');
             info.setAttribute('class', 'geo_info');
@@ -5185,15 +5120,6 @@
          }
 
          if (this._main_painter?._slave_painters) {
-<<<<<<< HEAD
-            let pos = this._main_painter._slave_painters.indexOf(this);
-            if (pos >= 0) this._main_painter._slave_painters.splice(pos,1);
-         }
-
-         for (let k = 0; k < this._slave_painters?.length; ++k) {
-            let slave = this._slave_painters[k];
-            if (slave && (slave._main_painter === this)) slave._main_painter = null;
-=======
             const pos = this._main_painter._slave_painters.indexOf(this);
             if (pos >= 0) this._main_painter._slave_painters.splice(pos, 1);
          }
@@ -5201,7 +5127,6 @@
          for (let k = 0; k < this._slave_painters?.length; ++k) {
             const slave = this._slave_painters[k];
             if (slave?._main_painter === this) slave._main_painter = null;
->>>>>>> 49ae85f5
          }
 
          delete this.geo_manager;
