/** @summary version id
  * @desc For the JSROOT release the string in format 'major.minor.patch' like '7.0.0' */
const version_id = '7.5.2',

/** @summary version date
  * @desc Release date in format day/month/year like '14/04/2022' */
<<<<<<< HEAD
let version_date = '12/06/2023';
=======
version_date = '31/10/2023',
>>>>>>> 49ae85f5

/** @summary version id and date
  * @desc Produced by concatenation of {@link version_id} and {@link version_date}
  * Like '7.0.0 14/04/2022' */
version = version_id + ' ' + version_date,

/** @summary Is node.js flag
  * @private */
nodejs = !!((typeof process === 'object') && isObject(process.versions) && process.versions.node && process.versions.v8),

/** @summary internal data
  * @private */
internals = {
   /** @summary unique id counter, starts from 1 */
   id_counter: 1
},

_src = import.meta?.url;


/** @summary Location of JSROOT modules
  * @desc Automatically detected and used to dynamically load other modules
  * @private */
let source_dir = '';

if (_src && isStr(_src)) {
   const pos = _src.indexOf('modules/core.mjs');
   if (pos >= 0) {
      source_dir = _src.slice(0, pos);
      console.log(`Set jsroot source_dir to ${source_dir}, ${version}`);
   } else {
      console.log(`jsroot bundle, ${version}`);
      internals.ignore_v6 = true;
   }
}

/** @summary Is batch mode flag
  * @private */
let batch_mode = nodejs;

/** @summary Indicates if running in batch mode */
function isBatchMode() { return batch_mode; }

/** @summary Set batch mode
  * @private */
function setBatchMode(on) { batch_mode = !!on; }

/** @summary Indicates if running inside Node.js */
function isNodeJs() { return nodejs; }

/** @summary atob function in all environments
  * @private */
const atob_func = isNodeJs() ? str => Buffer.from(str, 'base64').toString('latin1') : globalThis?.atob,

/** @summary btoa function in all environments
  * @private */
btoa_func = isNodeJs() ? str => Buffer.from(str, 'latin1').toString('base64') : globalThis?.btoa,

/** @summary browser detection flags
  * @private */
browser = { isFirefox: true, isSafari: false, isChrome: false, isWin: false, touches: false, screenWidth: 1200 };

if ((typeof document !== 'undefined') && (typeof window !== 'undefined') && (typeof navigator !== 'undefined')) {
   navigator.userAgentData?.brands?.forEach(item => {
      if (item.brand === 'HeadlessChrome') {
         browser.isChromeHeadless = true;
         browser.chromeVersion = parseInt(item.version);
      } else if (item.brand === 'Chromium') {
         browser.isChrome = true;
         browser.chromeVersion = parseInt(item.version);
      }
   });

   if (browser.chromeVersion) {
      browser.isFirefox = false;
      browser.isWin = navigator.userAgentData.platform === 'Windows';
   } else {
      browser.isFirefox = navigator.userAgent.indexOf('Firefox') >= 0;
      browser.isSafari = Object.prototype.toString.call(window.HTMLElement).indexOf('Constructor') > 0;
      browser.isChrome = !!window.chrome;
      browser.isChromeHeadless = navigator.userAgent.indexOf('HeadlessChrome') >= 0;
      browser.chromeVersion = (browser.isChrome || browser.isChromeHeadless) ? parseInt(navigator.userAgent.match(/Chrom(?:e|ium)\/([0-9]+)\.([0-9]+)\.([0-9]+)\.([0-9]+)/)[1]) : 0;
      browser.isWin = navigator.userAgent.indexOf('Windows') >= 0;
   }
   browser.touches = ('ontouchend' in document); // identify if touch events are supported
   browser.screenWidth = window.screen?.width ?? 1200;
}

/** @summary Check if prototype string match to array (typed on untyped)
  * @return {Number} 0 - not array, 1 - regular array, 2 - typed array
  * @private */
function isArrayProto(proto) {
    if ((proto.length < 14) || (proto.indexOf('[object ') !== 0)) return 0;
    const p = proto.indexOf('Array]');
    if ((p < 0) || (p !== proto.length - 6)) return 0;
    // plain array has only '[object Array]', typed array type name inside
    return proto.length === 14 ? 1 : 2;
}

/** @desc Specialized JSROOT constants, used in {@link settings}
  * @namespace */
const constants = {
   /** @summary Kind of 3D rendering, used for {@link settings.Render3D}
     * @namespace */
   Render3D: {
      /** @summary Default 3D rendering, normally WebGL, if not supported - SVG */
      Default: 0,
      /** @summary Use normal WebGL rendering and place as interactive Canvas element on HTML page */
      WebGL: 1,
      /** @summary Use WebGL rendering, but convert into svg image, not interactive */
      WebGLImage: 2,
      /** @summary Use SVG rendering, slow, inprecise and not interactive, nor recommendet */
      SVG: 3,
      fromString(s) {
         if ((s === 'webgl') || (s === 'gl')) return this.WebGL;
         if (s === 'img') return this.WebGLImage;
         if (s === 'svg') return this.SVG;
         return this.Default;
      }
   },
   /** @summary Way to embed 3D into SVG, used for {@link settings.Embed3D}
     * @namespace */
   Embed3D: {
      /** @summary Do not embed 3D drawing, use complete space */
      NoEmbed: -1,
      /** @summary Default embeding mode - on Firefox and latest Chrome is real ```Embed```, on all other ```Overlay``` */
      Default: 0,
      /** @summary WebGL canvas not inserted into SVG, but just overlayed The only way how earlier Chrome browser can be used */
      Overlay: 1,
      /** @summary Really embed WebGL Canvas into SVG */
      Embed: 2,
      /** @summary Embeding, but when SVG rendering or SVG image converion is used */
      EmbedSVG: 3,
      /** @summary Convert string values into number  */
      fromString(s) {
         if (s === 'embed') return this.Embed;
         if (s === 'overlay') return this.Overlay;
         return this.Default;
      }
   },
   /** @summary How to use latex in text drawing, used for {@link settings.Latex}
     * @namespace */
   Latex: {
      /** @summary do not use Latex at all for text drawing */
      Off: 0,
      /** @summary convert only known latex symbols */
      Symbols: 1,
      /** @summary normal latex processing with svg */
      Normal: 2,
      /** @summary use MathJax for complex cases, otherwise simple SVG text */
      MathJax: 3,
      /** @summary always use MathJax for text rendering */
      AlwaysMathJax: 4,
      /** @summary Convert string values into number */
      fromString(s) {
         if (!s || !isStr(s))
            return this.Normal;
         switch (s) {
            case 'off': return this.Off;
            case 'symbols': return this.Symbols;
            case 'normal':
            case 'latex':
            case 'exp':
            case 'experimental': return this.Normal;
            case 'MathJax':
            case 'mathjax':
            case 'math': return this.MathJax;
            case 'AlwaysMathJax':
            case 'alwaysmath':
            case 'alwaysmathjax': return this.AlwaysMathJax;
         }
         const code = parseInt(s);
         return (Number.isInteger(code) && (code >= this.Off) && (code <= this.AlwaysMathJax)) ? code : this.Normal;
      }
   }
},

/** @desc Global JSROOT settings
  * @namespace */
settings = {
   /** @summary Render of 3D drawing methods, see {@link constants.Render3D} for possible values */
   Render3D: constants.Render3D.Default,
   /** @summary 3D drawing methods in batch mode, see {@link constants.Render3D} for possible values */
   Render3DBatch: constants.Render3D.Default,
   /** @summary Way to embed 3D drawing in SVG, see {@link constants.Embed3D} for possible values */
   Embed3D: constants.Embed3D.Default,
   /** @summary Enable or disable tooltips, default on */
   Tooltip: !nodejs,
   /** @summary Time in msec for appearance of tooltips, 0 - no animation */
   TooltipAnimation: 500,
   /** @summary Enables context menu usage */
   ContextMenu: !nodejs,
   /** @summary Global zooming flag, enable/disable any kind of interactive zooming */
   Zooming: !nodejs,
   /** @summary Zooming with the mouse events */
   ZoomMouse: !nodejs,
   /** @summary Zooming with mouse wheel */
   ZoomWheel: !nodejs,
   /** @summary Zooming on touch devices */
   ZoomTouch: !nodejs,
   /** @summary Enables move and resize of elements like statbox, title, pave, colz  */
   MoveResize: !browser.touches && !nodejs,
   /** @summary Configures keybord key press handling
     * @desc Can be disabled to prevent keys heandling in complex HTML layouts
     * @default true */
   HandleKeys: !nodejs,
   /** @summary enables drag and drop functionality */
   DragAndDrop: !nodejs,
   /** @summary Interactive dragging of TGraph points */
   DragGraphs: true,
   /** @summary Show progress box */
   ProgressBox: !nodejs,
   /** @summary Show additional tool buttons on the canvas, false - disabled, true - enabled, 'popup' - only toggle button */
   ToolBar: nodejs ? false : 'popup',
   /** @summary Position of toolbar 'left' left-bottom corner on canvas, 'right' - right-bottom corner on canvas, opposite on sub-pads */
   ToolBarSide: 'left',
   /** @summary display tool bar vertical (default false) */
   ToolBarVert: false,
   /** @summary if drawing inside particular div can be enlarged on full window */
   CanEnlarge: true,
   /** @summary if frame position can be adjusted to let show axis or colz labels */
   CanAdjustFrame: false,
   /** @summary calculation of text size consumes time and can be skipped to improve performance (but with side effects on text adjustments) */
   ApproxTextSize: false,
   /** @summary Histogram drawing optimization: 0 - disabled, 1 - only for large (>5000 1d bins, >50 2d bins) histograms, 2 - always */
   OptimizeDraw: 1,
   /** @summary Automatically create stats box, default on */
   AutoStat: true,
   /** @summary Default frame position in NFC
     * @deprecated Use gStyle.fPad[Left/Right/Top/Bottom]Margin values instead */
   FrameNDC: {},
   /** @summary size of pad, where many features will be deactivated like text draw or zooming  */
   SmallPad: { width: 150, height: 100 },
   /** @summary Default color palette id  */
   Palette: 57,
   /** @summary Configures Latex usage, see {@link constants.Latex} for possible values */
   Latex: constants.Latex.Normal,
   /** @summary Grads per segment in TGeo spherical shapes like tube */
   GeoGradPerSegm: 6,
   /** @summary Enables faces compression after creation of composite shape  */
   GeoCompressComp: true,
   /** @summary if true, ignore all kind of URL options in the browser URL */
   IgnoreUrlOptions: false,
   /** @summary how many items shown on one level of hierarchy */
   HierarchyLimit: 250,
   /** @summary custom format for all X values, when not specified {@link gStyle.fStatFormat} is used */
   XValuesFormat: undefined,
   /** @summary custom format for all Y values, when not specified {@link gStyle.fStatFormat} is used */
   YValuesFormat: undefined,
   /** @summary custom format for all Z values, when not specified {@link gStyle.fStatFormat} is used */
   ZValuesFormat: undefined,
   /** @summary Let detect and solve problem when browser returns wrong content-length parameter
     * @desc See [jsroot#189]{@link https://github.com/root-project/jsroot/issues/189} for more info
     * Can be enabled by adding 'wrong_http_response' parameter to URL when using JSROOT UI
     * @default false */
   HandleWrongHttpResponse: false,
   /** @summary Tweak browser caching with stamp URL parameter
     * @desc When specified, extra URL parameter like ```?stamp=unique_value``` append to each files loaded
     * In such case browser will be forced to load file content disregards of server cache settings
     * Can be disabled by providing &usestamp=false in URL or via Settings/Files sub-menu
     * @default true */
   UseStamp: true,
   /** @summary Maximal number of bytes ranges in http 'Range' header
     * @desc Some http server has limitations for number of bytes rannges therefore let change maximal number via setting
     * @default 200 */
   MaxRanges: 200,
  /** @summary Configure xhr.withCredentials = true when submitting http requests from JSROOT */
   WithCredentials: false,
   /** @summary Skip streamer infos from the GUI */
   SkipStreamerInfos: false,
   /** @summary Show only last cycle for objects in TFile */
   OnlyLastCycle: false,
   /** @summary Configures dark mode for the GUI */
   DarkMode: false,
   /** @summary Prefer to use saved points in TF1/TF2, avoids eval() and Function() when possible */
   PreferSavedPoints: false,
   /** @summary Angle in degree for axis labels tilt when available space is not enough */
   AxisTiltAngle: 25,
   /** @summary Strip axis labels trailing 0 or replace 10^0 by 1 */
   StripAxisLabels: true
},

/** @namespace
  * @summary Insiance of TStyle object like in ROOT
  * @desc Includes default draw styles, can be changed after loading of JSRoot.core.js
  * or can be load from the file providing style=itemname in the URL
  * See [TStyle docu]{@link https://root.cern/doc/master/classTStyle.html} 'Private attributes' section for more detailed info about each value */
gStyle = {
   fName: 'Modern',
   /** @summary Default log x scale */
   fOptLogx: 0,
   /** @summary Default log y scale */
   fOptLogy: 0,
   /** @summary Default log z scale */
   fOptLogz: 0,
   fOptDate: 0,
   fOptFile: 0,
   fDateX: 0.01,
   fDateY: 0.01,
   /** @summary Draw histogram title */
   fOptTitle: 1,
   /** @summary Canvas fill color */
   fCanvasColor: 0,
   /** @summary Pad fill color */
   fPadColor: 0,
   fPadBottomMargin: 0.1,
   fPadTopMargin: 0.1,
   fPadLeftMargin: 0.1,
   fPadRightMargin: 0.1,
   /** @summary TPad.fGridx default value */
   fPadGridX: false,
   /** @summary TPad.fGridy default value */
   fPadGridY: false,
   fPadTickX: 0,
   fPadTickY: 0,
   fPadBorderSize: 2,
   fPadBorderMode: 0,
   fCanvasBorderSize: 2,
   fCanvasBorderMode: 0,
   /** @summary fill color for stat box */
   fStatColor: 0,
   /** @summary fill style for stat box */
   fStatStyle: 1000,
   /** @summary text color in stat box */
   fStatTextColor: 1,
   /** @summary text size in stat box */
   fStatFontSize: 0,
   /** @summary stat text font */
   fStatFont: 42,
   /** @summary Stat border size */
   fStatBorderSize: 1,
   /** @summary Printing format for stats */
   fStatFormat: '6.4g',
   fStatX: 0.98,
   fStatY: 0.935,
   fStatW: 0.2,
   fStatH: 0.16,
   fTitleAlign: 23,
   fTitleColor: 0,
   fTitleTextColor: 1,
   fTitleBorderSize: 0,
   fTitleFont: 42,
   fTitleFontSize: 0.05,
   fTitleStyle: 0,
   /** @summary X position of top left corner of title box */
   fTitleX: 0.5,
   /** @summary Y position of top left corner of title box  */
   fTitleY: 0.995,
   /** @summary Width of title box */
   fTitleW: 0,
   /** @summary Height of title box */
   fTitleH: 0,
   /** @summary Printing format for fit parameters */
   fFitFormat: '5.4g',
   fOptStat: 1111,
   fOptFit: 0,
   fNumberContours: 20,
   fGridColor: 0,
   fGridStyle: 3,
   fGridWidth: 1,
   fFrameFillColor: 0,
   fFrameFillStyle: 1001,
   fFrameLineColor: 1,
   fFrameLineWidth: 1,
   fFrameLineStyle: 1,
   fFrameBorderSize: 1,
   fFrameBorderMode: 0,
   /** @summary size in pixels of end error for E1 draw options */
   fEndErrorSize: 2,
   /** @summary X size of the error marks for the histogram drawings */
   fErrorX: 0.5,
   /** @summary when true, BAR and LEGO drawing using base = 0  */
   fHistMinimumZero: false,
   /** @summary Margin between histogram's top and pad's top */
   fHistTopMargin: 0.05,
   fHistFillColor: 0,
   fHistFillStyle: 1001,
   fHistLineColor: 602,
   fHistLineStyle: 1,
   fHistLineWidth: 1,
   /** @summary format for bin content */
   fPaintTextFormat: 'g',
   /** @summary default time offset, UTC time at 01/01/95   */
   fTimeOffset: 788918400,
   fLegendBorderSize: 1,
   fLegendFont: 42,
   fLegendTextSize: 0,
   fLegendFillColor: 0,
   fHatchesLineWidth: 1,
   fHatchesSpacing: 1,
   fCandleWhiskerRange: 1.0,
   fCandleBoxRange: 0.5,
   fCandleScaled: false,
   fViolinScaled: true,
   fOrthoCamera: false,
   fXAxisExpXOffset: 0,
   fXAxisExpYOffset: 0,
   fYAxisExpXOffset: 0,
   fYAxisExpYOffset: 0,
   fAxisMaxDigits: 5,
   fStripDecimals: true,
   fBarWidth: 1
};

/** @summary Method returns current document in use
  * @private */
function getDocument() {
   if (nodejs)
      return internals.nodejs_document;
   if (typeof document !== 'undefined')
      return document;
   if (typeof window === 'object')
      return window.document;
   return undefined;
}

/** @summary Inject javascript code
  * @desc Replacement for eval
  * @return {Promise} when code is injected
  * @private */
async function injectCode(code) {
   if (nodejs) {
      let name, fs;
      return import('tmp').then(tmp => {
         name = tmp.tmpNameSync() + '.js';
         return import('fs');
      }).then(_fs => {
         fs = _fs;
         fs.writeFileSync(name, code);
         return import(/* webpackIgnore: true */ 'file://' + name);
      }).finally(() => fs.unlinkSync(name));
   }

   if (typeof document !== 'undefined') {
      // check if code already loaded - to avoid duplication
      const scripts = document.getElementsByTagName('script');
      for (let n = 0; n < scripts.length; ++n) {
         if (scripts[n].innerHTML === code)
            return true;
      }

      const promise = code.indexOf('JSROOT.require') >= 0 ? _ensureJSROOT() : Promise.resolve(true);

      return promise.then(() => {
         const element = document.createElement('script');
         element.setAttribute('type', 'text/javascript');
         element.innerHTML = code;
         document.head.appendChild(element);
         return postponePromise(true, 10); // while onload event not fired, just postpone resolve
      });
   }

   return false;
}

/** @summary Load script or CSS file into the browser
  * @param {String} url - script or css file URL (or array, in this case they all loaded sequentially)
  * @return {Promise} */
async function loadScript(url) {
   if (!url)
      return true;

   if (isStr(url) && (url.indexOf(';') >= 0))
      url = url.split(';');

   if (!isStr(url)) {
      const scripts = url, loadNext = () => {
         if (!scripts.length) return true;
         return loadScript(scripts.shift()).then(loadNext, loadNext);
      };
      return loadNext();
   }

   if (url.indexOf('$$$') === 0) {
      url = url.slice(3);
      if ((url.indexOf('style/') === 0) && (url.indexOf('.css') < 0))
         url += '.css';
      url = source_dir + url;
   }

   const isstyle = url.indexOf('.css') > 0;

   if (nodejs) {
      if (isstyle)
         return null;
      if ((url.indexOf('http:') === 0) || (url.indexOf('https:') === 0))
         return httpRequest(url, 'text').then(code => injectCode(code));

      // local files, read and use it
      if (url.indexOf('./') === 0)
         return import('fs').then(fs => injectCode(fs.readFileSync(url)));

      return import(/* webpackIgnore: true */ url);
   }

   const match_url = src => {
      if (src === url) return true;
      const indx = src.indexOf(url);
      return (indx > 0) && (indx + url.length === src.length) && (src[indx-1] === '/');
   };

   if (isstyle) {
      const styles = document.getElementsByTagName('link');
      for (let n = 0; n < styles.length; ++n) {
         if (!styles[n].href || (styles[n].type !== 'text/css') || (styles[n].rel !== 'stylesheet')) continue;
         if (match_url(styles[n].href))
            return true;
      }
   } else {
      const scripts = document.getElementsByTagName('script');
      for (let n = 0; n < scripts.length; ++n) {
         if (match_url(scripts[n].src))
            return true;
      }
   }

   let element;
   if (isstyle) {
      element = document.createElement('link');
      element.setAttribute('rel', 'stylesheet');
      element.setAttribute('type', 'text/css');
      element.setAttribute('href', url);
   } else {
      element = document.createElement('script');
      element.setAttribute('type', 'text/javascript');
      element.setAttribute('src', url);
   }

   return new Promise((resolveFunc, rejectFunc) => {
      element.onload = () => resolveFunc(true);
      element.onerror = () => { element.remove(); rejectFunc(Error(`Fail to load ${url}`)); };
      document.head.appendChild(element);
   });
}

/** @summary Generate mask for given bit
  * @param {number} n bit number
  * @return {Number} produced mask
  * @private */
function BIT(n) { return 1 << n; }

/** @summary Make deep clone of the object, including all sub-objects
  * @return {object} cloned object
  * @private */
function clone(src, map, nofunc) {
   if (!src) return null;

   if (!map)
      map = { obj: [], clones: [], nofunc };
   else {
      const i = map.obj.indexOf(src);
      if (i >= 0) return map.clones[i];
   }

   const arr_kind = isArrayProto(Object.prototype.toString.apply(src));

   // process normal array
   if (arr_kind === 1) {
      const tgt = [];
      map.obj.push(src);
      map.clones.push(tgt);
      for (let i = 0; i < src.length; ++i)
         tgt.push(isObject(src[i]) ? clone(src[i], map) : src[i]);
      return tgt;
   }

   // process typed array
   if (arr_kind === 2) {
      const tgt = [];
      map.obj.push(src);
      map.clones.push(tgt);
      for (let i = 0; i < src.length; ++i)
         tgt.push(src[i]);

      return tgt;
   }

   const tgt = {};
   map.obj.push(src);
   map.clones.push(tgt);

   for (const k in src) {
      if (isObject(src[k]))
         tgt[k] = clone(src[k], map);
      else if (!map.nofunc || !isFunc(src[k]))
         tgt[k] = src[k];
   }

   return tgt;
}

// used very often - keep shortcut
const extend = Object.assign;

/** @summary Adds specific methods to the object.
  * @desc JSROOT implements some basic methods for different ROOT classes.
  * @param {object} obj - object where methods are assigned
  * @param {string} [typename] - optional typename, if not specified, obj._typename will be used
  * @private */
function addMethods(obj, typename) {
   extend(obj, getMethods(typename || obj._typename, obj));
}

/** @summary Should be used to parse JSON string produced with TBufferJSON class
  * @desc Replace all references inside object like { "$ref": "1" }
  * @param {object|string} json  object where references will be replaced
  * @return {object} parsed object */
function parse(json) {
   if (!json) return null;

   const obj = isStr(json) ? JSON.parse(json) : json, map = [];
   let newfmt;

   const unref_value = value => {
      if ((value === null) || (value === undefined)) return;

      if (isStr(value)) {
         if (newfmt || (value.length < 6) || (value.indexOf('$ref:') !== 0)) return;
         const ref = parseInt(value.slice(5));
         if (!Number.isInteger(ref) || (ref < 0) || (ref >= map.length)) return;
         newfmt = false;
         return map[ref];
      }

      if (typeof value !== 'object') return;

      const proto = Object.prototype.toString.apply(value);

      // scan array - it can contain other objects
      if (isArrayProto(proto) > 0) {
          for (let i = 0; i < value.length; ++i) {
             const res = unref_value(value[i]);
             if (res !== undefined) value[i] = res;
          }
          return;
      }

      const ks = Object.keys(value), len = ks.length;

      if ((newfmt !== false) && (len === 1) && (ks[0] === '$ref')) {
         const ref = parseInt(value.$ref);
         if (!Number.isInteger(ref) || (ref < 0) || (ref >= map.length)) return;
         newfmt = true;
         return map[ref];
      }

      if ((newfmt !== false) && (len > 1) && (ks[0] === '$arr') && (ks[1] === 'len')) {
         // this is ROOT-coded array
         let arr;
         switch (value.$arr) {
            case 'Int8': arr = new Int8Array(value.len); break;
            case 'Uint8': arr = new Uint8Array(value.len); break;
            case 'Int16': arr = new Int16Array(value.len); break;
            case 'Uint16': arr = new Uint16Array(value.len); break;
            case 'Int32': arr = new Int32Array(value.len); break;
            case 'Uint32': arr = new Uint32Array(value.len); break;
            case 'Float32': arr = new Float32Array(value.len); break;
            case 'Int64':
            case 'Uint64':
            case 'Float64': arr = new Float64Array(value.len); break;
            default: arr = new Array(value.len);
         }

         arr.fill((value.$arr === 'Bool') ? false : 0);

         if (value.b !== undefined) {
            // base64 coding
            const buf = atob_func(value.b);
            if (arr.buffer) {
               const dv = new DataView(arr.buffer, value.o || 0),
                     len = Math.min(buf.length, dv.byteLength);
               for (let k = 0; k < len; ++k)
                  dv.setUint8(k, buf.charCodeAt(k));
            } else
               throw new Error('base64 coding supported only for native arrays with binary data');
         } else {
            // compressed coding
            let nkey = 2, p = 0;
            while (nkey < len) {
               if (ks[nkey][0] === 'p') p = value[ks[nkey++]]; // position
               if (ks[nkey][0] !== 'v') throw new Error(`Unexpected member ${ks[nkey]} in array decoding`);
               const v = value[ks[nkey++]]; // value
               if (typeof v === 'object') {
                  for (let k = 0; k < v.length; ++k)
                     arr[p++] = v[k];
               } else {
                  arr[p++] = v;
                  if ((nkey < len) && (ks[nkey][0] === 'n')) {
                     let cnt = value[ks[nkey++]]; // counter
                     while (--cnt) arr[p++] = v;
                  }
               }
            }
         }

         return arr;
      }

      if ((newfmt !== false) && (len === 3) && (ks[0] === '$pair') && (ks[1] === 'first') && (ks[2] === 'second')) {
         newfmt = true;
         const f1 = unref_value(value.first),
               s1 = unref_value(value.second);
         if (f1 !== undefined) value.first = f1;
         if (s1 !== undefined) value.second = s1;
         value._typename = value.$pair;
         delete value.$pair;
         return; // pair object is not counted in the objects map
      }

     // prevent endless loop
     if (map.indexOf(value) >= 0) return;

      // add object to object map
      map.push(value);

      // add methods to all objects, where _typename is specified
      if (value._typename) addMethods(value);

      for (let k = 0; k < len; ++k) {
         const i = ks[k], res = unref_value(value[i]);
         if (res !== undefined) value[i] = res;
      }
   };

   unref_value(obj);

   return obj;
}

/** @summary Parse response from multi.json request
  * @desc Method should be used to parse JSON code, produced by multi.json request of THttpServer
  * @param {string} json string to parse
  * @return {Array} array of parsed elements */
function parseMulti(json) {
   if (!json) return null;
   const arr = JSON.parse(json);
   if (arr?.length) {
      for (let i = 0; i < arr.length; ++i)
         arr[i] = parse(arr[i]);
   }
   return arr;
}

/** @summary Method converts JavaScript object into ROOT-like JSON
  * @desc When performed properly, JSON can be used in [TBufferJSON::fromJSON()]{@link https://root.cern/doc/master/classTBufferJSON.html#a2ecf0daacdad801e60b8093a404c897d} method to read data back with C++
  * Or one can again parse json with {@link parse} function
  * @param {object} obj - JavaScript object to convert
  * @param {number} [spacing] - optional line spacing in JSON
  * @return {string} produced JSON code
  * @example
  * import { openFile, draw, toJSON } from 'https://root.cern/js/latest/modules/main.mjs';
  * let file = await openFile('https://root.cern/js/files/hsimple.root');
  * let obj = await file.readObject('hpxpy;1');
  * obj.fTitle = 'New histogram title';
  * let json = toJSON(obj); */
function toJSON(obj, spacing) {
   if (!isObject(obj)) return '';

   const map = [], // map of stored objects
   copy_value = value => {
      if (isFunc(value)) return undefined;

      if ((value === undefined) || (value === null) || !isObject(value)) return value;

      // typed array need to be converted into normal array, otherwise looks strange
      if (isArrayProto(Object.prototype.toString.apply(value)) > 0) {
         const arr = new Array(value.length);
         for (let i = 0; i < value.length; ++i)
            arr[i] = copy_value(value[i]);
         return arr;
      }

      // this is how reference is code
      const refid = map.indexOf(value);
      if (refid >= 0) return { $ref: refid };

      const ks = Object.keys(value), len = ks.length, tgt = {};

      if ((len === 3) && (ks[0] === '$pair') && (ks[1] === 'first') && (ks[2] === 'second')) {
         // special handling of pair objects which does not included into objects map
         tgt.$pair = value.$pair;
         tgt.first = copy_value(value.first);
         tgt.second = copy_value(value.second);
         return tgt;
      }

      map.push(value);

      for (let k = 0; k < len; ++k) {
         const name = ks[k];
         if (name && (name[0] !== '$'))
            tgt[name] = copy_value(value[name]);
      }

      return tgt;
   },
   tgt = copy_value(obj);

   return JSON.stringify(tgt, null, spacing);
}

/** @summary decodes URL options after '?' mark
  * @desc Following options supported ?opt1&opt2=3
  * @param {string} [url] URL string with options, document.URL will be used when not specified
  * @return {Object} with ```.has(opt)``` and ```.get(opt,dflt)``` methods
  * @example
  * import { decodeUrl } from 'https://root.cern/js/latest/modules/core.mjs';
  * let d = decodeUrl('any?opt1&op2=3');
  * console.log(`Has opt1 ${d.has('opt1')}`);     // true
  * console.log(`Get opt1 ${d.get('opt1')}`);     // ''
  * console.log(`Get opt2 ${d.get('opt2')}`);     // '3'
  * console.log(`Get opt3 ${d.get('opt3','-')}`); // '-' */
function decodeUrl(url) {
   const res = {
      opts: {},
      has(opt) { return this.opts[opt] !== undefined; },
      get(opt, dflt) { const v = this.opts[opt]; return v !== undefined ? v : dflt; }
   };

   if (!url || !isStr(url)) {
      if (settings.IgnoreUrlOptions || (typeof document === 'undefined')) return res;
      url = document.URL;
   }
   res.url = url;

   const p1 = url.indexOf('?');
   if (p1 < 0) return res;
   url = decodeURI(url.slice(p1+1));

   while (url) {
      // try to correctly handle quotes in the URL
      let pos = 0, nq = 0, eq = -1, firstq = -1;
      while ((pos < url.length) && ((nq !== 0) || ((url[pos] !== '&') && (url[pos] !== '#')))) {
         switch (url[pos]) {
            case '\'': if (nq >= 0) nq = (nq+1) % 2; if (firstq < 0) firstq = pos; break;
            case '"': if (nq <= 0) nq = (nq-1) % 2; if (firstq < 0) firstq = pos; break;
            case '=': if ((firstq < 0) && (eq < 0)) eq = pos; break;
         }
         pos++;
      }

      if ((eq < 0) && (firstq < 0))
         res.opts[url.slice(0, pos)] = '';
      else if (eq > 0) {
         let val = url.slice(eq + 1, pos);
         if (((val[0] === '\'') || (val[0] === '"')) && (val[0] === val[val.length-1])) val = val.slice(1, val.length-1);
         res.opts[url.slice(0, eq)] = val;
      }

      if ((pos >= url.length) || (url[pos] === '#')) break;

      url = url.slice(pos+1);
   }

   return res;
}

/** @summary Find function with given name
  * @private */
function findFunction(name) {
   if (isFunc(name)) return name;
   if (!isStr(name)) return null;
   const names = name.split('.');
   let elem = globalThis;

   for (let n = 0; elem && (n < names.length); ++n)
      elem = elem[names[n]];

   return isFunc(elem) ? elem : null;
}

/** @summary Method to create http request, without promise can be used only in browser environment
  * @private */
function createHttpRequest(url, kind, user_accept_callback, user_reject_callback, use_promise) {
   function configureXhr(xhr) {
      xhr.http_callback = isFunc(user_accept_callback) ? user_accept_callback.bind(xhr) : () => {};
      xhr.error_callback = isFunc(user_reject_callback) ? user_reject_callback.bind(xhr) : function(err) { console.warn(err.message); this.http_callback(null); }.bind(xhr);

      if (!kind) kind = 'buf';

      let method = 'GET', is_async = true;
      const p = kind.indexOf(';sync');
      if (p > 0) { kind = kind.slice(0, p); is_async = false; }
      switch (kind) {
         case 'head': method = 'HEAD'; break;
         case 'posttext': method = 'POST'; kind = 'text'; break;
         case 'postbuf': method = 'POST'; kind = 'buf'; break;
         case 'post':
         case 'multi': method = 'POST'; break;
      }

      xhr.kind = kind;

      if (settings.WithCredentials)
         xhr.withCredentials = true;

      if (settings.HandleWrongHttpResponse && (method === 'GET') && isFunc(xhr.addEventListener)) {
         xhr.addEventListener('progress', function(oEvent) {
            if (oEvent.lengthComputable && this.expected_size && (oEvent.loaded > this.expected_size)) {
               this.did_abort = true;
               this.abort();
               this.error_callback(Error(`Server sends more bytes ${oEvent.loaded} than expected ${this.expected_size}. Abort I/O operation`), 598);
            }
         }.bind(xhr));
      }

      xhr.onreadystatechange = function() {
         if (this.did_abort) return;

         if ((this.readyState === 2) && this.expected_size) {
            const len = parseInt(this.getResponseHeader('Content-Length'));
            if (Number.isInteger(len) && (len > this.expected_size) && !settings.HandleWrongHttpResponse) {
               this.did_abort = true;
               this.abort();
               return this.error_callback(Error(`Server response size ${len} larger than expected ${this.expected_size}. Abort I/O operation`), 599);
            }
         }

         if (this.readyState !== 4) return;

         if ((this.status !== 200) && (this.status !== 206) && !browser.qt5 &&
             // in these special cases browsers not always set status
             !((this.status === 0) && ((url.indexOf('file://') === 0) || (url.indexOf('blob:') === 0))))
               return this.error_callback(Error(`Fail to load url ${url}`), this.status);

         if (this.nodejs_checkzip && (this.getResponseHeader('content-encoding') === 'gzip')) {
            // special handling of gzipped JSON objects in Node.js
            return import('zlib').then(handle => {
                const res = handle.unzipSync(Buffer.from(this.response)),
                      obj = JSON.parse(res); // zlib returns Buffer, use JSON to parse it
               return this.http_callback(parse(obj));
            });
         }

         switch (this.kind) {
            case 'xml': return this.http_callback(this.responseXML);
            case 'text': return this.http_callback(this.responseText);
            case 'object': return this.http_callback(parse(this.responseText));
            case 'multi': return this.http_callback(parseMulti(this.responseText));
            case 'head': return this.http_callback(this);
         }

         // if no response type is supported, return as text (most probably, will fail)
         if (this.responseType === undefined)
            return this.http_callback(this.responseText);

         if ((this.kind === 'bin') && ('byteLength' in this.response)) {
            // if string representation in requested - provide it
            const u8Arr = new Uint8Array(this.response);
            let filecontent = '';
            for (let i = 0; i < u8Arr.length; ++i)
               filecontent += String.fromCharCode(u8Arr[i]);
            return this.http_callback(filecontent);
         }

         this.http_callback(this.response);
      };

      xhr.open(method, url, is_async);

      if ((kind === 'bin') || (kind === 'buf'))
         xhr.responseType = 'arraybuffer';

      if (nodejs && (method === 'GET') && (kind === 'object') && (url.indexOf('.json.gz') > 0)) {
         xhr.nodejs_checkzip = true;
         xhr.responseType = 'arraybuffer';
      }

      return xhr;
   }

   if (isNodeJs()) {
      if (!use_promise)
         throw Error('Not allowed to create http requests in node.js without promise');
      // eslint-disable-next-line new-cap
      return import('xhr2').then(h => configureXhr(new h.default()));
   }

   const xhr = configureXhr(new XMLHttpRequest());
   return use_promise ? Promise.resolve(xhr) : xhr;
}

/** @summary Submit asynchronoues http request
  * @desc Following requests kind can be specified:
  *    - 'bin' - abstract binary data, result as string
  *    - 'buf' - abstract binary data, result as ArrayBuffer (default)
  *    - 'text' - returns req.responseText
  *    - 'object' - returns parse(req.responseText)
  *    - 'multi' - returns correctly parsed multi.json request
  *    - 'xml' - returns req.responseXML
  *    - 'head' - returns request itself, uses 'HEAD' request method
  *    - 'post' - creates post request, submits req.send(post_data)
  *    - 'postbuf' - creates post request, expectes binary data as response
  * @param {string} url - URL for the request
  * @param {string} kind - kind of requested data
  * @param {string} [post_data] - data submitted with post kind of request
  * @return {Promise} Promise for requested data, result type depends from the kind
  * @example
  * import { httpRequest } from 'https://root.cern/js/latest/modules/core.mjs';
  * httpRequest('https://root.cern/js/files/thstack.json.gz', 'object')
  *       .then(obj => console.log(`Get object of type ${obj._typename}`))
  *       .catch(err => console.error(err.message)); */
async function httpRequest(url, kind, post_data) {
   return new Promise((resolve, reject) => {
      createHttpRequest(url, kind, resolve, reject, true).then(xhr => xhr.send(post_data || null));
   });
}

const prROOT = 'ROOT.', clTObject = 'TObject', clTNamed = 'TNamed', clTString = 'TString', clTObjString = 'TObjString',
      clTKey = 'TKey', clTFile = 'TFile',
      clTList = 'TList', clTHashList = 'THashList', clTMap = 'TMap', clTObjArray = 'TObjArray', clTClonesArray = 'TClonesArray',
      clTAttLine = 'TAttLine', clTAttFill = 'TAttFill', clTAttMarker = 'TAttMarker', clTAttText = 'TAttText',
      clTHStack = 'THStack', clTGraph = 'TGraph', clTMultiGraph = 'TMultiGraph', clTCutG = 'TCutG',
      clTGraph2DErrors = 'TGraph2DErrors', clTGraph2DAsymmErrors = 'TGraph2DAsymmErrors',
      clTGraphPolar = 'TGraphPolar', clTGraphPolargram = 'TGraphPolargram', clTGraphTime = 'TGraphTime',
      clTPave = 'TPave', clTPaveText = 'TPaveText', clTPaveStats = 'TPaveStats', clTPavesText = 'TPavesText',
      clTPaveLabel = 'TPaveLabel', clTPaveClass = 'TPaveClass', clTDiamond = 'TDiamond',
      clTLegend = 'TLegend', clTLegendEntry = 'TLegendEntry',
      clTPaletteAxis = 'TPaletteAxis', clTImagePalette = 'TImagePalette',
      clTText = 'TText', clTLatex = 'TLatex', clTMathText = 'TMathText', clTAnnotation = 'TAnnotation',
      clTColor = 'TColor', clTLine = 'TLine', clTBox = 'TBox', clTPolyLine = 'TPolyLine',
      clTPolyLine3D = 'TPolyLine3D', clTPolyMarker3D = 'TPolyMarker3D',
      clTAttPad = 'TAttPad', clTPad = 'TPad', clTCanvas = 'TCanvas', clTAttCanvas = 'TAttCanvas',
      clTGaxis = 'TGaxis', clTAttAxis = 'TAttAxis', clTAxis = 'TAxis', clTStyle = 'TStyle',
      clTH1 = 'TH1', clTH1I = 'TH1I', clTH1D = 'TH1D', clTH2 = 'TH2', clTH2I = 'TH2I', clTH2F = 'TH2F', clTH3 = 'TH3',
      clTF1 = 'TF1', clTF2 = 'TF2', clTProfile = 'TProfile', clTProfile2D = 'TProfile2D', clTProfile3D = 'TProfile3D',
      clTGeoVolume = 'TGeoVolume', clTGeoNode = 'TGeoNode', clTGeoNodeMatrix = 'TGeoNodeMatrix',
      nsREX = 'ROOT::Experimental::',
      kNoZoom = -1111, kNoStats = BIT(9), kInspect = 'inspect';


/** @summary Create some ROOT classes
  * @desc Supported classes: `TObject`, `TNamed`, `TList`, `TAxis`, `TLine`, `TText`, `TLatex`, `TPad`, `TCanvas`
  * @param {string} typename - ROOT class name
  * @example
  * import { create } from 'https://root.cern/js/latest/modules/core.mjs';
  * let obj = create('TNamed');
  * obj.fName = 'name';
  * obj.fTitle = 'title'; */
function create(typename, target) {
   const obj = target || {};

   switch (typename) {
      case clTObject:
          extend(obj, { fUniqueID: 0, fBits: 0 });
          break;
      case clTNamed:
         extend(obj, { fUniqueID: 0, fBits: 0, fName: '', fTitle: '' });
         break;
      case clTList:
      case clTHashList:
         extend(obj, { name: typename, arr: [], opt: [] });
         break;
      case clTAttAxis:
         extend(obj, { fNdivisions: 510, fAxisColor: 1,
                       fLabelColor: 1, fLabelFont: 42, fLabelOffset: 0.005, fLabelSize: 0.035, fTickLength: 0.03,
                       fTitleOffset: 1, fTitleSize: 0.035, fTitleColor: 1, fTitleFont: 42 });
         break;
      case clTAxis:
         create(clTNamed, obj);
         create(clTAttAxis, obj);
         extend(obj, { fNbins: 1, fXmin: 0, fXmax: 1, fXbins: [], fFirst: 0, fLast: 0,
                       fBits2: 0, fTimeDisplay: false, fTimeFormat: '', fLabels: null, fModLabs: null });
         break;
      case clTAttLine:
         extend(obj, { fLineColor: 1, fLineStyle: 1, fLineWidth: 1 });
         break;
      case clTAttFill:
         extend(obj, { fFillColor: 0, fFillStyle: 0 });
         break;
      case clTAttMarker:
         extend(obj, { fMarkerColor: 1, fMarkerStyle: 1, fMarkerSize: 1 });
         break;
      case clTLine:
         create(clTObject, obj);
         create(clTAttLine, obj);
         extend(obj, { fX1: 0, fX2: 1, fY1: 0, fY2: 1 });
         break;
      case clTBox:
         create(clTObject, obj);
         create(clTAttLine, obj);
         create(clTAttFill, obj);
         extend(obj, { fX1: 0, fX2: 1, fY1: 0, fY2: 1 });
         break;
      case clTPave:
         create(clTBox, obj);
         extend(obj, { fX1NDC: 0, fY1NDC: 0, fX2NDC: 1, fY2NDC: 1,
                       fBorderSize: 0, fInit: 1, fShadowColor: 1,
                       fCornerRadius: 0, fOption: 'brNDC', fName: 'title' });
         break;
      case clTAttText:
         extend(obj, { fTextAngle: 0, fTextSize: 0, fTextAlign: 22, fTextColor: 1, fTextFont: 42 });
         break;
      case clTPaveText:
         create(clTPave, obj);
         create(clTAttText, obj);
         extend(obj, { fLabel: '', fLongest: 27, fMargin: 0.05, fLines: create(clTList) });
         break;
      case clTPaveStats:
         create(clTPaveText, obj);
         extend(obj, { fFillColor: gStyle.fStatColor, fFillStyle: gStyle.fStatStyle,
                       fTextFont: gStyle.fStatFont, fTextSize: gStyle.fStatFontSize, fTextColor: gStyle.fStatTextColor,
                       fBorderSize: gStyle.fStatBorderSize,
                       fOptFit: 0, fOptStat: 0, fFitFormat: '', fStatFormat: '', fParent: null });
         break;
      case clTLegend:
         create(clTPave, obj);
         create(clTAttText, obj);
         extend(obj, { fColumnSeparation: 0, fEntrySeparation: 0.1, fMargin: 0.25, fNColumns: 1, fPrimitives: create(clTList),
                       fBorderSize: gStyle.fLegendBorderSize, fTextFont: gStyle.fLegendFont, fTextSize: gStyle.fLegendTextSize, fFillColor: gStyle.fLegendFillColor });
         break;
      case clTPaletteAxis:
         create(clTPave, obj);
         extend(obj, { fAxis: create(clTGaxis), fH: null, fName: clTPave });
         break;
      case clTLegendEntry:
         create(clTObject, obj);
         create(clTAttText, obj);
         create(clTAttLine, obj);
         create(clTAttFill, obj);
         create(clTAttMarker, obj);
         extend(obj, { fLabel: '', fObject: null, fOption: '', fTextAlign: 0, fTextColor: 0, fTextFont: 0 });
         break;
      case clTText:
         create(clTNamed, obj);
         create(clTAttText, obj);
         extend(obj, { fLimitFactorSize: 3, fOriginSize: 0.04 });
         break;
      case clTLatex:
         create(clTText, obj);
         create(clTAttLine, obj);
         extend(obj, { fX: 0, fY: 0 });
         break;
      case clTObjString:
         create(clTObject, obj);
         extend(obj, { fString: '' });
         break;
      case clTH1:
         create(clTNamed, obj);
         create(clTAttLine, obj);
         create(clTAttFill, obj);
         create(clTAttMarker, obj);
         extend(obj, { fBits: 8, fNcells: 0,
                       fXaxis: create(clTAxis), fYaxis: create(clTAxis), fZaxis: create(clTAxis),
                       fFillColor: gStyle.fHistFillColor, fFillStyle: gStyle.fHistFillStyle,
                       fLineColor: gStyle.fHistLineColor, fLineStyle: gStyle.fHistLineStyle, fLineWidth: gStyle.fHistLineWidth,
                       fBarOffset: 0, fBarWidth: 1000, fEntries: 0,
                       fTsumw: 0, fTsumw2: 0, fTsumwx: 0, fTsumwx2: 0,
                       fMaximum: kNoZoom, fMinimum: kNoZoom, fNormFactor: 0, fContour: [],
                       fSumw2: [], fOption: '', fFunctions: create(clTList),
                       fBufferSize: 0, fBuffer: [], fBinStatErrOpt: 0, fStatOverflows: 2 });
         break;
      case clTH1I:
      case clTH1D:
      case 'TH1L64':
      case 'TH1F':
      case 'TH1S':
      case 'TH1C':
         create(clTH1, obj);
         obj.fArray = [];
         break;
      case clTH2:
         create(clTH1, obj);
         extend(obj, { fScalefactor: 1, fTsumwy: 0, fTsumwy2: 0, fTsumwxy: 0 });
         break;
      case clTH2I:
      case 'TH2L64':
      case clTH2F:
      case 'TH2D':
      case 'TH2S':
      case 'TH2C':
         create(clTH2, obj);
         obj.fArray = [];
         break;
      case clTH3:
         create(clTH1, obj);
         extend(obj, { fTsumwy: 0, fTsumwy2: 0, fTsumwz: 0, fTsumwz2: 0, fTsumwxy: 0, fTsumwxz: 0, fTsumwyz: 0 });
         break;
      case 'TH3I':
      case 'TH3L64':
      case 'TH3F':
      case 'TH3D':
      case 'TH3S':
      case 'TH3C':
         create(clTH3, obj);
         obj.fArray = [];
         break;
      case clTHStack:
         create(clTNamed, obj);
         extend(obj, { fHists: create(clTList), fHistogram: null, fMaximum: kNoZoom, fMinimum: kNoZoom });
         break;
      case clTGraph:
         create(clTNamed, obj);
         create(clTAttLine, obj);
         create(clTAttFill, obj);
         create(clTAttMarker, obj);
         extend(obj, { fFunctions: create(clTList), fHistogram: null,
                       fMaxSize: 0, fMaximum: kNoZoom, fMinimum: kNoZoom, fNpoints: 0, fX: [], fY: [] });
         break;
      case 'TGraphAsymmErrors':
         create(clTGraph, obj);
         extend(obj, { fEXlow: [], fEXhigh: [], fEYlow: [], fEYhigh: [] });
         break;
      case clTMultiGraph:
         create(clTNamed, obj);
         extend(obj, { fFunctions: create(clTList), fGraphs: create(clTList),
                       fHistogram: null, fMaximum: kNoZoom, fMinimum: kNoZoom });
         break;
      case clTGraphPolargram:
         create(clTNamed, obj);
         create(clTAttText, obj);
         create(clTAttLine, obj);
         extend(obj, { fRadian: true, fDegree: false, fGrad: false, fPolarLabelColor: 1, fRadialLabelColor: 1,
                       fAxisAngle: 0, fPolarOffset: 0.04, fPolarTextSize: 0.04, fRadialOffset: 0.025, fRadialTextSize: 0.035,
                       fRwrmin: 0, fRwrmax: 1, fRwtmin: 0, fRwtmax: 2*Math.PI, fTickpolarSize: 0.02,
                       fPolarLabelFont: 62, fRadialLabelFont: 62, fCutRadial: 0, fNdivRad: 508, fNdivPol: 508 });
         break;
      case clTPolyLine:
         create(clTObject, obj);
         create(clTAttLine, obj);
         create(clTAttFill, obj);
         extend(obj, { fLastPoint: -1, fN: 0, fOption: '', fX: null, fY: null });
         break;
      case clTGaxis:
         create(clTLine, obj);
         create(clTAttText, obj);
         extend(obj, { fChopt: '', fFunctionName: '', fGridLength: 0,
                       fLabelColor: 1, fLabelFont: 42, fLabelOffset: 0.005, fLabelSize: 0.035,
                       fName: '', fNdiv: 12, fTickSize: 0.02, fTimeFormat: '',
                       fTitle: '', fTitleOffset: 1, fTitleSize: 0.035,
                       fWmax: 100, fWmin: 0 });
         break;
      case clTAttPad:
         extend(obj, { fLeftMargin: gStyle.fPadLeftMargin,
                       fRightMargin: gStyle.fPadRightMargin,
                       fBottomMargin: gStyle.fPadBottomMargin,
                       fTopMargin: gStyle.fPadTopMargin,
                       fXfile: 2, fYfile: 2, fAfile: 1, fXstat: 0.99, fYstat: 0.99, fAstat: 2,
                       fFrameFillColor: gStyle.fFrameFillColor,
                       fFrameFillStyle: gStyle.fFrameFillStyle,
                       fFrameLineColor: gStyle.fFrameLineColor,
                       fFrameLineWidth: gStyle.fFrameLineWidth,
                       fFrameLineStyle: gStyle.fFrameLineStyle,
                       fFrameBorderSize: gStyle.fFrameBorderSize,
                       fFrameBorderMode: gStyle.fFrameBorderMode });
         break;
      case clTPad:
         create(clTObject, obj);
         create(clTAttLine, obj);
         create(clTAttFill, obj);
         create(clTAttPad, obj);
         extend(obj, { fFillColor: gStyle.fPadColor, fFillStyle: 1001,
                       fX1: 0, fY1: 0, fX2: 1, fY2: 1, fXtoAbsPixelk: 1, fXtoPixelk: 1,
                       fXtoPixel: 1, fYtoAbsPixelk: 1, fYtoPixelk: 1, fYtoPixel: 1,
                       fUtoAbsPixelk: 1, fUtoPixelk: 1, fUtoPixel: 1, fVtoAbsPixelk: 1,
                       fVtoPixelk: 1, fVtoPixel: 1, fAbsPixeltoXk: 1, fPixeltoXk: 1,
                       fPixeltoX: 1, fAbsPixeltoYk: 1, fPixeltoYk: 1, fPixeltoY: 1,
                       fXlowNDC: 0, fYlowNDC: 0, fXUpNDC: 0, fYUpNDC: 0, fWNDC: 1, fHNDC: 1,
                       fAbsXlowNDC: 0, fAbsYlowNDC: 0, fAbsWNDC: 1, fAbsHNDC: 1,
                       fUxmin: 0, fUymin: 0, fUxmax: 0, fUymax: 0, fTheta: 30, fPhi: 30, fAspectRatio: 0,
                       fNumber: 0, fLogx: gStyle.fOptLogx, fLogy: gStyle.fOptLogy, fLogz: gStyle.fOptLogz,
                       fTickx: gStyle.fPadTickX, fTicky: gStyle.fPadTickY,
                       fPadPaint: 0, fCrosshair: 0, fCrosshairPos: 0, fBorderSize: gStyle.fPadBorderSize,
                       fBorderMode: gStyle.fPadBorderMode, fModified: false,
                       fGridx: gStyle.fPadGridX, fGridy: gStyle.fPadGridY,
                       fAbsCoord: false, fEditable: true, fFixedAspectRatio: false,
                       fPrimitives: create(clTList), fExecs: null,
                       fName: 'pad', fTitle: 'canvas' });
         break;
      case clTAttCanvas:
         extend(obj, { fXBetween: 2, fYBetween: 2, fTitleFromTop: 1.2,
                       fXdate: 0.2, fYdate: 0.3, fAdate: 1 });
         break;
      case clTCanvas:
         create(clTPad, obj);
         extend(obj, { fFillColor: gStyle.fCanvasColor, fFillStyle: 1001,
                       fNumPaletteColor: 0, fNextPaletteColor: 0, fDISPLAY: '$DISPLAY',
                       fDoubleBuffer: 0, fRetained: true, fXsizeUser: 0,
                       fYsizeUser: 0, fXsizeReal: 20, fYsizeReal: 10,
                       fWindowTopX: 0, fWindowTopY: 0, fWindowWidth: 0, fWindowHeight: 0,
                       fBorderSize: gStyle.fCanvasBorderSize, fBorderMode: gStyle.fCanvasBorderMode,
                       fCw: 500, fCh: 300, fCatt: create(clTAttCanvas),
                       kMoveOpaque: true, kResizeOpaque: true, fHighLightColor: 5,
                       fBatch: true, kShowEventStatus: false, kAutoExec: true, kMenuBar: true });
         break;
      case clTGeoVolume:
         create(clTNamed, obj);
         create(clTAttLine, obj);
         create(clTAttFill, obj);
         extend(obj, { fGeoAtt: 0, fFinder: null, fMedium: null, fNodes: null, fNtotal: 0, fNumber: 0, fRefCount: 0, fShape: null, fVoxels: null });
         break;
      case clTGeoNode:
         create(clTNamed, obj);
         extend(obj, { fGeoAtt: 0, fMother: null, fNovlp: 0, fNumber: 0, fOverlaps: null, fVolume: null });
         break;
      case clTGeoNodeMatrix:
         create(clTGeoNode, obj);
         extend(obj, { fMatrix: null });
         break;
      case 'TGeoTrack':
         create(clTObject, obj);
         create(clTAttLine, obj);
         create(clTAttMarker, obj);
         extend(obj, { fGeoAtt: 0, fNpoints: 0, fPoints: [] });
         break;
      case clTPolyLine3D:
         create(clTObject, obj);
         create(clTAttLine, obj);
         extend(obj, { fLastPoint: -1, fN: 0, fOption: '', fP: [] });
         break;
      case clTPolyMarker3D:
         create(clTObject, obj);
         create(clTAttMarker, obj);
         extend(obj, { fLastPoint: -1, fN: 0, fName: '', fOption: '', fP: [] });
         break;
   }

   obj._typename = typename;
   addMethods(obj, typename);
   return obj;
}

/** @summary Create histogram object of specified type
  * @param {string} typename - histogram typename like 'TH1I' or 'TH2F'
  * @param {number} nbinsx - number of bins on X-axis
  * @param {number} [nbinsy] - number of bins on Y-axis (for 2D/3D histograms)
  * @param {number} [nbinsz] - number of bins on Z-axis (for 3D histograms)
  * @return {Object} created histogram object
  * @example
  * import { createHistogram } from 'https://root.cern/js/latest/modules/core.mjs';
  * let h1 = createHistogram('TH1I', 20);
  * h1.fName = 'Hist1';
  * h1.fTitle = 'Histogram title';
  * h1.fXaxis.fTitle = 'xaxis';
  * h1.fYaxis.fTitle = 'yaxis';
  * h1.fXaxis.fLabelSize = 0.02; */
function createHistogram(typename, nbinsx, nbinsy, nbinsz) {
   const histo = create(typename);
   if (!histo.fXaxis || !histo.fYaxis || !histo.fZaxis) return null;
   histo.fName = 'hist'; histo.fTitle = 'title';
   if (nbinsx) extend(histo.fXaxis, { fNbins: nbinsx, fXmin: 0, fXmax: nbinsx });
   if (nbinsy) extend(histo.fYaxis, { fNbins: nbinsy, fXmin: 0, fXmax: nbinsy });
   if (nbinsz) extend(histo.fZaxis, { fNbins: nbinsz, fXmin: 0, fXmax: nbinsz });
   switch (parseInt(typename[2])) {
      case 1: if (nbinsx) histo.fNcells = nbinsx+2; break;
      case 2: if (nbinsx && nbinsy) histo.fNcells = (nbinsx+2) * (nbinsy+2); break;
      case 3: if (nbinsx && nbinsy && nbinsz) histo.fNcells = (nbinsx+2) * (nbinsy+2) * (nbinsz+2); break;
   }
   if (histo.fNcells > 0) {
      switch (typename[3]) {
         case 'C': histo.fArray = new Int8Array(histo.fNcells); break;
         case 'S': histo.fArray = new Int16Array(histo.fNcells); break;
         case 'I': histo.fArray = new Int32Array(histo.fNcells); break;
         case 'F': histo.fArray = new Float32Array(histo.fNcells); break;
         case 'L':
         case 'D': histo.fArray = new Float64Array(histo.fNcells); break;
         default: histo.fArray = new Array(histo.fNcells);
      }
      histo.fArray.fill(0);
   }
   return histo;
}

/** @summary Set histogram title
 * @desc Title may include axes titles, provided with ';' symbol like "Title;x;y;z" */

function setHistogramTitle(histo, title) {
   if (!histo) return;
   if (title.indexOf(';') < 0)
      histo.fTitle = title;
   else {
      const arr = title.split(';');
      histo.fTitle = arr[0];
      if (arr.length > 1) histo.fXaxis.fTitle = arr[1];
      if (arr.length > 2) histo.fYaxis.fTitle = arr[2];
      if (arr.length > 3) histo.fZaxis.fTitle = arr[3];
   }
}


/** @summary Creates TPolyLine object
  * @param {number} npoints - number of points
  * @param {boolean} [use_int32] - use Int32Array type for points, default is Float32Array */
function createTPolyLine(npoints, use_int32) {
   const poly = create(clTPolyLine);
   if (npoints) {
      poly.fN = npoints;
      if (use_int32) {
         poly.fX = new Int32Array(npoints);
         poly.fY = new Int32Array(npoints);
      } else {
         poly.fX = new Float32Array(npoints);
         poly.fY = new Float32Array(npoints);
      }
   }
   return poly;
}

/** @summary Creates TGraph object
  * @param {number} npoints - number of points in TGraph
  * @param {array} [xpts] - array with X coordinates
  * @param {array} [ypts] - array with Y coordinates */
function createTGraph(npoints, xpts, ypts) {
   const graph = extend(create(clTGraph), { fBits: 0x408, fName: 'graph', fTitle: 'title' });

   if (npoints > 0) {
      graph.fMaxSize = graph.fNpoints = npoints;

      const usex = isObject(xpts) && (xpts.length === npoints),
            usey = isObject(ypts) && (ypts.length === npoints);

      for (let i = 0; i < npoints; ++i) {
         graph.fX.push(usex ? xpts[i] : i/npoints);
         graph.fY.push(usey ? ypts[i] : i/npoints);
      }
   }

   return graph;
}

/** @summary Creates THStack object
  * @desc As arguments one could specify any number of histograms objects
  * @example
  * import { createHistogram, createTHStack } from 'https://root.cern/js/latest/modules/core.mjs';
  * let nbinsx = 20;
  * let h1 = createHistogram('TH1F', nbinsx);
  * let h2 = createHistogram('TH1F', nbinsx);
  * let h3 = createHistogram('TH1F', nbinsx);
  * let stack = createTHStack(h1, h2, h3); */
function createTHStack() {
   const stack = create(clTHStack);
   for (let i = 0; i < arguments.length; ++i)
      stack.fHists.Add(arguments[i], '');
   return stack;
}

/** @summary Creates TMultiGraph object
  * @desc As arguments one could specify any number of TGraph objects
  * @example
  * import { createTGraph, createTMultiGraph } from 'https://root.cern/js/latest/modules/core.mjs';
  * let gr1 = createTGraph(100);
  * let gr2 = createTGraph(100);
  * let gr3 = createTGraph(100);
  * let mgr = createTMultiGraph(gr1, gr2, gr3); */
function createTMultiGraph() {
   const mgraph = create(clTMultiGraph);
   for (let i = 0; i < arguments.length; ++i)
       mgraph.fGraphs.Add(arguments[i], '');
   return mgraph;
}

/** @summary variable used to keep methods for known classes
  * @private */
const methodsCache = {};

/** @summary Returns methods for given typename
  * @private */
function getMethods(typename, obj) {
   let m = methodsCache[typename];
   const has_methods = (m !== undefined);
   if (!has_methods) m = {};

   // Due to binary I/O such TObject methods may not be set for derived classes
   // Therefore when methods requested for given object, check also that basic methods are there
   if ((typename === clTObject) || (typename === clTNamed) || (obj?.fBits !== undefined)) {
      if (typeof m.TestBit === 'undefined') {
         m.TestBit = function(f) { return (this.fBits & f) !== 0; };
         m.InvertBit = function(f) { this.fBits = this.fBits ^ (f & 0xffffff); };
      }
   }

   if (has_methods) return m;

   if ((typename === clTList) || (typename === clTHashList)) {
      m.Clear = function() {
         this.arr = [];
         this.opt = [];
      };
      m.Add = function(obj, opt) {
         this.arr.push(obj);
         this.opt.push(isStr(opt) ? opt : '');
      };
      m.AddFirst = function(obj, opt) {
         this.arr.unshift(obj);
         this.opt.unshift(isStr(opt) ? opt : '');
      };
      m.RemoveAt = function(indx) {
         this.arr.splice(indx, 1);
         this.opt.splice(indx, 1);
      };
   }

   if ((typename === clTPaveText) || (typename === clTPaveStats)) {
      m.AddText = function(txt) {
         const line = create(clTLatex);
         line.fTitle = txt;
         line.fTextAlign = this.fTextAlign;
         this.fLines.Add(line);
      };
      m.Clear = function() {
         this.fLines.Clear();
      };
   }

   if ((typename.indexOf(clTF1) === 0) || (typename === clTF2)) {
      m.addFormula = function(obj) {
         if (!obj) return;
         if (this.formulas === undefined) this.formulas = [];
         this.formulas.push(obj);
      };
      m.GetParName = function(n) {
         if (this.fParams?.fParNames)
            return this.fParams.fParNames[n];
         if (this.fFormula?.fParams) {
            for (let k = 0, arr = this.fFormula.fParams; k < arr.length; ++k) {
               if (arr[k].second === n)
                  return arr[k].first;
            }
         }
         return (this.fNames && this.fNames[n]) ? this.fNames[n] : `p${n}`;
      };
      m.GetParValue = function(n) {
         if (this.fParams?.fParameters) return this.fParams.fParameters[n];
         if (this.fFormula?.fClingParameters) return this.fFormula.fClingParameters[n];
         if (this.fParams) return this.fParams[n];
         return undefined;
      };
      m.GetParError = function(n) {
         return this.fParErrors ? this.fParErrors[n] : undefined;
      };
      m.GetNumPars = function() {
         return this.fNpar;
      };
   }

   if (((typename.indexOf(clTGraph) === 0) || (typename === clTCutG)) && (typename !== clTGraphPolargram) && (typename !== clTGraphTime)) {
      // check if point inside figure specified by the TGraph
      m.IsInside = function(xp, yp) {
         const x = this.fX, y = this.fY;
         let i = 0, j = this.fNpoints - 1, oddNodes = false;

         for (; i < this.fNpoints; ++i) {
            if ((y[i] < yp && y[j] >= yp) || (y[j] < yp && y[i] >= yp)) {
               if (x[i] + (yp - y[i])/(y[j] - y[i])*(x[j] - x[i]) < xp)
                  oddNodes = !oddNodes;
            }
            j = i;
         }

         return oddNodes;
      };
   }

   if (typename.indexOf(clTH1) === 0 || typename.indexOf(clTH2) === 0 || typename.indexOf(clTH3) === 0) {
      m.getBinError = function(bin) {
         //   -*-*-*-*-*Return value of error associated to bin number bin*-*-*-*-*
         //    if the sum of squares of weights has been defined (via Sumw2),
         //    this function returns the sqrt(sum of w2).
         //    otherwise it returns the sqrt(contents) for this bin.
         if (bin >= this.fNcells) bin = this.fNcells - 1;
         if (bin < 0) bin = 0;
         if (bin < this.fSumw2.length)
            return Math.sqrt(this.fSumw2[bin]);
         return Math.sqrt(Math.abs(this.fArray[bin]));
      };
      m.setBinContent = function(bin, content) {
         // Set bin content - only trivial case, without expansion
         this.fEntries++;
         this.fTsumw = 0;
         if ((bin >= 0) && (bin < this.fArray.length))
            this.fArray[bin] = content;
      };
   }

   if (typename.indexOf(clTH1) === 0) {
      m.getBin = function(x) { return x; };
      m.getBinContent = function(bin) { return this.fArray[bin]; };
      m.Fill = function(x, weight) {
         const a = this.fXaxis,
               bin = Math.max(0, 1 + Math.min(a.fNbins, Math.floor((x - a.fXmin) / (a.fXmax - a.fXmin) * a.fNbins)));
         this.fArray[bin] += weight ?? 1;
         this.fEntries++;
      };
   }

   if (typename.indexOf(clTH2) === 0) {
      m.getBin = function(x, y) { return (x + (this.fXaxis.fNbins+2) * y); };
      m.getBinContent = function(x, y) { return this.fArray[this.getBin(x, y)]; };
      m.Fill = function(x, y, weight) {
         const a1 = this.fXaxis, a2 = this.fYaxis,
               bin1 = Math.max(0, 1 + Math.min(a1.fNbins, Math.floor((x - a1.fXmin) / (a1.fXmax - a1.fXmin) * a1.fNbins))),
               bin2 = Math.max(0, 1 + Math.min(a2.fNbins, Math.floor((y - a2.fXmin) / (a2.fXmax - a2.fXmin) * a2.fNbins)));
         this.fArray[bin1 + (a1.fNbins + 2)*bin2] += weight ?? 1;
         this.fEntries++;
      };
   }

   if (typename.indexOf(clTH3) === 0) {
      m.getBin = function(x, y, z) { return (x + (this.fXaxis.fNbins+2) * (y + (this.fYaxis.fNbins+2) * z)); };
      m.getBinContent = function(x, y, z) { return this.fArray[this.getBin(x, y, z)]; };
      m.Fill = function(x, y, z, weight) {
         const a1 = this.fXaxis, a2 = this.fYaxis, a3 = this.fZaxis,
               bin1 = Math.max(0, 1 + Math.min(a1.fNbins, Math.floor((x - a1.fXmin) / (a1.fXmax - a1.fXmin) * a1.fNbins))),
               bin2 = Math.max(0, 1 + Math.min(a2.fNbins, Math.floor((y - a2.fXmin) / (a2.fXmax - a2.fXmin) * a2.fNbins))),
               bin3 = Math.max(0, 1 + Math.min(a3.fNbins, Math.floor((z - a3.fXmin) / (a3.fXmax - a3.fXmin) * a3.fNbins)));
         this.fArray[bin1 + (a1.fNbins + 2) * (bin2 + (a2.fNbins + 2)*bin3)] += weight ?? 1;
         this.fEntries++;
      };
   }

   if (typename.indexOf(clTProfile) === 0) {
      if (typename === clTProfile3D) {
         m.getBin = function(x, y, z) { return (x + (this.fXaxis.fNbins+2) * (y + (this.fYaxis.fNbins+2) * z)); };
         m.getBinContent = function(x, y, z) {
            const bin = this.getBin(x, y, z);
            if (bin < 0 || bin >= this.fNcells || this.fBinEntries[bin] < 1e-300) return 0;
            return this.fArray ? this.fArray[bin]/this.fBinEntries[bin] : 0;
         };
         m.getBinEntries = function(x, y, z) {
            const bin = this.getBin(x, y, z);
            return (bin < 0) || (bin >= this.fNcells) ? 0 : this.fBinEntries[bin];
         };
      } else if (typename === clTProfile2D) {
         m.getBin = function(x, y) { return (x + (this.fXaxis.fNbins+2) * y); };
         m.getBinContent = function(x, y) {
            const bin = this.getBin(x, y);
            if (bin < 0 || bin >= this.fNcells) return 0;
            if (this.fBinEntries[bin] < 1e-300) return 0;
            if (!this.fArray) return 0;
            return this.fArray[bin]/this.fBinEntries[bin];
         };
         m.getBinEntries = function(x, y) {
            const bin = this.getBin(x, y);
            if (bin < 0 || bin >= this.fNcells) return 0;
            return this.fBinEntries[bin];
         };
      } else {
         m.getBin = function(x) { return x; };
         m.getBinContent = function(bin) {
            if (bin < 0 || bin >= this.fNcells) return 0;
            if (this.fBinEntries[bin] < 1e-300) return 0;
            if (!this.fArray) return 0;
            return this.fArray[bin]/this.fBinEntries[bin];
         };
      }
      m.getBinEffectiveEntries = function(bin) {
         if (bin < 0 || bin >= this.fNcells) return 0;
         const sumOfWeights = this.fBinEntries[bin];
         if (!this.fBinSumw2 || this.fBinSumw2.length !== this.fNcells)
            // this can happen  when reading an old file
            return sumOfWeights;
         const sumOfWeightsSquare = this.fBinSumw2[bin];
         return (sumOfWeightsSquare > 0) ? sumOfWeights * sumOfWeights / sumOfWeightsSquare : 0;
      };
      m.getBinError = function(bin) {
         if (bin < 0 || bin >= this.fNcells) return 0;
         const cont = this.fArray[bin],               // sum of bin w *y
               sum = this.fBinEntries[bin],          // sum of bin weights
               err2 = this.fSumw2[bin],               // sum of bin w * y^2
               neff = this.getBinEffectiveEntries(bin);  // (sum of w)^2 / (sum of w^2)
         if (sum < 1e-300) return 0;                  // for empty bins
         const EErrorType = { kERRORMEAN: 0, kERRORSPREAD: 1, kERRORSPREADI: 2, kERRORSPREADG: 3 };
         // case the values y are gaussian distributed y +/- sigma and w = 1/sigma^2
         if (this.fErrorMode === EErrorType.kERRORSPREADG)
            return 1.0/Math.sqrt(sum);
         // compute variance in y (eprim2) and standard deviation in y (eprim)
         const contsum = cont/sum, eprim = Math.sqrt(Math.abs(err2/sum - contsum**2));
         if (this.fErrorMode === EErrorType.kERRORSPREADI) {
            if (eprim !== 0) return eprim/Math.sqrt(neff);
            // in case content y is an integer (so each my has an error +/- 1/sqrt(12)
            // when the std(y) is zero
            return 1.0/Math.sqrt(12*neff);
         }
         // if approximate compute the sums (of w, wy and wy2) using all the bins
         //  when the variance in y is zero
         // case option 'S' return standard deviation in y
         if (this.fErrorMode === EErrorType.kERRORSPREAD) return eprim;
         // default case : fErrorMode = kERRORMEAN
         // return standard error on the mean of y
         return eprim/Math.sqrt(neff);
      };
   }

   if (typename === clTAxis) {
      m.GetBinLowEdge = function(bin) {
         if (this.fNbins <= 0) return 0;
         if ((this.fXbins.length > 0) && (bin > 0) && (bin <= this.fNbins)) return this.fXbins[bin-1];
         return this.fXmin + (bin-1) * (this.fXmax - this.fXmin) / this.fNbins;
      };
      m.GetBinCenter = function(bin) {
         if (this.fNbins <= 0) return 0;
         if ((this.fXbins.length > 0) && (bin > 0) && (bin < this.fNbins)) return (this.fXbins[bin-1] + this.fXbins[bin])/2;
         return this.fXmin + (bin-0.5) * (this.fXmax - this.fXmin) / this.fNbins;
      };
   }

   if (typename.indexOf('ROOT::Math::LorentzVector') === 0) {
      m.Px = m.X = function() { return this.fCoordinates.Px(); };
      m.Py = m.Y = function() { return this.fCoordinates.Py(); };
      m.Pz = m.Z = function() { return this.fCoordinates.Pz(); };
      m.E = m.T = function() { return this.fCoordinates.E(); };
      m.M2 = function() { return this.fCoordinates.M2(); };
      m.M = function() { return this.fCoordinates.M(); };
      m.R = m.P = function() { return this.fCoordinates.R(); };
      m.P2 = function() { return this.P() * this.P(); };
      m.Pt = m.pt = function() { return Math.sqrt(this.P2()); };
      m.Phi = m.phi = function() { return Math.atan2(this.fCoordinates.Py(), this.fCoordinates.Px()); };
      m.Eta = m.eta = function() { return Math.atanh(this.Pz()/this.P()); };
   }

   if (typename.indexOf('ROOT::Math::PxPyPzE4D') === 0) {
      m.Px = m.X = function() { return this.fX; };
      m.Py = m.Y = function() { return this.fY; };
      m.Pz = m.Z = function() { return this.fZ; };
      m.E = m.T = function() { return this.fT; };
      m.P2 = function() { return this.fX**2 + this.fY**2 + this.fZ**2; };
      m.R = m.P = function() { return Math.sqrt(this.P2()); };
      m.Mag2 = m.M2 = function() { return this.fT**2 - this.fX**2 - this.fY**2 - this.fZ**2; };
      m.Mag = m.M = function() { return (this.M2() >= 0) ? Math.sqrt(this.M2()) : -Math.sqrt(-this.M2()); };
      m.Perp2 = m.Pt2 = function() { return this.fX**2 + this.fY**2; };
      m.Pt = m.pt = function() { return Math.sqrt(this.P2()); };
      m.Phi = m.phi = function() { return Math.atan2(this.fY, this.fX); };
      m.Eta = m.eta = function() { return Math.atanh(this.Pz/this.P()); };
   }

   methodsCache[typename] = m;
   return m;
}

gStyle.fXaxis = create(clTAttAxis);
gStyle.fYaxis = create(clTAttAxis);
gStyle.fZaxis = create(clTAttAxis);

/** @summary Add methods for specified type.
  * @desc Will be automatically applied when decoding JSON string
  * @private */
function registerMethods(typename, m) {
   methodsCache[typename] = m;
}

/** @summary Returns true if object represents basic ROOT collections
  * @desc Checks if type is TList or TObjArray or TClonesArray or TMap or THashList
  * @param {object} lst - object to check
  * @param {string} [typename] - or just typename to check
  * @private */
function isRootCollection(lst, typename) {
   if (isObject(lst)) {
      if ((lst.$kind === clTList) || (lst.$kind === clTObjArray)) return true;
      if (!typename) typename = lst._typename;
   }
   return (typename === clTList) || (typename === clTHashList) || (typename === clTMap) ||
          (typename === clTObjArray) || (typename === clTClonesArray);
}

/** @summary Check if argument is a not-null Object
  * @private */
function isObject(arg) { return arg && typeof arg === 'object'; }

/** @summary Check if argument is a Function
  * @private */
function isFunc(arg) { return typeof arg === 'function'; }

/** @summary Check if argument is a atring
  * @private */
function isStr(arg) { return typeof arg === 'string'; }

/** @summary Check if object is a Promise
  * @private */
function isPromise(obj) { return isObject(obj) && isFunc(obj.then); }

/** @summary Postpone func execution and return result in promise
  * @private */
function postponePromise(func, timeout) {
   return new Promise(resolveFunc => {
      setTimeout(() => {
         const res = isFunc(func) ? func() : func;
         resolveFunc(res);
      }, timeout);
   });
}

/** @summary Provide promise in any case
  * @private */
function getPromise(obj) { return isPromise(obj) ? obj : Promise.resolve(obj); }

/** @summary Ensure global JSROOT and v6 support methods
  * @private */
async function _ensureJSROOT() {
   const pr = globalThis.JSROOT ? Promise.resolve(true) : loadScript(source_dir + 'scripts/JSRoot.core.js');

   return pr.then(() => {
      if (globalThis.JSROOT?._complete_loading)
         return globalThis.JSROOT._complete_loading();
   }).then(() => globalThis.JSROOT);
}

export { version_id, version_date, version, source_dir, isNodeJs, isBatchMode, setBatchMode,
         browser, internals, constants, settings, gStyle, atob_func, btoa_func, prROOT,
         clTObject, clTNamed, clTString, clTObjString,
         clTKey, clTFile,
         clTList, clTHashList, clTMap, clTObjArray, clTClonesArray,
         clTAttLine, clTAttFill, clTAttMarker, clTAttText,
         clTPave, clTPaveText, clTPavesText, clTPaveStats, clTPaveLabel, clTPaveClass, clTDiamond,
         clTLegend, clTLegendEntry, clTPaletteAxis, clTImagePalette, clTText, clTLatex, clTMathText, clTAnnotation, clTMultiGraph,
         clTColor, clTLine, clTBox, clTPolyLine, clTPad, clTCanvas, clTAttCanvas, clTGaxis,
         clTAxis, clTStyle, clTH1, clTH1I, clTH1D, clTH2, clTH2I, clTH2F, clTH3, clTF1, clTF2,
         clTProfile, clTProfile2D, clTProfile3D, clTHStack,
         clTGraph, clTGraph2DErrors, clTGraph2DAsymmErrors,
         clTGraphPolar, clTGraphPolargram, clTGraphTime, clTCutG,
         clTPolyLine3D, clTPolyMarker3D, clTGeoVolume, clTGeoNode, clTGeoNodeMatrix, nsREX, kNoZoom, kNoStats, kInspect,
         isArrayProto, getDocument, BIT, clone, addMethods, parse, parseMulti, toJSON,
         decodeUrl, findFunction, createHttpRequest, httpRequest, loadScript, injectCode,
         create, createHistogram, setHistogramTitle, createTPolyLine, createTGraph, createTHStack, createTMultiGraph,
         getMethods, registerMethods, isRootCollection, isObject, isFunc, isStr, isPromise, getPromise, postponePromise, _ensureJSROOT };<|MERGE_RESOLUTION|>--- conflicted
+++ resolved
@@ -4,11 +4,7 @@
 
 /** @summary version date
   * @desc Release date in format day/month/year like '14/04/2022' */
-<<<<<<< HEAD
-let version_date = '12/06/2023';
-=======
 version_date = '31/10/2023',
->>>>>>> 49ae85f5
 
 /** @summary version id and date
   * @desc Produced by concatenation of {@link version_id} and {@link version_date}
