import { BIT, isArrayProto, isRootCollection, isObject, isFunc, isStr, getMethods,
         create, createHistogram, createTGraph, prROOT,
         clTObject, clTObjString, clTHashList, clTPolyMarker3D, clTH1, clTH2, clTH3, kNoStats } from './core.mjs';
import { kChar, kShort, kInt, kFloat,
         kCharStar, kDouble, kDouble32,
         kUChar, kUShort, kUInt,
         kLong64, kULong64, kBool, kFloat16,
         kOffsetL, kOffsetP, kObject, kAny, kObjectp, kTString,
         kStreamer, kStreamLoop, kSTLp, kSTL, clTBasket,
         R__unzip, TBuffer, createStreamerElement, createMemberStreamer } from './io.mjs';
import * as jsroot_math from './base/math.mjs';

// branch types
const kLeafNode = 0, kBaseClassNode = 1, kObjectNode = 2, kClonesNode = 3,
      kSTLNode = 4, kClonesMemberNode = 31, kSTLMemberNode = 41,
      // branch bits
      // kDoNotProcess = BIT(10), // Active bit for branches
      // kIsClone = BIT(11), // to indicate a TBranchClones
      // kBranchObject = BIT(12), // branch is a TObject*
      // kBranchAny = BIT(17), // branch is an object*
      // kAutoDelete = BIT(15),
      kDoNotUseBufferMap = BIT(22), // If set, at least one of the entry in the branch will use the buffer's map of classname and objects.
      clTBranchElement = 'TBranchElement', clTBranchFunc = 'TBranchFunc';

/**
 * @summary Class to read data from TTree
 *
 * @desc Instance of TSelector can be used to access TTree data
 */

class TSelector {

   /** @summary constructor */
   constructor() {
      this._branches = []; // list of branches to read
      this._names = []; // list of member names for each branch in tgtobj
      this._directs = []; // indication if only branch without any children should be read
      this._break = 0;
      this.tgtobj = {};
   }

   /** @summary Add branch to the selector
    * @desc Either branch name or branch itself should be specified
    * Second parameter defines member name in the tgtobj
    * If selector.addBranch('px', 'read_px') is called,
    * branch will be read into selector.tgtobj.read_px member
    * If second parameter not specified, branch name (here 'px') will be used
    * If branch object specified as first parameter and second parameter missing,
    * then member like 'br0', 'br1' and so on will be assigned
    * @param {string|Object} branch - name of branch (or branch object itself}
    * @param {string} [name] - member name in tgtobj where data will be read
    * @param {boolean} [direct] - if only branch without any children should be read */
   addBranch(branch, name, direct) {
      if (!name)
         name = isStr(branch) ? branch : `br${this._branches.length}`;
      this._branches.push(branch);
      this._names.push(name);
      this._directs.push(direct);
      return this._branches.length - 1;
   }

   /** @summary returns number of branches used in selector */
   numBranches() { return this._branches.length; }

   /** @summary returns branch by index used in selector */
   getBranch(indx) { return this._branches[indx]; }

   /** @summary returns index of branch
     * @private */
   indexOfBranch(branch) { return this._branches.indexOf(branch); }

   /** @summary returns name of branch
     * @private */
   nameOfBranch(indx) { return this._names[indx]; }

   /** @summary function called during TTree processing
    * @abstract
    * @param {number} progress - current value between 0 and 1 */
   ShowProgress(/* progress */) {}

   /** @summary call this function to abort processing */
   Abort() { this._break = -1111; }

   /** @summary function called before start processing
    * @abstract
    * @param {object} tree - tree object */
   Begin(/* tree */) {}

   /** @summary function called when next entry extracted from the tree
    * @abstract
    * @param {number} entry - read entry number */
   Process(/* entry */) {}

   /** @summary function called at the very end of processing
    * @abstract
    * @param {boolean} res - true if all data were correctly processed */
   Terminate(/* res */) {}

} // class TSelector

// =================================================================

/** @summary Checks array kind
  * @desc return 0 when not array
  * 1 - when arbitrary array
  * 2 - when plain (1-dim) array with same-type content
  * @private */
function checkArrayPrototype(arr, check_content) {
   if (!isObject(arr)) return 0;

   const arr_kind = isArrayProto(Object.prototype.toString.apply(arr));
   if (!check_content || (arr_kind !== 1)) return arr_kind;

   let typ, plain = true;
   for (let k = 0; k < arr.length; ++k) {
      const sub = typeof arr[k];
      if (!typ) typ = sub;
      if (sub !== typ) { plain = false; break; }
      if (isObject(sub) && checkArrayPrototype(arr[k])) { plain = false; break; }
   }

   return plain ? 2 : 1;
}

/**
 * @summary Class to iterate over array elements
 *
 * @private
 */

class ArrayIterator {

   /** @summary constructor */
   constructor(arr, select, tgtobj) {
      this.object = arr;
      this.value = 0; // value always used in iterator
      this.arr = []; // all arrays
      this.indx = []; // all indexes
      this.cnt = -1; // current index counter
      this.tgtobj = tgtobj;

      if (isObject(select))
         this.select = select; // remember indexes for selection
      else
         this.select = []; // empty array, undefined for each dimension means iterate over all indexes
   }

   /** @summary next element */
   next() {
      let obj, typ, cnt = this.cnt;

      if (cnt >= 0) {
         if (++this.fastindx < this.fastlimit) {
            this.value = this.fastarr[this.fastindx];
            return true;
         }

         while (--cnt >= 0) {
            if ((this.select[cnt] === undefined) && (++this.indx[cnt] < this.arr[cnt].length))
               break;
         }
         if (cnt < 0) return false;
      }

      while (true) {
         obj = (cnt < 0) ? this.object : (this.arr[cnt])[this.indx[cnt]];

         typ = obj ? typeof obj : 'any';

         if (typ === 'object') {
            if (obj._typename !== undefined) {
               if (isRootCollection(obj)) {
                  obj = obj.arr;
                  typ = 'array';
               } else
                  typ = 'any';
            } else if (Number.isInteger(obj.length) && (checkArrayPrototype(obj) > 0))
               typ = 'array';
            else
               typ = 'any';
         }

         if (this.select[cnt + 1] === '$self$') {
            this.value = obj;
            this.fastindx = this.fastlimit = 0;
            this.cnt = cnt + 1;
            return true;
         }

         if ((typ === 'any') && isStr(this.select[cnt + 1])) {
            // this is extraction of the member from arbitrary class
            this.arr[++cnt] = obj;
            this.indx[cnt] = this.select[cnt]; // use member name as index
            continue;
         }

         if ((typ === 'array') && ((obj.length > 0) || (this.select[cnt + 1] === '$size$'))) {
            this.arr[++cnt] = obj;
            switch (this.select[cnt]) {
               case undefined: this.indx[cnt] = 0; break;
               case '$last$': this.indx[cnt] = obj.length - 1; break;
               case '$size$':
                  this.value = obj.length;
                  this.fastindx = this.fastlimit = 0;
                  this.cnt = cnt;
                  return true;
               default:
                  if (Number.isInteger(this.select[cnt])) {
                     this.indx[cnt] = this.select[cnt];
                     if (this.indx[cnt] < 0) this.indx[cnt] = obj.length - 1;
                  } else {
                     // this is compile variable as array index - can be any expression
                     this.select[cnt].produce(this.tgtobj);
                     this.indx[cnt] = Math.round(this.select[cnt].get(0));
                  }
            }
         } else {
            if (cnt < 0) return false;

            this.value = obj;
            if (this.select[cnt] === undefined) {
               this.fastarr = this.arr[cnt];
               this.fastindx = this.indx[cnt];
               this.fastlimit = this.fastarr.length;
            } else
               this.fastindx = this.fastlimit = 0; // no any iteration on that level

            this.cnt = cnt;
            return true;
         }
      }

      // unreachable code
      // return false;
   }

   /** @summary reset iterator */
   reset() {
      this.arr = [];
      this.indx = [];
      delete this.fastarr;
      this.cnt = -1;
      this.value = 0;
   }

} // class ArrayIterator


/** @summary return class name of the object, stored in the branch
  * @private */
function getBranchObjectClass(branch, tree, with_clones = false, with_leafs = false) {
   if (!branch || (branch._typename !== clTBranchElement)) return '';

   if ((branch.fType === kLeafNode) && (branch.fID === -2) && (branch.fStreamerType === -1)) {
      // object where all sub-branches will be collected
      return branch.fClassName;
   }

   if (with_clones && branch.fClonesName && ((branch.fType === kClonesNode) || (branch.fType === kSTLNode)))
      return branch.fClonesName;

   const s_elem = findBrachStreamerElement(branch, tree.$file);
   if ((branch.fType === kBaseClassNode) && s_elem && (s_elem.fTypeName === 'BASE'))
      return s_elem.fName;

   if (branch.fType === kObjectNode) {
      if (s_elem && ((s_elem.fType === kObject) || (s_elem.fType === kAny)))
         return s_elem.fTypeName;
      return clTObject;
   }

   if ((branch.fType === kLeafNode) && s_elem && with_leafs) {
      if ((s_elem.fType === kObject) || (s_elem.fType === kAny)) return s_elem.fTypeName;
      if (s_elem.fType === kObjectp) return s_elem.fTypeName.slice(0, s_elem.fTypeName.length - 1);
   }

   return '';
}


/** @summary Get branch with specified id
  * @desc All sub-branches checked as well
  * @return {Object} branch
  * @private */
function getTreeBranch(tree, id) {
   if (!Number.isInteger(id)) return;
   let res, seq = 0;
   function scan(obj) {
      obj?.fBranches?.arr.forEach(br => {
         if (seq++ === id) res = br;
         if (!res) scan(br);
      });
   }

   scan(tree);
   return res;
}


/** @summary Special branch search
  * @desc Name can include extra part, which will be returned in the result
  * @param {string} name - name of the branch
  * @return {Object} with 'branch' and 'rest' members
  * @private */
function findBranchComplex(tree, name, lst = undefined, only_search = false) {
   let top_search = false, search = name, res = null;

   if (!lst) {
      top_search = true;
      lst = tree.fBranches;
      const pos = search.indexOf('[');
      if (pos > 0) search = search.slice(0, pos);
   }

   if (!lst || (lst.arr.length === 0)) return null;

   for (let n = 0; n < lst.arr.length; ++n) {
      let brname = lst.arr[n].fName;
      if (brname[brname.length - 1] === ']')
         brname = brname.slice(0, brname.indexOf('['));

      // special case when branch name includes STL map name
      if ((search.indexOf(brname) !== 0) && (brname.indexOf('<') > 0)) {
         const p1 = brname.indexOf('<'), p2 = brname.lastIndexOf('>');
         brname = brname.slice(0, p1) + brname.slice(p2 + 1);
      }

      if (brname === search) { res = { branch: lst.arr[n], rest: '' }; break; }

      if (search.indexOf(brname) !== 0) continue;

      // this is a case when branch name is in the begin of the search string

      // check where point is
      let pnt = brname.length;
      if (brname[pnt - 1] === '.') pnt--;
      if (search[pnt] !== '.') continue;

      res = findBranchComplex(tree, search, lst.arr[n].fBranches);
      if (!res) res = findBranchComplex(tree, search.slice(pnt + 1), lst.arr[n].fBranches);

      if (!res) res = { branch: lst.arr[n], rest: search.slice(pnt) };

      break;
   }

   if (top_search && !only_search && !res && (search.indexOf('br_') === 0)) {
      let p = 3;
      while ((p < search.length) && (search[p] >= '0') && (search[p] <= '9')) ++p;
      const br = (p > 3) ? getTreeBranch(tree, parseInt(search.slice(3, p))) : null;
      if (br) res = { branch: br, rest: search.slice(p) };
   }

   if (!top_search || !res) return res;

   if (name.length > search.length) res.rest += name.slice(search.length);

   return res;
}


/** @summary Search branch with specified name
  * @param {string} name - name of the branch
  * @return {Object} found branch
  * @private */
function findBranch(tree, name) {
   const res = findBranchComplex(tree, name, tree.fBranches, true);
   return (!res || res.rest) ? null : res.branch;
}


/** summary Returns number of branches in the TTree
  * desc Checks also sub-branches in the branches
  * return {number} number of branches
  * private
function getNumBranches(tree) {
   function count(obj) {
      if (!obj?.fBranches) return 0;
      let nchld = 0;
      obj.fBranches.arr.forEach(sub => { nchld += count(sub); });
      return obj.fBranches.arr.length + nchld;
   }

   return count(tree);
}
*/

/**
 * @summary object with single variable in TTree::Draw expression
 *
 * @private
 */

class TDrawVariable {

   /** @summary constructor */
   constructor(globals) {
      this.globals = globals;

      this.code = '';
      this.brindex = []; // index of used branches from selector
      this.branches = []; // names of branches in target object
      this.brarray = []; // array specifier for each branch
      this.func = null; // generic function for variable calculation

      this.kind = undefined;
      this.buf = []; // buffer accumulates temporary values
   }

   /** @summary Parse variable
     * @desc when only_branch specified, its placed in the front of the expression */
   parse(tree, selector, code, only_branch, branch_mode) {
      const is_start_symbol = symb => {
         if ((symb >= 'A') && (symb <= 'Z')) return true;
         if ((symb >= 'a') && (symb <= 'z')) return true;
         return (symb === '_');
      }, is_next_symbol = symb => {
         if (is_start_symbol(symb)) return true;
         if ((symb >= '0') && (symb <= '9')) return true;
         return false;
      };

      if (!code) code = ''; // should be empty string at least

      this.code = (only_branch?.fName ?? '') + code;

      let pos = 0, pos2 = 0, br = null;
      while ((pos < code.length) || only_branch) {
         let arriter = [];

         if (only_branch) {
            br = only_branch;
            only_branch = undefined;
         } else {
            // first try to find branch
            pos2 = pos;
            while ((pos2 < code.length) && (is_next_symbol(code[pos2]) || code[pos2] === '.')) pos2++;
            if (code[pos2] === '$') {
               let repl = '';
               switch (code.slice(pos, pos2)) {
                  case 'LocalEntry':
                  case 'Entry': repl = 'arg.$globals.entry'; break;
                  case 'Entries': repl = 'arg.$globals.entries'; break;
               }
               if (repl) {
                  code = code.slice(0, pos) + repl + code.slice(pos2 + 1);
                  pos = pos + repl.length;
                  continue;
               }
            }

            br = findBranchComplex(tree, code.slice(pos, pos2));
            if (!br) { pos = pos2 + 1; continue; }

            // when full id includes branch name, replace only part of extracted expression
            if (br.branch && (br.rest !== undefined)) {
               pos2 -= br.rest.length;
               branch_mode = undefined; // maybe selection of the sub-object done
               br = br.branch;
            }

            // when code ends with the point - means object itself will be accessed
            // sometime branch name itself ends with the point
            if ((pos2 >= code.length - 1) && (code[code.length - 1] === '.')) {
               arriter.push('$self$');
               pos2 = code.length;
            }
         }

         // now extract all levels of iterators
         while (pos2 < code.length) {
            if ((code[pos2] === '@') && (code.slice(pos2, pos2 + 5) === '@size') && (arriter.length === 0)) {
               pos2 += 5;
               branch_mode = true;
               break;
            }

            if (code[pos2] === '.') {
               // this is object member
               const prev = ++pos2;

               if ((code[prev] === '@') && (code.slice(prev, prev + 5) === '@size')) {
                  arriter.push('$size$');
                  pos2 += 5;
                  break;
               }

               if (!is_start_symbol(code[prev])) {
                  arriter.push('$self$'); // last point means extraction of object itself
                  break;
               }

               while ((pos2 < code.length) && is_next_symbol(code[pos2])) pos2++;

               // this is looks like function call - do not need to extract member with
               if (code[pos2] === '(') { pos2 = prev - 1; break; }

               // this is selection of member, but probably we need to activate iterator for ROOT collection
               if ((arriter.length === 0) && br) {
                  // TODO: if selected member is simple data type - no need to make other checks - just break here
                  if ((br.fType === kClonesNode) || (br.fType === kSTLNode))
                     arriter.push(undefined);
                  else {
                     const objclass = getBranchObjectClass(br, tree, false, true);
                     if (objclass && isRootCollection(null, objclass))
                        arriter.push(undefined);
                  }
               }
               arriter.push(code.slice(prev, pos2));
               continue;
            }

            if (code[pos2] !== '[') break;

            // simple []
            if (code[pos2 + 1] === ']') { arriter.push(undefined); pos2 += 2; continue; }

            const prev = pos2++;
            let cnt = 0;
            while ((pos2 < code.length) && ((code[pos2] !== ']') || (cnt > 0))) {
               if (code[pos2] === '[') cnt++; else if (code[pos2] === ']') cnt--;
               pos2++;
            }
            const sub = code.slice(prev + 1, pos2);
            switch (sub) {
               case '':
               case '$all$': arriter.push(undefined); break;
               case '$last$': arriter.push('$last$'); break;
               case '$size$': arriter.push('$size$'); break;
               case '$first$': arriter.push(0); break;
               default:
                  if (Number.isInteger(parseInt(sub)))
                     arriter.push(parseInt(sub));
                  else {
                     // try to compile code as draw variable
                     const subvar = new TDrawVariable(this.globals);
                     if (!subvar.parse(tree, selector, sub)) return false;
                     arriter.push(subvar);
                  }
            }
            pos2++;
         }

         if (arriter.length === 0)
            arriter = undefined;
         else if ((arriter.length === 1) && (arriter[0] === undefined))
            arriter = true;

         let indx = selector.indexOfBranch(br);
         if (indx < 0) indx = selector.addBranch(br, undefined, branch_mode);

         branch_mode = undefined;

         this.brindex.push(indx);
         this.branches.push(selector.nameOfBranch(indx));
         this.brarray.push(arriter);

         // this is simple case of direct usage of the branch
         if ((pos === 0) && (pos2 === code.length) && (this.branches.length === 1)) {
            this.direct_branch = true; // remember that branch read as is
            return true;
         }

         const replace = 'arg.var' + (this.branches.length - 1);
         code = code.slice(0, pos) + replace + code.slice(pos2);
         pos = pos + replace.length;
      }

      // support usage of some standard TMath functions
      code = code.replace(/TMath::Exp\(/g, 'Math.exp(')
                 .replace(/TMath::Abs\(/g, 'Math.abs(')
                 .replace(/TMath::Prob\(/g, 'arg.$math.Prob(')
                 .replace(/TMath::Gaus\(/g, 'arg.$math.Gaus(');

      this.func = new Function('arg', `return (${code})`);

      return true;
   }

   /** @summary Check if it is dummy variable */
   is_dummy() { return (this.branches.length === 0) && !this.func; }

   /** @summary Produce variable
     * @desc after reading tree braches into the object, calculate variable value */
   produce(obj) {
      this.length = 1;
      this.isarray = false;

      if (this.is_dummy()) {
         this.value = 1; // used as dummy weight variable
         this.kind = 'number';
         return;
      }

      const arg = { $globals: this.globals, $math: jsroot_math }, arrs = [];
      let usearrlen = -1;
      for (let n = 0; n < this.branches.length; ++n) {
         const name = `var${n}`;
         arg[name] = obj[this.branches[n]];

         // try to check if branch is array and need to be iterated
         if (this.brarray[n] === undefined)
            this.brarray[n] = (checkArrayPrototype(arg[name]) > 0) || isRootCollection(arg[name]);

         // no array - no pain
         if (this.brarray[n] === false) continue;

         // check if array can be used as is - one dimension and normal values
         if ((this.brarray[n] === true) && (checkArrayPrototype(arg[name], true) === 2)) {
            // plain array, can be used as is
            arrs[n] = arg[name];
         } else {
            const iter = new ArrayIterator(arg[name], this.brarray[n], obj);
            arrs[n] = [];
            while (iter.next()) arrs[n].push(iter.value);
         }
         if ((usearrlen < 0) || (usearrlen < arrs[n].length)) usearrlen = arrs[n].length;
      }

      if (usearrlen < 0) {
         this.value = this.direct_branch ? arg.var0 : this.func(arg);
         if (!this.kind) this.kind = typeof this.value;
         return;
      }

      if (usearrlen === 0) {
         // empty array - no any histogram should be filled
         this.length = 0;
         this.value = 0;
         return;
      }

      this.length = usearrlen;
      this.isarray = true;

      if (this.direct_branch)
         this.value = arrs[0]; // just use array
      else {
         this.value = new Array(usearrlen);

         for (let k = 0; k < usearrlen; ++k) {
            for (let n = 0; n < this.branches.length; ++n) {
               if (arrs[n])
                  arg[`var${n}`] = arrs[n][k];
            }
            this.value[k] = this.func(arg);
         }
      }

      if (!this.kind) this.kind = typeof this.value[0];
   }

   /** @summary Get variable */
   get(indx) { return this.isarray ? this.value[indx] : this.value; }

   /** @summary Append array to the buffer */
   appendArray(tgtarr) { this.buf = this.buf.concat(tgtarr[this.branches[0]]); }

} // class TDrawVariable


/**
 * @summary Selector class for TTree::Draw function
 *
 * @private
 */

class TDrawSelector extends TSelector {

   /** @summary constructor */
   constructor() {
      super();

      this.ndim = 0;
      this.vars = []; // array of expression variables
      this.cut = null; // cut variable
      this.hist = null;
      this.histo_drawopt = '';
      this.hist_name = '$htemp';
      this.hist_title = 'Result of TTree::Draw';
      this.graph = false;
      this.hist_args = []; // arguments for histogram creation
      this.arr_limit = 1000;  // number of accumulated items before create histogram
      this.htype = 'F';
      this.monitoring = 0;
      this.globals = {}; // object with global parameters, which could be used in any draw expression
      this.last_progress = 0;
      this.aver_diff = 0;
   }

   /** @summary Set draw selector callbacks */
   setCallback(result_callback, progress_callback) {
      this.result_callback = result_callback;
      this.progress_callback = progress_callback;
   }

   /** @summary Parse parameters */
   parseParameters(tree, args, expr) {
      if (!expr || !isStr(expr)) return '';

      // parse parameters which defined at the end as expression;par1name:par1value;par2name:par2value
      let pos = expr.lastIndexOf(';');
      while (pos >= 0) {
         let parname = expr.slice(pos + 1), parvalue;
         expr = expr.slice(0, pos);
         pos = expr.lastIndexOf(';');

         const separ = parname.indexOf(':');
         if (separ > 0) { parvalue = parname.slice(separ + 1); parname = parname.slice(0, separ); }

         let intvalue = parseInt(parvalue);
         if (!parvalue || !Number.isInteger(intvalue)) intvalue = undefined;

         switch (parname) {
            case 'num':
            case 'entries':
            case 'numentries':
               if (parvalue === 'all')
                  args.numentries = tree.fEntries;
               else if (parvalue === 'half')
                  args.numentries = Math.round(tree.fEntries / 2);
               else if (intvalue !== undefined)
                  args.numentries = intvalue;
               break;
            case 'first':
               if (intvalue !== undefined) args.firstentry = intvalue;
               break;
            case 'mon':
            case 'monitor':
               args.monitoring = (intvalue !== undefined) ? intvalue : 5000;
               break;
            case 'player':
               args.player = true;
               break;
            case 'dump':
               args.dump = true;
               break;
            case 'maxseg':
            case 'maxrange':
               if (intvalue) tree.$file.fMaxRanges = intvalue;
               break;
            case 'accum':
               if (intvalue) this.arr_limit = intvalue;
               break;
            case 'htype':
               if (parvalue && (parvalue.length === 1)) {
                  this.htype = parvalue.toUpperCase();
                  if (['C', 'S', 'I', 'F', 'L', 'D'].indexOf(this.htype) < 0)
                     this.htype = 'F';
               }
               break;
            case 'hbins':
               this.hist_nbins = parseInt(parvalue);
               if (!Number.isInteger(this.hist_nbins) || (this.hist_nbins <= 3))
                  delete this.hist_nbins;
               else
                  this.want_hist = true;
               break;
            case 'drawopt':
               args.drawopt = parvalue;
               break;
            case 'graph':
               args.graph = intvalue || true;
               break;
         }
      }

      pos = expr.lastIndexOf('>>');
      if (pos >= 0) {
         let harg = expr.slice(pos + 2).trim();
         expr = expr.slice(0, pos).trim();
         pos = harg.indexOf('(');
         if (pos > 0) {
            this.hist_name = harg.slice(0, pos);
            harg = harg.slice(pos);
         }
         if (harg === 'dump')
            args.dump = true;
         else if (harg.indexOf('Graph') === 0)
            args.graph = true;
         else if (pos < 0) {
            this.want_hist = true;
            this.hist_name = harg;
         } else if ((harg[0] === '(') && (harg[harg.length - 1] === ')')) {
            this.want_hist = true;
            harg = harg.slice(1, harg.length - 1).split(',');
            let isok = true;
            for (let n = 0; n < harg.length; ++n) {
               harg[n] = (n % 3 === 0) ? parseInt(harg[n]) : parseFloat(harg[n]);
               if (!Number.isFinite(harg[n])) isok = false;
            }
            if (isok) this.hist_args = harg;
         }
      }

      if (args.dump) {
         this.dump_values = true;
         args.reallocate_objects = true;
         if (args.numentries === undefined) args.numentries = 10;
      }

      return expr;
   }

   /** @summary Parse draw expression */
   parseDrawExpression(tree, args) {
      // parse complete expression
      let expr = this.parseParameters(tree, args, args.expr), cut = '';

      // parse option for histogram creation
      this.hist_title = `drawing '${expr}' from ${tree.fName}`;

      let pos = 0;
      if (args.cut)
         cut = args.cut;
      else {
         pos = expr.replace(/TMath::/g, 'TMath__').lastIndexOf('::'); // avoid confusion due-to :: in the namespace
         if (pos > 0) {
            cut = expr.slice(pos + 2).trim();
            expr = expr.slice(0, pos).trim();
         }
      }

      args.parse_expr = expr;
      args.parse_cut = cut;

      // let names = expr.split(':'); // to allow usage of ? operator, we need to handle : as well
      const names = [];
      let nbr1 = 0, nbr2 = 0, prev = 0;
      for (pos = 0; pos < expr.length; ++pos) {
         switch (expr[pos]) {
            case '(': nbr1++; break;
            case ')': nbr1--; break;
            case '[': nbr2++; break;
            case ']': nbr2--; break;
            case ':':
               if (expr[pos + 1] === ':') { pos++; continue; }
               if (!nbr1 && !nbr2 && (pos > prev)) names.push(expr.slice(prev, pos));
               prev = pos + 1;
               break;
         }
      }
      if (!nbr1 && !nbr2 && (pos > prev)) names.push(expr.slice(prev, pos));

      if ((names.length < 1) || (names.length > 3)) return false;

      this.ndim = names.length;

      let is_direct = !cut;

      for (let n = 0; n < this.ndim; ++n) {
         this.vars[n] = new TDrawVariable(this.globals);
         if (!this.vars[n].parse(tree, this, names[n])) return false;
         if (!this.vars[n].direct_branch) is_direct = false;
      }

      this.cut = new TDrawVariable(this.globals);
      if (cut)
         if (!this.cut.parse(tree, this, cut)) return false;

      if (!this.numBranches()) {
         console.warn('no any branch is selected');
         return false;
      }

      if (is_direct) this.ProcessArrays = this.ProcessArraysFunc;

      this.monitoring = args.monitoring;

      // force TPolyMarker3D drawing for 3D case
      if ((this.ndim === 3) && !this.want_hist && !args.dump)
         args.graph = true;

      this.graph = args.graph;

      if (args.drawopt !== undefined)
         this.histo_drawopt = args.drawopt;
      else
         this.histo_drawopt = (this.ndim === 2) ? 'col' : '';

      return true;
   }

   /** @summary Draw only specified branch */
   drawOnlyBranch(tree, branch, expr, args) {
      this.ndim = 1;

      if (expr.indexOf('dump') === 0) expr = ';' + expr;

      expr = this.parseParameters(tree, args, expr);

      this.monitoring = args.monitoring;

      if (args.dump) {
         this.dump_values = true;
         args.reallocate_objects = true;
      }

      if (this.dump_values) {
         this.hist = []; // array of dump objects

         this.leaf = args.leaf;

         // branch object remains, therefore we need to copy fields to see them all
         this.copy_fields = ((args.branch.fLeaves && (args.branch.fLeaves.arr.length > 1)) ||
            (args.branch.fBranches && (args.branch.fBranches.arr.length > 0))) && !args.leaf;

         this.addBranch(branch, 'br0', args.direct_branch); // add branch

         this.Process = this.ProcessDump;

         return true;
      }

      this.vars[0] = new TDrawVariable(this.globals);
      if (!this.vars[0].parse(tree, this, expr, branch, args.direct_branch)) return false;
      this.hist_title = `drawing branch ${branch.fName} ${expr?' expr:'+expr:''} from ${tree.fName}`;

      this.cut = new TDrawVariable(this.globals);

      if (this.vars[0].direct_branch) this.ProcessArrays = this.ProcessArraysFunc;

      return true;
   }

   /** @summary Begin processing */
   Begin(tree) {
      this.globals.entries = tree.fEntries;

      if (this.monitoring)
         this.lasttm = new Date().getTime();
   }

   /** @summary Show progress */
   ShowProgress(/* value */) {}

   /** @summary Get bins for bits histogram */
   getBitsBins(nbits, res) {
      res.nbins = res.max = nbits;
      res.fLabels = create(clTHashList);
      for (let k = 0; k < nbits; ++k) {
         const s = create(clTObjString);
         s.fString = k.toString();
         s.fUniqueID = k + 1;
         res.fLabels.Add(s);
      }
      return res;
   }

   /** @summary Get min.max bins */
   getMinMaxBins(axisid, nbins) {
      const res = { min: 0, max: 0, nbins, k: 1, fLabels: null, title: '' };
      if (axisid >= this.ndim) return res;

      const arr = this.vars[axisid].buf;

      res.title = this.vars[axisid].code || '';

      if (this.vars[axisid].kind === 'object') {
         // this is any object type
         let typename, similar = true, maxbits = 8;
         for (let k = 0; k < arr.length; ++k) {
            if (!arr[k]) continue;
            if (!typename) typename = arr[k]._typename;
            if (typename !== arr[k]._typename) similar = false; // check all object types
            if (arr[k].fNbits) maxbits = Math.max(maxbits, arr[k].fNbits + 1);
         }

         if (typename && similar) {
            if ((typename === 'TBits') && (axisid === 0)) {
               this.fill1DHistogram = this.fillTBitsHistogram;
               if (maxbits % 8) maxbits = (maxbits & 0xfff0) + 8;

               if ((this.hist_name === 'bits') && (this.hist_args.length === 1) && this.hist_args[0])
                  maxbits = this.hist_args[0];

               return this.getBitsBins(maxbits, res);
            }
         }
      }

      if (this.vars[axisid].kind === 'string') {
         res.lbls = []; // all labels

         for (let k = 0; k < arr.length; ++k) {
            if (res.lbls.indexOf(arr[k]) < 0)
               res.lbls.push(arr[k]);
         }

         res.lbls.sort();
         res.max = res.nbins = res.lbls.length;

         res.fLabels = create(clTHashList);
         for (let k = 0; k < res.lbls.length; ++k) {
            const s = create(clTObjString);
            s.fString = res.lbls[k];
            s.fUniqueID = k + 1;
            if (s.fString === '') s.fString = '<empty>';
            res.fLabels.Add(s);
         }
      } else if ((axisid === 0) && (this.hist_name === 'bits') && (this.hist_args.length <= 1)) {
         this.fill1DHistogram = this.FillBitsHistogram;
         return this.getBitsBins(this.hist_args[0] || 32, res);
      } else if (axisid * 3 + 2 < this.hist_args.length) {
         res.nbins = this.hist_args[axisid * 3];
         res.min = this.hist_args[axisid * 3 + 1];
         res.max = this.hist_args[axisid * 3 + 2];
      } else {
<<<<<<< HEAD

         res.min = res.max = arr[0];
         for (let i = 1; i < arr.length; ++i) {
            res.min = Math.min(res.min, arr[i]);
            res.max = Math.max(res.max, arr[i]);
         }
=======
         let is_any = false;
         for (let i = 1; i < arr.length; ++i) {
            const v = arr[i];
            if (!Number.isFinite(v)) continue;
            if (is_any) {
               res.min = Math.min(res.min, v);
               res.max = Math.max(res.max, v);
            } else {
               res.min = res.max = v;
               is_any = true;
            }
         }
         if (!is_any) { res.min = 0; res.max = 1; }
>>>>>>> 49ae85f5

         if (this.hist_nbins)
            nbins = res.nbins = this.hist_nbins;

         res.isinteger = (Math.round(res.min) === res.min) && (Math.round(res.max) === res.max);
         if (res.isinteger) {
            for (let k = 0; k < arr.length; ++k)
               if (arr[k] !== Math.round(arr[k])) { res.isinteger = false; break; }
         }

         if (res.isinteger) {
            res.min = Math.round(res.min);
            res.max = Math.round(res.max);
            if (res.max - res.min < nbins * 5) {
               res.min -= 1;
               res.max += 2;
               res.nbins = Math.round(res.max - res.min);
            } else {
               const range = (res.max - res.min + 2);
               let step = Math.floor(range / nbins);
               while (step * nbins < range) step++;
               res.max = res.min + nbins * step;
            }
         } else if (res.min >= res.max) {
            res.max = res.min;
            if (Math.abs(res.min) < 100) { res.min -= 1; res.max += 1; } else
               if (res.min > 0) { res.min *= 0.9; res.max *= 1.1; } else { res.min *= 1.1; res.max *= 0.9; }
         } else
            res.max += (res.max - res.min) / res.nbins;
      }

      res.k = res.nbins / (res.max - res.min);

      res.GetBin = function(value) {
         const bin = this.lbls?.indexOf(value) ?? Number.isFinite(value) ? Math.floor((value - this.min) * this.k) : this.nbins + 1;
         return bin < 0 ? 0 : ((bin > this.nbins) ? this.nbins + 1 : bin + 1);
      };

      return res;
   }

   /** @summary Create histogram which matches value in dimensions */
   createHistogram(nbins, set_hist = false) {
      if (!nbins) nbins = 20;

      const x = this.getMinMaxBins(0, nbins),
            y = this.getMinMaxBins(1, nbins),
            z = this.getMinMaxBins(2, nbins);
      let hist = null;

      switch (this.ndim) {
         case 1: hist = createHistogram(clTH1 + this.htype, x.nbins); break;
         case 2: hist = createHistogram(clTH2 + this.htype, x.nbins, y.nbins); break;
         case 3: hist = createHistogram(clTH3 + this.htype, x.nbins, y.nbins, z.nbins); break;
      }

      hist.fXaxis.fTitle = x.title;
      hist.fXaxis.fXmin = x.min;
      hist.fXaxis.fXmax = x.max;
      hist.fXaxis.fLabels = x.fLabels;

      if (this.ndim > 1) hist.fYaxis.fTitle = y.title;
      hist.fYaxis.fXmin = y.min;
      hist.fYaxis.fXmax = y.max;
      hist.fYaxis.fLabels = y.fLabels;

      if (this.ndim > 2) hist.fZaxis.fTitle = z.title;
      hist.fZaxis.fXmin = z.min;
      hist.fZaxis.fXmax = z.max;
      hist.fZaxis.fLabels = z.fLabels;

      hist.fName = this.hist_name;
      hist.fTitle = this.hist_title;
      hist.fOption = this.histo_drawopt;
      hist.$custom_stat = (this.hist_name === '$htemp') ? 111110 : 111111;

      if (set_hist) {
         this.hist = hist;
         this.x = x;
         this.y = y;
         this.z = z;
      } else
         hist.fBits = hist.fBits | kNoStats;

      return hist;
   }

   /** @summary Create output object - histogram, graph, dump array */
   createOutputObject() {
      if (this.hist || !this.vars[0].buf) return;

      if (this.dump_values) {
         // just create array where dumped valus will be collected
         this.hist = [];

         // reassign fill method
         this.fill1DHistogram = this.fill2DHistogram = this.fill3DHistogram = this.dumpValues;
      } else if (this.graph) {
         const N = this.vars[0].buf.length;
         let res = null;

         if (this.ndim === 1) {
            // A 1-dimensional graph will just have the x axis as an index
            res = createTGraph(N, Array.from(Array(N).keys()), this.vars[0].buf);
            res.fName = 'Graph';
            res.fTitle = this.hist_title;
         } else if (this.ndim === 2) {
            res = createTGraph(N, this.vars[0].buf, this.vars[1].buf);
            res.fName = 'Graph';
            res.fTitle = this.hist_title;
            delete this.vars[1].buf;
         } else if (this.ndim === 3) {
            res = create(clTPolyMarker3D);
            res.fN = N;
            res.fLastPoint = N - 1;
            const arr = new Array(N*3);
            for (let k = 0; k< N; ++k) {
               arr[k*3] = this.vars[0].buf[k];
               arr[k*3+1] = this.vars[1].buf[k];
               arr[k*3+2] = this.vars[2].buf[k];
            }
            res.fP = arr;
            res.$hist = this.createHistogram(10);
            delete this.vars[1].buf;
            delete this.vars[2].buf;
            res.fName = 'Points';
         }

         this.hist = res;
      } else {
         const nbins = [200, 50, 20];
         this.createHistogram(nbins[this.ndim], true);
      }

      const var0 = this.vars[0].buf, cut = this.cut.buf, len = var0.length;

      if (!this.graph) {
         switch (this.ndim) {
            case 1: {
               for (let n = 0; n < len; ++n)
                  this.fill1DHistogram(var0[n], cut ? cut[n] : 1);
               break;
            }
            case 2: {
               const var1 = this.vars[1].buf;
               for (let n = 0; n < len; ++n)
                  this.fill2DHistogram(var0[n], var1[n], cut ? cut[n] : 1);
               delete this.vars[1].buf;
               break;
            }
            case 3: {
               const var1 = this.vars[1].buf, var2 = this.vars[2].buf;
               for (let n = 0; n < len; ++n)
                  this.fill3DHistogram(var0[n], var1[n], var2[n], cut ? cut[n] : 1);
               delete this.vars[1].buf;
               delete this.vars[2].buf;
               break;
            }
         }
      }

      delete this.vars[0].buf;
      delete this.cut.buf;
   }

   /** @summary Fill TBits histogram */
   fillTBitsHistogram(xvalue, weight) {
      if (!weight || !xvalue || !xvalue.fNbits || !xvalue.fAllBits) return;

      const sz = Math.min(xvalue.fNbits + 1, xvalue.fNbytes * 8);

      for (let bit = 0, mask = 1, b = 0; bit < sz; ++bit) {
         if (xvalue.fAllBits[b] && mask) {
            if (bit <= this.x.nbins)
               this.hist.fArray[bit + 1] += weight;
            else
               this.hist.fArray[this.x.nbins + 1] += weight;
         }

         mask *= 2;
         if (mask >= 0x100) { mask = 1; ++b; }
      }
   }

   /** @summary Fill bits histogram */
   FillBitsHistogram(xvalue, weight) {
      if (!weight) return;

      for (let bit = 0, mask = 1; bit < this.x.nbins; ++bit) {
         if (xvalue & mask) this.hist.fArray[bit + 1] += weight;
         mask *= 2;
      }
   }

   /** @summary Fill 1D histogram */
   fill1DHistogram(xvalue, weight) {
      const bin = this.x.GetBin(xvalue);
      this.hist.fArray[bin] += weight;

      if (!this.x.lbls && Number.isFinite(xvalue)) {
         this.hist.fTsumw += weight;
         this.hist.fTsumwx += weight * xvalue;
         this.hist.fTsumwx2 += weight * xvalue * xvalue;
      }
   }

   /** @summary Fill 2D histogram */
   fill2DHistogram(xvalue, yvalue, weight) {
      const xbin = this.x.GetBin(xvalue),
            ybin = this.y.GetBin(yvalue);

      this.hist.fArray[xbin + (this.x.nbins + 2) * ybin] += weight;
      if (!this.x.lbls && !this.y.lbls && Number.isFinite(xvalue) && Number.isFinite(yvalue)) {
         this.hist.fTsumw += weight;
         this.hist.fTsumwx += weight * xvalue;
         this.hist.fTsumwy += weight * yvalue;
         this.hist.fTsumwx2 += weight * xvalue * xvalue;
         this.hist.fTsumwxy += weight * xvalue * yvalue;
         this.hist.fTsumwy2 += weight * yvalue * yvalue;
      }
   }

   /** @summary Fill 3D histogram */
   fill3DHistogram(xvalue, yvalue, zvalue, weight) {
      const xbin = this.x.GetBin(xvalue),
            ybin = this.y.GetBin(yvalue),
            zbin = this.z.GetBin(zvalue);

      this.hist.fArray[xbin + (this.x.nbins + 2) * (ybin + (this.y.nbins + 2) * zbin)] += weight;
      if (!this.x.lbls && !this.y.lbls && !this.z.lbls && Number.isFinite(xvalue) && Number.isFinite(yvalue) && Number.isFinite(zvalue)) {
         this.hist.fTsumw += weight;
         this.hist.fTsumwx += weight * xvalue;
         this.hist.fTsumwy += weight * yvalue;
         this.hist.fTsumwz += weight * zvalue;
         this.hist.fTsumwx2 += weight * xvalue * xvalue;
         this.hist.fTsumwy2 += weight * yvalue * yvalue;
         this.hist.fTsumwz2 += weight * zvalue * zvalue;
         this.hist.fTsumwxy += weight * xvalue * yvalue;
         this.hist.fTsumwxz += weight * xvalue * zvalue;
         this.hist.fTsumwyz += weight * yvalue * zvalue;
      }
   }

   /** @summary Dump values */
   dumpValues(v1, v2, v3, v4) {
      let obj;
      switch (this.ndim) {
         case 1: obj = { x: v1, weight: v2 }; break;
         case 2: obj = { x: v1, y: v2, weight: v3 }; break;
         case 3: obj = { x: v1, y: v2, z: v3, weight: v4 }; break;
      }

      if (this.cut.is_dummy()) {
         if (this.ndim === 1)
            obj = v1;
         else
            delete obj.weight;
      }

      this.hist.push(obj);
   }

    /** @summary function used when all branches can be read as array
      * @desc most typical usage - histogramming of single branch */
   ProcessArraysFunc(/* entry */) {
      if (this.arr_limit || this.graph) {
         const var0 = this.vars[0],
               var1 = this.vars[1],
               var2 = this.vars[2],
               len = this.tgtarr.br0.length;
         if ((var0.buf.length === 0) && (len >= this.arr_limit) && !this.graph) {
            // special use case - first array large enough to create histogram directly base on it
            var0.buf = this.tgtarr.br0;
            if (var1) var1.buf = this.tgtarr.br1;
            if (var2) var2.buf = this.tgtarr.br2;
         } else {
            for (let k = 0; k < len; ++k) {
               var0.buf.push(this.tgtarr.br0[k]);
               if (var1) var1.buf.push(this.tgtarr.br1[k]);
               if (var2) var2.buf.push(this.tgtarr.br2[k]);
            }
         }
         var0.kind = 'number';
         if (var1) var1.kind = 'number';
         if (var2) var2.kind = 'number';
         this.cut.buf = null; // do not create buffer for cuts
         if (!this.graph && (var0.buf.length >= this.arr_limit)) {
            this.createOutputObject();
            this.arr_limit = 0;
         }
      } else {
         const br0 = this.tgtarr.br0, len = br0.length;
         switch (this.ndim) {
            case 1: {
               for (let k = 0; k < len; ++k)
                  this.fill1DHistogram(br0[k], 1);
               break;
            }
            case 2: {
               const br1 = this.tgtarr.br1;
               for (let k = 0; k < len; ++k)
                  this.fill2DHistogram(br0[k], br1[k], 1);
               break;
            }
            case 3: {
               const br1 = this.tgtarr.br1, br2 = this.tgtarr.br2;
               for (let k = 0; k < len; ++k)
                  this.fill3DHistogram(br0[k], br1[k], br2[k], 1);
               break;
            }
         }
      }
   }

   /** @summary simple dump of the branch - no need to analyze something */
   ProcessDump(/* entry */) {
      const res = this.leaf ? this.tgtobj.br0[this.leaf] : this.tgtobj.br0;

      if (res && this.copy_fields) {
         if (checkArrayPrototype(res) === 0)
            this.hist.push(Object.assign({}, res));
         else
            this.hist.push(res);
      } else
         this.hist.push(res);
   }

   /** @summary Normal TSelector Process handler */
   Process(entry) {
      this.globals.entry = entry; // can be used in any expression

      this.cut.produce(this.tgtobj);
      if (!this.dump_values && !this.cut.value) return;

      for (let n = 0; n < this.ndim; ++n)
         this.vars[n].produce(this.tgtobj);

      const var0 = this.vars[0], var1 = this.vars[1], var2 = this.vars[2], cut = this.cut;

      if (this.graph || this.arr_limit) {
         switch (this.ndim) {
            case 1:
               for (let n0 = 0; n0 < var0.length; ++n0) {
                  var0.buf.push(var0.get(n0));
                  cut.buf?.push(cut.value);
               }
               break;
            case 2:
               for (let n0 = 0; n0 < var0.length; ++n0) {
                  for (let n1 = 0; n1 < var1.length; ++n1) {
                     var0.buf.push(var0.get(n0));
                     var1.buf.push(var1.get(n1));
                     cut.buf?.push(cut.value);
                  }
               }
               break;
            case 3:
               for (let n0 = 0; n0 < var0.length; ++n0) {
                  for (let n1 = 0; n1 < var1.length; ++n1) {
                     for (let n2 = 0; n2 < var2.length; ++n2) {
                        var0.buf.push(var0.get(n0));
                        var1.buf.push(var1.get(n1));
                        var2.buf.push(var2.get(n2));
                        cut.buf?.push(cut.value);
                     }
                  }
               }
               break;
         }
         if (!this.graph && (var0.buf.length >= this.arr_limit)) {
            this.createOutputObject();
            this.arr_limit = 0;
         }
      } else if (this.hist) {
         switch (this.ndim) {
            case 1:
               for (let n0 = 0; n0 < var0.length; ++n0)
                  this.fill1DHistogram(var0.get(n0), cut.value);
               break;
            case 2:
               for (let n0 = 0; n0 < var0.length; ++n0) {
                  for (let n1 = 0; n1 < var1.length; ++n1)
                     this.fill2DHistogram(var0.get(n0), var1.get(n1), cut.value);
               }
               break;
            case 3:
               for (let n0 = 0; n0 < var0.length; ++n0) {
                  for (let n1 = 0; n1 < var1.length; ++n1) {
                     for (let n2 = 0; n2 < var2.length; ++n2)
                        this.fill3DHistogram(var0.get(n0), var1.get(n1), var2.get(n2), cut.value);
                  }
               }
               break;
         }
      }

      if (this.monitoring && this.hist && !this.dump_values) {
         const now = new Date().getTime();
         if (now - this.lasttm > this.monitoring) {
            this.lasttm = now;
            if (this.progress_callback)
               this.progress_callback(this.hist);
         }
      }
   }

   /** @summary Normal TSelector Terminate handler */
   Terminate(res) {
      if (res && !this.hist)
         this.createOutputObject();

      this.ShowProgress();

      if (isFunc(this.result_callback))
         this.result_callback(this.hist);
   }

} // class TDrawSelector


/** @summary return TStreamerElement associated with the branch - if any
  * @desc unfortunately, branch.fID is not number of element in streamer info
  * @private */
function findBrachStreamerElement(branch, file) {
   if (!branch || !file || (branch._typename !== clTBranchElement) || (branch.fID < 0) || (branch.fStreamerType < 0)) return null;

   const s_i = file.findStreamerInfo(branch.fClassName, branch.fClassVersion, branch.fCheckSum),
         arr = (s_i && s_i.fElements) ? s_i.fElements.arr : null;
   if (!arr) return null;

   let match_name = branch.fName,
      pos = match_name.indexOf('[');
   if (pos > 0) match_name = match_name.slice(0, pos);
   pos = match_name.lastIndexOf('.');
   if (pos > 0) match_name = match_name.slice(pos + 1);

   function match_elem(elem) {
      if (!elem) return false;
      if (elem.fName !== match_name) return false;
      if (elem.fType === branch.fStreamerType) return true;
      if ((elem.fType === kBool) && (branch.fStreamerType === kUChar)) return true;
      if (((branch.fStreamerType === kSTL) || (branch.fStreamerType === kSTL + kOffsetL) ||
           (branch.fStreamerType === kSTLp) || (branch.fStreamerType === kSTLp + kOffsetL)) &&
          (elem.fType === kStreamer)) return true;
      console.warn(`Should match element ${elem.fType} with branch ${branch.fStreamerType}`);
      return false;
   }

   // first check branch fID - in many cases gut guess
   if (match_elem(arr[branch.fID]))
      return arr[branch.fID];

   for (let k = 0; k < arr.length; ++k) {
      if ((k !== branch.fID) && match_elem(arr[k]))
         return arr[k];
   }

   console.error(`Did not found/match element for branch ${branch.fName} class ${branch.fClassName}`);

   return null;
}

/** @summary return type name of given member in the class
  * @private */
function defineMemberTypeName(file, parent_class, member_name) {
   const s_i = file.findStreamerInfo(parent_class),
         arr = s_i?.fElements?.arr;
   if (!arr) return '';

   let elem = null;
   for (let k = 0; k < arr.length; ++k) {
      if (arr[k].fTypeName === 'BASE') {
         const res = defineMemberTypeName(file, arr[k].fName, member_name);
         if (res) return res;
      } else
         if (arr[k].fName === member_name) { elem = arr[k]; break; }
   }

   if (!elem) return '';

   let clname = elem.fTypeName;
   if (clname[clname.length - 1] === '*')
      clname = clname.slice(0, clname.length - 1);

   return clname;
}

/** @summary create fast list to assign all methods to the object
  * @private */
function makeMethodsList(typename) {
   const methods = getMethods(typename),
   res = {
      names: [],
      values: [],
      Create() {
         const obj = {};
         for (let n = 0; n < this.names.length; ++n)
            obj[this.names[n]] = this.values[n];
         return obj;
      }
   };

   res.names.push('_typename');
   res.values.push(typename);
   for (const key in methods) {
      res.names.push(key);
      res.values.push(methods[key]);
   }
   return res;
}

/** @summary try to define classname for the branch member, scanning list of branches
  * @private */
function detectBranchMemberClass(brlst, prefix, start) {
   let clname = '';
   for (let kk = (start || 0); kk < brlst.arr.length; ++kk) {
      if ((brlst.arr[kk].fName.indexOf(prefix) === 0) && brlst.arr[kk].fClassName)
         clname = brlst.arr[kk].fClassName;
   }
   return clname;
}

/** @summary Process selector for the tree
  * @desc function similar to the TTree::Process
  * @param {object} tree - instance of TTree class
  * @param {object} selector - instance of {@link TSelector} class
  * @param {object} [args] - different arguments
  * @param {number} [args.firstentry] - first entry to process, 0 when not specified
  * @param {number} [args.numentries] - number of entries to process, all when not specified
  * @return {Promise} with TSelector instance */
async function treeProcess(tree, selector, args) {
   if (!args) args = {};

   if (!selector || !tree.$file || !selector.numBranches()) {
<<<<<<< HEAD
      if (selector) selector.Terminate(false);
      console.error('required parameter missing for TTree::Process');
      return null;
=======
      selector?.Terminate(false);
      return Promise.reject(Error('required parameter missing for TTree::Process'));
>>>>>>> 49ae85f5
   }

   // central handle with all information required for reading
   const handle = {
      tree, // keep tree reference
      file: tree.$file, // keep file reference
      selector, // reference on selector
      arr: [], // list of branches
      curr: -1,  // current entry ID
      current_entry: -1, // current processed entry
      simple_read: true, // all baskets in all used branches are in sync,
      process_arrays: true // one can process all branches as arrays
   }, createLeafElem = (leaf, name) => {
      // function creates TStreamerElement which corresponds to the elementary leaf
      let datakind = 0;
      switch (leaf._typename) {
         case 'TLeafF': datakind = kFloat; break;
         case 'TLeafD': datakind = kDouble; break;
         case 'TLeafO': datakind = kBool; break;
         case 'TLeafB': datakind = leaf.fIsUnsigned ? kUChar : kChar; break;
         case 'TLeafS': datakind = leaf.fIsUnsigned ? kUShort : kShort; break;
         case 'TLeafI': datakind = leaf.fIsUnsigned ? kUInt : kInt; break;
         case 'TLeafL': datakind = leaf.fIsUnsigned ? kULong64 : kLong64; break;
         case 'TLeafC': datakind = kTString; break;
         default: return null;
      }
      return createStreamerElement(name || leaf.fName, datakind);
   }, findInHandle = branch => {
      for (let k = 0; k < handle.arr.length; ++k) {
         if (handle.arr[k].branch === branch)
             return handle.arr[k];
      }
      return null;
   };

   let namecnt = 0;

   function AddBranchForReading(branch, target_object, target_name, read_mode) {
      // central method to add branch for reading
      // read_mode == true - read only this branch
      // read_mode == '$child$' is just member of object from for STL or clonesarray
      // read_mode == '<any class name>' is sub-object from STL or clonesarray, happens when such new object need to be created
      // read_mode == '.member_name' select only reading of member_name instead of complete object

      if (isStr(branch))
         branch = findBranch(handle.tree, branch);

      if (!branch) { console.error('Did not found branch'); return null; }

      let item = findInHandle(branch);

      if (item) {
         console.error(`Branch ${branch.fName} already configured for reading`);
         if (item.tgt !== target_object) console.error('Target object differs');
         return null;
      }

      if (!branch.fEntries) {
         console.warn(`Branch ${branch.fName} does not have entries`);
         return null;
      }

      // console.log(`Add branch ${branch.fName}`);

      item = {
         branch,
         tgt: target_object, // used target object - can be differ for object members
         name: target_name,
         index: -1, // index in the list of read branches
         member: null, // member to read branch
         type: 0, // keep type identifier
         curr_entry: -1, // last processed entry
         raw: null, // raw buffer for reading
         basket: null, // current basket object
         curr_basket: 0,  // number of basket used for processing
         read_entry: -1,  // last entry which is already read
         staged_entry: -1, // entry which is staged for reading
         first_readentry: -1, // first entry to read
         staged_basket: 0,  // last basket staged for reading
         numentries: branch.fEntries,
         numbaskets: branch.fWriteBasket, // number of baskets which can be read from the file
         counters: null, // branch indexes used as counters
         ascounter: [], // list of other branches using that branch as counter
         baskets: [], // array for read baskets,
         staged_prev: 0, // entry limit of previous I/O request
         staged_now: 0, // entry limit of current I/O request
         progress_showtm: 0, // last time when progress was showed
         getBasketEntry(k) {
            if (!this.branch || (k > this.branch.fMaxBaskets)) return 0;
            const res = (k < this.branch.fMaxBaskets) ? this.branch.fBasketEntry[k] : 0;
            if (res) return res;
            const bskt = (k > 0) ? this.branch.fBaskets.arr[k - 1] : null;
            return bskt ? (this.branch.fBasketEntry[k - 1] + bskt.fNevBuf) : 0;
         },
         getTarget(tgtobj) {
            // returns target object which should be used for the branch reading
            if (!this.tgt) return tgtobj;
            for (let k = 0; k < this.tgt.length; ++k) {
               const sub = this.tgt[k];
               if (!tgtobj[sub.name]) tgtobj[sub.name] = sub.lst.Create();
               tgtobj = tgtobj[sub.name];
            }
            return tgtobj;
         },
         getEntry(entry) {
            // This should be equivalent to TBranch::GetEntry() method
            const shift = entry - this.first_entry;
            let off;
            if (!this.branch.TestBit(kDoNotUseBufferMap))
               this.raw.clearObjectMap();
            if (this.basket.fEntryOffset) {
               off = this.basket.fEntryOffset[shift];
               if (this.basket.fDisplacement)
                  this.raw.fDisplacement = this.basket.fDisplacement[shift];
            } else
               off = this.basket.fKeylen + this.basket.fNevBufSize * shift;
            this.raw.locate(off - this.raw.raw_shift);

            // this.member.func(this.raw, this.getTarget(tgtobj));
         }
      };

      // last basket can be stored directly with the branch
      while (item.getBasketEntry(item.numbaskets + 1)) item.numbaskets++;

      // check all counters if we
      const nb_leaves = branch.fLeaves ? branch.fLeaves.arr.length : 0,
            leaf = (nb_leaves > 0) ? branch.fLeaves.arr[0] : null,
            is_brelem = (branch._typename === clTBranchElement);
      let elem = null, // TStreamerElement used to create reader
          member = null, // member for actual reading of the branch
          child_scan = 0, // scan child branches after main branch is appended
          item_cnt = null, item_cnt2 = null, object_class = '';

      if (branch.fBranchCount) {
         item_cnt = findInHandle(branch.fBranchCount);

         if (!item_cnt)
            item_cnt = AddBranchForReading(branch.fBranchCount, target_object, '$counter' + namecnt++, true);

         if (!item_cnt) { console.error(`Cannot add counter branch ${branch.fBranchCount.fName}`); return null; }

         let BranchCount2 = branch.fBranchCount2;

         if (!BranchCount2 && (branch.fBranchCount.fStreamerType === kSTL) &&
            ((branch.fStreamerType === kStreamLoop) || (branch.fStreamerType === kOffsetL + kStreamLoop))) {
            // special case when count member from kStreamLoop not assigned as fBranchCount2
            const elemd = findBrachStreamerElement(branch, handle.file),
                  arrd = branch.fBranchCount.fBranches.arr;

            if (elemd?.fCountName && arrd) {
               for (let k = 0; k < arrd.length; ++k) {
                  if (arrd[k].fName === branch.fBranchCount.fName + '.' + elemd.fCountName) {
                     BranchCount2 = arrd[k];
                     break;
                  }
               }
            }

            if (!BranchCount2) console.error('Did not found branch for second counter of kStreamLoop element');
         }

         if (BranchCount2) {
            item_cnt2 = findInHandle(BranchCount2);

            if (!item_cnt2) item_cnt2 = AddBranchForReading(BranchCount2, target_object, '$counter' + namecnt++, true);

            if (!item_cnt2) { console.error(`Cannot add counter branch2 ${BranchCount2.fName}`); return null; }
         }
      } else if (nb_leaves === 1 && leaf && leaf.fLeafCount) {
         const br_cnt = findBranch(handle.tree, leaf.fLeafCount.fName);

         if (br_cnt) {
            item_cnt = findInHandle(br_cnt);

            if (!item_cnt) item_cnt = AddBranchForReading(br_cnt, target_object, '$counter' + namecnt++, true);

            if (!item_cnt) { console.error(`Cannot add counter branch ${br_cnt.fName}`); return null; }
         }
      }

      function ScanBranches(lst, master_target, chld_kind) {
         if (!lst || !lst.arr.length) return true;

         let match_prefix = branch.fName;
         if (match_prefix[match_prefix.length - 1] === '.') match_prefix = match_prefix.slice(0, match_prefix.length - 1);
         if (isStr(read_mode) && (read_mode[0] === '.')) match_prefix += read_mode;
         match_prefix += '.';

         for (let k = 0; k < lst.arr.length; ++k) {
            const br = lst.arr[k];
            if ((chld_kind > 0) && (br.fType !== chld_kind)) continue;

            if (br.fType === kBaseClassNode) {
               if (!ScanBranches(br.fBranches, master_target, chld_kind)) return false;
               continue;
            }

            const elem = findBrachStreamerElement(br, handle.file);
            if (elem?.fTypeName === 'BASE') {
               // if branch is data of base class, map it to original target
               if (br.fTotBytes && !AddBranchForReading(br, target_object, target_name, read_mode)) return false;
               if (!ScanBranches(br.fBranches, master_target, chld_kind)) return false;
               continue;
            }

            let subname = br.fName, chld_direct = 1;

            if (br.fName.indexOf(match_prefix) === 0)
               subname = subname.slice(match_prefix.length);
            else if (chld_kind > 0)
               continue; // for defined children names prefix must be present

            let p = subname.indexOf('[');
            if (p > 0) subname = subname.slice(0, p);
            p = subname.indexOf('<');
            if (p > 0) subname = subname.slice(0, p);

            if (chld_kind > 0) {
               chld_direct = '$child$';
               const pp = subname.indexOf('.');
               if (pp > 0) chld_direct = detectBranchMemberClass(lst, branch.fName + '.' + subname.slice(0, pp + 1), k) || clTObject;
            }

            if (!AddBranchForReading(br, master_target, subname, chld_direct)) return false;
         }

         return true;
      }

      if (branch._typename === 'TBranchObject') {
         member = {
            name: target_name,
            typename: branch.fClassName,
            virtual: leaf.fVirtual,
            func(buf, obj) {
               let clname = this.typename;
               if (this.virtual) clname = buf.readFastString(buf.ntou1() + 1);
               obj[this.name] = buf.classStreamer({}, clname);
            }
         };
      } else if ((branch.fType === kClonesNode) || (branch.fType === kSTLNode)) {
         elem = createStreamerElement(target_name, kInt);

         if (!read_mode || (isStr(read_mode) && (read_mode[0] === '.')) || (read_mode === 1)) {
            handle.process_arrays = false;

            member = {
               name: target_name,
               conttype: branch.fClonesName || clTObject,
               reallocate: args.reallocate_objects,
               func(buf, obj) {
                  const size = buf.ntoi4();
                  let n = 0, arr = obj[this.name];
                  if (!arr || this.reallocate)
                     arr = obj[this.name] = new Array(size);
                  else {
                     n = arr.length;
                     arr.length = size; // reallocate array
                  }

                  while (n < size) arr[n++] = this.methods.Create(); // create new objects
               }
            };

            if (isStr(read_mode) && (read_mode[0] === '.')) {
               member.conttype = detectBranchMemberClass(branch.fBranches, branch.fName + read_mode);
               if (!member.conttype) {
                  console.error(`Cannot select object ${read_mode} in the branch ${branch.fName}`);
                  return null;
               }
            }

            member.methods = makeMethodsList(member.conttype);

            child_scan = (branch.fType === kClonesNode) ? kClonesMemberNode : kSTLMemberNode;
         }
      } else if ((object_class = getBranchObjectClass(branch, handle.tree))) {
         if (read_mode === true) {
            console.warn(`Object branch ${object_class} can not have data to be read directly`);
            return null;
         }

         handle.process_arrays = false;

         const newtgt = new Array(target_object ? (target_object.length + 1) : 1);
         for (let l = 0; l < newtgt.length - 1; ++l)
            newtgt[l] = target_object[l];
         newtgt[newtgt.length - 1] = { name: target_name, lst: makeMethodsList(object_class) };

         if (!ScanBranches(branch.fBranches, newtgt, 0)) return null;

         return item; // this kind of branch does not have baskets and not need to be read
      } else if (is_brelem && (nb_leaves === 1) && (leaf.fName === branch.fName) && (branch.fID === -1)) {
         elem = createStreamerElement(target_name, branch.fClassName);

         if (elem.fType === kAny) {
            const streamer = handle.file.getStreamer(branch.fClassName, { val: branch.fClassVersion, checksum: branch.fCheckSum });
            if (!streamer) {
               elem = null;
               console.warn('not found streamer!');
             } else {
               member = {
                  name: target_name,
                  typename: branch.fClassName,
                  streamer,
                  func(buf, obj) {
                     const res = { _typename: this.typename };
                     for (let n = 0; n < this.streamer.length; ++n)
                        this.streamer[n].func(buf, res);
                     obj[this.name] = res;
                  }
               };
            }
         }

         // elem.fType = kAnyP;

         // only STL containers here
         // if (!elem.fSTLtype) elem = null;
      } else if (is_brelem && (nb_leaves <= 1)) {
         elem = findBrachStreamerElement(branch, handle.file);

         // this is basic type - can try to solve problem differently
         if (!elem && branch.fStreamerType && (branch.fStreamerType < 20))
            elem = createStreamerElement(target_name, branch.fStreamerType);
      } else if (nb_leaves === 1) {
         // no special constrains for the leaf names

         elem = createLeafElem(leaf, target_name);
      } else if ((branch._typename === 'TBranch') && (nb_leaves > 1)) {
         // branch with many elementary leaves

         const leaves = new Array(nb_leaves);
         let isok = true;
         for (let l = 0; l < nb_leaves; ++l) {
            leaves[l] = createMemberStreamer(createLeafElem(branch.fLeaves.arr[l]), handle.file);
            if (!leaves[l]) isok = false;
         }

         if (isok) {
            member = {
               name: target_name,
               leaves,
               func(buf, obj) {
                  let tgt = obj[this.name], l = 0;
                  if (!tgt) obj[this.name] = tgt = {};
                  while (l < this.leaves.length)
                     this.leaves[l++].func(buf, tgt);
               }
            };
         }
      }

      if (!elem && !member) {
         console.warn(`Not supported branch ${branch.fName} type ${branch._typename}`);
         return null;
      }

      if (!member) {
         member = createMemberStreamer(elem, handle.file);

         if ((member.base !== undefined) && member.basename) {
            // when element represent base class, we need handling which differ from normal IO
            member.func = function(buf, obj) {
               if (!obj[this.name]) obj[this.name] = { _typename: this.basename };
               buf.classStreamer(obj[this.name], this.basename);
            };
         }
      }

      if (item_cnt && isStr(read_mode)) {
         member.name0 = item_cnt.name;

         const snames = target_name.split('.');

         if (snames.length === 1) {
            // no point in the name - just plain array of objects
            member.get = (arr, n) => arr[n];
         } else if (read_mode === '$child$') {
            console.error(`target name ${target_name} contains point, but suppose to be direct child`);
            return null;
         } else if (snames.length === 2) {
            target_name = member.name = snames[1];
            member.name1 = snames[0];
            member.subtype1 = read_mode;
            member.methods1 = makeMethodsList(member.subtype1);
            member.get = function(arr, n) {
               let obj1 = arr[n][this.name1];
               if (!obj1) obj1 = arr[n][this.name1] = this.methods1.Create();
               return obj1;
            };
         } else {
            // very complex task - we need to reconstruct several embedded members with their types
            // try our best - but not all data types can be reconstructed correctly
            // while classname is not enough - there can be different versions

            if (!branch.fParentName) {
               console.error(`Not possible to provide more than 2 parts in the target name ${target_name}`);
               return null;
            }

            target_name = member.name = snames.pop(); // use last element
            member.snames = snames; // remember all sub-names
            member.smethods = []; // and special handles to create missing objects

            let parent_class = branch.fParentName; // unfortunately, without version

            for (let k = 0; k < snames.length; ++k) {
               const chld_class = defineMemberTypeName(handle.file, parent_class, snames[k]);
               member.smethods[k] = makeMethodsList(chld_class || 'AbstractClass');
               parent_class = chld_class;
            }
            member.get = function(arr, n) {
               let obj1 = arr[n][this.snames[0]];
               if (!obj1) obj1 = arr[n][this.snames[0]] = this.smethods[0].Create();
               for (let k = 1; k < this.snames.length; ++k) {
                  let obj2 = obj1[this.snames[k]];
                  if (!obj2) obj2 = obj1[this.snames[k]] = this.smethods[k].Create();
                  obj1 = obj2;
               }
               return obj1;
            };
         }

         // case when target is sub-object and need to be created before

         if (member.objs_branch_func) {
            // STL branch provides special function for the reading
            member.func = member.objs_branch_func;
         } else {
            member.func0 = member.func;

            member.func = function(buf, obj) {
               const arr = obj[this.name0]; // objects array where reading is done
               let n = 0;
               while (n < arr.length)
                  this.func0(buf, this.get(arr, n++)); // read all individual object with standard functions
            };
         }
      } else if (item_cnt) {
         handle.process_arrays = false;

         if ((elem.fType === kDouble32) || (elem.fType === kFloat16)) {
            // special handling for compressed floats

            member.stl_size = item_cnt.name;
            member.func = function(buf, obj) {
               obj[this.name] = this.readarr(buf, obj[this.stl_size]);
            };
         } else if (((elem.fType === kOffsetP + kDouble32) || (elem.fType === kOffsetP + kFloat16)) && branch.fBranchCount2) {
            // special handling for variable arrays of compressed floats in branch - not tested

            member.stl_size = item_cnt.name;
            member.arr_size = item_cnt2.name;
            member.func = function(buf, obj) {
               const sz0 = obj[this.stl_size], sz1 = obj[this.arr_size], arr = new Array(sz0);
               for (let n = 0; n < sz0; ++n)
                  arr[n] = (buf.ntou1() === 1) ? this.readarr(buf, sz1[n]) : [];
               obj[this.name] = arr;
            };
         } else if (((elem.fType > 0) && (elem.fType < kOffsetL)) || (elem.fType === kTString) ||
                    (((elem.fType > kOffsetP) && (elem.fType < kOffsetP + kOffsetL)) && branch.fBranchCount2)) {
            // special handling of simple arrays
            member = {
               name: target_name,
               stl_size: item_cnt.name,
               type: elem.fType,
               func(buf, obj) {
                  obj[this.name] = buf.readFastArray(obj[this.stl_size], this.type);
               }
            };

            if (branch.fBranchCount2) {
               member.type -= kOffsetP;
               member.arr_size = item_cnt2.name;
               member.func = function(buf, obj) {
                  const sz0 = obj[this.stl_size], sz1 = obj[this.arr_size], arr = new Array(sz0);
                  for (let n = 0; n < sz0; ++n)
                     arr[n] = (buf.ntou1() === 1) ? buf.readFastArray(sz1[n], this.type) : [];
                  obj[this.name] = arr;
               };
            }
         } else if ((elem.fType > kOffsetP) && (elem.fType < kOffsetP + kOffsetL) && member.cntname)
            member.cntname = item_cnt.name;
         else if (elem.fType === kStreamer) {
            // with streamers one need to extend existing array

            if (item_cnt2)
               throw new Error('Second branch counter not supported yet with kStreamer');

            // function provided by normal I/O
            member.func = member.branch_func;
            member.stl_size = item_cnt.name;
         } else if ((elem.fType === kStreamLoop) || (elem.fType === kOffsetL + kStreamLoop)) {
            if (item_cnt2) {
               // special solution for kStreamLoop
               member.stl_size = item_cnt.name;
               member.cntname = item_cnt2.name;
               member.func = member.branch_func; // this is special function, provided by base I/O
            } else
               member.cntname = item_cnt.name;
         } else {
            member.name = '$stl_member';

            let loop_size_name;
            if (item_cnt2) {
               if (member.cntname) {
                  loop_size_name = item_cnt2.name;
                  member.cntname = '$loop_size';
               } else
                  throw new Error('Second branch counter not used - very BAD');
            }

            const stlmember = {
               name: target_name,
               stl_size: item_cnt.name,
               loop_size: loop_size_name,
               member0: member,
               func(buf, obj) {
                  const cnt = obj[this.stl_size], arr = new Array(cnt);
                  for (let n = 0; n < cnt; ++n) {
                     if (this.loop_size) obj.$loop_size = obj[this.loop_size][n];
                     this.member0.func(buf, obj);
                     arr[n] = obj.$stl_member;
                  }
                  delete obj.$stl_member;
                  delete obj.$loop_size;
                  obj[this.name] = arr;
               }
            };

            member = stlmember;
         }
      } // if (item_cnt)

      // set name used to store result
      member.name = target_name;

      item.member = member; // member for reading
      if (elem) item.type = elem.fType;
      item.index = handle.arr.length; // index in the global list of branches

      if (item_cnt) {
         item.counters = [item_cnt.index];
         item_cnt.ascounter.push(item.index);

         if (item_cnt2) {
            item.counters.push(item_cnt2.index);
            item_cnt2.ascounter.push(item.index);
         }
      }

      handle.arr.push(item);

      // now one should add all other child branches
      if (child_scan)
         if (!ScanBranches(branch.fBranches, target_object, child_scan)) return null;

      return item;
   }

   // main loop to add all branches from selector for reading
   for (let nn = 0; nn < selector.numBranches(); ++nn) {
      const item = AddBranchForReading(selector.getBranch(nn), undefined, selector.nameOfBranch(nn), selector._directs[nn]);

      if (!item) {
         selector.Terminate(false);
         console.error(`Fail to add branch ${selector.nameOfBranch(nn)}`);
         return null;
      }
   }

   // check if simple reading can be performed and there are direct data in branch

   for (let h = 1; (h < handle.arr.length) && handle.simple_read; ++h) {
      const item = handle.arr[h], item0 = handle.arr[0];

      if ((item.numentries !== item0.numentries) || (item.numbaskets !== item0.numbaskets)) handle.simple_read = false;
      for (let n = 0; n < item.numbaskets; ++n) {
         if (item.getBasketEntry(n) !== item0.getBasketEntry(n))
            handle.simple_read = false;
      }
   }

   // now calculate entries range

   handle.firstentry = handle.lastentry = 0;
   for (let nn = 0; nn < handle.arr.length; ++nn) {
      const branch = handle.arr[nn].branch,
            e1 = branch.fFirstEntry ?? (branch.fBasketBytes[0] ? branch.fBasketEntry[0] : 0);
      handle.firstentry = Math.max(handle.firstentry, e1);
      handle.lastentry = (nn === 0) ? (e1 + branch.fEntries) : Math.min(handle.lastentry, e1 + branch.fEntries);
   }

   if (handle.firstentry >= handle.lastentry) {
      selector.Terminate(false);
      console.error('No any common events for selected branches');
      return null;
   }

   handle.process_min = handle.firstentry;
   handle.process_max = handle.lastentry;

   let resolveFunc, rejectFunc; // Promise methods

   if (Number.isInteger(args.firstentry) && (args.firstentry > handle.firstentry) && (args.firstentry < handle.lastentry))
      handle.process_min = args.firstentry;

   handle.current_entry = handle.staged_now = handle.process_min;

   if (Number.isInteger(args.numentries) && (args.numentries > 0)) {
      const max = handle.process_min + args.numentries;
      if (max < handle.process_max) handle.process_max = max;
   }

   if (isFunc(selector.ProcessArrays) && handle.simple_read) {
      // this is indication that selector can process arrays of values
      // only strictly-matched tree structure can be used for that

      for (let k = 0; k < handle.arr.length; ++k) {
         const elem = handle.arr[k];
         if ((elem.type <= 0) || (elem.type >= kOffsetL) || (elem.type === kCharStar))
            handle.process_arrays = false;
      }

      if (handle.process_arrays) {
         // create other members for fast processing

         selector.tgtarr = {}; // object with arrays

         for (let nn = 0; nn < handle.arr.length; ++nn) {
            const item = handle.arr[nn],
                  elem = createStreamerElement(item.name, item.type);

            elem.fType = item.type + kOffsetL;
            elem.fArrayLength = 10;
            elem.fArrayDim = 1;
            elem.fMaxIndex[0] = 10; // 10 if artificial number, will be replaced during reading

            item.arrmember = createMemberStreamer(elem, handle.file);
         }
      }
   } else
      handle.process_arrays = false;

   /** read basket with tree data, selecting different files */
   function ReadBaskets(bitems) {
      function ExtractPlaces() {
         // extract places to read and define file name

         const places = [];
         let filename = '';

         for (let n = 0; n < bitems.length; ++n) {
            if (bitems[n].done) continue;

            const branch = bitems[n].branch;

            if (places.length === 0)
               filename = branch.fFileName;
            else if (filename !== branch.fFileName)
               continue;

            bitems[n].selected = true; // mark which item was selected for reading

            places.push(branch.fBasketSeek[bitems[n].basket], branch.fBasketBytes[bitems[n].basket]);
         }

         return places.length > 0 ? { places, filename } : null;
      }

      function ReadProgress(value) {
         if ((handle.staged_prev === handle.staged_now) ||
            (handle.process_max <= handle.process_min)) return;

         const tm = new Date().getTime();
         if (tm - handle.progress_showtm < 500) return; // no need to show very often
         handle.progress_showtm = tm;

         const portion = (handle.staged_prev + value * (handle.staged_now - handle.staged_prev)) /
                         (handle.process_max - handle.process_min);
         handle.selector.ShowProgress(portion);
      }

      function ProcessBlobs(blobs, places) {
         if (!blobs || ((places.length > 2) && (blobs.length * 2 !== places.length)))
            return Promise.resolve(null);

         if (places.length === 2) blobs = [blobs];

         function DoProcessing(k) {
            for (; k < bitems.length; ++k) {
               if (!bitems[k].selected) continue;

               bitems[k].selected = false;
               bitems[k].done = true;

               const blob = blobs.shift();
               let buf = new TBuffer(blob, 0, handle.file);
               const basket = buf.classStreamer({}, clTBasket);

               if (basket.fNbytes !== bitems[k].branch.fBasketBytes[bitems[k].basket])
                  console.error(`mismatch in read basket sizes ${basket.fNbytes} != ${bitems[k].branch.fBasketBytes[bitems[k].basket]}`);

               // items[k].obj = basket; // keep basket object itself if necessary

               bitems[k].bskt_obj = basket; // only number of entries in the basket are relevant for the moment

               if (basket.fKeylen + basket.fObjlen === basket.fNbytes) {
                  // use data from original blob
                  buf.raw_shift = 0;

                  bitems[k].raw = buf; // here already unpacked buffer

                 if (bitems[k].branch.fEntryOffsetLen > 0)
                     buf.readBasketEntryOffset(basket, buf.raw_shift);

                 continue;
               }

               // unpack data and create new blob
               return R__unzip(blob, basket.fObjlen, false, buf.o).then(objblob => {
                  if (objblob) {
                     buf = new TBuffer(objblob, 0, handle.file);
                     buf.raw_shift = basket.fKeylen;
                     buf.fTagOffset = basket.fKeylen;
                  } else
                     throw new Error('FAIL TO UNPACK');

                  bitems[k].raw = buf; // here already unpacked buffer

                  if (bitems[k].branch.fEntryOffsetLen > 0)
                     buf.readBasketEntryOffset(basket, buf.raw_shift);

                  return DoProcessing(k+1);  // continue processing
               });
            }

            const req = ExtractPlaces();
            if (req)
               return handle.file.readBuffer(req.places, req.filename, ReadProgress).then(blobs => ProcessBlobs(blobs)).catch(() => { return null; });

            return Promise.resolve(bitems);
          }

          return DoProcessing(0);
      }

      const req = ExtractPlaces();

      // extract places where to read
      if (req)
         return handle.file.readBuffer(req.places, req.filename, ReadProgress).then(blobs => ProcessBlobs(blobs, req.places)).catch(() => { return null; });

      return Promise.resolve(null);
   }

   function ReadNextBaskets() {
      const bitems = [];
      let totalsz = 0, isany = true, is_direct = false, min_staged = handle.process_max;

      while ((totalsz < 1e6) && isany) {
         isany = false;
         // very important, loop over branches in reverse order
         // let check counter branch after reading of normal branch is prepared
         for (let n = handle.arr.length - 1; n >= 0; --n) {
            const elem = handle.arr[n];

            while (elem.staged_basket < elem.numbaskets) {
               const k = elem.staged_basket++;

               // no need to read more baskets, process_max is not included
               if (elem.getBasketEntry(k) >= handle.process_max) break;

               // check which baskets need to be read
               if (elem.first_readentry < 0) {
                  const lmt = elem.getBasketEntry(k + 1),
                        not_needed = (lmt <= handle.process_min);

                  // for (let d=0;d<elem.ascounter.length;++d) {
                  //    let dep = handle.arr[elem.ascounter[d]]; // dependent element
                  //    if (dep.first_readentry < lmt) not_needed = false; // check that counter provide required data
                  // }

                  if (not_needed) continue; // if that basket not required, check next

                  elem.curr_basket = k; // basket where reading will start

                  elem.first_readentry = elem.getBasketEntry(k); // remember which entry will be read first
               }

               // check if basket already loaded in the branch

               const bitem = {
                  id: n, // to find which element we are reading
                  branch: elem.branch,
                  basket: k,
                  raw: null // here should be result
               }, bskt = elem.branch.fBaskets.arr[k];
               if (bskt) {
                  bitem.raw = bskt.fBufferRef;
                  if (bitem.raw)
                     bitem.raw.locate(0); // reset pointer - same branch may be read several times
                  else
                     bitem.raw = new TBuffer(null, 0, handle.file); // create dummy buffer - basket has no data
                  bitem.raw.raw_shift = bskt.fKeylen;

                  if (bskt.fBufferRef && (elem.branch.fEntryOffsetLen > 0))
                     bitem.raw.readBasketEntryOffset(bskt, bitem.raw.raw_shift);

                  bitem.bskt_obj = bskt;
                  is_direct = true;
                  elem.baskets[k] = bitem;
               } else {
                  bitems.push(bitem);
                  totalsz += elem.branch.fBasketBytes[k];
                  isany = true;
               }

               elem.staged_entry = elem.getBasketEntry(k + 1);

               min_staged = Math.min(min_staged, elem.staged_entry);

               break;
            }
         }
      }

      if ((totalsz === 0) && !is_direct) {
         handle.selector.Terminate(true);
         return resolveFunc(handle.selector);
      }

      handle.staged_prev = handle.staged_now;
      handle.staged_now = min_staged;

      let portion = 0;
      if (handle.process_max > handle.process_min)
         portion = (handle.staged_prev - handle.process_min) / (handle.process_max - handle.process_min);

      handle.selector.ShowProgress(portion);

      handle.progress_showtm = new Date().getTime();

      if (totalsz > 0)
         return ReadBaskets(bitems).then(ProcessBaskets);

      if (is_direct) return ProcessBaskets([]); // directly process baskets

      throw new Error('No any data is requested - never come here');
   }

   function ProcessBaskets(bitems) {
      // this is call-back when next baskets are read

      if ((handle.selector._break !== 0) || (bitems === null)) {
         handle.selector.Terminate(false);
         return resolveFunc(handle.selector);
      }

      // redistribute read baskets over branches
      for (let n = 0; n < bitems.length; ++n)
         handle.arr[bitems[n].id].baskets[bitems[n].basket] = bitems[n];

      // now process baskets

      let isanyprocessed = false;

      while (true) {
         let loopentries = 100000000, n, elem;

         // first loop used to check if all required data exists
         for (n = 0; n < handle.arr.length; ++n) {
            elem = handle.arr[n];

            if (!elem.raw || !elem.basket || (elem.first_entry + elem.basket.fNevBuf <= handle.current_entry)) {
               delete elem.raw;
               delete elem.basket;

               if ((elem.curr_basket >= elem.numbaskets)) {
                  if (n === 0) {
                     handle.selector.Terminate(true);
                     return resolveFunc(handle.selector);
                  }
                  continue; // ignore non-master branch
               }

               // this is single response from the tree, includes branch, bakset number, raw data
               const bitem = elem.baskets[elem.curr_basket];

               // basket not read
               if (!bitem) {
                  // no data, but no any event processed - problem
                  if (!isanyprocessed) {
                     handle.selector.Terminate(false);
                     return rejectFunc(Error(`no data for ${elem.branch.fName} basket ${elem.curr_basket}`));
                  }

                  // try to read next portion of tree data
                  return ReadNextBaskets();
               }

               elem.raw = bitem.raw;
               elem.basket = bitem.bskt_obj;
               // elem.nev = bitem.fNevBuf; // number of entries in raw buffer
               elem.first_entry = elem.getBasketEntry(bitem.basket);

               bitem.raw = null; // remove reference on raw buffer
               bitem.branch = null; // remove reference on the branch
               bitem.bskt_obj = null; // remove reference on the branch
               elem.baskets[elem.curr_basket++] = undefined; // remove from array
            }

            // define how much entries can be processed before next raw buffer will be finished
            loopentries = Math.min(loopentries, elem.first_entry + elem.basket.fNevBuf - handle.current_entry);
         }

         // second loop extracts all required data

         // do not read too much
         if (handle.current_entry + loopentries > handle.process_max)
            loopentries = handle.process_max - handle.current_entry;

         if (handle.process_arrays && (loopentries > 1)) {
            // special case - read all data from baskets as arrays

            for (n = 0; n < handle.arr.length; ++n) {
               elem = handle.arr[n];

               elem.getEntry(handle.current_entry);

               elem.arrmember.arrlength = loopentries;
               elem.arrmember.func(elem.raw, handle.selector.tgtarr);

               elem.raw = null;
            }

            handle.selector.ProcessArrays(handle.current_entry);

            handle.current_entry += loopentries;

            isanyprocessed = true;
         } else {
            // main processing loop
            while (loopentries--) {
               for (n = 0; n < handle.arr.length; ++n) {
                  elem = handle.arr[n];

                  // locate buffer offset at proper place
                  elem.getEntry(handle.current_entry);

                  elem.member.func(elem.raw, elem.getTarget(handle.selector.tgtobj));
               }

               handle.selector.Process(handle.current_entry);

               handle.current_entry++;

               isanyprocessed = true;
            }
         }

         if (handle.current_entry >= handle.process_max) {
            handle.selector.Terminate(true);
            return resolveFunc(handle.selector);
         }
      }
   }

   return new Promise((resolve, reject) => {
      resolveFunc = resolve;
      rejectFunc = reject;

      // call begin before first entry is read
      handle.selector.Begin(tree);

      ReadNextBaskets();
   });
}

/** @summary implementation of TTree::Draw
  * @param {object|string} args - different setting or simply draw expression
  * @param {string} args.expr - draw expression
  * @param {string} [args.cut=undefined]   - cut expression (also can be part of 'expr' after '::')
  * @param {string} [args.drawopt=undefined] - draw options for result histogram
  * @param {number} [args.firstentry=0] - first entry to process
  * @param {number} [args.numentries=undefined] - number of entries to process, all by default
  * @param {object} [args.branch=undefined] - TBranch object from TTree itself for the direct drawing
  * @param {function} [args.progress=undefined] - function called during histogram accumulation with obj argument
  * @return {Promise} with produced object  */
async function treeDraw(tree, args) {
   if (isStr(args)) args = { expr: args };

   if (!isStr(args.expr)) args.expr = '';

   const selector = new TDrawSelector();

   if (args.branch) {
      if (!selector.drawOnlyBranch(tree, args.branch, args.expr, args))
        return Promise.reject(Error(`Fail to create draw expression ${args.expr} for branch ${args.branch.fName}`));
   } else {
      if (!selector.parseDrawExpression(tree, args))
          return Promise.reject(Error(`Fail to create draw expression ${args.expr}`));
   }

   selector.setCallback(null, args.progress);

   return treeProcess(tree, selector, args).then(() => selector.hist);
}

/** @summary Performs generic I/O test for all branches in the TTree
  * @desc Used when 'testio' draw option for TTree is specified
  * @private */
function treeIOTest(tree, args) {
   const branches = [], names = [], nchilds = [];

   function collectBranches(obj, prntname = '') {
      if (!obj?.fBranches) return 0;

      let cnt = 0;

      for (let n = 0; n < obj.fBranches.arr.length; ++n) {
         const br = obj.fBranches.arr[n],
               name = (prntname ? prntname + '/' : '') + br.fName;
         branches.push(br);
         names.push(name);
         nchilds.push(0);
         const pos = nchilds.length - 1;
         cnt += (br.fLeaves?.arr?.length ?? 0);
         const nchld = collectBranches(br, name);

         cnt += nchld;
         nchilds[pos] = nchld;
      }
      return cnt;
   }

   const numleaves = collectBranches(tree);
   let selector;

   names.push(`Total are ${branches.length} branches with ${numleaves} leaves`);

   function testBranch(nbr) {
      if (nbr >= branches.length)
         return Promise.resolve(true);

      if (selector?._break || args._break)
         return Promise.resolve(true);

      selector = new TSelector();

      selector.addBranch(branches[nbr], 'br0');

      selector.Process = function() {
         if (this.tgtobj.br0 === undefined)
            this.fail = true;
      };

      selector.Terminate = function(res) {
         if (!isStr(res))
            res = (!res || this.fails) ? 'FAIL' : 'ok';

         names[nbr] = res + ' ' + names[nbr];
      };

      const br = branches[nbr],
            object_class = getBranchObjectClass(br, tree),
            num = br.fEntries,
            skip_branch = object_class ? (nchilds[nbr] > 100) : (!br.fLeaves || (br.fLeaves.arr.length === 0));

      if (skip_branch || (num <= 0))
         return testBranch(nbr+1);

      const drawargs = { numentries: 10 },
            first = br.fFirstEntry || 0,
            last = br.fEntryNumber || (first + num);

      if (num < drawargs.numentries)
         drawargs.numentries = num;
      else
         drawargs.firstentry = first + Math.round((last - first - drawargs.numentries) * Math.random()); // select randomly

      // keep console output for debug purposes
      console.log(`test branch ${br.fName} first ${drawargs.firstentry || 0} num ${drawargs.numentries}`);

      if (isFunc(args.showProgress))
         args.showProgress(`br ${nbr}/${branches.length} ${br.fName}`);

      return treeProcess(tree, selector, drawargs).then(() => testBranch(nbr+1));
   }

   return testBranch(0).then(() => {
      if (isFunc(args.showProgress))
         args.showProgress();

      return names;
   });
}

/** @summary Create hierarchy of TTree object
  * @private */
function treeHierarchy(node, obj) {
   function createBranchItem(node, branch, tree, parent_branch) {
      if (!node || !branch) return false;

      const nb_branches = branch.fBranches ? branch.fBranches.arr.length : 0,
            nb_leaves = branch.fLeaves ? branch.fLeaves.arr.length : 0;

      function ClearName(arg) {
         const pos = arg.indexOf('[');
         if (pos > 0) arg = arg.slice(0, pos);
         if (parent_branch && arg.indexOf(parent_branch.fName) === 0) {
            arg = arg.slice(parent_branch.fName.length);
            if (arg[0] === '.') arg = arg.slice(1);
         }
         return arg;
      }

      branch.$tree = tree; // keep tree pointer, later do it more smart

      const subitem = {
         _name: ClearName(branch.fName),
         _kind: prROOT + branch._typename,
         _title: branch.fTitle,
         _obj: branch
      };

      if (!node._childs) node._childs = [];

      node._childs.push(subitem);

      if (branch._typename === clTBranchElement)
         subitem._title += ` from ${branch.fClassName};${branch.fClassVersion}`;

      if (nb_branches > 0) {
         subitem._more = true;
         subitem._expand = function(bnode, bobj) {
            // really create all sub-branch items
            if (!bobj) return false;

            if (!bnode._childs) bnode._childs = [];

            if (bobj.fLeaves && (bobj.fLeaves.arr.length === 1) &&
                ((bobj.fType === kClonesNode) || (bobj.fType === kSTLNode))) {
                 bobj.fLeaves.arr[0].$branch = bobj;
                 bnode._childs.push({
                    _name: '@size',
                    _title: 'container size',
                    _kind: prROOT + 'TLeafElement',
                    _icon: 'img_leaf',
                    _obj: bobj.fLeaves.arr[0],
                    _more: false
                 });
              }

            for (let i = 0; i < bobj.fBranches.arr.length; ++i)
               createBranchItem(bnode, bobj.fBranches.arr[i], bobj.$tree, bobj);

            const object_class = getBranchObjectClass(bobj, bobj.$tree, true),
                  methods = object_class ? getMethods(object_class) : null;

            if (methods && (bobj.fBranches.arr.length > 0)) {
               for (const key in methods) {
                  if (!isFunc(methods[key])) continue;
                  const s = methods[key].toString();
                  if ((s.indexOf('return') > 0) && (s.indexOf('function ()') === 0)) {
                     bnode._childs.push({
                        _name: key+'()',
                        _title: `function ${key} of class ${object_class}`,
                        _kind: prROOT + clTBranchFunc, // fictional class, only for drawing
                        _obj: { _typename: clTBranchFunc, branch: bobj, func: key },
                        _more: false
                     });
                  }
               }
            }

            return true;
         };
         return true;
      } else if (nb_leaves === 1) {
         subitem._icon = 'img_leaf';
         subitem._more = false;
      } else if (nb_leaves > 1) {
         subitem._childs = [];
         for (let j = 0; j < nb_leaves; ++j) {
            branch.fLeaves.arr[j].$branch = branch; // keep branch pointer for drawing
            const leafitem = {
               _name: ClearName(branch.fLeaves.arr[j].fName),
               _kind: prROOT + branch.fLeaves.arr[j]._typename,
               _obj: branch.fLeaves.arr[j]
            };
            subitem._childs.push(leafitem);
         }
      }

      return true;
   }

   // protect against corrupted TTree objects
   if (obj.fBranches === undefined)
      return false;

   node._childs = [];
   node._tree = obj;  // set reference, will be used later by TTree::Draw

   for (let i = 0; i < obj.fBranches.arr?.length; ++i)
      createBranchItem(node, obj.fBranches.arr[i], obj);

   return true;
}

export { kClonesNode, kSTLNode, clTBranchFunc,
         TSelector, TDrawVariable, TDrawSelector, treeHierarchy, treeProcess, treeDraw, treeIOTest };<|MERGE_RESOLUTION|>--- conflicted
+++ resolved
@@ -1006,14 +1006,6 @@
          res.min = this.hist_args[axisid * 3 + 1];
          res.max = this.hist_args[axisid * 3 + 2];
       } else {
-<<<<<<< HEAD
-
-         res.min = res.max = arr[0];
-         for (let i = 1; i < arr.length; ++i) {
-            res.min = Math.min(res.min, arr[i]);
-            res.max = Math.max(res.max, arr[i]);
-         }
-=======
          let is_any = false;
          for (let i = 1; i < arr.length; ++i) {
             const v = arr[i];
@@ -1027,7 +1019,6 @@
             }
          }
          if (!is_any) { res.min = 0; res.max = 1; }
->>>>>>> 49ae85f5
 
          if (this.hist_nbins)
             nbins = res.nbins = this.hist_nbins;
@@ -1562,14 +1553,8 @@
    if (!args) args = {};
 
    if (!selector || !tree.$file || !selector.numBranches()) {
-<<<<<<< HEAD
-      if (selector) selector.Terminate(false);
-      console.error('required parameter missing for TTree::Process');
-      return null;
-=======
       selector?.Terminate(false);
       return Promise.reject(Error('required parameter missing for TTree::Process'));
->>>>>>> 49ae85f5
    }
 
    // central handle with all information required for reading
@@ -2138,8 +2123,7 @@
 
       if (!item) {
          selector.Terminate(false);
-         console.error(`Fail to add branch ${selector.nameOfBranch(nn)}`);
-         return null;
+         return Promise.reject(Error(`Fail to add branch ${selector.nameOfBranch(nn)}`));
       }
    }
 
@@ -2167,8 +2151,7 @@
 
    if (handle.firstentry >= handle.lastentry) {
       selector.Terminate(false);
-      console.error('No any common events for selected branches');
-      return null;
+      return Promise.reject(Error('No any common events for selected branches'));
    }
 
    handle.process_min = handle.firstentry;
