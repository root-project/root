import { gStyle, settings, kInspect, clTF1, clTF3, clTProfile3D, BIT, isFunc } from '../core.mjs';
import { TRandom, floatToString } from '../base/BasePainter.mjs';
import { ensureTCanvas } from '../gpad/TCanvasPainter.mjs';
import { TAxisPainter } from '../gpad/TAxisPainter.mjs';
import { createLineSegments, PointsCreator, Box3D, THREE } from '../base/base3d.mjs';
import { THistPainter } from '../hist2d/THistPainter.mjs';
import { assignFrame3DMethods } from './hist3d.mjs';
import { proivdeEvalPar, getTF1Value } from '../base/func.mjs';


/**
 * @summary Painter for TH3 classes
 * @private
 */

class TH3Painter extends THistPainter {

   /** @summary Returns number of histogram dimensions */
   getDimension() { return 3; }

   /** @summary Scan TH3 histogram content */
   scanContent(when_axis_changed) {
      // no need to re-scan histogram while result does not depend from axis selection
      if (when_axis_changed && this.nbinsx && this.nbinsy && this.nbinsz) return;

      const histo = this.getHisto();

      this.extractAxesProperties(3);

      // global min/max, used at the moment in 3D drawing
      this.gminbin = this.gmaxbin = histo.getBinContent(1, 1, 1);
      this.gminposbin = null;

      for (let i = 0; i < this.nbinsx; ++i) {
         for (let j = 0; j < this.nbinsy; ++j) {
            for (let k = 0; k < this.nbinsz; ++k) {
               const bin_content = histo.getBinContent(i+1, j+1, k+1);
               if (bin_content < this.gminbin)
                  this.gminbin = bin_content;
               else if (bin_content > this.gmaxbin)
                  this.gmaxbin = bin_content;

               if ((bin_content > 0) && ((this.gminposbin === null) || (this.gminposbin > bin_content)))
                  this.gminposbin = bin_content;
            }
         }
      }

      if ((this.gminposbin === null) && (this.gmaxbin > 0))
         this.gminposbin = this.gmaxbin*1e-4;

      this.draw_content = (this.gmaxbin !== 0) || (this.gminbin !== 0);

      this.transferFunc = this.findFunction(clTF1, 'TransferFunction');
      this.transferFunc?.SetBit(BIT(9), true); // TF1::kNotDraw
   }

   /** @summary Count TH3 statistic */
   countStat(cond, count_skew) {
      const histo = this.getHisto(), xaxis = histo.fXaxis, yaxis = histo.fYaxis, zaxis = histo.fZaxis,
            i1 = this.getSelectIndex('x', 'left'),
            i2 = this.getSelectIndex('x', 'right'),
            j1 = this.getSelectIndex('y', 'left'),
            j2 = this.getSelectIndex('y', 'right'),
            k1 = this.getSelectIndex('z', 'left'),
            k2 = this.getSelectIndex('z', 'right'),
            fp = this.getFramePainter(),
            res = { name: histo.fName, entries: 0, eff_entries: 0, integral: 0,
                    meanx: 0, meany: 0, meanz: 0, rmsx: 0, rmsy: 0, rmsz: 0,
                    skewx: 0, skewy: 0, skewz: 0, skewd: 0, kurtx: 0, kurty: 0, kurtz: 0, kurtd: 0 },
            has_counted_stat = (Math.abs(histo.fTsumw) > 1e-300) && !fp.isAxisZoomed('x') && !fp.isAxisZoomed('y') && !fp.isAxisZoomed('z');
      let xi, yi, zi, xx, xside, yy, yside, zz, zside, cont,
          stat_sum0 = 0, stat_sumw2 = 0, stat_sumx1 = 0, stat_sumy1 = 0,
          stat_sumz1 = 0, stat_sumx2 = 0, stat_sumy2 = 0, stat_sumz2 = 0;

      if (!isFunc(cond))
         cond = null;

      for (xi = 0; xi < this.nbinsx+2; ++xi) {
         xx = xaxis.GetBinCoord(xi - 0.5);
         xside = (xi < i1) ? 0 : (xi > i2 ? 2 : 1);

         for (yi = 0; yi < this.nbinsy+2; ++yi) {
            yy = yaxis.GetBinCoord(yi - 0.5);
            yside = (yi < j1) ? 0 : (yi > j2 ? 2 : 1);

            for (zi = 0; zi < this.nbinsz+2; ++zi) {
               zz = zaxis.GetBinCoord(zi - 0.5);
               zside = (zi < k1) ? 0 : (zi > k2 ? 2 : 1);

               if (cond && !cond(xx, yy, zz)) continue;

               cont = histo.getBinContent(xi, yi, zi);
               res.entries += cont;

               if (!has_counted_stat && (xside === 1) && (yside === 1) && (zside === 1)) {
                  stat_sum0 += cont;
                  stat_sumw2 += cont * cont;
                  stat_sumx1 += xx * cont;
                  stat_sumy1 += yy * cont;
                  stat_sumz1 += zz * cont;
                  stat_sumx2 += xx**2 * cont;
                  stat_sumy2 += yy**2 * cont;
                  stat_sumz2 += zz**2 * cont;
               }
            }
         }
      }

      if (has_counted_stat) {
         stat_sum0 = histo.fTsumw;
         stat_sumw2 = histo.fTsumw2;
         stat_sumx1 = histo.fTsumwx;
         stat_sumx2 = histo.fTsumwx2;
         stat_sumy1 = histo.fTsumwy;
         stat_sumy2 = histo.fTsumwy2;
         stat_sumz1 = histo.fTsumwz;
         stat_sumz2 = histo.fTsumwz2;
      }

      if (Math.abs(stat_sum0) > 1e-300) {
         res.meanx = stat_sumx1 / stat_sum0;
         res.meany = stat_sumy1 / stat_sum0;
         res.meanz = stat_sumz1 / stat_sum0;
         res.rmsx = Math.sqrt(Math.abs(stat_sumx2 / stat_sum0 - res.meanx * res.meanx));
         res.rmsy = Math.sqrt(Math.abs(stat_sumy2 / stat_sum0 - res.meany * res.meany));
         res.rmsz = Math.sqrt(Math.abs(stat_sumz2 / stat_sum0 - res.meanz * res.meanz));
      }

      res.integral = stat_sum0;

      if (histo.fEntries > 0)
         res.entries = histo.fEntries;

      res.eff_entries = stat_sumw2 ? stat_sum0*stat_sum0/stat_sumw2 : Math.abs(stat_sum0);

      if (count_skew && !this.isTH2Poly()) {
         let sumx3 = 0, sumy3 = 0, sumz3 = 0, sumx4 = 0, sumy4 = 0, sumz4 = 0, np = 0;
         for (xi = i1; xi < i2; ++xi) {
            xx = xaxis.GetBinCoord(xi + 0.5);
            for (yi = j1; yi < j2; ++yi) {
               yy = yaxis.GetBinCoord(yi + 0.5);
               for (zi = k1; zi < k2; ++zi) {
                  zz = zaxis.GetBinCoord(zi + 0.5);
                  if (cond && !cond(xx, yy, zz)) continue;
                  const w = histo.getBinContent(xi + 1, yi + 1, zi + 1);
                  np += w;
                  sumx3 += w * Math.pow(xx - res.meanx, 3);
                  sumy3 += w * Math.pow(yy - res.meany, 3);
                  sumz3 += w * Math.pow(zz - res.meany, 3);
                  sumx4 += w * Math.pow(xx - res.meanx, 4);
                  sumy4 += w * Math.pow(yy - res.meany, 4);
                  sumz4 += w * Math.pow(yy - res.meany, 4);
               }
            }
         }

         const stddev3x = Math.pow(res.rmsx, 3),
               stddev3y = Math.pow(res.rmsy, 3),
               stddev3z = Math.pow(res.rmsz, 3),
               stddev4x = Math.pow(res.rmsx, 4),
               stddev4y = Math.pow(res.rmsy, 4),
               stddev4z = Math.pow(res.rmsz, 4);

         if (np * stddev3x !== 0)
            res.skewx = sumx3 / (np * stddev3x);
         if (np * stddev3y !== 0)
            res.skewy = sumy3 / (np * stddev3y);
         if (np * stddev3z !== 0)
            res.skewz = sumz3 / (np * stddev3z);
         res.skewd = res.eff_entries > 0 ? Math.sqrt(6/res.eff_entries) : 0;

         if (np * stddev4x !== 0)
            res.kurtx = sumx4 / (np * stddev4x) - 3;
         if (np * stddev4y !== 0)
            res.kurty = sumy4 / (np * stddev4y) - 3;
         if (np * stddev4z !== 0)
            res.kurtz = sumz4 / (np * stddev4z) - 3;
         res.kurtd = res.eff_entries > 0 ? Math.sqrt(24/res.eff_entries) : 0;
      }

      return res;
   }

   /** @summary Fill TH3 statistic in stat box */
   fillStatistic(stat, dostat, dofit) {
      // no need to refill statistic if histogram is dummy
      if (this.isIgnoreStatsFill())
         return false;

      if (dostat === 1) dostat = 1111;

      const print_name = dostat % 10,
            print_entries = Math.floor(dostat / 10) % 10,
            print_mean = Math.floor(dostat / 100) % 10,
            print_rms = Math.floor(dostat / 1000) % 10,
            print_integral = Math.floor(dostat / 1000000) % 10,
            print_skew = Math.floor(dostat / 10000000) % 10,
            print_kurt = Math.floor(dostat / 100000000) % 10,
            data = this.countStat(undefined, (print_skew > 0) || (print_kurt > 0));

      stat.clearPave();

      if (print_name > 0)
         stat.addText(data.name);

      if (print_entries > 0)
         stat.addText('Entries = ' + stat.format(data.entries, 'entries'));

      if (print_mean > 0) {
         stat.addText('Mean x = ' + stat.format(data.meanx));
         stat.addText('Mean y = ' + stat.format(data.meany));
         stat.addText('Mean z = ' + stat.format(data.meanz));
      }

      if (print_rms > 0) {
         stat.addText('Std Dev x = ' + stat.format(data.rmsx));
         stat.addText('Std Dev y = ' + stat.format(data.rmsy));
         stat.addText('Std Dev z = ' + stat.format(data.rmsz));
      }

      if (print_integral > 0)
         stat.addText('Integral = ' + stat.format(data.integral, 'entries'));

      if (print_skew === 2) {
         stat.addText(`Skewness x = ${stat.format(data.skewx)} #pm ${stat.format(data.skewd)}`);
         stat.addText(`Skewness y = ${stat.format(data.skewy)} #pm ${stat.format(data.skewd)}`);
         stat.addText(`Skewness z = ${stat.format(data.skewz)} #pm ${stat.format(data.skewd)}`);
      } else if (print_skew > 0) {
         stat.addText(`Skewness x = ${stat.format(data.skewx)}`);
         stat.addText(`Skewness y = ${stat.format(data.skewy)}`);
         stat.addText(`Skewness z = ${stat.format(data.skewz)}`);
      }

      if (print_kurt === 2) {
         stat.addText(`Kurtosis x = ${stat.format(data.kurtx)} #pm ${stat.format(data.kurtd)}`);
         stat.addText(`Kurtosis y = ${stat.format(data.kurty)} #pm ${stat.format(data.kurtd)}`);
         stat.addText(`Kurtosis z = ${stat.format(data.kurtz)} #pm ${stat.format(data.kurtd)}`);
      } else if (print_kurt > 0) {
         stat.addText(`Kurtosis x = ${stat.format(data.kurtx)}`);
         stat.addText(`Kurtosis y = ${stat.format(data.kurty)}`);
         stat.addText(`Kurtosis z = ${stat.format(data.kurtz)}`);
      }

      if (dofit) stat.fillFunctionStat(this.findFunction(clTF3), dofit, 3);

      return true;
   }

   /** @summary Provide text information (tooltips) for histogram bin */
   getBinTooltips(ix, iy, iz) {
      const lines = [], histo = this.getHisto();

      lines.push(this.getObjectHint(),
                 `x = ${this.getAxisBinTip('x', histo.fXaxis, ix)}  xbin=${ix+1}`,
                 `y = ${this.getAxisBinTip('y', histo.fYaxis, iy)}  ybin=${iy+1}`,
                 `z = ${this.getAxisBinTip('z', histo.fZaxis, iz)}  zbin=${iz+1}`);

      const binz = histo.getBinContent(ix+1, iy+1, iz+1);
      if (binz === Math.round(binz))
         lines.push(`entries = ${binz}`);
      else
         lines.push(`entries = ${floatToString(binz, gStyle.fStatFormat)}`);

      if (this.matchObjectType(clTProfile3D)) {
         const errz = histo.getBinError(histo.getBin(ix+1, iy+1, iz+1));
         lines.push('error = ' + ((errz === Math.round(errz)) ? errz.toString() : floatToString(errz, gStyle.fPaintTextFormat)));
      }

      return lines;
   }

   /** @summary draw 3D histogram as scatter plot
     * @desc If there are too many points, box will be displayed
     * @return {Promise|false} either Promise or just false that drawing cannot be performed */
   draw3DScatter() {
      const histo = this.getObject(),
            main = this.getFramePainter(),
            i1 = this.getSelectIndex('x', 'left', 0.5),
            i2 = this.getSelectIndex('x', 'right', 0),
            j1 = this.getSelectIndex('y', 'left', 0.5),
            j2 = this.getSelectIndex('y', 'right', 0),
            k1 = this.getSelectIndex('z', 'left', 0.5),
            k2 = this.getSelectIndex('z', 'right', 0);
      let i, j, k, bin_content;

      if ((i2 <= i1) || (j2 <= j1) || (k2 <= k1))
         return Promise.resolve(true);

      // scale down factor if too large values
      const coef = (this.gmaxbin > 1000) ? 1000/this.gmaxbin : 1,
            content_lmt = Math.max(0, this.gminbin);
      let numpixels = 0, sumz = 0;

      for (i = i1; i < i2; ++i) {
         for (j = j1; j < j2; ++j) {
            for (k = k1; k < k2; ++k) {
               bin_content = histo.getBinContent(i+1, j+1, k+1);
               sumz += bin_content;
               if (bin_content <= content_lmt) continue;
               numpixels += Math.round(bin_content*coef);
            }
         }
      }

      // too many pixels - use box drawing
      if (numpixels > (main.webgl ? 100000 : 30000))
         return false;

      const pnts = new PointsCreator(numpixels, main.webgl, main.size_x3d/200),
            bins = new Int32Array(numpixels),
            rnd = new TRandom(sumz);
      let nbin = 0;

      for (i = i1; i < i2; ++i) {
         for (j = j1; j < j2; ++j) {
            for (k = k1; k < k2; ++k) {
               bin_content = histo.getBinContent(i+1, j+1, k+1);
               if (bin_content <= content_lmt) continue;
               const num = Math.round(bin_content*coef);

               for (let n = 0; n < num; ++n) {
                  const binx = histo.fXaxis.GetBinCoord(i + rnd.random()),
                      biny = histo.fYaxis.GetBinCoord(j + rnd.random()),
                      binz = histo.fZaxis.GetBinCoord(k + rnd.random());

                  // remember bin index for tooltip
                  bins[nbin++] = histo.getBin(i+1, j+1, k+1);

                  pnts.addPoint(main.grx(binx), main.gry(biny), main.grz(binz));
               }
            }
         }
      }

      return pnts.createPoints({ color: this.getColor(histo.fMarkerColor) }).then(mesh => {
         main.add3DMesh(mesh);

         mesh.bins = bins;
         mesh.painter = this;
         mesh.tip_color = histo.fMarkerColor === 3 ? 0xFF0000 : 0x00FF00;

         mesh.tooltip = function(intersect) {
            const indx = Math.floor(intersect.index / this.nvertex);
            if ((indx < 0) || (indx >= this.bins.length)) return null;

            const p = this.painter,
                  thisto = p.getHisto(),
                  fp = p.getFramePainter(),
                  tip = p.get3DToolTip(this.bins[indx]);

            tip.x1 = fp.grx(thisto.fXaxis.GetBinLowEdge(tip.ix));
            tip.x2 = fp.grx(thisto.fXaxis.GetBinLowEdge(tip.ix+1));
            tip.y1 = fp.gry(thisto.fYaxis.GetBinLowEdge(tip.iy));
            tip.y2 = fp.gry(thisto.fYaxis.GetBinLowEdge(tip.iy+1));
            tip.z1 = fp.grz(thisto.fZaxis.GetBinLowEdge(tip.iz));
            tip.z2 = fp.grz(thisto.fZaxis.GetBinLowEdge(tip.iz+1));
            tip.color = this.tip_color;
            tip.opacity = 0.3;

            return tip;
         };

         return true;
      });
   }

   /** @summary Drawing of 3D histogram */
   async draw3DBins() {
      if (!this.draw_content)
         return false;

      let box_option = this.options.BoxStyle;

      if (!box_option && this.options.Scat) {
         const promise = this.draw3DScatter();
         if (promise !== false) return promise;
         box_option = 12; // fall back to box2 draw option
      } else if (!box_option && !this.options.GLBox && !this.options.GLColor && !this.options.Lego)
         box_option = 12; // default draw option

      const histo = this.getHisto(),
            main = this.getFramePainter();

      let use_lambert = false,
          use_helper = false, use_colors = false, use_opacity = 1, exclude_content = -1,
          logv = this.getPadPainter()?.getRootPad()?.fLogv,
          use_scale = true, scale_offset = 0,
          fillcolor = this.getColor(histo.fFillColor),
          tipscale = 0.5, single_bin_geom;

      if (!box_option && this.options.Lego)
         box_option = (this.options.Lego === 1) ? 10 : this.options.Lego;

      if ((this.options.GLBox === 11) || (this.options.GLBox === 12)) {
         tipscale = 0.4;
         use_lambert = true;
         if (this.options.GLBox === 12)
            use_colors = true;

         single_bin_geom = new THREE.SphereGeometry(0.5, main.webgl ? 16 : 8, main.webgl ? 12 : 6);
         single_bin_geom.applyMatrix4(new THREE.Matrix4().makeRotationX(Math.PI/2));
         single_bin_geom.computeVertexNormals();
      } else {
         const indicies = Box3D.Indexes,
               normals = Box3D.Normals,
               vertices = Box3D.Vertices,
               buffer_size = indicies.length*3,
               single_bin_verts = new Float32Array(buffer_size),
               single_bin_norms = new Float32Array(buffer_size);

         for (let k = 0, nn = -3; k < indicies.length; ++k) {
            const vert = vertices[indicies[k]];
            single_bin_verts[k*3] = vert.x-0.5;
            single_bin_verts[k*3+1] = vert.y-0.5;
            single_bin_verts[k*3+2] = vert.z-0.5;

            if (k%6 === 0) nn+=3;
            single_bin_norms[k*3] = normals[nn];
            single_bin_norms[k*3+1] = normals[nn+1];
            single_bin_norms[k*3+2] = normals[nn+2];
         }
         use_helper = true;

         if (box_option === 12)
            use_colors = true;
         else if (box_option === 13) {
            use_colors = true;
            use_helper = false;
         } else if (this.options.GLColor) {
            use_colors = true;
            use_opacity = 0.5;
            use_scale = false;
            use_helper = false;
            exclude_content = 0;
            use_lambert = true;
         }

         single_bin_geom = new THREE.BufferGeometry();
         single_bin_geom.setAttribute('position', new THREE.BufferAttribute(single_bin_verts, 3));
         single_bin_geom.setAttribute('normal', new THREE.BufferAttribute(single_bin_norms, 3));
      }

      this._box_option = box_option;

      if (use_scale && logv) {
         if (this.gminposbin && (this.gmaxbin > this.gminposbin)) {
            scale_offset = Math.log(this.gminposbin) - 0.1;
            use_scale = 1/(Math.log(this.gmaxbin) - scale_offset);
         } else {
            logv = 0;
            use_scale = 1;
         }
      } else if (use_scale)
         use_scale = (this.gminbin || this.gmaxbin) ? 1 / Math.max(Math.abs(this.gminbin), Math.abs(this.gmaxbin)) : 1;

      const get_bin_weight = content => {
         if ((exclude_content >= 0) && (content < exclude_content)) return 0;
         if (!use_scale) return 1;
         if (logv) {
            if (content <= 0) return 0;
            content = Math.log(content) - scale_offset;
         }
         return Math.pow(Math.abs(content*use_scale), 0.3333);
      }, i1 = this.getSelectIndex('x', 'left', 0.5),
         i2 = this.getSelectIndex('x', 'right', 0),
         j1 = this.getSelectIndex('y', 'left', 0.5),
         j2 = this.getSelectIndex('y', 'right', 0),
         k1 = this.getSelectIndex('z', 'left', 0.5),
         k2 = this.getSelectIndex('z', 'right', 0);

      if ((i2 <= i1) || (j2 <= j1) || (k2 <= k1))
         return false;

<<<<<<< HEAD
      const cols_size = {}, cols_sequence = {},
            cntr = use_colors ? this.getContour() : null,
            palette = use_colors ? this.getHistPalette() : null;
      let nbins = 0, i, j, k, wei, bin_content, num_colors = 0, transfer = null;

      if (this.transferFunc && proivdeEvalPar(this.transferFunc, true))
         transfer = this.transferFunc;
      const getOpacityIndex = colindx => {
         const bin_opactity = getTF1Value(transfer, bin_content, false) * 3; // try to get opacity
         if (!bin_opactity || (bin_opactity < 0) || (bin_opactity >= 1))
            return colindx;
         return colindx + Math.round(bin_opactity * 200) * 10000; // 200 steps between 0..1
      };

      for (i = i1; i < i2; ++i) {
         for (j = j1; j < j2; ++j) {
            for (k = k1; k < k2; ++k) {
               bin_content = histo.getBinContent(i+1, j+1, k+1);
               if (!this.options.GLColor && ((bin_content === 0) || (bin_content < this.gminbin))) continue;

               wei = get_bin_weight(bin_content);
               if (wei < 1e-3) continue; // do not draw empty or very small bins

               nbins++;

               if (!use_colors) continue;

               let colindx = cntr.getPaletteIndex(palette, bin_content);
               if (colindx !== null) {
                  if (transfer)
                     colindx = getOpacityIndex(colindx);

                  if (cols_size[colindx] === undefined) {
                     cols_size[colindx] = 0;
                     cols_sequence[colindx] = num_colors++;
                  }
                  cols_size[colindx] += 1;
               } else
                  console.error(`not found color for value = ${bin_content}`);
            }
         }
      }

      if (!use_colors) {
         cols_size[0] = nbins;
         num_colors = 1;
         cols_sequence[0] = 0;
      }

      const cols_nbins = new Array(num_colors),
            bin_verts = new Array(num_colors),
            bin_norms = new Array(num_colors),
            bin_tooltips = new Array(num_colors),
            helper_kind = new Array(num_colors),
            helper_indexes = new Array(num_colors),  // helper_kind === 1, use original vertices
            helper_positions = new Array(num_colors);  // helper_kind === 2, all vertices copied into separate buffer

      for (const colindx in cols_size) {
         nbins = cols_size[colindx]; // how many bins with specified color
         const nseq = cols_sequence[colindx];

         cols_nbins[nseq] = helper_kind[nseq] = 0; // counter for the filled bins

         // 1 - use same vertices to create helper, one can use maximal 64K vertices
         // 2 - all vertices copied into separate buffer
         if (use_helper)
            helper_kind[nseq] = (nbins * buffer_size / 3 > 0xFFF0) ? 2 : 1;

         bin_verts[nseq] = new Float32Array(nbins * buffer_size);
         bin_norms[nseq] = new Float32Array(nbins * buffer_size);
         bin_tooltips[nseq] = new Int32Array(nbins);

         if (helper_kind[nseq] === 1)
            helper_indexes[nseq] = new Uint16Array(nbins * Box3D.MeshSegments.length);

         if (helper_kind[nseq] === 2)
            helper_positions[nseq] = new Float32Array(nbins * Box3D.Segments.length * 3);
      }

      let grx1, grx2, gry1, gry2, grz1, grz2;

      for (i = i1; i < i2; ++i) {
         grx1 = main.grx(histo.fXaxis.GetBinLowEdge(i+1));
         grx2 = main.grx(histo.fXaxis.GetBinLowEdge(i+2));
         for (j = j1; j < j2; ++j) {
            gry1 = main.gry(histo.fYaxis.GetBinLowEdge(j+1));
            gry2 = main.gry(histo.fYaxis.GetBinLowEdge(j+2));
            for (k = k1; k < k2; ++k) {
               bin_content = histo.getBinContent(i+1, j+1, k+1);
=======
      const cntr = use_colors ? this.getContour() : null,
            palette = use_colors ? this.getHistPalette() : null,
            bins_matrixes = [], bins_colors = [], bins_ids = [], negative_matrixes = [], bin_opacities = [],
            transfer = (this.transferFunc && proivdeEvalPar(this.transferFunc, true)) ? this.transferFunc : null;

      for (let i = i1; i < i2; ++i) {
         const grx1 = main.grx(histo.fXaxis.GetBinLowEdge(i+1)),
               grx2 = main.grx(histo.fXaxis.GetBinLowEdge(i+2));
         for (let j = j1; j < j2; ++j) {
            const gry1 = main.gry(histo.fYaxis.GetBinLowEdge(j+1)),
                  gry2 = main.gry(histo.fYaxis.GetBinLowEdge(j+2));
            for (let k = k1; k < k2; ++k) {
               const bin_content = histo.getBinContent(i+1, j+1, k+1);
>>>>>>> 4f177922
               if (!this.options.GLColor && ((bin_content === 0) || (bin_content < this.gminbin))) continue;

               const wei = get_bin_weight(bin_content);
               if (wei < 1e-3) continue; // do not show very small bins

               if (use_colors) {
                  const colindx = cntr.getPaletteIndex(palette, bin_content);
                  if (colindx === null) continue;
                  bins_colors.push(this._color_palette.getColor(colindx));
                  if (transfer) {
                     const op = getTF1Value(transfer, bin_content, false) * 3;
                     bin_opacities.push((!op || op < 0) ? 0 : (op > 1 ? 1 : op));
                  }
               }

<<<<<<< HEAD
               nbins = cols_nbins[nseq];

               grz1 = main.grz(histo.fZaxis.GetBinLowEdge(k+1));
               grz2 = main.grz(histo.fZaxis.GetBinLowEdge(k+2));

               // remember bin index for tooltip
               bin_tooltips[nseq][nbins] = histo.getBin(i+1, j+1, k+1);

               const bin_v = bin_verts[nseq], bin_n = bin_norms[nseq];
               let vvv = nbins * buffer_size;

               // Grab the coordinates and scale that are being assigned to each bin
               for (let vi = 0; vi < buffer_size; vi+=3, vvv+=3) {
                  bin_v[vvv] = (grx2 + grx1) / 2 + single_bin_verts[vi] * (grx2 - grx1) * wei;
                  bin_v[vvv+1] = (gry2 + gry1) / 2 + single_bin_verts[vi+1] * (gry2 - gry1) * wei;
                  bin_v[vvv+2] = (grz2 + grz1) / 2 + single_bin_verts[vi+2] * (grz2 - grz1) * wei;

                  bin_n[vvv] = single_bin_norms[vi];
                  bin_n[vvv+1] = single_bin_norms[vi+1];
                  bin_n[vvv+2] = single_bin_norms[vi+2];
               }

               if (helper_kind[nseq] === 1) {
                  // reuse vertices created for the mesh
                  const helper_segments = Box3D.MeshSegments;
                  vvv = nbins * helper_segments.length;
                  const shift = Math.round(nbins * buffer_size / 3),
                     helper_i = helper_indexes[nseq];
                  for (let n = 0; n < helper_segments.length; ++n)
                     helper_i[vvv + n] = shift + helper_segments[n];
               }

               if (helper_kind[nseq] === 2) {
                  const helper_segments = Box3D.Segments,
                      helper_p = helper_positions[nseq];
                  vvv = nbins * helper_segments.length * 3;
                  for (let n = 0; n < helper_segments.length; ++n, vvv += 3) {
                     const vert = Box3D.Vertices[helper_segments[n]];
                     helper_p[vvv] = (grx2 + grx1) / 2 + (vert.x - 0.5) * (grx2 - grx1) * wei;
                     helper_p[vvv+1] = (gry2 + gry1) / 2 + (vert.y - 0.5) * (gry2 - gry1) * wei;
                     helper_p[vvv+2] = (grz2 + grz1) / 2 + (vert.z - 0.5) * (grz2 - grz1) * wei;
                  }
               }

               cols_nbins[nseq] = nbins+1;
=======
               const grz1 = main.grz(histo.fZaxis.GetBinLowEdge(k+1)),
                     grz2 = main.grz(histo.fZaxis.GetBinLowEdge(k+2));

               // remember bin index for tooltip
               bins_ids.push(histo.getBin(i+1, j+1, k+1));

               const bin_matrix = new THREE.Matrix4();
               bin_matrix.scale(new THREE.Vector3((grx2 - grx1) * wei, (gry2 - gry1) * wei, (grz2 - grz1) * wei));
               bin_matrix.setPosition((grx2 + grx1) / 2, (gry2 + gry1) / 2, (grz2 + grz1) / 2);
               bins_matrixes.push(bin_matrix);
               if (bin_content < 0)
                  negative_matrixes.push(bin_matrix);
>>>>>>> 4f177922
            }
         }
      }

      function getBinTooltip(intersect) {
         let binid = this.binid;

         if (binid === undefined) {
            if ((intersect.instanceId === undefined) || (intersect.instanceId >= this.bins.length))
               return;
            binid = this.bins[intersect.instanceId];
         }

         const p = this.painter,
               thisto = p.getHisto(),
               fp = p.getFramePainter(),
               tip = p.get3DToolTip(binid),
               grx1 = fp.grx(thisto.fXaxis.GetBinCoord(tip.ix-1)),
               grx2 = fp.grx(thisto.fXaxis.GetBinCoord(tip.ix)),
               gry1 = fp.gry(thisto.fYaxis.GetBinCoord(tip.iy-1)),
               gry2 = fp.gry(thisto.fYaxis.GetBinCoord(tip.iy)),
               grz1 = fp.grz(thisto.fZaxis.GetBinCoord(tip.iz-1)),
               grz2 = fp.grz(thisto.fZaxis.GetBinCoord(tip.iz)),
               wei2 = this.get_weight(tip.value) * this.tipscale;

         tip.x1 = (grx2 + grx1) / 2 - (grx2 - grx1) * wei2;
         tip.x2 = (grx2 + grx1) / 2 + (grx2 - grx1) * wei2;
         tip.y1 = (gry2 + gry1) / 2 - (gry2 - gry1) * wei2;
         tip.y2 = (gry2 + gry1) / 2 + (gry2 - gry1) * wei2;
         tip.z1 = (grz2 + grz1) / 2 - (grz2 - grz1) * wei2;
         tip.z2 = (grz2 + grz1) / 2 + (grz2 - grz1) * wei2;
         tip.color = this.tip_color;

         return tip;
      }

<<<<<<< HEAD
         combined_bins.bins = bin_tooltips[nseq];
         combined_bins.bins_faces = buffer_size/9;
         combined_bins.painter = this;
         combined_bins.tipscale = tipscale;
         combined_bins.tip_color = (histo.fFillColor === 3) ? 0xFF0000 : 0x00FF00;
         combined_bins.get_weight = get_bin_weight;
=======
      if (use_colors && (transfer || (use_opacity !== 1))) {
         // create individual meshes for each bin
         for (let n = 0; n < bins_matrixes.length; ++n) {
            const opacity = transfer ? bin_opacities[n] : use_opacity,
                  color = new THREE.Color(bins_colors[n]),
                  material = use_lambert ? new THREE.MeshLambertMaterial({ color, opacity, transparent: opacity < 1, vertexColors: false })
                                         : new THREE.MeshBasicMaterial({ color, opacity, transparent: opacity < 1, vertexColors: false }),
                  bin_mesh = new THREE.Mesh(single_bin_geom, material);

            bin_mesh.applyMatrix4(bins_matrixes[n]);

            bin_mesh.painter = this;
            bin_mesh.binid = bins_ids[n];
            bin_mesh.tipscale = tipscale;
            bin_mesh.tip_color = (histo.fFillColor === 3) ? 0xFF0000 : 0x00FF00;
            bin_mesh.get_weight = get_bin_weight;
            bin_mesh.tooltip = getBinTooltip;

            main.add3DMesh(bin_mesh);
         }
      } else {
         if (use_colors)
            fillcolor = new THREE.Color(1, 1, 1);

         const material = use_lambert ? new THREE.MeshLambertMaterial({ color: fillcolor, vertexColors: false })
                                      : new THREE.MeshBasicMaterial({ color: fillcolor, vertexColors: false }),
               all_bins_mesh = new THREE.InstancedMesh(single_bin_geom, material, bins_matrixes.length);
>>>>>>> 4f177922

         for (let n = 0; n < bins_matrixes.length; ++n) {
            all_bins_mesh.setMatrixAt(n, bins_matrixes[n]);
            if (use_colors)
               all_bins_mesh.setColorAt(n, new THREE.Color(bins_colors[n]));
         }

<<<<<<< HEAD
            const p = this.painter,
                  histo = p.getHisto(),
                  main = p.getFramePainter(),
                  tip = p.get3DToolTip(this.bins[indx]),
                  grx1 = main.grx(histo.fXaxis.GetBinCoord(tip.ix-1)),
                  grx2 = main.grx(histo.fXaxis.GetBinCoord(tip.ix)),
                  gry1 = main.gry(histo.fYaxis.GetBinCoord(tip.iy-1)),
                  gry2 = main.gry(histo.fYaxis.GetBinCoord(tip.iy)),
                  grz1 = main.grz(histo.fZaxis.GetBinCoord(tip.iz-1)),
                  grz2 = main.grz(histo.fZaxis.GetBinCoord(tip.iz)),
                  wei2 = this.get_weight(tip.value) * this.tipscale;

            tip.x1 = (grx2 + grx1) / 2 - (grx2 - grx1) * wei2;
            tip.x2 = (grx2 + grx1) / 2 + (grx2 - grx1) * wei2;
            tip.y1 = (gry2 + gry1) / 2 - (gry2 - gry1) * wei2;
            tip.y2 = (gry2 + gry1) / 2 + (gry2 - gry1) * wei2;
            tip.z1 = (grz2 + grz1) / 2 - (grz2 - grz1) * wei2;
            tip.z2 = (grz2 + grz1) / 2 + (grz2 - grz1) * wei2;
            tip.color = this.tip_color;
=======
         all_bins_mesh.painter = this;
         all_bins_mesh.bins = bins_ids;
         all_bins_mesh.tipscale = tipscale;
         all_bins_mesh.tip_color = (histo.fFillColor === 3) ? 0xFF0000 : 0x00FF00;
         all_bins_mesh.get_weight = get_bin_weight;
         all_bins_mesh.tooltip = getBinTooltip;

         main.add3DMesh(all_bins_mesh);
      }
>>>>>>> 4f177922

      if (use_helper) {
         const helper_material = new THREE.LineBasicMaterial({ color: this.getColor(histo.fLineColor) });
         function addLines(segments, matrixes) {
            if (!matrixes)
               return;
            const positions = new Float32Array(matrixes.length * segments.length * 3);
            for (let i = 0, vvv = 0; i < matrixes.length; ++i) {
               const m = matrixes[i].elements;
               for (let n = 0; n < segments.length; ++n, vvv += 3) {
                  const vert = Box3D.Vertices[segments[n]];
                  positions[vvv] = m[12] + (vert.x - 0.5) * m[0];
                  positions[vvv+1] = m[13] + (vert.y - 0.5) * m[5];
                  positions[vvv+2] = m[14] + (vert.z - 0.5) * m[10];
               }
            }
            main.add3DMesh(createLineSegments(positions, helper_material));
         };

         addLines(Box3D.Segments, bins_matrixes);
         addLines(Box3D.Crosses, negative_matrixes);
      }

      return true;
   }


   /** @summary Redraw TH3 histogram */
   async redraw(reason) {
      const main = this.getFramePainter(), // who makes axis and 3D drawing
            histo = this.getHisto();
      let pr = Promise.resolve(true), full_draw = true;

      if (reason === 'resize') {
         const res = main.resize3D();
         if (res !== 1) {
            full_draw = false;
            if (res)
               main.render3D();
         }
      }

      if (full_draw) {
         assignFrame3DMethods(main);
         pr = main.create3DScene(this.options.Render3D, this.options.x3dscale, this.options.y3dscale, this.options.Ortho).then(() => {
            main.setAxesRanges(histo.fXaxis, this.xmin, this.xmax, histo.fYaxis, this.ymin, this.ymax, histo.fZaxis, this.zmin, this.zmax, this);
            main.set3DOptions(this.options);
            main.drawXYZ(main.toplevel, TAxisPainter, {
               ndim: 3, hist_painter: this, zoom: settings.Zooming,
               draw: this.options.Axis !== -1, drawany: this.options.isCartesian()
            });
            return this.draw3DBins();
         }).then(() => {
            main.render3D();
            this.updateStatWebCanvas();
            main.addKeysHandler();
         });
      }

      if (this.isMainPainter())
<<<<<<< HEAD
        pr = pr.then(() => this.drawColorPalette(this.options.Zscale && (this._box_option === 12 || this._box_option === 13)));
=======
        pr = pr.then(() => this.drawColorPalette(this.options.Zscale && (this._box_option === 12 || this._box_option === 13 || this.options.GLBox === 12)));
>>>>>>> 4f177922

      return pr.then(() => this.updateFunctions())
               .then(() => this.updateHistTitle())
               .then(() => this);
   }

   /** @summary Fill pad toolbar with TH3-related functions */
   fillToolbar() {
      const pp = this.getPadPainter();
      if (!pp) return;

      pp.addPadButton('auto_zoom', 'Unzoom all axes', 'ToggleZoom', 'Ctrl *');
      if (this.draw_content)
         pp.addPadButton('statbox', 'Toggle stat box', 'ToggleStatBox');
      pp.addPadButton('th2colorz', 'Toggle color palette', 'ToggleColorZ');
      pp.showPadButtons();
   }

   /** @summary Checks if it makes sense to zoom inside specified axis range */
   canZoomInside(axis, min, max) {
      let obj = this.getHisto();
      if (obj) obj = obj[`f${axis.toUpperCase()}axis`];
      return !obj || (obj.FindBin(max, 0.5) - obj.FindBin(min, 0) > 1);
   }

   /** @summary Perform automatic zoom inside non-zero region of histogram */
   autoZoom() {
      const i1 = this.getSelectIndex('x', 'left'),
            i2 = this.getSelectIndex('x', 'right'),
            j1 = this.getSelectIndex('y', 'left'),
            j2 = this.getSelectIndex('y', 'right'),
            k1 = this.getSelectIndex('z', 'left'),
            k2 = this.getSelectIndex('z', 'right'),
            histo = this.getObject();
      let i, j, k;

      if ((i1 === i2) || (j1 === j2) || (k1 === k2)) return;

      // first find minimum
      let min = histo.getBinContent(i1+1, j1+1, k1+1);
      for (i = i1; i < i2; ++i) {
         for (j = j1; j < j2; ++j) {
            for (k = k1; k < k2; ++k)
               min = Math.min(min, histo.getBinContent(i+1, j+1, k+1));
         }
      }
      if (min > 0) return; // if all points positive, no chance for auto-scale

      let ileft = i2, iright = i1, jleft = j2, jright = j1, kleft = k2, kright = k1;

      for (i = i1; i < i2; ++i) {
         for (j = j1; j < j2; ++j) {
            for (k = k1; k < k2; ++k) {
               if (histo.getBinContent(i+1, j+1, k+1) > min) {
                  if (i < ileft) ileft = i;
                  if (i >= iright) iright = i + 1;
                  if (j < jleft) jleft = j;
                  if (j >= jright) jright = j + 1;
                  if (k < kleft) kleft = k;
                  if (k >= kright) kright = k + 1;
               }
            }
         }
      }

      let xmin, xmax, ymin, ymax, zmin, zmax, isany = false;

      if ((ileft === iright-1) && (ileft > i1+1) && (iright < i2-1)) { ileft--; iright++; }
      if ((jleft === jright-1) && (jleft > j1+1) && (jright < j2-1)) { jleft--; jright++; }
      if ((kleft === kright-1) && (kleft > k1+1) && (kright < k2-1)) { kleft--; kright++; }

      if ((ileft > i1 || iright < i2) && (ileft < iright - 1)) {
         xmin = histo.fXaxis.GetBinLowEdge(ileft+1);
         xmax = histo.fXaxis.GetBinLowEdge(iright+1);
         isany = true;
      }

      if ((jleft > j1 || jright < j2) && (jleft < jright - 1)) {
         ymin = histo.fYaxis.GetBinLowEdge(jleft+1);
         ymax = histo.fYaxis.GetBinLowEdge(jright+1);
         isany = true;
      }

      if ((kleft > k1 || kright < k2) && (kleft < kright - 1)) {
         zmin = histo.fZaxis.GetBinLowEdge(kleft+1);
         zmax = histo.fZaxis.GetBinLowEdge(kright+1);
         isany = true;
      }

      if (isany)
         return this.getFramePainter().zoom(xmin, xmax, ymin, ymax, zmin, zmax);
   }

   /** @summary Fill histogram context menu */
   fillHistContextMenu(menu) {
      const opts = this.getSupportedDrawOptions();

      menu.addDrawMenu('Draw with', opts, arg => {
         if (arg.indexOf(kInspect) === 0)
            return this.showInspector(arg);

         this.decodeOptions(arg);

         this.interactiveRedraw(true, 'drawopt');
      });
   }

   /** @summary draw TH3 object */
   static async draw(dom, histo, opt) {
      const painter = new TH3Painter(dom, histo);
      painter.mode3d = true;

      return ensureTCanvas(painter, '3d').then(() => {
         painter.setAsMainPainter();
         painter.decodeOptions(opt);
         painter.checkPadRange();
         painter.scanContent();
         painter.createStat(); // only when required
         return painter.redraw();
      })
      .then(() => painter.drawFunctions())
      .then(() => {
         painter.fillToolbar();
         return painter;
      });
   }

} // class TH3Painter

export { TH3Painter };<|MERGE_RESOLUTION|>--- conflicted
+++ resolved
@@ -472,97 +472,6 @@
       if ((i2 <= i1) || (j2 <= j1) || (k2 <= k1))
          return false;
 
-<<<<<<< HEAD
-      const cols_size = {}, cols_sequence = {},
-            cntr = use_colors ? this.getContour() : null,
-            palette = use_colors ? this.getHistPalette() : null;
-      let nbins = 0, i, j, k, wei, bin_content, num_colors = 0, transfer = null;
-
-      if (this.transferFunc && proivdeEvalPar(this.transferFunc, true))
-         transfer = this.transferFunc;
-      const getOpacityIndex = colindx => {
-         const bin_opactity = getTF1Value(transfer, bin_content, false) * 3; // try to get opacity
-         if (!bin_opactity || (bin_opactity < 0) || (bin_opactity >= 1))
-            return colindx;
-         return colindx + Math.round(bin_opactity * 200) * 10000; // 200 steps between 0..1
-      };
-
-      for (i = i1; i < i2; ++i) {
-         for (j = j1; j < j2; ++j) {
-            for (k = k1; k < k2; ++k) {
-               bin_content = histo.getBinContent(i+1, j+1, k+1);
-               if (!this.options.GLColor && ((bin_content === 0) || (bin_content < this.gminbin))) continue;
-
-               wei = get_bin_weight(bin_content);
-               if (wei < 1e-3) continue; // do not draw empty or very small bins
-
-               nbins++;
-
-               if (!use_colors) continue;
-
-               let colindx = cntr.getPaletteIndex(palette, bin_content);
-               if (colindx !== null) {
-                  if (transfer)
-                     colindx = getOpacityIndex(colindx);
-
-                  if (cols_size[colindx] === undefined) {
-                     cols_size[colindx] = 0;
-                     cols_sequence[colindx] = num_colors++;
-                  }
-                  cols_size[colindx] += 1;
-               } else
-                  console.error(`not found color for value = ${bin_content}`);
-            }
-         }
-      }
-
-      if (!use_colors) {
-         cols_size[0] = nbins;
-         num_colors = 1;
-         cols_sequence[0] = 0;
-      }
-
-      const cols_nbins = new Array(num_colors),
-            bin_verts = new Array(num_colors),
-            bin_norms = new Array(num_colors),
-            bin_tooltips = new Array(num_colors),
-            helper_kind = new Array(num_colors),
-            helper_indexes = new Array(num_colors),  // helper_kind === 1, use original vertices
-            helper_positions = new Array(num_colors);  // helper_kind === 2, all vertices copied into separate buffer
-
-      for (const colindx in cols_size) {
-         nbins = cols_size[colindx]; // how many bins with specified color
-         const nseq = cols_sequence[colindx];
-
-         cols_nbins[nseq] = helper_kind[nseq] = 0; // counter for the filled bins
-
-         // 1 - use same vertices to create helper, one can use maximal 64K vertices
-         // 2 - all vertices copied into separate buffer
-         if (use_helper)
-            helper_kind[nseq] = (nbins * buffer_size / 3 > 0xFFF0) ? 2 : 1;
-
-         bin_verts[nseq] = new Float32Array(nbins * buffer_size);
-         bin_norms[nseq] = new Float32Array(nbins * buffer_size);
-         bin_tooltips[nseq] = new Int32Array(nbins);
-
-         if (helper_kind[nseq] === 1)
-            helper_indexes[nseq] = new Uint16Array(nbins * Box3D.MeshSegments.length);
-
-         if (helper_kind[nseq] === 2)
-            helper_positions[nseq] = new Float32Array(nbins * Box3D.Segments.length * 3);
-      }
-
-      let grx1, grx2, gry1, gry2, grz1, grz2;
-
-      for (i = i1; i < i2; ++i) {
-         grx1 = main.grx(histo.fXaxis.GetBinLowEdge(i+1));
-         grx2 = main.grx(histo.fXaxis.GetBinLowEdge(i+2));
-         for (j = j1; j < j2; ++j) {
-            gry1 = main.gry(histo.fYaxis.GetBinLowEdge(j+1));
-            gry2 = main.gry(histo.fYaxis.GetBinLowEdge(j+2));
-            for (k = k1; k < k2; ++k) {
-               bin_content = histo.getBinContent(i+1, j+1, k+1);
-=======
       const cntr = use_colors ? this.getContour() : null,
             palette = use_colors ? this.getHistPalette() : null,
             bins_matrixes = [], bins_colors = [], bins_ids = [], negative_matrixes = [], bin_opacities = [],
@@ -576,7 +485,6 @@
                   gry2 = main.gry(histo.fYaxis.GetBinLowEdge(j+2));
             for (let k = k1; k < k2; ++k) {
                const bin_content = histo.getBinContent(i+1, j+1, k+1);
->>>>>>> 4f177922
                if (!this.options.GLColor && ((bin_content === 0) || (bin_content < this.gminbin))) continue;
 
                const wei = get_bin_weight(bin_content);
@@ -592,53 +500,6 @@
                   }
                }
 
-<<<<<<< HEAD
-               nbins = cols_nbins[nseq];
-
-               grz1 = main.grz(histo.fZaxis.GetBinLowEdge(k+1));
-               grz2 = main.grz(histo.fZaxis.GetBinLowEdge(k+2));
-
-               // remember bin index for tooltip
-               bin_tooltips[nseq][nbins] = histo.getBin(i+1, j+1, k+1);
-
-               const bin_v = bin_verts[nseq], bin_n = bin_norms[nseq];
-               let vvv = nbins * buffer_size;
-
-               // Grab the coordinates and scale that are being assigned to each bin
-               for (let vi = 0; vi < buffer_size; vi+=3, vvv+=3) {
-                  bin_v[vvv] = (grx2 + grx1) / 2 + single_bin_verts[vi] * (grx2 - grx1) * wei;
-                  bin_v[vvv+1] = (gry2 + gry1) / 2 + single_bin_verts[vi+1] * (gry2 - gry1) * wei;
-                  bin_v[vvv+2] = (grz2 + grz1) / 2 + single_bin_verts[vi+2] * (grz2 - grz1) * wei;
-
-                  bin_n[vvv] = single_bin_norms[vi];
-                  bin_n[vvv+1] = single_bin_norms[vi+1];
-                  bin_n[vvv+2] = single_bin_norms[vi+2];
-               }
-
-               if (helper_kind[nseq] === 1) {
-                  // reuse vertices created for the mesh
-                  const helper_segments = Box3D.MeshSegments;
-                  vvv = nbins * helper_segments.length;
-                  const shift = Math.round(nbins * buffer_size / 3),
-                     helper_i = helper_indexes[nseq];
-                  for (let n = 0; n < helper_segments.length; ++n)
-                     helper_i[vvv + n] = shift + helper_segments[n];
-               }
-
-               if (helper_kind[nseq] === 2) {
-                  const helper_segments = Box3D.Segments,
-                      helper_p = helper_positions[nseq];
-                  vvv = nbins * helper_segments.length * 3;
-                  for (let n = 0; n < helper_segments.length; ++n, vvv += 3) {
-                     const vert = Box3D.Vertices[helper_segments[n]];
-                     helper_p[vvv] = (grx2 + grx1) / 2 + (vert.x - 0.5) * (grx2 - grx1) * wei;
-                     helper_p[vvv+1] = (gry2 + gry1) / 2 + (vert.y - 0.5) * (gry2 - gry1) * wei;
-                     helper_p[vvv+2] = (grz2 + grz1) / 2 + (vert.z - 0.5) * (grz2 - grz1) * wei;
-                  }
-               }
-
-               cols_nbins[nseq] = nbins+1;
-=======
                const grz1 = main.grz(histo.fZaxis.GetBinLowEdge(k+1)),
                      grz2 = main.grz(histo.fZaxis.GetBinLowEdge(k+2));
 
@@ -651,7 +512,6 @@
                bins_matrixes.push(bin_matrix);
                if (bin_content < 0)
                   negative_matrixes.push(bin_matrix);
->>>>>>> 4f177922
             }
          }
       }
@@ -688,14 +548,6 @@
          return tip;
       }
 
-<<<<<<< HEAD
-         combined_bins.bins = bin_tooltips[nseq];
-         combined_bins.bins_faces = buffer_size/9;
-         combined_bins.painter = this;
-         combined_bins.tipscale = tipscale;
-         combined_bins.tip_color = (histo.fFillColor === 3) ? 0xFF0000 : 0x00FF00;
-         combined_bins.get_weight = get_bin_weight;
-=======
       if (use_colors && (transfer || (use_opacity !== 1))) {
          // create individual meshes for each bin
          for (let n = 0; n < bins_matrixes.length; ++n) {
@@ -723,7 +575,6 @@
          const material = use_lambert ? new THREE.MeshLambertMaterial({ color: fillcolor, vertexColors: false })
                                       : new THREE.MeshBasicMaterial({ color: fillcolor, vertexColors: false }),
                all_bins_mesh = new THREE.InstancedMesh(single_bin_geom, material, bins_matrixes.length);
->>>>>>> 4f177922
 
          for (let n = 0; n < bins_matrixes.length; ++n) {
             all_bins_mesh.setMatrixAt(n, bins_matrixes[n]);
@@ -731,27 +582,6 @@
                all_bins_mesh.setColorAt(n, new THREE.Color(bins_colors[n]));
          }
 
-<<<<<<< HEAD
-            const p = this.painter,
-                  histo = p.getHisto(),
-                  main = p.getFramePainter(),
-                  tip = p.get3DToolTip(this.bins[indx]),
-                  grx1 = main.grx(histo.fXaxis.GetBinCoord(tip.ix-1)),
-                  grx2 = main.grx(histo.fXaxis.GetBinCoord(tip.ix)),
-                  gry1 = main.gry(histo.fYaxis.GetBinCoord(tip.iy-1)),
-                  gry2 = main.gry(histo.fYaxis.GetBinCoord(tip.iy)),
-                  grz1 = main.grz(histo.fZaxis.GetBinCoord(tip.iz-1)),
-                  grz2 = main.grz(histo.fZaxis.GetBinCoord(tip.iz)),
-                  wei2 = this.get_weight(tip.value) * this.tipscale;
-
-            tip.x1 = (grx2 + grx1) / 2 - (grx2 - grx1) * wei2;
-            tip.x2 = (grx2 + grx1) / 2 + (grx2 - grx1) * wei2;
-            tip.y1 = (gry2 + gry1) / 2 - (gry2 - gry1) * wei2;
-            tip.y2 = (gry2 + gry1) / 2 + (gry2 - gry1) * wei2;
-            tip.z1 = (grz2 + grz1) / 2 - (grz2 - grz1) * wei2;
-            tip.z2 = (grz2 + grz1) / 2 + (grz2 - grz1) * wei2;
-            tip.color = this.tip_color;
-=======
          all_bins_mesh.painter = this;
          all_bins_mesh.bins = bins_ids;
          all_bins_mesh.tipscale = tipscale;
@@ -761,7 +591,6 @@
 
          main.add3DMesh(all_bins_mesh);
       }
->>>>>>> 4f177922
 
       if (use_helper) {
          const helper_material = new THREE.LineBasicMaterial({ color: this.getColor(histo.fLineColor) });
@@ -822,11 +651,7 @@
       }
 
       if (this.isMainPainter())
-<<<<<<< HEAD
-        pr = pr.then(() => this.drawColorPalette(this.options.Zscale && (this._box_option === 12 || this._box_option === 13)));
-=======
         pr = pr.then(() => this.drawColorPalette(this.options.Zscale && (this._box_option === 12 || this._box_option === 13 || this.options.GLBox === 12)));
->>>>>>> 4f177922
 
       return pr.then(() => this.updateFunctions())
                .then(() => this.updateHistTitle())
