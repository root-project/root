import { clone, create, createHistogram, setHistogramTitle, isFunc, gStyle, clTList, clTH1I, clTH2, clTH2I, kNoZoom, kNoStats } from '../core.mjs';
import { DrawOptions } from '../base/BasePainter.mjs';
import { ObjectPainter, EAxisBits } from '../base/ObjectPainter.mjs';
import { TH1Painter } from './TH1Painter.mjs';
import { TH2Painter } from './TH2Painter.mjs';
import { ensureTCanvas } from '../gpad/TCanvasPainter.mjs';


/**
 * @summary Painter class for THStack
 *
 * @private
 */

class THStackPainter extends ObjectPainter {

   /** @summary constructor
     * @param {object|string} dom - DOM element for drawing or element id
     * @param {object} stack - THStack object
     * @param {string} [opt] - draw options */
   constructor(dom, stack, opt) {
      super(dom, stack, opt);
      this.firstpainter = null;
      this.painters = []; // keep painters to be able update objects
   }

   /** @summary Cleanup THStack painter */
   cleanup() {
      this.getPadPainter()?.cleanPrimitives(objp => { return (objp === this.firstpainter) || (this.painters.indexOf(objp) >= 0); });
      delete this.firstpainter;
      delete this.painters;
      super.cleanup();
   }

   /** @summary Build sum of all histograms
     * @desc Build a separate list fStack containing the running sum of all histograms */
   buildStack(stack) {
      if (!stack.fHists) return false;
      const nhists = stack.fHists.arr.length;
      if (nhists <= 0) return false;
      const lst = create(clTList);
      lst.Add(clone(stack.fHists.arr[0]), stack.fHists.opt[0]);
      for (let i = 1; i < nhists; ++i) {
         const hnext = clone(stack.fHists.arr[i]),
             hnextopt = stack.fHists.opt[i],
             hprev = lst.arr[i-1];

         if ((hnext.fNbins !== hprev.fNbins) ||
             (hnext.fXaxis.fXmin !== hprev.fXaxis.fXmin) ||
             (hnext.fXaxis.fXmax !== hprev.fXaxis.fXmax)) {
            console.warn(`When drawing THStack, cannot sum-up histograms ${hnext.fName} and ${hprev.fName}`);
            lst.Clear();
            return false;
         }

         // trivial sum of histograms
         for (let n = 0; n < hnext.fArray.length; ++n)
            hnext.fArray[n] += hprev.fArray[n];

         lst.Add(hnext, hnextopt);
      }
      stack.fStack = lst;
      return true;
   }

   /** @summary Returns stack min/max values */
   getMinMax(iserr) {
      const stack = this.getObject(),
            pad = this.getPadPainter().getRootPad(true);
      let min = 0, max = 0;

      const getHistMinMax = (hist, witherr) => {
         const res = { min: 0, max: 0 };
         let domin = true, domax = true;
         if (hist.fMinimum !== kNoZoom) {
            res.min = hist.fMinimum;
            domin = false;
         }
         if (hist.fMaximum !== kNoZoom) {
            res.max = hist.fMaximum;
            domax = false;
         }

         if (!domin && !domax) return res;

         let i1 = 1, i2 = hist.fXaxis.fNbins, j1 = 1, j2 = 1, first = true;

         if (hist.fXaxis.TestBit(EAxisBits.kAxisRange)) {
            i1 = hist.fXaxis.fFirst;
            i2 = hist.fXaxis.fLast;
         }

         if (hist._typename.indexOf(clTH2) === 0) {
            j2 = hist.fYaxis.fNbins;
            if (hist.fYaxis.TestBit(EAxisBits.kAxisRange)) {
               j1 = hist.fYaxis.fFirst;
               j2 = hist.fYaxis.fLast;
            }
         }
         for (let j = j1; j <= j2; ++j) {
            for (let i = i1; i <= i2; ++i) {
               const val = hist.getBinContent(i, j),
                   err = witherr ? hist.getBinError(hist.getBin(i, j)) : 0;
               if (domin && (first || (val-err < res.min))) res.min = val-err;
               if (domax && (first || (val+err > res.max))) res.max = val+err;
               first = false;
           }
         }

         return res;
      };

      if (this.options.nostack) {
         for (let i = 0; i < stack.fHists.arr.length; ++i) {
            const resh = getHistMinMax(stack.fHists.arr[i], iserr);
            if (i === 0) {
               min = resh.min; max = resh.max;
             } else {
               min = Math.min(min, resh.min);
               max = Math.max(max, resh.max);
            }
         }
      } else {
         min = getHistMinMax(stack.fStack.arr[0], iserr).min;
         max = getHistMinMax(stack.fStack.arr[stack.fStack.arr.length-1], iserr).max;
      }

      const adjustRange = () => {
         if (pad && (this.options.ndim === 1 ? pad.fLogy : pad.fLogz)) {
            if (max <= 0) max = 1;
            if (min <= 0) min = 1e-4*max;
            const kmin = 1/(1 + 0.5*Math.log10(max / min)),
                kmax = 1 + 0.2*Math.log10(max / min);
            min *= kmin;
            max *= kmax;
         } else if ((min > 0) && (min < 0.05*max))
            min = 0;
      };

      max *= (1 + gStyle.fHistTopMargin);

      adjustRange();

      let max0 = max, min0 = min, zoomed = false;

<<<<<<< HEAD
      if (stack.fMaximum != kNoZoom) {
=======
      if (stack.fMaximum !== kNoZoom) {
>>>>>>> 49ae85f5
         max = stack.fMaximum;
         max0 = Math.max(max, max0);
         zoomed = true;
      }

      if (stack.fMinimum !== kNoZoom) {
         min = stack.fMinimum;
         min0 = Math.min(min, min0);
         zoomed = true;
      }

      if (zoomed)
         adjustRange();
      else
         min = max = kNoZoom;

      return { min, max, min0, max0, zoomed, hopt: `hmin:${min0};hmax:${max0};minimum:${min};maximum:${max}` };
   }

   /** @summary Draw next stack histogram */
   async drawNextHisto(indx, pad_painter) {
      const stack = this.getObject(),
            hlst = this.options.nostack ? stack.fHists : stack.fStack,
            nhists = hlst?.arr?.length || 0;

      if (indx >= nhists)
         return this;

      const rindx = this.options.horder ? indx : nhists-indx-1,
            hist = hlst.arr[rindx];
      let hopt = hlst.opt[rindx] || hist.fOption || this.options.hopt,
          exec = '';

      if (hopt.toUpperCase().indexOf(this.options.hopt) < 0)
         hopt += ' ' + this.options.hopt;
      if (this.options.draw_errors && !hopt)
         hopt = 'E';

      if (this.options._pfc || this.options._plc || this.options._pmc) {
         const mp = this.getMainPainter();
         if (isFunc(mp?.createAutoColor)) {
            const icolor = mp.createAutoColor(nhists);
            if (this.options._pfc) { hist.fFillColor = icolor; exec += `SetFillColor(${icolor});;`; }
            if (this.options._plc) { hist.fLineColor = icolor; exec += `SetLineColor(${icolor});;`; }
            if (this.options._pmc) { hist.fMarkerColor = icolor; exec += `SetMarkerColor(${icolor});;`; }
         }
      }

      // handling of 'pads' draw option
      if (pad_painter) {
         const subpad_painter = pad_painter.getSubPadPainter(indx+1);
         if (!subpad_painter)
            return this;

         const prev_name = subpad_painter.selectCurrentPad(subpad_painter.this_pad_name);

         return this.hdraw_func(subpad_painter.getDom(), hist, hopt).then(subp => {
            if (subp) {
               subp._auto_exec = exec;
               this.painters.push(subp);
            }
            subpad_painter.selectCurrentPad(prev_name);
            return this.drawNextHisto(indx+1, pad_painter);
         });
      }

      // special handling of stacked histograms - set $baseh object for correct drawing
      // also used to provide tooltips
      if ((rindx > 0) && !this.options.nostack)
         hist.$baseh = hlst.arr[rindx - 1];

      return this.hdraw_func(this.getDom(), hist, hopt + ' same nostat').then(subp => {
          this.painters.push(subp);
          return this.drawNextHisto(indx+1, pad_painter);
      });
   }

   /** @summary Decode draw options of THStack painter */
   decodeOptions(opt) {
      if (!this.options) this.options = {};
      Object.assign(this.options, { ndim: 1, nostack: false, same: false, horder: true, has_errors: false, draw_errors: false, hopt: '' });

      const stack = this.getObject(),
            hist = stack.fHistogram || (stack.fHists ? stack.fHists.arr[0] : null) || (stack.fStack ? stack.fStack.arr[0] : null),

       hasErrors = hist => {
         if (hist.fSumw2 && (hist.fSumw2.length > 0)) {
            for (let n = 0; n < hist.fSumw2.length; ++n)
               if (hist.fSumw2[n] > 0) return true;
         }
         return false;
      };

      if (hist && (hist._typename.indexOf(clTH2) === 0))
         this.options.ndim = 2;

      if ((this.options.ndim === 2) && !opt)
         opt = 'lego1';

      if (stack.fHists && !this.options.nostack) {
         for (let k = 0; k < stack.fHists.arr.length; ++k)
            this.options.has_errors = this.options.has_errors || hasErrors(stack.fHists.arr[k]);
      }

      this.options.nhist = stack.fHists ? stack.fHists.arr.length : 1;

      const d = new DrawOptions(opt);

      this.options.nostack = d.check('NOSTACK');
      if (d.check('STACK')) this.options.nostack = false;
      this.options.same = d.check('SAME');

      d.check('NOCLEAR'); // ignore noclear option

      this.options._pfc = d.check('PFC');
      this.options._plc = d.check('PLC');
      this.options._pmc = d.check('PMC');

      this.options.pads = d.check('PADS');
      if (this.options.pads) this.options.nostack = true;

      this.options.hopt = d.remain(); // use remaining draw options for histogram draw

      const dolego = d.check('LEGO');

      this.options.errors = d.check('E');

      // if any histogram appears with pre-calculated errors, use E for all histograms
      if (!this.options.nostack && this.options.has_errors && !dolego && !d.check('HIST') && (this.options.hopt.indexOf('E') < 0))
         this.options.draw_errors = true;

      this.options.horder = this.options.nostack || dolego;
   }

   /** @summary Create main histogram for THStack axis drawing */
   createHistogram(stack) {
      const histos = stack.fHists,
            numhistos = histos ? histos.arr.length : 0;

      if (!numhistos) {
         const histo = createHistogram(clTH1I, 100);
         setHistogramTitle(histo, stack.fTitle);
         histo.fBits |= kNoStats;
         return histo;
      }

      const h0 = histos.arr[0],
            histo = createHistogram((this.options.ndim === 1) ? clTH1I : clTH2I, h0.fXaxis.fNbins, h0.fYaxis.fNbins);
      histo.fName = 'axis_hist';
      histo.fBits |= kNoStats;
      Object.assign(histo.fXaxis, h0.fXaxis);
      if (this.options.ndim === 2)
         Object.assign(histo.fYaxis, h0.fYaxis);

      // this code is not exists in ROOT painter, can be skipped?
      for (let n = 1; n < numhistos; ++n) {
         const h = histos.arr[n];

         if (!histo.fXaxis.fLabels) {
            histo.fXaxis.fXmin = Math.min(histo.fXaxis.fXmin, h.fXaxis.fXmin);
            histo.fXaxis.fXmax = Math.max(histo.fXaxis.fXmax, h.fXaxis.fXmax);
         }

         if ((this.options.ndim === 2) && !histo.fYaxis.fLabels) {
            histo.fYaxis.fXmin = Math.min(histo.fYaxis.fXmin, h.fYaxis.fXmin);
            histo.fYaxis.fXmax = Math.max(histo.fYaxis.fXmax, h.fYaxis.fXmax);
         }
      }

      histo.fTitle = stack.fTitle;

      return histo;
   }

   /** @summary Update thstack object */
   updateObject(obj) {
      if (!this.matchObjectType(obj)) return false;

      const stack = this.getObject();

      stack.fHists = obj.fHists;
      stack.fStack = obj.fStack;
      stack.fTitle = obj.fTitle;
      stack.fMinimum = obj.fMinimum;
      stack.fMaximum = obj.fMaximum;

      if (!this.options.nostack)
         this.options.nostack = !this.buildStack(stack);

      if (this.firstpainter) {
         let src = obj.fHistogram;
         if (!src)
            src = stack.fHistogram = this.createHistogram(stack);

         const mm = this.getMinMax(this.options.errors || this.options.draw_errors);

         this.firstpainter.options.minimum = mm.min;
         this.firstpainter.options.maximum = mm.max;
         this.firstpainter._checked_zooming = false; // force to check 3d zooming

         if (this.options.ndim === 1) {
            this.firstpainter.ymin = mm.min0;
            this.firstpainter.ymax = mm.max0;
         } else {
            this.firstpainter.zmin = mm.min0;
            this.firstpainter.zmax = mm.max0;
         }

         this.firstpainter.updateObject(src);
      }

      // and now update histograms
      const hlst = this.options.nostack ? stack.fHists : stack.fStack,
          nhists = hlst?.arr?.length ?? 0;

      if (nhists !== this.painters.length) {
         this.getPadPainter()?.cleanPrimitives(objp => this.painters.indexOf(objp) >= 0);
         this.painters = [];
         this.did_update = true;
      } else {
         for (let indx = 0; indx < nhists; ++indx) {
            const rindx = this.options.horder ? indx : nhists - indx - 1,
                  hist = hlst.arr[rindx],
                  hopt = hlst.opt[rindx];
            this.painters[indx].updateObject(hist, hopt || hist.fOption || this.options.hopt);
         }
      }

      return true;
   }

   /** @summary Redraw THStack
     * @desc Do something if previous update had changed number of histograms */
   redraw() {
      if (this.did_update) {
         delete this.did_update;
         return this.drawNextHisto(0, this.options.pads ? this.getPadPainter() : null);
      }
   }

   /** @summary draw THStack object */
   static async draw(dom, stack, opt) {
      if (!stack.fHists || !stack.fHists.arr)
         return null; // drawing not needed

      const painter = new THStackPainter(dom, stack, opt);
      let pad_painter = null, skip_drawing = false;

      return ensureTCanvas(painter, false).then(() => {
         painter.decodeOptions(opt);

         painter.hdraw_func = (painter.options.ndim === 1) ? TH1Painter.draw : TH2Painter.draw;

         if (painter.options.pads) {
            pad_painter = painter.getPadPainter();
            if (pad_painter.doingDraw() && pad_painter.pad?.fPrimitives &&
                pad_painter.pad.fPrimitives.arr.length > 1 && (pad_painter.pad.fPrimitives.arr.indexOf(stack) === 0)) {
               skip_drawing = true;
               console.log('special case with THStack with is already rendered - do nothing');
               return;
            }

            pad_painter.cleanPrimitives(p => p !== painter);
            return pad_painter.divide(painter.options.nhist);
         }

         if (!painter.options.nostack)
             painter.options.nostack = !painter.buildStack(stack);

         if (painter.options.same) return;

         const no_histogram = !stack.fHistogram;

         if (no_histogram)
             stack.fHistogram = painter.createHistogram(stack);

         const mm = painter.getMinMax(painter.options.errors || painter.options.draw_errors),
               hopt = painter.options.hopt + ';' + mm.hopt;

         return painter.hdraw_func(dom, stack.fHistogram, hopt).then(subp => {
            painter.addToPadPrimitives();
            painter.firstpainter = subp;
            subp.$secondary = 'hist'; // mark histogram painter as secondary
            if (!no_histogram) painter.$primary = true; // mark stack as provider for histogram
         });
      }).then(() => skip_drawing ? painter : painter.drawNextHisto(0, pad_painter));
   }

} // class THStackPainter

export { THStackPainter };<|MERGE_RESOLUTION|>--- conflicted
+++ resolved
@@ -143,11 +143,7 @@
 
       let max0 = max, min0 = min, zoomed = false;
 
-<<<<<<< HEAD
-      if (stack.fMaximum != kNoZoom) {
-=======
       if (stack.fMaximum !== kNoZoom) {
->>>>>>> 49ae85f5
          max = stack.fMaximum;
          max0 = Math.max(max, max0);
          zoomed = true;
