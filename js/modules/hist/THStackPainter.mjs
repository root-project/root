import { clone, create, createHistogram, setHistogramTitle, gStyle, clTList, clTH1I, clTH2, clTH2I, kNoZoom, kNoStats } from '../core.mjs';
import { DrawOptions } from '../base/BasePainter.mjs';
import { ObjectPainter, EAxisBits } from '../base/ObjectPainter.mjs';
import { TH1Painter } from './TH1Painter.mjs';
import { TH2Painter } from './TH2Painter.mjs';
import { ensureTCanvas } from '../gpad/TCanvasPainter.mjs';


/**
 * @summary Painter class for THStack
 *
 * @private
 */

class THStackPainter extends ObjectPainter {

   /** @summary constructor
     * @param {object|string} dom - DOM element for drawing or element id
     * @param {object} stack - THStack object
     * @param {string} [opt] - draw options */
   constructor(dom, stack, opt) {
      super(dom, stack, opt);
      this.firstpainter = null;
      this.painters = []; // keep painters to be able update objects
   }

   /** @summary Cleanup THStack painter */
   cleanup() {
      this.getPadPainter()?.cleanPrimitives(objp => { return (objp === this.firstpainter) || (this.painters.indexOf(objp) >= 0); });
      delete this.firstpainter;
      delete this.painters;
      super.cleanup();
   }

   /** @summary Build sum of all histograms
     * @desc Build a separate list fStack containing the running sum of all histograms */
   buildStack(stack) {
      if (!stack.fHists) return false;
      const nhists = stack.fHists.arr.length;
      if (nhists <= 0) return false;
      const lst = create(clTList);
      lst.Add(clone(stack.fHists.arr[0]), stack.fHists.opt[0]);
      for (let i = 1; i < nhists; ++i) {
         const hnext = clone(stack.fHists.arr[i]),
               hnextopt = stack.fHists.opt[i],
               hprev = lst.arr[i-1],
               xnext = hnext.fXaxis, xprev = hprev.fXaxis;

<<<<<<< HEAD
         if ((xnext.fNbins !== xprev.fNbins) ||
             (xnext.fXmin !== xprev.fXmin) ||
             (xnext.fXmax !== xprev.fXmax)) {
=======
         let match = (xnext.fNbins === xprev.fNbins) &&
                     (xnext.fXmin === xprev.fXmin) &&
                     (xnext.fXmax === xprev.fXmax);

         if (!match && (xnext.fNbins > 0) && (xnext.fNbins < xprev.fNbins) && (xnext.fXmin === xprev.fXmin) &&
             (Math.abs((xnext.fXmax - xnext.fXmin)/xnext.fNbins - (xprev.fXmax - xprev.fXmin)/xprev.fNbins) < 0.0001)) {
            // simple extension of histogram to make sum
            const arr = new Array(hprev.fNcells).fill(0);
            for (let n = 1; n <= xnext.fNbins; ++n)
               arr[n] = hnext.fArray[n];
            hnext.fNcells = hprev.fNcells;
            Object.assign(xnext, xprev);
            hnext.fArray = arr;
            match = true;
         }
         if (!match) {
>>>>>>> 22aeb252
            console.warn(`When drawing THStack, cannot sum-up histograms ${hnext.fName} and ${hprev.fName}`);
            lst.Clear();
            return false;
         }

         // trivial sum of histograms
         for (let n = 0; n < hnext.fArray.length; ++n)
            hnext.fArray[n] += hprev.fArray[n];

         lst.Add(hnext, hnextopt);
      }
      stack.fStack = lst;
      return true;
   }

   /** @summary Returns stack min/max values */
   getMinMax(iserr) {
      const stack = this.getObject(),
            pad = this.getPadPainter().getRootPad(true);
      let min = 0, max = 0;

      const getHistMinMax = (hist, witherr) => {
         const res = { min: 0, max: 0 };
         let domin = true, domax = true;
         if (hist.fMinimum !== kNoZoom) {
            res.min = hist.fMinimum;
            domin = false;
         }
         if (hist.fMaximum !== kNoZoom) {
            res.max = hist.fMaximum;
            domax = false;
         }

         if (!domin && !domax) return res;

         let i1 = 1, i2 = hist.fXaxis.fNbins, j1 = 1, j2 = 1, first = true;

         if (hist.fXaxis.TestBit(EAxisBits.kAxisRange)) {
            i1 = hist.fXaxis.fFirst;
            i2 = hist.fXaxis.fLast;
         }

         if (hist._typename.indexOf(clTH2) === 0) {
            j2 = hist.fYaxis.fNbins;
            if (hist.fYaxis.TestBit(EAxisBits.kAxisRange)) {
               j1 = hist.fYaxis.fFirst;
               j2 = hist.fYaxis.fLast;
            }
         }
         for (let j = j1; j <= j2; ++j) {
            for (let i = i1; i <= i2; ++i) {
               const val = hist.getBinContent(i, j),
                   err = witherr ? hist.getBinError(hist.getBin(i, j)) : 0;
               if (domin && (first || (val-err < res.min))) res.min = val-err;
               if (domax && (first || (val+err > res.max))) res.max = val+err;
               first = false;
           }
         }

         return res;
      };

      if (this.options.nostack) {
         for (let i = 0; i < stack.fHists.arr.length; ++i) {
            const resh = getHistMinMax(stack.fHists.arr[i], iserr);
            if (i === 0) {
               min = resh.min; max = resh.max;
             } else {
               min = Math.min(min, resh.min);
               max = Math.max(max, resh.max);
            }
         }
      } else {
         min = getHistMinMax(stack.fStack.arr[0], iserr).min;
         max = getHistMinMax(stack.fStack.arr[stack.fStack.arr.length-1], iserr).max;
      }

      const adjustRange = () => {
         if (pad && (pad.fLogv ?? (this.options.ndim === 1 ? pad.fLogy : pad.fLogz))) {
            if (max <= 0) max = 1;
            if (min <= 0) min = 1e-4*max;
            const kmin = 1/(1 + 0.5*Math.log10(max / min)),
                  kmax = 1 + 0.2*Math.log10(max / min);
            min *= kmin;
            max *= kmax;
         } else if ((min > 0) && (min < 0.05*max))
            min = 0;
      };

      max *= (1 + gStyle.fHistTopMargin);

      adjustRange();

      let max0 = max, min0 = min, zoomed = false;

      if (stack.fMaximum !== kNoZoom) {
         max = stack.fMaximum;
         max0 = Math.max(max, max0);
         zoomed = true;
      }

      if (stack.fMinimum !== kNoZoom) {
         min = stack.fMinimum;
         min0 = Math.min(min, min0);
         zoomed = true;
      }

      if (zoomed)
         adjustRange();
      else
         min = max = kNoZoom;

      return { min, max, min0, max0, zoomed, hopt: `hmin:${min0};hmax:${max0};minimum:${min};maximum:${max}` };
   }

   /** @summary Provide draw options for the histogram */
   getHistDrawOption(hist, opt) {
      let hopt = opt || hist.fOption || this.options.hopt;
      if (hopt.toUpperCase().indexOf(this.options.hopt) < 0)
         hopt += ' ' + this.options.hopt;
      if (this.options.draw_errors && !hopt)
         hopt = 'E';
      if (!this.options.pads)
         hopt += ' same nostat' + this.options.auto;
      return hopt;
   }

   /** @summary Draw next stack histogram */
   async drawNextHisto(indx, pad_painter) {
      const stack = this.getObject(),
            hlst = this.options.nostack ? stack.fHists : stack.fStack,
            nhists = hlst?.arr?.length || 0;

      if (indx >= nhists)
         return this;

      const rindx = this.options.horder ? indx : nhists-indx-1,
            subid = this.options.nostack ? `hists_${rindx}` : `stack_${rindx}`,
            hist = hlst.arr[rindx],
            hopt = this.getHistDrawOption(hist, hlst.opt[rindx]);

      // handling of 'pads' draw option
      if (pad_painter) {
         const subpad_painter = pad_painter.getSubPadPainter(indx+1);
         if (!subpad_painter)
            return this;

         const prev_name = subpad_painter.selectCurrentPad(subpad_painter.this_pad_name);

         return this.hdraw_func(subpad_painter.getDom(), hist, hopt).then(subp => {
            if (subp) {
               subp.setSecondaryId(this, subid);
               this.painters.push(subp);
            }
            subpad_painter.selectCurrentPad(prev_name);
            return this.drawNextHisto(indx+1, pad_painter);
         });
      }

      // special handling of stacked histograms - set $baseh object for correct drawing
      // also used to provide tooltips
      if ((rindx > 0) && !this.options.nostack)
         hist.$baseh = hlst.arr[rindx - 1];
      // this number used for auto colors creation
      if (this.options.auto)
         hist.$num_histos = nhists;

      return this.hdraw_func(this.getDom(), hist, hopt).then(subp => {
          subp.setSecondaryId(this, subid);
          this.painters.push(subp);
          return this.drawNextHisto(indx+1, pad_painter);
      });
   }

   /** @summary Decode draw options of THStack painter */
   decodeOptions(opt) {
      if (!this.options) this.options = {};
      Object.assign(this.options, { ndim: 1, nostack: false, same: false, horder: true, has_errors: false, draw_errors: false, hopt: '', auto: '' });

      const stack = this.getObject(),
            hist = stack.fHistogram || (stack.fHists ? stack.fHists.arr[0] : null) || (stack.fStack ? stack.fStack.arr[0] : null),

       hasErrors = hist => {
         if (hist.fSumw2 && (hist.fSumw2.length > 0)) {
            for (let n = 0; n < hist.fSumw2.length; ++n)
               if (hist.fSumw2[n] > 0) return true;
         }
         return false;
      };

      if (hist && (hist._typename.indexOf(clTH2) === 0))
         this.options.ndim = 2;

      if ((this.options.ndim === 2) && !opt)
         opt = 'lego1';

      if (stack.fHists && !this.options.nostack) {
         for (let k = 0; k < stack.fHists.arr.length; ++k)
            this.options.has_errors = this.options.has_errors || hasErrors(stack.fHists.arr[k]);
      }

      this.options.nhist = stack.fHists?.arr?.length ?? 1;

      const d = new DrawOptions(opt);

      this.options.nostack = d.check('NOSTACK');
      if (d.check('STACK')) this.options.nostack = false;
      this.options.same = d.check('SAME');

      d.check('NOCLEAR'); // ignore noclear option

      ['PFC', 'PLC', 'PMC'].forEach(f => { if (d.check(f)) this.options.auto += ' ' + f; });

      this.options.pads = d.check('PADS');
      if (this.options.pads) this.options.nostack = true;

      this.options.hopt = d.remain(); // use remaining draw options for histogram draw

      const dolego = d.check('LEGO');

      this.options.errors = d.check('E');

      // if any histogram appears with pre-calculated errors, use E for all histograms
      if (!this.options.nostack && this.options.has_errors && !dolego && !d.check('HIST') && (this.options.hopt.indexOf('E') < 0))
         this.options.draw_errors = true;

      this.options.horder = this.options.nostack || dolego;
   }

   /** @summary Create main histogram for THStack axis drawing */
   createHistogram(stack) {
      const histos = stack.fHists,
            numhistos = histos ? histos.arr.length : 0;

      if (!numhistos) {
         const histo = createHistogram(clTH1I, 100);
         setHistogramTitle(histo, stack.fTitle);
         histo.fBits |= kNoStats;
         return histo;
      }

      const h0 = histos.arr[0],
            histo = createHistogram((this.options.ndim === 1) ? clTH1I : clTH2I, h0.fXaxis.fNbins, h0.fYaxis.fNbins);
      histo.fName = 'axis_hist';
      histo.fBits |= kNoStats;
      Object.assign(histo.fXaxis, h0.fXaxis);
      if (this.options.ndim === 2)
         Object.assign(histo.fYaxis, h0.fYaxis);

      // this code is not exists in ROOT painter, can be skipped?
      for (let n = 1; n < numhistos; ++n) {
         const h = histos.arr[n];

         if (!histo.fXaxis.fLabels) {
            histo.fXaxis.fXmin = Math.min(histo.fXaxis.fXmin, h.fXaxis.fXmin);
            histo.fXaxis.fXmax = Math.max(histo.fXaxis.fXmax, h.fXaxis.fXmax);
         }

         if ((this.options.ndim === 2) && !histo.fYaxis.fLabels) {
            histo.fYaxis.fXmin = Math.min(histo.fYaxis.fXmin, h.fYaxis.fXmin);
            histo.fYaxis.fXmax = Math.max(histo.fYaxis.fXmax, h.fYaxis.fXmax);
         }
      }

      histo.fTitle = stack.fTitle;

      return histo;
   }

   /** @summary Update thstack object */
   updateObject(obj) {
      if (!this.matchObjectType(obj)) return false;

      const stack = this.getObject();

      stack.fHists = obj.fHists;
      stack.fStack = obj.fStack;
      stack.fTitle = obj.fTitle;
      stack.fMinimum = obj.fMinimum;
      stack.fMaximum = obj.fMaximum;

      if (!this.options.nostack)
         this.options.nostack = !this.buildStack(stack);

      if (this.firstpainter) {
         let src = obj.fHistogram;
         if (!src)
            src = stack.fHistogram = this.createHistogram(stack);

         const mm = this.getMinMax(this.options.errors || this.options.draw_errors);

         this.firstpainter.options.minimum = mm.min;
         this.firstpainter.options.maximum = mm.max;
         this.firstpainter._checked_zooming = false; // force to check 3d zooming

         if (this.options.ndim === 1) {
            this.firstpainter.ymin = mm.min0;
            this.firstpainter.ymax = mm.max0;
         } else {
            this.firstpainter.zmin = mm.min0;
            this.firstpainter.zmax = mm.max0;
         }

         this.firstpainter.updateObject(src);
      }

      // and now update histograms
      const hlst = this.options.nostack ? stack.fHists : stack.fStack,
            nhists = hlst?.arr?.length ?? 0;

      if (nhists !== this.painters.length) {
         this.did_update = 1;
         this.getPadPainter()?.cleanPrimitives(objp => this.painters.indexOf(objp) >= 0);
         this.painters = [];
      } else {
         this.did_update = 2;
         for (let indx = 0; indx < nhists; ++indx) {
            const rindx = this.options.horder ? indx : nhists - indx - 1,
<<<<<<< HEAD
                  hist = hlst.arr[rindx], hopt = hlst.opt[rindx], hist0 = this.painters[indx].getHisto();
            if (this.options._pfc) hist.fFillColor = hist0.fFillColor;
            if (this.options._plc) hist.fLineColor = hist0.fLineColor;
            if (this.options._pmc) hist.fMarkerColor = hist0.fMarkerColor;
            this.painters[indx].updateObject(hist, hopt || hist.fOption || this.options.hopt);
=======
                  hist = hlst.arr[rindx];
            this.painters[indx].updateObject(hist, this.getHistDrawOption(hist, hlst.opt[rindx]));
>>>>>>> 22aeb252
         }
      }

      return true;
   }

   /** @summary Redraw THStack
     * @desc Do something if previous update had changed number of histograms */
   redraw(reason) {
      if (this.did_update === 1) {
         delete this.did_update;
         return this.drawNextHisto(0, this.options.pads ? this.getPadPainter() : null);
      } else if (this.did_update === 2) {
         delete this.did_update;
         const redrawSub = indx => {
            if (indx >= this.painters.length)
               return Promise.resolve(this);
            return this.painters[indx].redraw(reason).then(() => redrawSub(indx+1));
         };
         return redrawSub(0);
      }
   }

   /** @summary Fill hstack context menu */
   fillContextMenuItems(menu) {
      menu.addchk(this.options.draw_errors, 'Draw errors', flag => {
         this.options.draw_errors = flag;
         const stack = this.getObject(),
               hlst = this.options.nostack ? stack.fHists : stack.fStack,
               nhists = hlst?.arr?.length ?? 0;
         for (let indx = 0; indx < nhists; ++indx) {
            const rindx = this.options.horder ? indx : nhists - indx - 1,
                  hist = hlst.arr[rindx];
            this.painters[indx].decodeOptions(this.getHistDrawOption(hist, hlst.opt[rindx]));
         }
         this.redrawPad();
      }, 'Change draw erros in the stack');
   }

   /** @summary draw THStack object */
   static async draw(dom, stack, opt) {
      if (!stack.fHists || !stack.fHists.arr)
         return null; // drawing not needed

      const painter = new THStackPainter(dom, stack, opt);
      let pad_painter = null, skip_drawing = false;

      return ensureTCanvas(painter, false).then(() => {
         painter.decodeOptions(opt);

         painter.hdraw_func = (painter.options.ndim === 1) ? TH1Painter.draw : TH2Painter.draw;

         if (painter.options.pads) {
            pad_painter = painter.getPadPainter();
            if (pad_painter.doingDraw() && pad_painter.pad?.fPrimitives &&
                (pad_painter.pad.fPrimitives.arr.length > 1) && (pad_painter.pad.fPrimitives.arr.indexOf(stack) === 0)) {
               skip_drawing = true;
               console.log('special case with THStack with is already rendered - do nothing');
               return;
            }

            pad_painter.cleanPrimitives(p => p !== painter);
            return pad_painter.divide(painter.options.nhist);
         }

         if (!painter.options.nostack)
             painter.options.nostack = !painter.buildStack(stack);

         if (painter.options.same) return;

         const no_histogram = !stack.fHistogram;

         if (no_histogram)
             stack.fHistogram = painter.createHistogram(stack);

         const mm = painter.getMinMax(painter.options.errors || painter.options.draw_errors),
               hopt = painter.options.hopt + ';' + mm.hopt;

         return painter.hdraw_func(dom, stack.fHistogram, hopt).then(subp => {
            painter.addToPadPrimitives();
            painter.firstpainter = subp;
            subp.setSecondaryId(painter, 'hist'); // mark hist painter as created by hstack
         });
      }).then(() => skip_drawing ? painter : painter.drawNextHisto(0, pad_painter));
   }

} // class THStackPainter

export { THStackPainter };<|MERGE_RESOLUTION|>--- conflicted
+++ resolved
@@ -46,11 +46,6 @@
                hprev = lst.arr[i-1],
                xnext = hnext.fXaxis, xprev = hprev.fXaxis;
 
-<<<<<<< HEAD
-         if ((xnext.fNbins !== xprev.fNbins) ||
-             (xnext.fXmin !== xprev.fXmin) ||
-             (xnext.fXmax !== xprev.fXmax)) {
-=======
          let match = (xnext.fNbins === xprev.fNbins) &&
                      (xnext.fXmin === xprev.fXmin) &&
                      (xnext.fXmax === xprev.fXmax);
@@ -67,7 +62,6 @@
             match = true;
          }
          if (!match) {
->>>>>>> 22aeb252
             console.warn(`When drawing THStack, cannot sum-up histograms ${hnext.fName} and ${hprev.fName}`);
             lst.Clear();
             return false;
@@ -386,16 +380,8 @@
          this.did_update = 2;
          for (let indx = 0; indx < nhists; ++indx) {
             const rindx = this.options.horder ? indx : nhists - indx - 1,
-<<<<<<< HEAD
-                  hist = hlst.arr[rindx], hopt = hlst.opt[rindx], hist0 = this.painters[indx].getHisto();
-            if (this.options._pfc) hist.fFillColor = hist0.fFillColor;
-            if (this.options._plc) hist.fLineColor = hist0.fLineColor;
-            if (this.options._pmc) hist.fMarkerColor = hist0.fMarkerColor;
-            this.painters[indx].updateObject(hist, hopt || hist.fOption || this.options.hopt);
-=======
                   hist = hlst.arr[rindx];
             this.painters[indx].updateObject(hist, this.getHistDrawOption(hist, hlst.opt[rindx]));
->>>>>>> 22aeb252
          }
       }
 
