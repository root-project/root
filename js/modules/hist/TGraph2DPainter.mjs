--- conflicted
+++ resolved
@@ -954,13 +954,6 @@
          }
       }
 
-<<<<<<< HEAD
-      function calc_delta(min, max) {
-         if (min < max) return 0.02*(max - min);
-         return Math.abs(min) < 1e5 ? 0.02 : 0.02 * Math.abs(min);
-      }
-      const dx = calc_delta(xmin, xmax), dy = calc_delta(ymin, ymax), dz = calc_delta(zmin, zmax);
-=======
       function calc_delta(min, max, margin) {
          if (min < max) return margin * (max - min);
          return Math.abs(min) < 1e5 ? 0.02 : 0.02 * Math.abs(min);
@@ -968,7 +961,6 @@
       const dx = calc_delta(xmin, xmax, gr.fMargin),
             dy = calc_delta(ymin, ymax, gr.fMargin),
             dz = calc_delta(zmin, zmax, 0);
->>>>>>> 22aeb252
       let uxmin = xmin - dx, uxmax = xmax + dx,
           uymin = ymin - dy, uymax = ymax + dy,
           uzmin = zmin - dz, uzmax = zmax + dz;
@@ -1180,11 +1172,8 @@
 
       if (fp.usesvg) scale *= 0.3;
 
-<<<<<<< HEAD
-=======
       scale *= 7 * Math.max(fp.size_x3d / fp.getFrameWidth(), fp.size_z3d / fp.getFrameHeight());
 
->>>>>>> 22aeb252
       if (this.options.Color || (this.options.Triangles >= 10)) {
          levels = main.getContourLevels(true);
          palette = main.getHistPalette();
