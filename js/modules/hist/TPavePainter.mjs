import { gStyle, browser, settings, clone, isObject, isFunc, isStr, BIT,
         clTPave, clTPaveText, clTPavesText, clTPaveStats, clTPaveLabel, clTPaveClass, clTDiamond, clTLegend, clTPaletteAxis,
<<<<<<< HEAD
         clTText, clTLatex, clTLine, clTBox, kTitle } from '../core.mjs';
=======
         clTText, clTLatex, clTLine, clTBox, kTitle, isNodeJs, nsSVG } from '../core.mjs';
>>>>>>> 4f177922
import { select as d3_select, rgb as d3_rgb, pointer as d3_pointer } from '../d3.mjs';
import { Prob } from '../base/math.mjs';
import { floatToString, makeTranslate, compressSVG, svgToImage, addHighlightStyle } from '../base/BasePainter.mjs';
import { ObjectPainter, EAxisBits } from '../base/ObjectPainter.mjs';
<<<<<<< HEAD
=======
import { approximateLabelWidth } from '../base/latex.mjs';
>>>>>>> 4f177922
import { showPainterMenu } from '../gui/menu.mjs';
import { getColorExec } from '../gui/utils.mjs';
import { TAxisPainter } from '../gpad/TAxisPainter.mjs';
import { addDragHandler } from '../gpad/TFramePainter.mjs';
import { ensureTCanvas } from '../gpad/TCanvasPainter.mjs';


const kTakeStyle = BIT(17), kPosTitle = 'postitle', kAutoPlace = 'autoplace', kDefaultDrawOpt = 'brNDC';

/** @summary Returns true if stat box on default place and can be adjusted
  * @private */
function isDefaultStatPosition(pt) {
   const test = (v1, v2) => (Math.abs(v1-v2) < 1e-3);
   return test(pt.fX1NDC, gStyle.fStatX - gStyle.fStatW) &&
          test(pt.fY1NDC, gStyle.fStatY - gStyle.fStatH) &&
          test(pt.fX2NDC, gStyle.fStatX) &&
          test(pt.fY2NDC, gStyle.fStatY);
}

/**
 * @summary painter for TPave-derived classes
 *
 * @private
 */


class TPavePainter extends ObjectPainter {

   /** @summary constructor
     * @param {object|string} dom - DOM element for drawing or element id
     * @param {object} pave - TPave-based object */
   constructor(dom, pave, opt) {
      super(dom, pave, opt);
      this.Enabled = true;
      this.UseContextMenu = true;
   }

   /** @summary Auto place legend on the frame
     * @return {Promise} with boolean flag if position was changed  */
   async autoPlaceLegend(pt, pad, keep_origin) {
      const main_svg = this.getFrameSvg().selectChild('.main_layer');

      let svg_code = main_svg.node().outerHTML;

      svg_code = compressSVG(svg_code);

      svg_code = `<svg xmlns="${nsSVG}"` + svg_code.slice(4);

      const lm = pad?.fLeftMargin ?? gStyle.fPadLeftMargin,
            rm = pad?.fRightMargin ?? gStyle.fPadRightMargin,
            tm = pad?.fTopMargin ?? gStyle.fPadTopMargin,
            bm = pad?.fBottomMargin ?? gStyle.fPadBottomMargin;

      return svgToImage(svg_code).then(canvas => {
         if (!canvas) return false;

         let nX = 100, nY = 100;
         const context = canvas.getContext('2d'),
               arr = context.getImageData(0, 0, canvas.width, canvas.height).data,
               boxW = Math.floor(canvas.width / nX), boxH = Math.floor(canvas.height / nY),
               raster = new Array(nX*nY);

         if (arr.length !== canvas.width * canvas.height * 4) {
            console.log(`Image size missmatch in TLegend autoplace ${arr.length} expected ${canvas.width*canvas.height * 4}`);
            nX = nY = 0;
         }

         for (let ix = 0; ix < nX; ++ix) {
            const px1 = ix * boxW, px2 = px1 + boxW;
            for (let iy = 0; iy < nY; ++iy) {
               const py1 = iy * boxH, py2 = py1 + boxH;
               let filled = 0;

               for (let x = px1; (x < px2) && !filled; ++x) {
                  for (let y = py1; y < py2; ++y) {
                     const indx = (y * canvas.width + x) * 4;
                     if (arr[indx] || arr[indx+1] || arr[indx+2] || arr[indx+3]) {
                        filled = 1;
                        break;
                     }
                  }
                }
                raster[iy * nX + ix] = filled;
            }
         }

         const legWidth = 0.3 / Math.max(0.2, (1 - lm - rm)),
               legHeight = Math.min(0.5, Math.max(0.1, pt.fPrimitives.arr.length*0.05)) / Math.max(0.2, (1 - tm - bm)),
               needW = Math.round(legWidth * nX), needH = Math.round(legHeight * nY),

          test = (x, y) => {
            for (let ix = x; ix < x + needW; ++ix) {
               for (let iy = y; iy < y + needH; ++iy)
                  if (raster[iy * nX + ix]) return false;
            }
            return true;
         };

         for (let ix = 0; ix < (nX - needW); ++ix) {
            for (let iy = nY-needH - 1; iy >= 0; --iy) {
               if (test(ix, iy)) {
                  pt.fX1NDC = lm + ix / nX * (1 - lm - rm);
                  pt.fX2NDC = pt.fX1NDC + legWidth * (1 - lm - rm);
                  pt.fY2NDC = 1 - tm - iy/nY * (1 - bm - tm);
                  pt.fY1NDC = pt.fY2NDC - legHeight * (1 - bm - tm);
                  return true;
               }
            }
         }
      }).then(res => {
         if (res || keep_origin)
            return res;

         pt.fX1NDC = Math.max(lm ?? 0, pt.fX2NDC - 0.3);
         pt.fX2NDC = Math.min(pt.fX1NDC + 0.3, 1 - rm);
         const h0 = Math.max(pt.fPrimitives ? pt.fPrimitives.arr.length*0.05 : 0, 0.2);
         pt.fY2NDC = Math.min(1 - tm, pt.fY1NDC + h0);
         pt.fY1NDC = Math.max(pt.fY2NDC - h0, bm);
         return true;
      });
   }

   /** @summary Get draw option for the pave
     * @desc only stats using fOption directly, all other classes - stored in the pad */
   getPaveDrawOption() {
      let opt = this.getDrawOpt();
      if (this.isStats() || !opt)
         opt = this.getObject()?.fOption;
      return opt || kDefaultDrawOpt;
   }

   /** @summary Change pave draw option */
   setPaveDrawOption(opt) {
      if (this.isStats())
         this.getObject().fOption = opt;
      else
         this.storeDrawOpt(opt);
   }

   /** @summary Draw pave and content
     * @return {Promise} */
   async drawPave(arg) {
      if (!this.Enabled) {
         this.removeG();
         return this;
      }

      const pt = this.getObject(),
            opt = this.getPaveDrawOption().toUpperCase(),
            fp = this.getFramePainter(), pp = this.getPadPainter(),
            pad = pp.getRootPad(true);
      let interactive_element, width, height;

      if (pt.fInit === 0) {
         this.stored = Object.assign({}, pt); // store coordinates to use them when updating
         pt.fInit = 1;

         if ((pt._typename === clTPaletteAxis) && !pt.fX1 && !pt.fX2 && !pt.fY1 && !pt.fY2) {
            if (fp) {
               pt.fX1NDC = fp.fX2NDC + 0.01;
               pt.fX2NDC = Math.min(0.96, fp.fX2NDC + 0.06);
               pt.fY1NDC = fp.fY1NDC;
               pt.fY2NDC = fp.fY2NDC;
            } else {
               pt.fX2NDC = 0.8;
               pt.fX1NDC = 0.9;
               pt.fY1NDC = 0.1;
               pt.fY2NDC = 0.9;
            }
         } else if (pt.fOption.indexOf('NDC') >= 0) {
            // check if NDC was modified but fInit was not set
            // wired - ROOT checks fOption even when absolutely different draw option may be specified,
            // happens in stressGraphics.cxx, sg30 where stats box not initialized when call C->Update() in batch mode
            if (pt.fX1NDC < 1e-20 && pt.fX2NDC < 1e-20) {
               pt.fX1NDC = pt.fX1;
               pt.fX2NDC = pt.fX2;
            }
            if (pt.fY1NDC < 1e-20 && pt.fY2NDC < 1e-20) {
               pt.fY1NDC = pt.fY1;
               pt.fY2NDC = pt.fY2;
            }
         } else if (pad && (pad.fX1 === 0) && (pad.fX2 === 1) && (pad.fY1 === 0) && (pad.fY2 === 1) && isStr(arg) && (arg.indexOf('postpone') >= 0)) {
            // special case when pad not yet initialized
            pt.fInit = 0; // do not init until axes drawn
            pt.fX1NDC = pt.fY1NDC = 0.99;
            pt.fX2NDC = pt.fY2NDC = 1;
         } else if (pad) {
            if (pad.fLogx) {
               if (pt.fX1 > 0) pt.fX1 = Math.log10(pt.fX1);
               if (pt.fX2 > 0) pt.fX2 = Math.log10(pt.fX2);
            }
            if (pad.fLogy) {
               if (pt.fY1 > 0) pt.fY1 = Math.log10(pt.fY1);
               if (pt.fY2 > 0) pt.fY2 = Math.log10(pt.fY2);
            }
            pt.fX1NDC = (pt.fX1 - pad.fX1) / (pad.fX2 - pad.fX1);
            pt.fY1NDC = (pt.fY1 - pad.fY1) / (pad.fY2 - pad.fY1);
            pt.fX2NDC = (pt.fX2 - pad.fX1) / (pad.fX2 - pad.fX1);
            pt.fY2NDC = (pt.fY2 - pad.fY1) / (pad.fY2 - pad.fY1);
         } else {
            pt.fX1NDC = pt.fY1NDC = 0.1;
            pt.fX2NDC = pt.fY2NDC = 0.9;
         }
      }

      let promise = Promise.resolve(true);

      if ((pt._typename === clTLegend) && (this.AutoPlace || ((pt.fX1NDC === pt.fX2NDC) && (pt.fY1NDC === pt.fY2NDC)))) {
         promise = this.autoPlaceLegend(pt, pad).then(res => {
            delete this.AutoPlace;
            if (!res) {
               pt.fX1NDC = fp.fX2NDC - 0.2; pt.fX2NDC = fp.fX2NDC;
               pt.fY1NDC = fp.fY2NDC - 0.1; pt.fY2NDC = fp.fY2NDC;
            }
            return res;
         });
      }

      return promise.then(() => {
         // fill stats before drawing to have coordinates early
         if (this.isStats() && !this.NoFillStats && !pp._fast_drawing) {
            const main = pt.$main_painter || this.getMainPainter();

            if (isFunc(main?.fillStatistic)) {
               let dostat = pt.fOptStat, dofit = pt.fOptFit;
               if (pt.TestBit(kTakeStyle) || !Number.isInteger(dostat)) dostat = gStyle.fOptStat;
               if (pt.TestBit(kTakeStyle) || !Number.isInteger(dofit)) dofit = gStyle.fOptFit;

               // we take statistic from main painter
               if (main.fillStatistic(this, dostat, dofit)) {
                  // adjust the size of the stats box with the number of lines
                  let nlines = pt.fLines?.arr.length || 0;
                  const set_default = (nlines > 0) && !this.moved_interactive && isDefaultStatPosition(pt),
                        // in ROOT TH2 and TH3 always add full stats for fit parameters
                        extrah = this._has_fit && (this._fit_dim > 1) ? gStyle.fStatH : 0;
                  if (extrah) nlines -= this._fit_cnt;
                  let stath = gStyle.fStatH, statw = gStyle.fStatW;
                  if (this._has_fit)
                     statw = 1.8 * gStyle.fStatW;
                  if ((gStyle.fStatFontSize <= 0) || (gStyle.fStatFont % 10 === 3))
                     stath = nlines * 0.25 * gStyle.fStatH;
                  else if (gStyle.fStatFontSize < 1)
                     stath = nlines * gStyle.fStatFontSize;

                  if (set_default) {
                     // but fit parameters not used in full size calculations
                     pt.fX1NDC = Math.max(0.005, pt.fX2NDC - statw);
                     pt.fY1NDC = Math.max(0.005, pt.fY2NDC - stath - extrah);
                  } else {
                     // when some NDC values are set directly and not match with each other
                     if (pt.fY1NDC > pt.fY2NDC)
                        pt.fY2NDC = Math.min(0.995, pt.fY1NDC + stath + extrah);
                     if (pt.fX1NDC > pt.fX2NDC)
                        pt.fY2NDC = Math.min(0.995, pt.fX1NDC + statw);
                  }
               }
            }
         }

         const pad_rect = pp.getPadRect(),
               brd = pt.fBorderSize,
               noborder = opt.indexOf('NB') >= 0,
               dx = (opt.indexOf('L') >= 0) ? -1 : ((opt.indexOf('R') >= 0) ? 1 : 0),
               dy = (opt.indexOf('T') >= 0) ? -1 : ((opt.indexOf('B') >= 0) ? 1 : 0);

         // container used to recalculate coordinates
         this.createG();

         this._pave_x = Math.round(pt.fX1NDC * pad_rect.width);
         this._pave_y = Math.round((1.0 - pt.fY2NDC) * pad_rect.height);
         width = Math.round((pt.fX2NDC - pt.fX1NDC) * pad_rect.width);
         height = Math.round((pt.fY2NDC - pt.fY1NDC) * pad_rect.height);

         const arc_radius = opt.indexOf('ARC') >= 0 && (pt.fCornerRadius > 0) ? Math.round(Math.min(width, height) * pt.fCornerRadius) : 0;

         makeTranslate(this.draw_g, this._pave_x, this._pave_y);

         this.createAttLine({ attr: pt, width: (brd > 0) ? pt.fLineWidth : 0 });

         this.createAttFill({ attr: pt });
         // need to fill pave while
         if (this.fillatt.empty() && arc_radius)
            this.fillatt.setSolidColor(this.getColor(pt.fFillColor) || 'white');

         if (pt._typename === clTDiamond) {
            const h2 = Math.round(height/2), w2 = Math.round(width/2),
                  dpath = `l${w2},${-h2}l${w2},${h2}l${-w2},${h2}z`;

            if (!this.fillatt.empty())
               this.drawBorder(this.draw_g, width, height, 0, dpath);

            interactive_element = this.draw_g.append('svg:path')
                                      .attr('d', 'M0,'+h2 +dpath)
                                      .call(this.fillatt.func)
                                      .call(this.lineatt.func);

            const text_g = this.draw_g.append('svg:g');
            makeTranslate(text_g, Math.round(width/4), Math.round(height/4));

            return this.drawPaveText(w2, h2, arg, text_g);
         }

         if (pt.fNpaves) {
            for (let n = pt.fNpaves-1; n > 0; --n) {
               this.draw_g.append('svg:path')
                     .attr('d', `M${dx*4*n},${dy*4*n}h${width}v${height}h${-width}z`)
                     .call(this.fillatt.func)
                     .call(this.lineatt.func);
            }
         } else
            this.drawBorder(this.draw_g, width, height, arc_radius);

         if (!this.isBatchMode() || !this.fillatt.empty() || (!this.lineatt.empty() && !noborder)) {
            if (arc_radius) {
               interactive_element = this.draw_g.append('svg:rect')
                                          .attr('width', width)
                                          .attr('height', height)
                                          .attr('rx', arc_radius);
            } else {
               interactive_element = this.draw_g.append('svg:path')
                                                .attr('d', `M0,0H${width}V${height}H0Z`);
            }
            interactive_element.call(this.fillatt.func);
            if (!noborder)
               interactive_element.call(this.lineatt.func);
         }

         return isFunc(this.paveDrawFunc) ? this.paveDrawFunc(width, height, arg) : true;
      }).then(() => {
         if (this.isBatchMode() || (pt._typename === clTPave))
            return this;

         // here all kind of interactive settings
         interactive_element?.style('pointer-events', 'visibleFill')
                             .on('mouseenter', () => this.showObjectStatus());

         addDragHandler(this, { obj: pt, x: this._pave_x, y: this._pave_y, width, height,
                                minwidth: 10, minheight: 20, canselect: true,
                        redraw: () => { this.moved_interactive = true; this.interactiveRedraw(false, 'pave_moved'); this.drawPave(); },
                        ctxmenu: browser.touches && settings.ContextMenu && this.UseContextMenu });

         if (this.UseContextMenu && settings.ContextMenu)
             this.draw_g.on('contextmenu', evnt => this.paveContextMenu(evnt));

         if (this.isPalette())
            this.interactivePaletteAxis(width, height);

         return this;
      });
   }

   drawBorder(draw_g, width, height, arc_radius, diamond) {
      const pt = this.getObject(),
            opt = this.getPaveDrawOption().toUpperCase().replaceAll('ARC', '').replaceAll('NDC', ''),
            noborder = this.isPalette() || (opt.indexOf('NB') >= 0),
            dx = (opt.indexOf('L') >= 0) ? -1 : ((opt.indexOf('R') >= 0) ? 1 : 0),
            dy = (opt.indexOf('T') >= 0) ? -1 : ((opt.indexOf('B') >= 0) ? 1 : 0);

      if ((pt.fBorderSize < 2) || (pt.fShadowColor === 0) || (!dx && !dy) || noborder)
         return;

      const scol = this.getColor(pt.fShadowColor),
            brd = pt.fBorderSize,
            brd_width = !this.lineatt.empty() && (this.lineatt.width > 2) ? `${this.lineatt.width-1}px` : '1px';

      if (diamond) {
         draw_g.append('svg:path')
               .attr('d', `M0,${Math.round(height/2)+brd}${diamond}`)
               .style('fill', scol)
               .style('stroke', scol)
               .style('stroke-width', brd_width);
      } else if (arc_radius) {
         draw_g.append('svg:rect')
               .attr('width', width)
               .attr('height', height)
               .attr('rx', arc_radius)
               .attr('x', dx*brd)
               .attr('y', dy*brd)
               .style('fill', scol)
               .style('stroke', scol)
               .style('stroke-width', brd_width);
      } else {
         let spath;

         if ((dx < 0) && (dy < 0))
            spath = `M0,0v${height-brd-1}h${-brd+1}v${-height+2}h${width-2}v${brd-1}z`;
         else if ((dx < 0) && (dy > 0))
            spath = `M0,${height}v${brd+1-height}h${-brd+1}v${height-2}h${width-2}v${-brd+1}z`;
         else if ((dx > 0) && (dy < 0))
            spath = `M${brd+1},0v${-brd+1}h${width-2}v${height-2}h${-brd+1}v${brd+1-height}z`;
         else
            spath = `M${width},${brd+1}h${brd-1}v${height-2}h${-width+2}v${-brd+1}h${width-brd-2}z`;

         draw_g.append('svg:path')
               .attr('d', spath)
               .style('fill', scol)
               .style('stroke', scol)
               .style('stroke-width', brd_width);
      }
   }

   /** @summary Fill option object used in TWebCanvas */
   fillWebObjectOptions(res) {
      const pave = this.getObject();

      if (pave?.fInit) {
         res.fcust = 'pave';
         res.fopt = [pave.fX1NDC, pave.fY1NDC, pave.fX2NDC, pave.fY2NDC];

         if ((pave.fName === 'stats') && this.isStats()) {
             pave.fLines.arr.forEach(entry => {
                if ((entry._typename === clTText) || (entry._typename === clTLatex))
                   res.fcust += `;;${entry.fTitle}`;
             });
         }
      }

      return res;
   }

   /** @summary draw TPaveLabel object */
   async drawPaveLabel(width, height) {
      const pave = this.getObject();
      if (!pave.fLabel || !pave.fLabel.trim())
         return this;

      this.createAttText({ attr: pave, can_rotate: false });

      return this.startTextDrawingAsync(this.textatt.font, height/1.2)
                 .then(() => this.drawText(this.textatt.createArg({ width, height, text: pave.fLabel, norotate: true })))
                 .then(() => this.finishTextDrawing());
   }

   /** @summary draw TPaveStats object */
   drawPaveStats(width, height) {
      const pt = this.getObject(), lines = [], colors = [];
      let first_stat = 0, num_cols = 0, maxlen = 0;

      // extract only text
      for (let j = 0; j < pt.fLines.arr.length; ++j) {
         const entry = pt.fLines.arr[j];
         if ((entry._typename === clTText) || (entry._typename === clTLatex)) {
            lines.push(entry.fTitle);
            colors.push(entry.fTextColor);
          }
      }

      const nlines = lines.length;

      // adjust font size
      for (let j = 0; j < nlines; ++j) {
         const line = lines[j];
         if (j > 0) maxlen = Math.max(maxlen, line.length);
         if ((j === 0) || (line.indexOf('|') < 0)) continue;
         if (first_stat === 0) first_stat = j;
         const parts = line.split('|');
         if (parts.length > num_cols)
            num_cols = parts.length;
      }

      // for characters like 'p' or 'y' several more pixels required to stay in the box when drawn in last line
      const stepy = height / nlines, margin_x = pt.fMargin * width;
      let has_head = false;

      this.createAttText({ attr: pt, can_rotate: false });

<<<<<<< HEAD
      this.startTextDrawing(this.textatt.font, height/(nlines * 1.2));

      if (nlines === 1)
         this.drawText(this.textatt.createArg({ width, height, text: lines[0], latex: 1, norotate: true }));
       else {
          for (let j = 0; j < nlines; ++j) {
            const y = j*stepy,
                  color = (colors[j] > 1) ? this.getColor(colors[j]) : this.textatt.color;
=======
      return this.startTextDrawingAsync(this.textatt.font, height/(nlines * 1.2)).then(() => {
         if (nlines === 1)
            this.drawText(this.textatt.createArg({ width, height, text: lines[0], latex: 1, norotate: true }));
         else {
            for (let j = 0; j < nlines; ++j) {
               const y = j*stepy,
                     color = (colors[j] > 1) ? this.getColor(colors[j]) : this.textatt.color;

               if (first_stat && (j >= first_stat)) {
                  const parts = lines[j].split('|');
                  for (let n = 0; n < parts.length; ++n) {
                     this.drawText({ align: 'middle', x: width * n / num_cols, y, latex: 0,
                                    width: width/num_cols, height: stepy, text: parts[n], color });
                  }
               } else if (lines[j].indexOf('=') < 0) {
                  if (j === 0) {
                     has_head = true;
                     const max_hlen = Math.max(maxlen, Math.round((width-2*margin_x)/stepy/0.65));
                     if (lines[j].length > max_hlen + 5)
                        lines[j] = lines[j].slice(0, max_hlen+2) + '...';
                  }
                  this.drawText({ align: (j === 0) ? 'middle' : 'start', x: margin_x, y,
                                 width: width-2*margin_x, height: stepy, text: lines[j], color });
               } else {
                  const parts = lines[j].split('='), args = [];

                  for (let n = 0; n < 2; ++n) {
                     const arg = {
                        align: (n === 0) ? 'start' : 'end', x: margin_x, y,
                        width: width - 2*margin_x, height: stepy, text: n > 0 ? parts[n].trimStart() : parts[n].trimEnd(), color,
                        _expected_width: width-2*margin_x, _args: args,
                        post_process(painter) {
                           if (this._args[0].ready && this._args[1].ready)
                              painter.scaleTextDrawing(1.05*(this._args[0].result_width+this._args[1].result_width)/this._expected_width, painter.draw_g);
                        }
                     };
                     args.push(arg);
                  }
>>>>>>> 4f177922

                  for (let n = 0; n < 2; ++n)
                     this.drawText(args[n]);
               }
            }
         }

         let lpath = '';

         if ((pt.fBorderSize > 0) && has_head)
            lpath += `M0,${Math.round(stepy)}h${width}`;

         if ((first_stat > 0) && (num_cols > 1)) {
            for (let nrow = first_stat; nrow < nlines; ++nrow)
               lpath += `M0,${Math.round(nrow * stepy)}h${width}`;
            for (let ncol = 0; ncol < num_cols - 1; ++ncol)
               lpath += `M${Math.round(width / num_cols * (ncol + 1))},${Math.round(first_stat * stepy)}V${height}`;
         }

         if (lpath) this.draw_g.append('svg:path').attr('d', lpath).call(this.lineatt.func);

         // this.draw_g.classed('most_upper_primitives', true); // this primitive will remain on top of list

         return this.finishTextDrawing(undefined, (nlines > 1));
      });
   }

   /** @summary draw TPaveText object */
   async drawPaveText(width, height, _dummy_arg, text_g) {
      const pt = this.getObject(),
            arr = pt.fLines?.arr || [],
            nlines = arr.length,
            pp = this.getPadPainter(),
            pad_height = pp.getPadHeight(),
            draw_header = (pt.fLabel.length > 0),
            promises = [],
            margin_x = pt.fMargin * width,
            stepy = height / (nlines || 1),
            dflt_font_size = 0.85 * stepy;
      let max_font_size = 0;

      this.createAttText({ attr: pt, can_rotate: false });

      // for single line (typically title) limit font size
      if ((nlines === 1) && (this.textatt.size > 0))
         max_font_size = Math.max(3, this.textatt.getSize(pp));

      if (!text_g)
         text_g = this.draw_g;

      const fast = (nlines === 1) && pp._fast_drawing;
<<<<<<< HEAD
      let num_default = 0, is_any_text = false;
=======
      let num_txt = 0, num_custom = 0, longest_line = 0, alt_text_size = 0;
>>>>>>> 4f177922

      arr.forEach(entry => {
         if (((entry._typename !== clTText) && (entry._typename !== clTLatex)) || !entry.fTitle?.trim())
            return;
         num_txt++;
         if (entry.fX || entry.fY || entry.fTextSize)
            num_custom++;

         if (!entry.fTextSize && !this.textatt.size)
            longest_line = Math.max(longest_line, approximateLabelWidth(entry.fTitle, this.textatt.font, dflt_font_size));
      });

<<<<<<< HEAD
               let color = entry.fTextColor ? this.getColor(entry.fTextColor) : '';
               if (!color) color = this.textatt.color;
               is_any_text = true;
               if (entry.fX || entry.fY || entry.fTextSize) {
                  // individual positioning
                  const align = entry.fTextAlign || this.textatt.align,
                        halign = Math.floor(align/10),
                        valign = align % 10,
                        x = entry.fX ? entry.fX*width : (halign === 1 ? margin_x : (halign === 2 ? width / 2 : width - margin_x)),
                        y = entry.fY ? (1 - entry.fY)*height : (texty + (valign === 2 ? stepy / 2 : (valign === 3 ? stepy : 0))),
                        sub_g = text_g.append('svg:g');
=======
      if (longest_line) {
         alt_text_size = dflt_font_size;
         if (longest_line > 0.92 * width)
            alt_text_size *= (0.92 * width / longest_line);
         alt_text_size = Math.round(alt_text_size);
      }

      const pr = (num_txt > num_custom) ? this.startTextDrawingAsync(this.textatt.font, this.$postitle ? this.textatt.getSize(pp, 1, 0.05) : dflt_font_size, text_g, max_font_size) : Promise.resolve();
>>>>>>> 4f177922

      return pr.then(() => {
         for (let nline = 0; nline < nlines; ++nline) {
            const entry = arr[nline], texty = nline*stepy;

            switch (entry._typename) {
               case clTText:
               case clTLatex: {
                  if (!entry.fTitle || !entry.fTitle.trim()) continue;

                  let color = entry.fTextColor ? this.getColor(entry.fTextColor) : '';
                  if (!color) color = this.textatt.color;
                  const align = entry.fTextAlign || this.textatt.align,
                        valign = align % 10,
                        halign = (align - valign) / 10;

                  if (entry.fX || entry.fY || entry.fTextSize) {
                     // individual positioning
                     const x = entry.fX ? entry.fX*width : (halign === 1 ? margin_x : (halign === 2 ? width / 2 : width - margin_x)),
                           y = entry.fY ? (1 - entry.fY)*height : (texty + (valign === 2 ? stepy / 2 : (valign === 3 ? stepy : 0))),
                           draw_g = text_g.append('svg:g');

                     promises.push(this.startTextDrawingAsync(this.textatt.font, this.textatt.getAltSize(entry.fTextSize, pp) || alt_text_size, draw_g)
                                       .then(() => this.drawText({ align, x, y, text: entry.fTitle, color,
                                                                   latex: (entry._typename === clTText) ? 0 : 1, draw_g, fast }))
                                       .then(() => this.finishTextDrawing(draw_g)));
                  } else {
                     const arg = { x: 0, y: texty, draw_g: text_g,
                                   latex: (entry._typename === clTText) ? 0 : 1,
                                   text: entry.fTitle, color, fast };

                     if (this.$postitle) {
                        // remember box produced by title text
                        arg.post_process = function(painter) {
                           painter.$titlebox = this.box;
                        };
                     } else {
                        arg.align = align;
                        arg.x = (halign === 1) ? margin_x : 0;
                        arg.width = (halign === 2) ? width : width - margin_x;
                        arg.y = texty + 0.05 * stepy;
                        arg.height = 0.9*stepy;
                        // prevent expand of normal title on full width
                        // if (this.isTitle() && (halign === 2) && (arg.width > 0.1*pad_width) && (arg.width < 0.7*pad_width)) {
                        //   arg.width -= 0.02*pad_width;
                        //   arg.x = 0.01*pad_width;
                        // }
                     }

                     this.drawText(arg);
                  }
                  break;
               }

               case clTLine: {
                  const lx1 = entry.fX1 ? Math.round(entry.fX1*width) : 0,
                        lx2 = entry.fX2 ? Math.round(entry.fX2*width) : width,
                        ly1 = entry.fY1 ? Math.round((1 - entry.fY1)*height) : Math.round(texty + stepy*0.5),
                        ly2 = entry.fY2 ? Math.round((1 - entry.fY2)*height) : Math.round(texty + stepy*0.5),
                        lineatt = this.createAttLine(entry);
                  text_g.append('svg:path')
                        .attr('d', `M${lx1},${ly1}L${lx2},${ly2}`)
                        .call(lineatt.func);
                  break;
               }
               case clTBox: {
                  const bx1 = entry.fX1 ? Math.round(entry.fX1*width) : 0,
                        bx2 = entry.fX2 ? Math.round(entry.fX2*width) : width,
                        by1 = entry.fY1 ? Math.round((1 - entry.fY1)*height) : Math.round(texty),
                        by2 = entry.fY2 ? Math.round((1 - entry.fY2)*height) : Math.round(texty + stepy),
                        fillatt = this.createAttFill(entry);
                  text_g.append('svg:path')
                        .attr('d', `M${bx1},${by1}H${bx2}V${by2}H${bx1}Z`)
                        .call(fillatt.func);
                  break;
               }
            }
         }

         if (num_txt > num_custom)
            promises.push(this.finishTextDrawing(text_g, num_txt > num_custom + 1));

<<<<<<< HEAD
      if (this.isTitle())
         this.draw_g.style('display', !is_any_text ? 'none' : null);

      if (draw_header) {
         const x = Math.round(width*0.25),
             y = Math.round(-height*0.02),
             w = Math.round(width*0.5),
             h = Math.round(height*0.04),
             lbl_g = text_g.append('svg:g');
=======
         if (this.isTitle())
            this.draw_g.style('display', !num_txt ? 'none' : null);
>>>>>>> 4f177922


         return Promise.all(promises).then(() => this);
      }).then(() => {
         if (!draw_header)
            return;

         const w = Math.round(width*0.5),
               h = Math.round(pad_height*0.04),
               lbl_g = text_g.append('svg:g');

         makeTranslate(lbl_g, Math.round(width*0.25), Math.round(-pad_height*0.02));

         this.drawBorder(lbl_g, w, h);

         lbl_g.append('svg:path')
               .attr('d', `M${0},${0}h${w}v${h}h${-w}z`)
               .call(this.fillatt.func)
               .call(this.lineatt.func);

         return this.startTextDrawingAsync(this.textatt.font, 0.9*h, lbl_g)
                    .then(() => this.drawText({ align: 22, x: 0, y: 0, width: w, height: h, text: pt.fLabel, color: this.textatt.color, draw_g: lbl_g }))
                    .then(() => promises.push(this.finishTextDrawing(lbl_g)));
      }).then(() => { return this; });
   }

   /** @summary Method used to convert value to string according specified format
     * @desc format can be like 5.4g or 4.2e or 6.4f or 'stat' or 'fit' or 'entries' */
   format(value, fmt) {
      if (!fmt) fmt = 'stat';

      const pave = this.getObject();

      switch (fmt) {
         case 'stat' : fmt = pave.fStatFormat || gStyle.fStatFormat; break;
         case 'fit': fmt = pave.fFitFormat || gStyle.fFitFormat; break;
         case 'entries':
            if ((Math.abs(value) < 1e9) && (Math.round(value) === value))
               return value.toFixed(0);
            fmt = '14.7g';
            break;
      }

      return floatToString(value, fmt || '6.4g');
   }

   /** @summary Draw TLegend object */
   drawLegend(w, h) {
      const legend = this.getObject(),
            nlines = legend.fPrimitives.arr.length,
            ncols = Math.max(1, legend.fNColumns);
      let nrows = Math.round(nlines / ncols),
          any_text = false,
          custom_textg = false; // each text entry has own attributes

      if (nrows * ncols < nlines)
         nrows++;

      const isEmpty = entry => !entry.fObject && !entry.fOption && (!entry.fLabel || !entry.fLabel.trim());

      for (let ii = 0; ii < nlines; ++ii) {
         const entry = legend.fPrimitives.arr[ii];
         if (isEmpty(entry)) {
            if (ncols === 1)
               nrows--;
         } else if (entry.fLabel) {
            any_text = true;
            if ((entry.fTextFont && (entry.fTextFont !== legend.fTextFont)) ||
                (entry.fTextSize && (entry.fTextSize !== legend.fTextSize)))
                   custom_textg = true;
         }
      }

      if (nrows < 1)
         nrows = 1;

      const padding_x = Math.round(0.03*w/ncols),
            padding_y = Math.round(0.03*h),
            row_height = (h - 2*padding_y) / (nrows + (nrows - 1) * legend.fEntrySeparation),
            gap_y = row_height * legend.fEntrySeparation;

      let gap_x = padding_x,
          column_width0 = (w - 2*padding_x - (ncols - 1)* gap_x) / ncols;

      if (legend.fColumnSeparation) {
         column_width0 = (w - 2*padding_x) / (ncols + (ncols - 1) * legend.fColumnSeparation);
         gap_x = column_width0 * legend.fColumnSeparation;
      }

      // calculate positions of columns by weight - means more letters, more weight
      const column_pos = new Array(ncols + 1).fill(padding_x),
            column_boxwidth = column_width0 * legend.fMargin;
      if (ncols > 1) {
         const column_weight = new Array(ncols).fill(1),
               space_for_text = w - 2 * padding_x - (ncols - 1) * gap_x - ncols * column_boxwidth;

         for (let ii = 0; ii < nlines; ++ii) {
            const entry = legend.fPrimitives.arr[ii];
            if (isEmpty(entry)) continue; // let discard empty entry
            const icol = ii % ncols;
            column_weight[icol] = Math.max(column_weight[icol], entry.fLabel.length);
         }

         let sum_weight = 0;
         for (let icol = 0; icol < ncols; ++icol)
            sum_weight += column_weight[icol];

         for (let icol = 0; icol < ncols-1; ++icol)
            column_pos[icol+1] = column_pos[icol] + column_boxwidth + column_weight[icol] / sum_weight * space_for_text + gap_x;
      }
      column_pos[ncols] = w - padding_x;

      let font_size = row_height,
          max_font_size = 0, // not limited in the beginning
          any_opt = false;

      this.createAttText({ attr: legend, can_rotate: false });

      const pp = this.getPadPainter(),
            tsz = this.textatt.getSize(pp);
      if (tsz && (tsz < font_size))
         font_size = max_font_size = tsz;

<<<<<<< HEAD
      if (any_text && !custom_textg)
         this.startTextDrawing(this.textatt.font, font_size, this.draw_g, max_font_size);

      for (let ii = 0, i = -1; ii < nlines; ++ii) {
         const entry = legend.fPrimitives.arr[ii];
         if (isEmpty(entry)) continue; // let discard empty entry

         if (ncols === 1) ++i; else i = ii;

         const lopt = entry.fOption.toLowerCase(),
               icol = i % ncols, irow = (i - icol) / ncols,
               x0 = Math.round(column_pos[icol]),
               column_width = Math.round(column_pos[icol + 1] - column_pos[icol]),
               tpos_x = x0 + Math.round(legend.fMargin*w/ncols),
               mid_x = Math.round((x0 + tpos_x)/2),
               pos_y = Math.round(irow*step_y + padding_y), // top corner
               mid_y = Math.round((irow+0.5)*step_y + padding_y), // center line
               mo = entry.fObject,
               draw_fill = lopt.indexOf('f') !== -1,
               draw_line = lopt.indexOf('l') !== -1,
               draw_error = lopt.indexOf('e') !== -1,
               draw_marker = lopt.indexOf('p') !== -1;

         let o_fill = entry, o_marker = entry, o_line = entry,
             painter = null, isany = false;

         if (isObject(mo)) {
            if ('fLineColor' in mo) o_line = mo;
            if ('fFillColor' in mo) o_fill = mo;
            if ('fMarkerColor' in mo) o_marker = mo;
            painter = pp.findPainterFor(mo);
         }

         // Draw fill pattern (in a box)
         if (draw_fill) {
            const fillatt = painter?.fillatt?.used ? painter.fillatt : this.createAttFill(o_fill);
            let lineatt;
            if (!draw_line && !draw_error && !draw_marker) {
               lineatt = painter?.lineatt?.used ? painter.lineatt : this.createAttLine(o_line);
               if (lineatt.empty()) lineatt = null;
            }

            if (!fillatt.empty() || lineatt) {
               isany = true;
               // box total height is yspace*0.7
               // define x,y as the center of the symbol for this entry
               const rect = this.draw_g.append('svg:path')
                              .attr('d', `M${x0 + padding_x},${Math.round(pos_y+step_y*0.1)}v${Math.round(step_y*0.8)}h${tpos_x-2*padding_x-x0}v${-Math.round(step_y*0.8)}z`);
               if (!fillatt.empty())
                  rect.call(fillatt.func);
               else
                  rect.style('fill', 'none');
               if (lineatt)
                  rect.call(lineatt.func);
            }
         }
=======
      const text_promises = [],
            pr = any_text && !custom_textg ? this.startTextDrawingAsync(this.textatt.font, font_size, this.draw_g, max_font_size) : Promise.resolve();

      return pr.then(() => {
         for (let ii = 0, i = -1; ii < nlines; ++ii) {
            const entry = legend.fPrimitives.arr[ii];
            if (isEmpty(entry))
               continue; // let discard empty entry

            if (ncols === 1)
               ++i;
            else
               i = ii;

            const lopt = entry.fOption.toLowerCase(),
                  icol = i % ncols, irow = (i - icol) / ncols,
                  x0 = Math.round(column_pos[icol]),
                  y0 = Math.round(padding_y + irow * (row_height + gap_y)),
                  tpos_x = Math.round(x0 + column_boxwidth),
                  mid_x = Math.round(x0 + (column_boxwidth - padding_x)/2),
                  box_y = Math.round(y0 + row_height * 0.1),
                  box_height = Math.round(row_height * 0.8),
                  mid_y = Math.round(y0 + row_height * 0.5), // center line
                  mo = entry.fObject,
                  draw_fill = lopt.indexOf('f') !== -1,
                  draw_line = lopt.indexOf('l') !== -1,
                  draw_error = lopt.indexOf('e') !== -1,
                  draw_marker = lopt.indexOf('p') !== -1;

            let o_fill = entry, o_marker = entry, o_line = entry,
                painter = null, isany = false;

            if (isObject(mo)) {
               if ('fLineColor' in mo) o_line = mo;
               if ('fFillColor' in mo) o_fill = mo;
               if ('fMarkerColor' in mo) o_marker = mo;
               painter = pp.findPainterFor(mo);
            }

            // Draw fill pattern (in a box)
            if (draw_fill) {
               const fillatt = painter?.fillatt?.used ? painter.fillatt : this.createAttFill(o_fill);
               let lineatt;
               if (!draw_line && !draw_error && !draw_marker) {
                  lineatt = painter?.lineatt?.used ? painter.lineatt : this.createAttLine(o_line);
                  if (lineatt.empty()) lineatt = null;
               }
>>>>>>> 4f177922

               if (!fillatt.empty() || lineatt) {
                  isany = true;
                  // define x,y as the center of the symbol for this entry
                  this.draw_g.append('svg:path')
                           .attr('d', `M${x0},${box_y}v${box_height}h${tpos_x-padding_x-x0}v${-box_height}z`)
                           .call(fillatt.func)
                           .call(lineatt ? lineatt.func : () => {});
               }
            }

            // Draw line and/or error (when specified)
            if (draw_line || draw_error) {
               const lineatt = painter?.lineatt?.used ? painter.lineatt : this.createAttLine(o_line);
               if (!lineatt.empty()) {
                  isany = true;
                  if (draw_line) {
                     this.draw_g.append('svg:path')
                        .attr('d', `M${x0},${mid_y}h${tpos_x-padding_x-x0}`)
                        .call(lineatt.func);
                  }
                  if (draw_error) {
                     let endcaps = 0, edx = row_height*0.05;
                     if (isFunc(painter?.getHisto) && painter.options?.ErrorKind === 1)
                        endcaps = 1; // draw bars for e1 option in histogram
                     else if (isFunc(painter?.getGraph) && mo?.fLineWidth !== undefined && mo?.fMarkerSize !== undefined) {
                        endcaps = painter.options?.Ends ?? 1; // default is 1
                        edx = mo.fLineWidth + gStyle.fEndErrorSize;
                        if (endcaps > 1) edx = Math.max(edx, mo.fMarkerSize*8*0.66);
                     }

                     const eoff = (endcaps === 3) ? 0.2 : 0,
                           ey1 = Math.round(y0 + row_height*eoff),
                           ey2 = Math.round(y0 + row_height*(1 - eoff)),
                           edy = Math.round(edx * 0.66);
                     edx = Math.round(edx);
                     let path = `M${mid_x},${ey1}V${ey2}`;
                     switch (endcaps) {
                        case 1: path += `M${mid_x-edx},${ey1}h${2*edx}M${mid_x-edx},${ey2}h${2*edx}`; break; // bars
                        case 2: path += `M${mid_x-edx},${ey1+edy}v${-edy}h${2*edx}v${edy}M${mid_x-edx},${ey2-edy}v${edy}h${2*edx}v${-edy}`; break; // ]
                        case 3: path += `M${mid_x-edx},${ey1}h${2*edx}l${-edx},${-edy}zM${mid_x-edx},${ey2}h${2*edx}l${-edx},${edy}z`; break; // triangle
                        case 4: path += `M${mid_x-edx},${ey1+edy}l${edx},${-edy}l${edx},${edy}M${mid_x-edx},${ey2-edy}l${edx},${edy}l${edx},${-edy}`; break; // arrow
                     }
                     this.draw_g.append('svg:path')
                        .attr('d', path)
                        .call(lineatt.func)
                        .style('fill', endcaps > 1 ? 'none' : null);
                  }
               }
            }

            // Draw Poly marker
            if (draw_marker) {
               const marker = painter?.markeratt?.used ? painter.markeratt : this.createAttMarker(o_marker);
               if (!marker.empty()) {
                  isany = true;
                  this.draw_g
                     .append('svg:path')
                     .attr('d', marker.create(mid_x, mid_y))
                     .call(marker.func);
               }
            }

            // special case - nothing draw, try to show rect with line attributes
            if (!isany && painter?.lineatt && !painter.lineatt.empty()) {
               this.draw_g.append('svg:path')
                        .attr('d', `M${x0},${box_y}v${box_height}h${tpos_x-padding_x-x0}v${-box_height}z`)
                        .style('fill', 'none')
                        .call(painter.lineatt.func);
            }

            let pos_x = tpos_x;
            if (isStr(lopt) && (lopt.toLowerCase() !== 'h'))
               any_opt = true;
            else if (!any_opt)
               pos_x = x0;

            if (entry.fLabel) {
               const textatt = this.createAttText({ attr: entry, std: false, attr_alt: legend }),
                     arg = { draw_g: this.draw_g, align: textatt.align,
                             x: pos_x, width: Math.round(column_pos[icol + 1] - pos_x),
                             y: y0, height: Math.round(row_height),
                             scale: (custom_textg && !entry.fTextSize) || !legend.fTextSize,
                             text: entry.fLabel, color: textatt.color };
               if (custom_textg) {
                  arg.draw_g = this.draw_g.append('svg:g');
                  text_promises.push(this.startTextDrawingAsync(textatt.font, textatt.getSize(pp), arg.draw_g, max_font_size)
                                       .then(() => this.drawText(arg))
                                       .then(() => this.finishTextDrawing(arg.draw_g)));
               } else
                  this.drawText(arg);
            }
         }

         if (any_text && !custom_textg)
            text_promises.push(this.finishTextDrawing());

         // rescale after all entries are shown
         return Promise.all(text_promises);
      });
   }

   /** @summary draw color palette with axis */
   drawPaletteAxis(s_width, s_height, arg) {
      const palette = this.getObject(),
            axis = palette.fAxis,
            can_move = isStr(arg) && (arg.indexOf('can_move') >= 0),
            postpone_draw = isStr(arg) && (arg.indexOf('postpone') >= 0),
            cjust = isStr(arg) && (arg.indexOf('cjust') >= 0),
            bring_stats_front = isStr(arg) && (arg.indexOf('bring_stats_front') >= 0),
            pp = this.getPadPainter(),
            width = pp.getPadWidth(),
            height = pp.getPadHeight(),
            pad = pp.getRootPad(true),
            main = palette.$main_painter || this.getMainPainter(),
            framep = this.getFramePainter(),
            contour = main.fContour,
            levels = contour?.getLevels(),
            is_th3 = isFunc(main.getDimension) && (main.getDimension() === 3),
<<<<<<< HEAD
=======
            is_scatter = isFunc(main.getZaxis),
>>>>>>> 4f177922
            log = pad?.fLogv ?? (is_th3 ? false : pad?.fLogz),
            draw_palette = main._color_palette,
            zaxis = is_scatter ? main.getZaxis() : main.getObject()?.fZaxis,
            sizek = pad?.fTickz ? 0.35 : 0.7;

      let zmin = 0, zmax = 100, gzmin, gzmax, axis_transform, axis_second = 0;

      this._palette_vertical = (palette.fX2NDC - palette.fX1NDC) < (palette.fY2NDC - palette.fY1NDC);

      axis.fTickSize = 0.03; // adjust axis ticks size

      if ((typeof zaxis?.fLabelOffset !== 'undefined') && !is_th3) {
         axis.fBits = zaxis.fBits & ~EAxisBits.kTickMinus & ~EAxisBits.kTickPlus;
         axis.fTitle = zaxis.fTitle;
         axis.fTickSize = zaxis.fTickLength;
         axis.fTitleSize = zaxis.fTitleSize;
         axis.fTitleOffset = zaxis.fTitleOffset;
         axis.fTextColor = zaxis.fTitleColor;
         axis.fTextFont = zaxis.fTitleFont;
         axis.fLineColor = zaxis.fAxisColor;
         axis.fLabelSize = zaxis.fLabelSize;
         axis.fLabelColor = zaxis.fLabelColor;
         axis.fLabelFont = zaxis.fLabelFont;
         axis.fLabelOffset = zaxis.fLabelOffset;
         this.z_handle.setHistPainter(main, is_scatter ? 'hist#z' : 'z');
         this.z_handle.source_axis = zaxis;
      }

      if (contour && framep && !is_th3) {
         if ((framep.zmin !== undefined) && (framep.zmax !== undefined) && (framep.zmin !== framep.zmax)) {
            gzmin = framep.zmin;
            gzmax = framep.zmax;
            zmin = framep.zoom_zmin;
            zmax = framep.zoom_zmax;
            if (zmin === zmax) { zmin = gzmin; zmax = gzmax; }
         } else {
            zmin = levels.at(0);
            zmax = levels.at(-1);
         }
      } else if ((main.gmaxbin !== undefined) && (main.gminbin !== undefined)) {
         // this is case of TH2 (needs only for size adjustment)
         zmin = main.gminbin; zmax = main.gmaxbin;
      } else if ((main.hmin !== undefined) && (main.hmax !== undefined)) {
         // this is case of TH1
         zmin = main.hmin; zmax = main.hmax;
      }

      this.draw_g.selectAll('rect').style('fill', 'white');

      if ((gzmin === undefined) || (gzmax === undefined) || (gzmin === gzmax)) {
         gzmin = zmin; gzmax = zmax;
      }

      if (this._palette_vertical) {
         this._swap_side = palette.fX2NDC < 0.5;
         axis.fChopt = 'S+' + (this._swap_side ? 'R' : 'L'); // clearly configure text align
         this.z_handle.configureAxis('zaxis', gzmin, gzmax, zmin, zmax, true, [0, s_height], { log, fixed_ticks: cjust ? levels : null, maxTickSize: Math.round(s_width*sizek), swap_side: this._swap_side, minposbin: main.gminposbin });
         axis_transform = this._swap_side ? null : `translate(${s_width})`;
         if (pad?.fTickz) axis_second = this._swap_side ? s_width : -s_width;
      } else {
         this._swap_side = palette.fY1NDC > 0.5;
         axis.fChopt = 'S+';
         this.z_handle.configureAxis('zaxis', gzmin, gzmax, zmin, zmax, false, [0, s_width], { log, fixed_ticks: cjust ? levels : null, maxTickSize: Math.round(s_height*sizek), swap_side: this._swap_side, minposbin: main.gminposbin });
         axis_transform = this._swap_side ? null : `translate(0,${s_height})`;
         if (pad?.fTickz) axis_second = this._swap_side ? s_height : -s_height;
      }

      if (!contour || !draw_palette || postpone_draw) {
         // we need such rect to correctly calculate size
         this.draw_g.append('svg:path')
                    .attr('d', `M0,0H${s_width}V${s_height}H0Z`)
                    .style('fill', 'white');
      } else {
         for (let i = 0; i < levels.length - 1; ++i) {
            let z0 = Math.round(this.z_handle.gr(levels[i])),
                z1 = Math.round(this.z_handle.gr(levels[i+1])),
                lvl = (levels[i] + levels[i+1])*0.5, d;

            if (this._palette_vertical) {
               if ((z1 >= s_height) || (z0 < 0)) continue;
               z0 += 1; // ensure correct gap filling between colors

               if (z0 > s_height) {
                  z0 = s_height;
                  lvl = levels[i]*0.001 + levels[i+1]*0.999;
                  if (z1 < 0) z1 = 0;
               } else if (z1 < 0) {
                  z1 = 0;
                  lvl = levels[i]*0.999 + levels[i+1]*0.001;
               }
               d = `M0,${z1}H${s_width}V${z0}H0Z`;
            } else {
               if ((z0 >= s_width) || (z1 < 0)) continue;
               z1 += 1; // ensure correct gap filling between colors

               if (z1 > s_width) {
                  z1 = s_width;
                  lvl = levels[i]*0.999 + levels[i+1]*0.001;
                  if (z0 < 0) z0 = 0;
               } else if (z0 < 0) {
                  z0 = 0;
                  lvl = levels[i]*0.001 + levels[i+1]*0.999;
               }
               d = `M${z0},0V${s_height}H${z1}V0Z`;
            }

            const col = contour.getPaletteColor(draw_palette, lvl);
            if (!col) continue;

            const r = this.draw_g.append('svg:path')
                       .attr('d', d)
                       .style('fill', col)
                       .property('fill0', col)
                       .property('fill1', d3_rgb(col).darker(0.5).formatRgb());

            if (this.isBatchMode())
               continue;

            if (this.isTooltipAllowed()) {
               r.on('mouseover', function() {
                  d3_select(this).transition().duration(100).style('fill', d3_select(this).property('fill1'));
               }).on('mouseout', function() {
                  d3_select(this).transition().duration(100).style('fill', d3_select(this).property('fill0'));
               }).append('svg:title').text(this.z_handle.axisAsText(levels[i]) + ' - ' + this.z_handle.axisAsText(levels[i+1]));
            }

            if (settings.Zooming)
               r.on('dblclick', () => this.getFramePainter().unzoomSingle('z'));
         }
      }

      if (bring_stats_front)
         this.getPadPainter()?.findPainterFor(null, '', clTPaveStats)?.bringToFront();

      return this.z_handle.drawAxis(this.draw_g, s_width, s_height, axis_transform, axis_second).then(() => {
         let rect;
         if (can_move) {
            if (settings.ApproxTextSize || isNodeJs()) {
               // for batch testing provide approx estimation
               rect = { x: this._pave_x, y: this._pave_y, width: s_width, height: s_height };
               const fsz = this.z_handle.labelsFont?.size || 14;
               if (this._palette_vertical) {
                  const dx = (this.z_handle._maxlbllen || 3) * 0.6 * fsz;
                  rect.width += dx;
                  if (this._swap_side) rect.x -= dx;
               } else {
                  rect.height += fsz;
                  if (this._swap_side) rect.y -= fsz;
               }
            } else if ('getBoundingClientRect' in this.draw_g.node())
               rect = this.draw_g.node().getBoundingClientRect();
         }
         if (!rect)
            return this;

         if (this._palette_vertical) {
            const shift = (this._pave_x + parseInt(rect.width)) - Math.round(0.995*width) + 3;

            if (shift > 0) {
               this._pave_x -= shift;
               makeTranslate(this.draw_g, this._pave_x, this._pave_y);
               palette.fX1NDC -= shift/width;
               palette.fX2NDC -= shift/width;
            }
         } else {
            const shift = Math.round((1.05 - gStyle.fTitleY)*height) - rect.y;
            if (shift > 0) {
               this._pave_y += shift;
               makeTranslate(this.draw_g, this._pave_x, this._pave_y);
               palette.fY1NDC -= shift/height;
               palette.fY2NDC -= shift/height;
            }
         }

         return this;
      });
   }

   /** @summary Add interactive methods for palette drawing */
   interactivePaletteAxis(s_width, s_height) {
      let doing_zoom = false, sel1 = 0, sel2 = 0, zoom_rect = null;

      const moveRectSel = evnt => {
         if (!doing_zoom) return;
         evnt.preventDefault();

         const m = d3_pointer(evnt, this.draw_g.node());
         if (this._palette_vertical) {
            sel2 = Math.min(Math.max(m[1], 0), s_height);
            zoom_rect.attr('y', Math.min(sel1, sel2))
                     .attr('height', Math.abs(sel2-sel1));
         } else {
            sel2 = Math.min(Math.max(m[0], 0), s_width);
            zoom_rect.attr('x', Math.min(sel1, sel2))
                     .attr('width', Math.abs(sel2-sel1));
         }
      }, endRectSel = evnt => {
         if (!doing_zoom) return;

         evnt.preventDefault();
         d3_select(window).on('mousemove.colzoomRect', null)
                          .on('mouseup.colzoomRect', null);
         zoom_rect.remove();
         zoom_rect = null;
         doing_zoom = false;

         const z1 = this.z_handle.revertPoint(sel1),
               z2 = this.z_handle.revertPoint(sel2);

<<<<<<< HEAD
         this.getFramePainter().zoom('z', Math.min(z1, z2), Math.max(z1, z2));
         this.getFramePainter().zoomChangedInteractive('z', true);
=======
         this.getFramePainter().zoomSingle('z', Math.min(z1, z2), Math.max(z1, z2), true);
>>>>>>> 4f177922
      }, startRectSel = evnt => {
         // ignore when touch selection is activated
         if (doing_zoom) return;
         doing_zoom = true;

         evnt.preventDefault();
         evnt.stopPropagation();

         const origin = d3_pointer(evnt, this.draw_g.node());

         zoom_rect = this.draw_g.append('svg:rect').attr('id', 'colzoomRect').call(addHighlightStyle, true);

         if (this._palette_vertical) {
            sel1 = sel2 = origin[1];
            zoom_rect.attr('x', '0')
                     .attr('width', s_width)
                     .attr('y', sel1)
                     .attr('height', 1);
         } else {
            sel1 = sel2 = origin[0];
            zoom_rect.attr('x', sel1)
                     .attr('width', 1)
                     .attr('y', 0)
                     .attr('height', s_height);
         }

         d3_select(window).on('mousemove.colzoomRect', moveRectSel)
                          .on('mouseup.colzoomRect', endRectSel, true);
      };

      if (settings.Zooming) {
         this.draw_g.selectAll('.axis_zoom')
                    .on('mousedown', startRectSel)
                    .on('dblclick', () => this.getFramePainter().zoomSingle('z', 0, 0, true));
      }

      if (settings.ZoomWheel) {
         this.draw_g.on('wheel', evnt => {
            const pos = d3_pointer(evnt, this.draw_g.node()),
                  coord = this._palette_vertical ? (1 - pos[1] / s_height) : pos[0] / s_width,
                  item = this.z_handle.analyzeWheelEvent(evnt, coord);
<<<<<<< HEAD
            if (item?.changed) {
               this.getFramePainter().zoom('z', item.min, item.max);
               this.getFramePainter().zoomChangedInteractive('z', true);
            }
=======
            if (item?.changed)
               this.getFramePainter().zoomSingle('z', item.min, item.max, true);
>>>>>>> 4f177922
         });
       }
   }

   /** @summary Fill context menu items for the TPave object */
   fillContextMenuItems(menu) {
      const pave = this.getObject(),
            set_opt = this.isStats() ? 'SetOption' : 'SetDrawOption';

      menu.sub('Shadow');
      menu.addSizeMenu('size', 0, 12, 1, pave.fBorderSize, arg => {
         pave.fBorderSize = arg;
         this.interactiveRedraw(true, `exec:SetBorderSize(${arg})`);
      });
      menu.addColorMenu('color', pave.fShadowColor, arg => {
         pave.fShadowColor = arg;
         this.interactiveRedraw(true, getColorExec(arg, 'SetShadowColor'));
      });
      const posarr = ['nb', 'tr', 'tl', 'br', 'bl'];
      let value = '', opt = this.getPaveDrawOption(), remain = opt;
      posarr.forEach(nn => {
         const p = remain.indexOf(nn);
         if ((p >= 0) && !value) {
            value = nn; remain = remain.slice(0, p) + remain.slice(p + nn.length);
         }
      });
      menu.addSelectMenu('positon', posarr, value || 'nb', arg => {
         arg += remain;
         this.setPaveDrawOption(arg);
         this.interactiveRedraw(true, `exec:${set_opt}("${arg}")`);
      }, 'Direction of pave shadow or nb - off');
      menu.endsub();

      menu.sub('Corner');
      const parc = opt.toLowerCase().indexOf('arc');
      menu.addchk(parc >= 0, 'arc', flag => {
         if (flag)
            opt += ' arc';
         else
            opt = opt.slice(0, parc) + opt.slice(parc + 3);
         this.setPaveDrawOption(opt);
         this.interactiveRedraw(true, `exec:${set_opt}("${opt}")`);
      }, 'Usage of ARC draw option');
      menu.addSizeMenu('radius', 0, 0.2, 0.02, pave.fCornerRadius, val => {
         pave.fCornerRadius = val;
         this.interactiveRedraw(true, `exec:SetCornerRadius(${val})`);
      }, 'Corner radius when ARC is enabled');
      menu.endsub();

      if (this.isStats() || this.isPaveText() || this.isPavesText()) {
         menu.add('Label', () => menu.input('Enter new label', pave.fLabel).then(lbl => {
            pave.fLabel = lbl;
            this.interactiveRedraw('pad', `exec:SetLabel("${lbl}")`);
         }));
         menu.addSizeMenu('Margin', 0, 0.2, 0.02, pave.fMargin, val => {
            pave.fMargin = val;
            this.interactiveRedraw(true, `exec:SetMargin(${val})`);
         });
      }

      if (this.isStats()) {
         menu.add('Default position', () => {
            pave.fX2NDC = gStyle.fStatX;
            pave.fX1NDC = pave.fX2NDC - gStyle.fStatW;
            pave.fY2NDC = gStyle.fStatY;
            pave.fY1NDC = pave.fY2NDC - gStyle.fStatH;
            pave.fInit = 1;
            this.interactiveRedraw(true, 'pave_moved');
         });

         menu.add('Save to gStyle', () => {
            gStyle.fStatX = pave.fX2NDC;
            gStyle.fStatW = pave.fX2NDC - pave.fX1NDC;
            gStyle.fStatY = pave.fY2NDC;
            gStyle.fStatH = pave.fY2NDC - pave.fY1NDC;
            this.fillatt?.saveToStyle('fStatColor', 'fStatStyle');
            gStyle.fStatTextColor = pave.fTextColor;
            gStyle.fStatFontSize = pave.fTextSize;
            gStyle.fStatFont = pave.fTextFont;
            gStyle.fFitFormat = pave.fFitFormat;
            gStyle.fStatFormat = pave.fStatFormat;
            gStyle.fOptStat = pave.fOptStat;
            gStyle.fOptFit = pave.fOptFit;
         }, 'Store stats attributes to gStyle');

         menu.separator();

         menu.add('SetStatFormat', () => {
            menu.input('Enter StatFormat', pave.fStatFormat).then(fmt => {
               if (!fmt) return;
               pave.fStatFormat = fmt;
               this.interactiveRedraw(true, `exec:SetStatFormat("${fmt}")`);
            });
         });
         menu.add('SetFitFormat', () => {
            menu.input('Enter FitFormat', pave.fFitFormat).then(fmt => {
               if (!fmt) return;
               pave.fFitFormat = fmt;
               this.interactiveRedraw(true, `exec:SetFitFormat("${fmt}")`);
            });
         });
         menu.sub('SetOptStat', () => {
            menu.input('Enter OptStat', pave.fOptStat, 'int').then(fmt => {
               pave.fOptStat = fmt;
               this.interactiveRedraw(true, `exec:SetOptStat(${fmt})`);
            });
         });
         const addStatOpt = (pos, name) => {
            let sopt = (pos < 10) ? pave.fOptStat : pave.fOptFit;
            sopt = parseInt(parseInt(sopt) / parseInt(Math.pow(10, pos % 10))) % 10;
            menu.addchk(sopt, name, sopt * 100 + pos, arg => {
               const oldopt = parseInt(arg / 100);
               let newopt = (arg % 100 < 10) ? pave.fOptStat : pave.fOptFit;
               newopt -= (oldopt > 0 ? oldopt : -1) * parseInt(Math.pow(10, arg % 10));
               if (arg % 100 < 10) {
                  pave.fOptStat = newopt;
                  this.interactiveRedraw(true, `exec:SetOptStat(${newopt})`);
               } else {
                  pave.fOptFit = newopt;
                  this.interactiveRedraw(true, `exec:SetOptFit(${newopt})`);
               }
            });
         };

         addStatOpt(0, 'Histogram name');
         addStatOpt(1, 'Entries');
         addStatOpt(2, 'Mean');
         addStatOpt(3, 'Std Dev');
         addStatOpt(4, 'Underflow');
         addStatOpt(5, 'Overflow');
         addStatOpt(6, 'Integral');
         addStatOpt(7, 'Skewness');
         addStatOpt(8, 'Kurtosis');
         menu.endsub();

         menu.sub('SetOptFit', () => {
            menu.input('Enter OptStat', pave.fOptFit, 'int').then(fmt => {
               pave.fOptFit = fmt;
               this.interactiveRedraw(true, `exec:SetOptFit(${fmt})`);
            });
         });
         addStatOpt(10, 'Fit parameters');
         addStatOpt(11, 'Par errors');
         addStatOpt(12, 'Chi square / NDF');
         addStatOpt(13, 'Probability');
         menu.endsub();

         menu.separator();
      } else if (this.isPaveText() || this.isPavesText()) {
         if (this.isPavesText()) {
            menu.addSizeMenu('Paves', 1, 10, 1, pave.fNpaves, val => {
               pave.fNpaves = val;
               this.interactiveRedraw(true, `exec:SetNpaves(${val})`);
            });
         }

         if (this.isTitle()) {
            menu.add('Default position', () => {
               pave.fX1NDC = gStyle.fTitleW > 0 ? gStyle.fTitleX - gStyle.fTitleW/2 : gStyle.fPadLeftMargin;
               pave.fY1NDC = gStyle.fTitleY - Math.min(gStyle.fTitleFontSize*1.1, 0.06);
               pave.fX2NDC = gStyle.fTitleW > 0 ? gStyle.fTitleX + gStyle.fTitleW/2 : 1 - gStyle.fPadRightMargin;
               pave.fY2NDC = gStyle.fTitleY;
               pave.fInit = 1;
               this.interactiveRedraw(true, 'pave_moved');
            });

            menu.add('Save to gStyle', () => {
               gStyle.fTitleX = (pave.fX2NDC + pave.fX1NDC)/2;
               gStyle.fTitleY = pave.fY2NDC;
               this.fillatt?.saveToStyle('fTitleColor', 'fTitleStyle');
               gStyle.fTitleTextColor = pave.fTextColor;
               gStyle.fTitleFontSize = pave.fTextSize;
               gStyle.fTitleFont = pave.fTextFont;
            }, 'Store title position and graphical attributes to gStyle');
         }
      } else if (pave._typename === clTLegend) {
         menu.sub('Legend');
         menu.add('Autoplace', () => {
            this.autoPlaceLegend(pave, this.getPadPainter()?.getRootPad(true), true).then(res => {
               if (res) this.interactiveRedraw(true, 'pave_moved');
            });
         });
<<<<<<< HEAD
      } else if (pave.fName === kTitle) {
         menu.add('Default position', () => {
            pave.fX1NDC = gStyle.fTitleW > 0 ? gStyle.fTitleX - gStyle.fTitleW/2 : gStyle.fPadLeftMargin;
            pave.fY1NDC = gStyle.fTitleY - Math.min(gStyle.fTitleFontSize*1.1, 0.06);
            pave.fX2NDC = gStyle.fTitleW > 0 ? gStyle.fTitleX + gStyle.fTitleW/2 : 1 - gStyle.fPadRightMargin;
            pave.fY2NDC = gStyle.fTitleY;
            pave.fInit = 1;
            this.interactiveRedraw(true, 'pave_moved');
         });

         menu.add('Save to gStyle', () => {
            gStyle.fTitleX = (pave.fX2NDC + pave.fX1NDC)/2;
            gStyle.fTitleY = pave.fY2NDC;
            this.fillatt?.saveToStyle('fTitleColor', 'fTitleStyle');
            gStyle.fTitleTextColor = pave.fTextColor;
            gStyle.fTitleFontSize = pave.fTextSize;
            gStyle.fTitleFont = pave.fTextFont;
         }, 'Store title position and graphical attributes to gStyle');
=======
         menu.addSizeMenu('Entry separation', 0, 1, 0.1, pave.fEntrySeparation, v => {
            pave.fEntrySeparation = v;
            this.interactiveRedraw(true, `exec:SetEntrySeparation(${v})`);
         }, 'Vertical entries separation, meaningful values between 0 and 1');
         menu.addSizeMenu('Columns separation', 0, 1, 0.1, pave.fColumnSeparation, v => {
            pave.fColumnSeparation = v;
            this.interactiveRedraw(true, `exec:SetColumnSeparation(${v})`);
         }, 'Horizontal columns separation, meaningful values between 0 and 1');
         menu.addSizeMenu('Num columns', 1, 7, 1, pave.fNColumns, v => {
            pave.fNColumns = v;
            this.interactiveRedraw(true, `exec:SetNColumns(${v})`);
         }, 'Number of columns in the legend');
         menu.endsub();
>>>>>>> 4f177922
      }
   }

   /** @summary Show pave context menu */
   paveContextMenu(evnt) {
      if (this.z_handle) {
         const fp = this.getFramePainter();
         if (isFunc(fp?.showContextMenu))
             fp.showContextMenu('pal', evnt);
      } else
<<<<<<< HEAD
         showPainterMenu(evnt, this, this.isTitle() ? kTitle : undefined);
=======
         showPainterMenu(evnt, this);
>>>>>>> 4f177922
   }

   /** @summary Returns true when stat box is drawn */
   isStats() {
      return this.matchObjectType(clTPaveStats);
   }

   /** @summary Returns true when stat box is drawn */
   isPaveText() {
      return this.matchObjectType(clTPaveText);
   }

   /** @summary Returns true when stat box is drawn */
   isPavesText() {
      return this.matchObjectType(clTPavesText);
   }

   /** @summary Returns true when stat box is drawn */
   isPalette() {
      return this.matchObjectType(clTPaletteAxis);
   }

   /** @summary Returns true when title is drawn */
   isTitle() {
<<<<<<< HEAD
      return this.matchObjectType(clTPaveText) && (this.getObject()?.fName === kTitle);
=======
      return this.isPaveText() && (this.getObject()?.fName === kTitle);
>>>>>>> 4f177922
   }

   /** @summary Clear text in the pave */
   clearPave() {
      this.getObject().Clear();
   }

   /** @summary Add text to pave */
   addText(txt) {
      this.getObject().AddText(txt);
   }

   /** @summary Remade version of THistPainter::GetBestFormat
     * @private */
   getBestFormat(tv, e) {
      const ie = tv.indexOf('e'), id = tv.indexOf('.');

      if (ie >= 0)
         return (tv.indexOf('+') < 0) || (e >= 1) ? `.${ie-id-1}e` : '.1f';
      if (id < 0)
         return '.1f';

      return `.${tv.length - id - 1}f`;
   }

   /** @summary Fill function parameters */
   fillFunctionStat(f1, dofit, ndim = 1) {
      this._has_fit = false;

      if (!dofit || !f1) return false;

      this._has_fit = true;
      this._fit_dim = ndim;
      this._fit_cnt = 0;

      const print_fval = (ndim === 1) ? dofit % 10 : 1,
            print_ferrors = (ndim === 1) ? Math.floor(dofit/10) % 10 : 1,
            print_fchi2 = (ndim === 1) ? Math.floor(dofit/100) % 10 : 1,
            print_fprob = (ndim === 1) ? Math.floor(dofit/1000) % 10 : 0;

      if (print_fchi2) {
         this.addText('#chi^{2} / ndf = ' + this.format(f1.fChisquare, 'fit') + ' / ' + f1.fNDF);
         this._fit_cnt++;
      }
      if (print_fprob) {
         this.addText('Prob = ' + this.format(Prob(f1.fChisquare, f1.fNDF)));
         this._fit_cnt++;
      }
      if (print_fval) {
         for (let n = 0; n < f1.GetNumPars(); ++n) {
            const parname = f1.GetParName(n);
            let parvalue = f1.GetParValue(n), parerr = f1.GetParError(n);
            if (parvalue === undefined) {
               parvalue = '<not avail>';
               parerr = null;
            } else {
               parvalue = this.format(Number(parvalue), 'fit');
               if (print_ferrors && (parerr !== undefined)) {
                  parerr = floatToString(parerr, this.getBestFormat(parvalue, parerr));
                  if ((Number(parerr) === 0) && (f1.GetParError(n) !== 0))
                     parerr = floatToString(f1.GetParError(n), '4.2g');
               }
            }

            if (print_ferrors && parerr)
               this.addText(`${parname} = ${parvalue} #pm ${parerr}`);
            else
               this.addText(`${parname} = ${parvalue}`);
            this._fit_cnt++;
         }
      }


      return true;
   }

   /** @summary Is dummy pos of the pave painter */
   isDummyPos(p) {
      if (!p) return true;

      return !p.fInit && !p.fX1 && !p.fX2 && !p.fY1 && !p.fY2 && !p.fX1NDC && !p.fX2NDC && !p.fY1NDC && !p.fY2NDC;
   }

   /** @summary Update TPave object  */
   updateObject(obj, opt) {
      if (!this.matchObjectType(obj))
         return false;

      const pave = this.getObject(),
            is_auto = opt === kAutoPlace;

      if (!pave.$modifiedNDC && !this.isDummyPos(obj)) {
         // if position was not modified interactively, update from source object

         if (this.stored && !obj.fInit && (this.stored.fX1 === obj.fX1) &&
             (this.stored.fX2 === obj.fX2) && (this.stored.fY1 === obj.fY1) && (this.stored.fY2 === obj.fY2)) {
            // case when source object not initialized and original coordinates are not changed
            // take over only modified NDC coordinate, used in tutorials/graphics/canvas.C
            if (this.stored.fX1NDC !== obj.fX1NDC) pave.fX1NDC = obj.fX1NDC;
            if (this.stored.fX2NDC !== obj.fX2NDC) pave.fX2NDC = obj.fX2NDC;
            if (this.stored.fY1NDC !== obj.fY1NDC) pave.fY1NDC = obj.fY1NDC;
            if (this.stored.fY2NDC !== obj.fY2NDC) pave.fY2NDC = obj.fY2NDC;
         } else {
            pave.fInit = obj.fInit;
            pave.fX1 = obj.fX1; pave.fX2 = obj.fX2;
            pave.fY1 = obj.fY1; pave.fY2 = obj.fY2;
            pave.fX1NDC = obj.fX1NDC; pave.fX2NDC = obj.fX2NDC;
            pave.fY1NDC = obj.fY1NDC; pave.fY2NDC = obj.fY2NDC;
         }

         this.stored = Object.assign({}, obj); // store latest coordinates
      }

      pave.fOption = obj.fOption;
      pave.fBorderSize = obj.fBorderSize;
      if (pave.fTextColor !== undefined && obj.fTextColor !== undefined) {
         pave.fTextAngle = obj.fTextAngle;
         pave.fTextSize = obj.fTextSize;
         pave.fTextAlign = obj.fTextAlign;
         pave.fTextColor = obj.fTextColor;
         pave.fTextFont = obj.fTextFont;
      }

      switch (obj._typename) {
         case clTDiamond:
         case clTPaveText:
            pave.fLines = clone(obj.fLines);
            break;
         case clTPavesText:
            pave.fLines = clone(obj.fLines);
            pave.fNpaves = obj.fNpaves;
            break;
         case clTPaveLabel:
         case clTPaveClass:
            pave.fLabel = obj.fLabel;
            break;
         case clTPaveStats:
            pave.fOptStat = obj.fOptStat;
            pave.fOptFit = obj.fOptFit;
            break;
         case clTLegend: {
            const oldprim = pave.fPrimitives;
            pave.fPrimitives = obj.fPrimitives;
            pave.fNColumns = obj.fNColumns;
            this.AutoPlace = is_auto;
            if (oldprim?.arr?.length && (oldprim?.arr?.length === pave.fPrimitives?.arr?.length)) {
               // try to sync object reference, new object does not displayed automatically
               // in ideal case one should use snapids in the entries
               for (let k = 0; k < oldprim.arr.length; ++k) {
                  const oldobj = oldprim.arr[k].fObject, newobj = pave.fPrimitives.arr[k].fObject;
                  if (oldobj && newobj && oldobj._typename === newobj._typename && oldobj.fName === newobj.fName)
                     pave.fPrimitives.arr[k].fObject = oldobj;
               }
            }
            return true;
         }
         case clTPaletteAxis:
            pave.fBorderSize = 1;
            pave.fShadowColor = 0;
            break;
         default:
            return false;
      }

      this.storeDrawOpt(is_auto ? kDefaultDrawOpt : opt);

      return true;
   }

   /** @summary redraw pave object */
   async redraw() {
      return this.drawPave();
   }

   /** @summary cleanup pave painter */
   cleanup() {
      this.z_handle?.cleanup();
      delete this.z_handle;
      const pp = this.getObject();
      if (pp)
         delete pp.$main_painter;
      super.cleanup();
   }

   /** @summary Set position of title
     * @private */
   setTitlePosition(pave, text_width, text_height) {
      const posx = gStyle.fTitleX, posy = gStyle.fTitleY,
            valign = gStyle.fTitleAlign % 10, halign = (gStyle.fTitleAlign - valign) / 10;
      let w = gStyle.fTitleW, h = gStyle.fTitleH, need_readjust = false;

      if (h <= 0) {
         if (text_height)
            h = 1.1 * text_height / this.getPadPainter().getPadHeight();
         else {
            h = 0.05;
            need_readjust = true;
         }
      }

      if (w <= 0) {
         if (text_width)
            w = Math.min(0.7, 0.02 + text_width / this.getPadPainter().getPadWidth());
         else {
            w = 0.5;
            need_readjust = true;
         }
      }

      pave.fX1NDC = halign < 2 ? posx : (halign > 2 ? posx - w : posx - w/2);
      pave.fY1NDC = valign < 2 ? posy : (valign > 2 ? posy - h : posy - h/2);
      pave.fX2NDC = pave.fX1NDC + w;
      pave.fY2NDC = pave.fY1NDC + h;
      pave.fInit = 1;

      return need_readjust;
   }

   /** @summary Returns true if object is supported */
   static canDraw(obj) {
      const typ = obj?._typename;
      return typ === clTPave || typ === clTPaveLabel || typ === clTPaveClass || typ === clTPaveStats || typ === clTPaveText ||
             typ === clTPavesText || typ === clTDiamond || typ === clTLegend || typ === clTPaletteAxis;
   }

   /** @summary Draw TPave */
   static async draw(dom, pave, opt) {
      const arg_opt = opt,
            pos_title = (opt === kPosTitle),
            is_auto = (opt === kAutoPlace);
      if (pos_title || is_auto || (isStr(opt) && (opt.indexOf(';') >= 0)))
         opt = ''; // use default - or stored in TPave itself

      const painter = new TPavePainter(dom, pave, opt);

      return ensureTCanvas(painter, false).then(() => {
<<<<<<< HEAD
         if ((pave.fName === kTitle) && (pave._typename === clTPaveText)) {
            const tpainter = painter.getPadPainter().findPainterFor(null, kTitle, clTPaveText);
            if (tpainter && (tpainter !== painter)) {
               tpainter.removeFromPadPrimitives();
               tpainter.cleanup();
            } else if ((opt === 'postitle') || painter.isDummyPos(pave)) {
               const st = gStyle, fp = painter.getFramePainter();
               if (st && fp) {
                  const midx = st.fTitleX, y2 = st.fTitleY, fsz = st.fTitleFontSize;
                  let w = st.fTitleW, h = st.fTitleH;

                  if (!h) h = Math.max((y2 - fp.fY2NDC) * 0.7, (fsz < 1) ? 1.1 * fsz : 1.1 * fsz / fp.getFrameWidth());
                  if (!w) w = fp.fX2NDC - fp.fX1NDC;
                  if (!Number.isFinite(h) || (h <= 0)) h = 0.06;
                  if (!Number.isFinite(w) || (w <= 0)) w = 0.44;

                  pave.fX1NDC = midx - w/2;
                  pave.fY1NDC = y2 - h;
                  pave.fX2NDC = midx + w/2;
                  pave.fY2NDC = y2;
                  pave.fInit = 1;
               }
=======
         if (painter.isTitle()) {
            const prev_painter = painter.getPadPainter().findPainterFor(null, kTitle, clTPaveText);
            if (prev_painter && (prev_painter !== painter)) {
               prev_painter.removeFromPadPrimitives();
               prev_painter.cleanup();
            } else if (pos_title || painter.isDummyPos(pave)) {
               if (painter.setTitlePosition(pave))
                  painter.$postitle = true;
>>>>>>> 4f177922
            }
         } else if (pave._typename === clTPaletteAxis) {
            pave.fBorderSize = 1;
            pave.fShadowColor = 0;

            // check some default values of TGaxis object, otherwise axis will not be drawn
            if (pave.fAxis) {
               if (!pave.fAxis.fChopt) pave.fAxis.fChopt = '+';
               if (!pave.fAxis.fNdiv) pave.fAxis.fNdiv = 12;
               if (!pave.fAxis.fLabelOffset) pave.fAxis.fLabelOffset = 0.005;
            }

            painter.z_handle = new TAxisPainter(painter.getPadPainter(), pave.fAxis, true);

            painter.UseContextMenu = true;
         }

         painter.NoFillStats = pave.fName !== 'stats';

         switch (pave._typename) {
            case clTPaveLabel:
            case clTPaveClass:
               painter.paveDrawFunc = painter.drawPaveLabel;
               break;
            case clTPaveStats:
               painter.paveDrawFunc = painter.drawPaveStats;
               break;
            case clTPaveText:
            case clTPavesText:
            case clTDiamond:
               painter.paveDrawFunc = painter.drawPaveText;
               break;
            case clTLegend:
               painter.AutoPlace = is_auto;
               painter.paveDrawFunc = painter.drawLegend;
               break;
            case clTPaletteAxis:
               painter.paveDrawFunc = painter.drawPaletteAxis;
               break;
         }

         return painter.drawPave(arg_opt).then(() => {
            const adjust_title = painter.$postitle && painter.$titlebox;

            if (adjust_title)
               painter.setTitlePosition(pave, painter.$titlebox.width, painter.$titlebox.height);

            delete painter.$postitle;
            delete painter.$titlebox;

            return adjust_title ? painter.drawPave(arg_opt) : painter;
         });
      });
   }

} // class TPavePainter


export { TPavePainter, kPosTitle };<|MERGE_RESOLUTION|>--- conflicted
+++ resolved
@@ -1,18 +1,11 @@
 import { gStyle, browser, settings, clone, isObject, isFunc, isStr, BIT,
          clTPave, clTPaveText, clTPavesText, clTPaveStats, clTPaveLabel, clTPaveClass, clTDiamond, clTLegend, clTPaletteAxis,
-<<<<<<< HEAD
-         clTText, clTLatex, clTLine, clTBox, kTitle } from '../core.mjs';
-=======
          clTText, clTLatex, clTLine, clTBox, kTitle, isNodeJs, nsSVG } from '../core.mjs';
->>>>>>> 4f177922
 import { select as d3_select, rgb as d3_rgb, pointer as d3_pointer } from '../d3.mjs';
 import { Prob } from '../base/math.mjs';
 import { floatToString, makeTranslate, compressSVG, svgToImage, addHighlightStyle } from '../base/BasePainter.mjs';
 import { ObjectPainter, EAxisBits } from '../base/ObjectPainter.mjs';
-<<<<<<< HEAD
-=======
 import { approximateLabelWidth } from '../base/latex.mjs';
->>>>>>> 4f177922
 import { showPainterMenu } from '../gui/menu.mjs';
 import { getColorExec } from '../gui/utils.mjs';
 import { TAxisPainter } from '../gpad/TAxisPainter.mjs';
@@ -479,16 +472,6 @@
 
       this.createAttText({ attr: pt, can_rotate: false });
 
-<<<<<<< HEAD
-      this.startTextDrawing(this.textatt.font, height/(nlines * 1.2));
-
-      if (nlines === 1)
-         this.drawText(this.textatt.createArg({ width, height, text: lines[0], latex: 1, norotate: true }));
-       else {
-          for (let j = 0; j < nlines; ++j) {
-            const y = j*stepy,
-                  color = (colors[j] > 1) ? this.getColor(colors[j]) : this.textatt.color;
-=======
       return this.startTextDrawingAsync(this.textatt.font, height/(nlines * 1.2)).then(() => {
          if (nlines === 1)
             this.drawText(this.textatt.createArg({ width, height, text: lines[0], latex: 1, norotate: true }));
@@ -527,7 +510,6 @@
                      };
                      args.push(arg);
                   }
->>>>>>> 4f177922
 
                   for (let n = 0; n < 2; ++n)
                      this.drawText(args[n]);
@@ -579,11 +561,7 @@
          text_g = this.draw_g;
 
       const fast = (nlines === 1) && pp._fast_drawing;
-<<<<<<< HEAD
-      let num_default = 0, is_any_text = false;
-=======
       let num_txt = 0, num_custom = 0, longest_line = 0, alt_text_size = 0;
->>>>>>> 4f177922
 
       arr.forEach(entry => {
          if (((entry._typename !== clTText) && (entry._typename !== clTLatex)) || !entry.fTitle?.trim())
@@ -596,19 +574,6 @@
             longest_line = Math.max(longest_line, approximateLabelWidth(entry.fTitle, this.textatt.font, dflt_font_size));
       });
 
-<<<<<<< HEAD
-               let color = entry.fTextColor ? this.getColor(entry.fTextColor) : '';
-               if (!color) color = this.textatt.color;
-               is_any_text = true;
-               if (entry.fX || entry.fY || entry.fTextSize) {
-                  // individual positioning
-                  const align = entry.fTextAlign || this.textatt.align,
-                        halign = Math.floor(align/10),
-                        valign = align % 10,
-                        x = entry.fX ? entry.fX*width : (halign === 1 ? margin_x : (halign === 2 ? width / 2 : width - margin_x)),
-                        y = entry.fY ? (1 - entry.fY)*height : (texty + (valign === 2 ? stepy / 2 : (valign === 3 ? stepy : 0))),
-                        sub_g = text_g.append('svg:g');
-=======
       if (longest_line) {
          alt_text_size = dflt_font_size;
          if (longest_line > 0.92 * width)
@@ -617,7 +582,6 @@
       }
 
       const pr = (num_txt > num_custom) ? this.startTextDrawingAsync(this.textatt.font, this.$postitle ? this.textatt.getSize(pp, 1, 0.05) : dflt_font_size, text_g, max_font_size) : Promise.resolve();
->>>>>>> 4f177922
 
       return pr.then(() => {
          for (let nline = 0; nline < nlines; ++nline) {
@@ -700,20 +664,8 @@
          if (num_txt > num_custom)
             promises.push(this.finishTextDrawing(text_g, num_txt > num_custom + 1));
 
-<<<<<<< HEAD
-      if (this.isTitle())
-         this.draw_g.style('display', !is_any_text ? 'none' : null);
-
-      if (draw_header) {
-         const x = Math.round(width*0.25),
-             y = Math.round(-height*0.02),
-             w = Math.round(width*0.5),
-             h = Math.round(height*0.04),
-             lbl_g = text_g.append('svg:g');
-=======
          if (this.isTitle())
             this.draw_g.style('display', !num_txt ? 'none' : null);
->>>>>>> 4f177922
 
 
          return Promise.all(promises).then(() => this);
@@ -837,64 +789,6 @@
       if (tsz && (tsz < font_size))
          font_size = max_font_size = tsz;
 
-<<<<<<< HEAD
-      if (any_text && !custom_textg)
-         this.startTextDrawing(this.textatt.font, font_size, this.draw_g, max_font_size);
-
-      for (let ii = 0, i = -1; ii < nlines; ++ii) {
-         const entry = legend.fPrimitives.arr[ii];
-         if (isEmpty(entry)) continue; // let discard empty entry
-
-         if (ncols === 1) ++i; else i = ii;
-
-         const lopt = entry.fOption.toLowerCase(),
-               icol = i % ncols, irow = (i - icol) / ncols,
-               x0 = Math.round(column_pos[icol]),
-               column_width = Math.round(column_pos[icol + 1] - column_pos[icol]),
-               tpos_x = x0 + Math.round(legend.fMargin*w/ncols),
-               mid_x = Math.round((x0 + tpos_x)/2),
-               pos_y = Math.round(irow*step_y + padding_y), // top corner
-               mid_y = Math.round((irow+0.5)*step_y + padding_y), // center line
-               mo = entry.fObject,
-               draw_fill = lopt.indexOf('f') !== -1,
-               draw_line = lopt.indexOf('l') !== -1,
-               draw_error = lopt.indexOf('e') !== -1,
-               draw_marker = lopt.indexOf('p') !== -1;
-
-         let o_fill = entry, o_marker = entry, o_line = entry,
-             painter = null, isany = false;
-
-         if (isObject(mo)) {
-            if ('fLineColor' in mo) o_line = mo;
-            if ('fFillColor' in mo) o_fill = mo;
-            if ('fMarkerColor' in mo) o_marker = mo;
-            painter = pp.findPainterFor(mo);
-         }
-
-         // Draw fill pattern (in a box)
-         if (draw_fill) {
-            const fillatt = painter?.fillatt?.used ? painter.fillatt : this.createAttFill(o_fill);
-            let lineatt;
-            if (!draw_line && !draw_error && !draw_marker) {
-               lineatt = painter?.lineatt?.used ? painter.lineatt : this.createAttLine(o_line);
-               if (lineatt.empty()) lineatt = null;
-            }
-
-            if (!fillatt.empty() || lineatt) {
-               isany = true;
-               // box total height is yspace*0.7
-               // define x,y as the center of the symbol for this entry
-               const rect = this.draw_g.append('svg:path')
-                              .attr('d', `M${x0 + padding_x},${Math.round(pos_y+step_y*0.1)}v${Math.round(step_y*0.8)}h${tpos_x-2*padding_x-x0}v${-Math.round(step_y*0.8)}z`);
-               if (!fillatt.empty())
-                  rect.call(fillatt.func);
-               else
-                  rect.style('fill', 'none');
-               if (lineatt)
-                  rect.call(lineatt.func);
-            }
-         }
-=======
       const text_promises = [],
             pr = any_text && !custom_textg ? this.startTextDrawingAsync(this.textatt.font, font_size, this.draw_g, max_font_size) : Promise.resolve();
 
@@ -942,7 +836,6 @@
                   lineatt = painter?.lineatt?.used ? painter.lineatt : this.createAttLine(o_line);
                   if (lineatt.empty()) lineatt = null;
                }
->>>>>>> 4f177922
 
                if (!fillatt.empty() || lineatt) {
                   isany = true;
@@ -1062,10 +955,7 @@
             contour = main.fContour,
             levels = contour?.getLevels(),
             is_th3 = isFunc(main.getDimension) && (main.getDimension() === 3),
-<<<<<<< HEAD
-=======
             is_scatter = isFunc(main.getZaxis),
->>>>>>> 4f177922
             log = pad?.fLogv ?? (is_th3 ? false : pad?.fLogz),
             draw_palette = main._color_palette,
             zaxis = is_scatter ? main.getZaxis() : main.getObject()?.fZaxis,
@@ -1275,12 +1165,7 @@
          const z1 = this.z_handle.revertPoint(sel1),
                z2 = this.z_handle.revertPoint(sel2);
 
-<<<<<<< HEAD
-         this.getFramePainter().zoom('z', Math.min(z1, z2), Math.max(z1, z2));
-         this.getFramePainter().zoomChangedInteractive('z', true);
-=======
          this.getFramePainter().zoomSingle('z', Math.min(z1, z2), Math.max(z1, z2), true);
->>>>>>> 4f177922
       }, startRectSel = evnt => {
          // ignore when touch selection is activated
          if (doing_zoom) return;
@@ -1322,15 +1207,8 @@
             const pos = d3_pointer(evnt, this.draw_g.node()),
                   coord = this._palette_vertical ? (1 - pos[1] / s_height) : pos[0] / s_width,
                   item = this.z_handle.analyzeWheelEvent(evnt, coord);
-<<<<<<< HEAD
-            if (item?.changed) {
-               this.getFramePainter().zoom('z', item.min, item.max);
-               this.getFramePainter().zoomChangedInteractive('z', true);
-            }
-=======
             if (item?.changed)
                this.getFramePainter().zoomSingle('z', item.min, item.max, true);
->>>>>>> 4f177922
          });
        }
    }
@@ -1513,26 +1391,6 @@
                if (res) this.interactiveRedraw(true, 'pave_moved');
             });
          });
-<<<<<<< HEAD
-      } else if (pave.fName === kTitle) {
-         menu.add('Default position', () => {
-            pave.fX1NDC = gStyle.fTitleW > 0 ? gStyle.fTitleX - gStyle.fTitleW/2 : gStyle.fPadLeftMargin;
-            pave.fY1NDC = gStyle.fTitleY - Math.min(gStyle.fTitleFontSize*1.1, 0.06);
-            pave.fX2NDC = gStyle.fTitleW > 0 ? gStyle.fTitleX + gStyle.fTitleW/2 : 1 - gStyle.fPadRightMargin;
-            pave.fY2NDC = gStyle.fTitleY;
-            pave.fInit = 1;
-            this.interactiveRedraw(true, 'pave_moved');
-         });
-
-         menu.add('Save to gStyle', () => {
-            gStyle.fTitleX = (pave.fX2NDC + pave.fX1NDC)/2;
-            gStyle.fTitleY = pave.fY2NDC;
-            this.fillatt?.saveToStyle('fTitleColor', 'fTitleStyle');
-            gStyle.fTitleTextColor = pave.fTextColor;
-            gStyle.fTitleFontSize = pave.fTextSize;
-            gStyle.fTitleFont = pave.fTextFont;
-         }, 'Store title position and graphical attributes to gStyle');
-=======
          menu.addSizeMenu('Entry separation', 0, 1, 0.1, pave.fEntrySeparation, v => {
             pave.fEntrySeparation = v;
             this.interactiveRedraw(true, `exec:SetEntrySeparation(${v})`);
@@ -1546,7 +1404,6 @@
             this.interactiveRedraw(true, `exec:SetNColumns(${v})`);
          }, 'Number of columns in the legend');
          menu.endsub();
->>>>>>> 4f177922
       }
    }
 
@@ -1557,11 +1414,7 @@
          if (isFunc(fp?.showContextMenu))
              fp.showContextMenu('pal', evnt);
       } else
-<<<<<<< HEAD
-         showPainterMenu(evnt, this, this.isTitle() ? kTitle : undefined);
-=======
          showPainterMenu(evnt, this);
->>>>>>> 4f177922
    }
 
    /** @summary Returns true when stat box is drawn */
@@ -1586,11 +1439,7 @@
 
    /** @summary Returns true when title is drawn */
    isTitle() {
-<<<<<<< HEAD
-      return this.matchObjectType(clTPaveText) && (this.getObject()?.fName === kTitle);
-=======
       return this.isPaveText() && (this.getObject()?.fName === kTitle);
->>>>>>> 4f177922
    }
 
    /** @summary Clear text in the pave */
@@ -1827,30 +1676,6 @@
       const painter = new TPavePainter(dom, pave, opt);
 
       return ensureTCanvas(painter, false).then(() => {
-<<<<<<< HEAD
-         if ((pave.fName === kTitle) && (pave._typename === clTPaveText)) {
-            const tpainter = painter.getPadPainter().findPainterFor(null, kTitle, clTPaveText);
-            if (tpainter && (tpainter !== painter)) {
-               tpainter.removeFromPadPrimitives();
-               tpainter.cleanup();
-            } else if ((opt === 'postitle') || painter.isDummyPos(pave)) {
-               const st = gStyle, fp = painter.getFramePainter();
-               if (st && fp) {
-                  const midx = st.fTitleX, y2 = st.fTitleY, fsz = st.fTitleFontSize;
-                  let w = st.fTitleW, h = st.fTitleH;
-
-                  if (!h) h = Math.max((y2 - fp.fY2NDC) * 0.7, (fsz < 1) ? 1.1 * fsz : 1.1 * fsz / fp.getFrameWidth());
-                  if (!w) w = fp.fX2NDC - fp.fX1NDC;
-                  if (!Number.isFinite(h) || (h <= 0)) h = 0.06;
-                  if (!Number.isFinite(w) || (w <= 0)) w = 0.44;
-
-                  pave.fX1NDC = midx - w/2;
-                  pave.fY1NDC = y2 - h;
-                  pave.fX2NDC = midx + w/2;
-                  pave.fY2NDC = y2;
-                  pave.fInit = 1;
-               }
-=======
          if (painter.isTitle()) {
             const prev_painter = painter.getPadPainter().findPainterFor(null, kTitle, clTPaveText);
             if (prev_painter && (prev_painter !== painter)) {
@@ -1859,7 +1684,6 @@
             } else if (pos_title || painter.isDummyPos(pave)) {
                if (painter.setTitlePosition(pave))
                   painter.$postitle = true;
->>>>>>> 4f177922
             }
          } else if (pave._typename === clTPaletteAxis) {
             pave.fBorderSize = 1;
