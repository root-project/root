import { createHistogram, setHistogramTitle, kNoStats, settings, gStyle, clTF2, clTH2F, isStr, isFunc } from '../core.mjs';
import { TH2Painter } from '../hist/TH2Painter.mjs';
import { proivdeEvalPar } from '../base/func.mjs';
import { produceTAxisLogScale, scanTF1Options } from '../hist/TF1Painter.mjs';
import { ObjectPainter, getElementMainPainter } from '../base/ObjectPainter.mjs';
import { DrawOptions, floatToString } from '../base/BasePainter.mjs';
import { THistPainter } from '../hist2d/THistPainter.mjs';


/**
  * @summary Painter for TF2 object
  *
  * @private
  */

class TF2Painter extends TH2Painter {

   /** @summary Returns drawn object name */
   getObjectName() { return this.$func?.fName ?? 'func'; }

   /** @summary Returns drawn object class name */
   getClassName() { return this.$func?._typename ?? clTF2; }

   /** @summary Returns true while function is drawn */
   isTF1() { return true; }

   /** @summary Returns primary function which was then drawn as histogram */
   getPrimaryObject() { return this.$func; }

   /** @summary Update histogram */
   updateObject(obj /*, opt */) {
      if (!obj || (this.getClassName() !== obj._typename)) return false;
      delete obj.evalPar;
      const histo = this.getHisto();

      if (this.webcanv_hist) {
         const h0 = this.getPadPainter()?.findInPrimitives('Func', clTH2F);
         if (h0) this.updateAxes(histo, h0, this.getFramePainter());
      }

      this.$func = obj;
      this.createTF2Histogram(obj, histo);
      this.scanContent();
      return true;
   }

   /** @summary Redraw TF2
     * @private */
   redraw(reason) {
      if (!this._use_saved_points && (reason === 'logx' || reason === 'logy' || reason === 'zoom')) {
         this.createTF2Histogram(this.$func, this.getHisto());
         this.scanContent();
      }

      return super.redraw(reason);
   }

   /** @summary Create histogram for TF2 drawing
     * @private */
   createTF2Histogram(func, hist) {
      let nsave = func.fSave.length - 6;
      if ((nsave > 0) && (nsave !== (func.fSave[nsave+4]+1) * (func.fSave[nsave+5]+1)))
         nsave = 0;

      this._use_saved_points = (nsave > 0) && (settings.PreferSavedPoints || (this.use_saved > 1));

      const fp = this.getFramePainter(),
            pad = this.getPadPainter()?.getRootPad(true),
            logx = pad?.fLogx, logy = pad?.fLogy,
            gr = fp?.getGrFuncs(this.second_x, this.second_y);
      let xmin = func.fXmin, xmax = func.fXmax,
          ymin = func.fYmin, ymax = func.fYmax;

     if (gr?.zoom_xmin !== gr?.zoom_xmax) {
         xmin = Math.min(xmin, gr.zoom_xmin);
         xmax = Math.max(xmax, gr.zoom_xmax);
      }

     if (gr?.zoom_ymin !== gr?.zoom_ymax) {
         ymin = Math.min(ymin, gr.zoom_ymin);
         ymax = Math.max(ymax, gr.zoom_ymax);
      }

      const ensureBins = (nx, ny) => {
         if (hist.fNcells !== (nx + 2) * (ny + 2)) {
            hist.fNcells = (nx + 2) * (ny + 2);
            hist.fArray = new Float32Array(hist.fNcells);
         }
         hist.fArray.fill(0);
         hist.fXaxis.fNbins = nx;
         hist.fXaxis.fXbins = [];
         hist.fYaxis.fNbins = ny;
         hist.fYaxis.fXbins = [];
      };

      delete this._fail_eval;

      if (!this._use_saved_points) {
         const npx = Math.max(func.fNpx, 20),
               npy = Math.max(func.fNpy, 20);
         let iserror = false;

         if (!func.evalPar && !proivdeEvalPar(func))
            iserror = true;

         ensureBins(npx, npy);
         hist.fXaxis.fXmin = xmin;
         hist.fXaxis.fXmax = xmax;
         hist.fYaxis.fXmin = ymin;
         hist.fYaxis.fXmax = ymax;

         if (logx)
            produceTAxisLogScale(hist.fXaxis, npx, xmin, xmax);
         if (logy)
            produceTAxisLogScale(hist.fYaxis, npy, ymin, ymax);

         for (let j = 0; (j < npy) && !iserror; ++j) {
            for (let i = 0; (i < npx) && !iserror; ++i) {
               const x = hist.fXaxis.GetBinCenter(i+1),
                     y = hist.fYaxis.GetBinCenter(j+1);
               let z = 0;

               try {
                  z = func.evalPar(x, y);
               } catch {
                  iserror = true;
               }

               if (!iserror)
                  hist.setBinContent(hist.getBin(i + 1, j + 1), Number.isFinite(z) ? z : 0);
            }
         }

         if (iserror)
            this._fail_eval = true;

         if (iserror && (nsave > 6))
            this._use_saved_points = true;
      }

      if (this._use_saved_points) {
<<<<<<< HEAD
         const npx = Math.round(func.fSave[nsave-2]),
               npy = Math.round(func.fSave[nsave-1]),
               xmin = func.fSave[nsave-6], xmax = func.fSave[nsave-5],
               ymin = func.fSave[nsave-4], ymax = func.fSave[nsave-3],
               epsilon = 1e-10,
               dx = (func.fXmax - func.fXmin) / Math.max(1, func.fNpx),
               dy = (func.fYmax - func.fYmin) / Math.max(1, func.fNpy),
               bad_save_buffer = (Math.abs(xmin - func.fXmin - 0.5*dx) < epsilon) && (Math.abs(func.fXmax - 0.5*dx - xmax) < epsilon) &&
                                 (Math.abs(ymin - func.fYmin - 0.5*dy) < epsilon) && (Math.abs(func.fYmax - 0.5*dy - ymax) < epsilon),
               nbinsx = bad_save_buffer ? npx - 1 : npx,
               nbinsy = bad_save_buffer ? npy - 1 : npy;

         ensureBins(nbinsx, nbinsy);
         hist.fXaxis.fXmin = xmin;
         hist.fXaxis.fXmax = xmax;
         hist.fYaxis.fXmin = ymin;
         hist.fYaxis.fXmax = ymax;

         for (let k = 0, j = 0; j <= npy; ++j) {
            for (let i = 0; i <= npx; ++i) {
               const z = func.fSave[k++];
               if ((j < nbinsy) && (i < nbinsx))
                  hist.setBinContent(hist.getBin(i+1, j+1), Number.isFinite(z) ? z : 0);
=======
         const xmin = func.fSave[nsave], xmax = func.fSave[nsave+1],
               ymin = func.fSave[nsave+2], ymax = func.fSave[nsave+3],
               npx = Math.round(func.fSave[nsave+4]),
               npy = Math.round(func.fSave[nsave+5]),
               dx = (xmax - xmin) / npx,
               dy = (ymax - ymin) / npy;
          function getSave(x, y) {
            if (x < xmin || x > xmax) return 0;
            if (dx <= 0) return 0;
            if (y < ymin || y > ymax) return 0;
            if (dy <= 0) return 0;
            const ibin = Math.min(npx-1, Math.floor((x-xmin)/dx)),
                  jbin = Math.min(npy-1, Math.floor((y-ymin)/dy)),
                  xlow = xmin + ibin*dx,
                  ylow = ymin + jbin*dy,
                  t = (x-xlow)/dx,
                  u = (y-ylow)/dy,
                  k1 = jbin*(npx+1) + ibin,
                  k2 = jbin*(npx+1) + ibin +1,
                  k3 = (jbin+1)*(npx+1) + ibin +1,
                  k4 = (jbin+1)*(npx+1) + ibin;
            return (1-t)*(1-u)*func.fSave[k1] +t*(1-u)*func.fSave[k2] +t*u*func.fSave[k3] + (1-t)*u*func.fSave[k4];
         }

         ensureBins(func.fNpx, func.fNpy);
         hist.fXaxis.fXmin = func.fXmin;
         hist.fXaxis.fXmax = func.fXmax;
         hist.fYaxis.fXmin = func.fYmin;
         hist.fYaxis.fXmax = func.fYmax;

         for (let j = 0; j < func.fNpy; ++j) {
            const y = hist.fYaxis.GetBinCenter(j + 1);
            for (let i = 0; i < func.fNpx; ++i) {
               const x = hist.fXaxis.GetBinCenter(i + 1),
                     z = getSave(x, y);
               hist.setBinContent(hist.getBin(i+1, j+1), Number.isFinite(z) ? z : 0);
>>>>>>> 22aeb252
            }
         }
      }

      hist.fName = 'Func';
      setHistogramTitle(hist, func.fTitle);
      hist.fMinimum = func.fMinimum;
      hist.fMaximum = func.fMaximum;
      // fHistogram->SetContour(fContour.fN, levels);
      hist.fLineColor = func.fLineColor;
      hist.fLineStyle = func.fLineStyle;
      hist.fLineWidth = func.fLineWidth;
      hist.fFillColor = func.fFillColor;
      hist.fFillStyle = func.fFillStyle;
      hist.fMarkerColor = func.fMarkerColor;
      hist.fMarkerStyle = func.fMarkerStyle;
      hist.fMarkerSize = func.fMarkerSize;
      hist.fBits |= kNoStats;

      return hist;
   }

   /** @summary Extract function ranges */
   extractAxesProperties(ndim) {
      super.extractAxesProperties(ndim);

      const func = this.$func, nsave = func?.fSave.length ?? 0;

      if (nsave > 6 && this._use_saved_points) {
         this.xmin = Math.min(this.xmin, func.fSave[nsave-6]);
         this.xmax = Math.max(this.xmax, func.fSave[nsave-5]);
         this.ymin = Math.min(this.ymin, func.fSave[nsave-4]);
         this.ymax = Math.max(this.ymax, func.fSave[nsave-3]);
      }
      if (func) {
         this.xmin = Math.min(this.xmin, func.fXmin);
         this.xmax = Math.max(this.xmax, func.fXmax);
         this.ymin = Math.min(this.ymin, func.fYmin);
         this.ymax = Math.max(this.ymax, func.fYmax);
      }
   }

   /** @summary retrurn tooltips for TF2 */
   getTF2Tooltips(pnt) {
      const lines = [this.getObjectHint()],
            funcs = this.getFramePainter()?.getGrFuncs(this.options.second_x, this.options.second_y);

      if (!funcs || !isFunc(this.$func?.evalPar)) {
         lines.push('grx = ' + pnt.x, 'gry = ' + pnt.y);
         return lines;
      }

      const x = funcs.revertAxis('x', pnt.x),
            y = funcs.revertAxis('y', pnt.y);
      let z = 0, iserror = false;

       try {
          z = this.$func.evalPar(x, y);
       } catch {
          iserror = true;
       }

      lines.push('x = ' + funcs.axisAsText('x', x),
                 'y = ' + funcs.axisAsText('y', y),
                 'value = ' + (iserror ? '<fail>' : floatToString(z, gStyle.fStatFormat)));
      return lines;
   }

   /** @summary process tooltip event for TF2 object */
   processTooltipEvent(pnt) {
      if (this._use_saved_points)
         return super.processTooltipEvent(pnt);

      let ttrect = this.draw_g?.selectChild('.tooltip_bin');

      if (!this.draw_g || !pnt) {
         ttrect?.remove();
         return null;
      }

      const res = { name: this.$func?.fName, title: this.$func?.fTitle,
                  x: pnt.x, y: pnt.y,
                  color1: this.lineatt?.color ?? 'green',
                  color2: this.fillatt?.getFillColorAlt('blue') ?? 'blue',
                  lines: this.getTF2Tooltips(pnt), exact: true, menu: true };

      if (pnt.disabled)
         ttrect.remove();
      else {
         if (ttrect.empty()) {
            ttrect = this.draw_g.append('svg:circle')
                                .attr('class', 'tooltip_bin')
                                .style('pointer-events', 'none')
                                .style('fill', 'none')
                                .attr('r', (this.lineatt?.width ?? 1) + 4);
         }

         ttrect.attr('cx', pnt.x)
               .attr('cy', pnt.y)
               .call(this.lineatt?.func);
      }

      return res;
   }

   /** @summary fill information for TWebCanvas
    * @desc Used to inform webcanvas when evaluation failed
     * @private */
   fillWebObjectOptions(opt) {
      opt.fcust = this._fail_eval && !this.use_saved ? 'func_fail' : '';
   }

   /** @summary draw TF2 object */
   static async draw(dom, tf2, opt) {
      const web = scanTF1Options(opt);
      opt = web.opt;
      delete web.opt;

      const d = new DrawOptions(opt);
      if (d.empty())
         opt = 'cont3';
      else if (d.opt === 'SAME')
         opt = 'cont2 same';

      // workaround for old waves.C
      const o2 = isStr(opt) ? opt.toUpperCase() : '';
      if (o2 === 'SAMECOLORZ' || o2 === 'SAMECOLOR' || o2 === 'SAMECOLZ')
         opt = 'samecol';

      if ((opt.indexOf('same') === 0) || (opt.indexOf('SAME') === 0)) {
         if (!getElementMainPainter(dom))
            opt = 'A_ADJUST_FRAME_' + opt.slice(4);
      }

      let hist;

      if (web.webcanv_hist) {
         const dummy = new ObjectPainter(dom);
         hist = dummy.getPadPainter()?.findInPrimitives('Func', clTH2F);
      }

      if (!hist) {
         hist = createHistogram(clTH2F, 20, 20);
         hist.fBits |= kNoStats;
      }

      const painter = new TF2Painter(dom, hist);

      painter.$func = tf2;
      Object.assign(painter, web);
      painter.createTF2Histogram(tf2, hist);
      return THistPainter._drawHist(painter, opt);
   }

} // class TF2Painter

export { TF2Painter };<|MERGE_RESOLUTION|>--- conflicted
+++ resolved
@@ -139,31 +139,6 @@
       }
 
       if (this._use_saved_points) {
-<<<<<<< HEAD
-         const npx = Math.round(func.fSave[nsave-2]),
-               npy = Math.round(func.fSave[nsave-1]),
-               xmin = func.fSave[nsave-6], xmax = func.fSave[nsave-5],
-               ymin = func.fSave[nsave-4], ymax = func.fSave[nsave-3],
-               epsilon = 1e-10,
-               dx = (func.fXmax - func.fXmin) / Math.max(1, func.fNpx),
-               dy = (func.fYmax - func.fYmin) / Math.max(1, func.fNpy),
-               bad_save_buffer = (Math.abs(xmin - func.fXmin - 0.5*dx) < epsilon) && (Math.abs(func.fXmax - 0.5*dx - xmax) < epsilon) &&
-                                 (Math.abs(ymin - func.fYmin - 0.5*dy) < epsilon) && (Math.abs(func.fYmax - 0.5*dy - ymax) < epsilon),
-               nbinsx = bad_save_buffer ? npx - 1 : npx,
-               nbinsy = bad_save_buffer ? npy - 1 : npy;
-
-         ensureBins(nbinsx, nbinsy);
-         hist.fXaxis.fXmin = xmin;
-         hist.fXaxis.fXmax = xmax;
-         hist.fYaxis.fXmin = ymin;
-         hist.fYaxis.fXmax = ymax;
-
-         for (let k = 0, j = 0; j <= npy; ++j) {
-            for (let i = 0; i <= npx; ++i) {
-               const z = func.fSave[k++];
-               if ((j < nbinsy) && (i < nbinsx))
-                  hist.setBinContent(hist.getBin(i+1, j+1), Number.isFinite(z) ? z : 0);
-=======
          const xmin = func.fSave[nsave], xmax = func.fSave[nsave+1],
                ymin = func.fSave[nsave+2], ymax = func.fSave[nsave+3],
                npx = Math.round(func.fSave[nsave+4]),
@@ -200,7 +175,6 @@
                const x = hist.fXaxis.GetBinCenter(i + 1),
                      z = getSave(x, y);
                hist.setBinContent(hist.getBin(i+1, j+1), Number.isFinite(z) ? z : 0);
->>>>>>> 22aeb252
             }
          }
       }
