--- conflicted
+++ resolved
@@ -2,10 +2,6 @@
 import { TH2Painter } from '../hist/TH2Painter.mjs';
 import { proivdeEvalPar } from '../base/func.mjs';
 import { produceTAxisLogScale, scanTF1Options } from '../hist/TF1Painter.mjs';
-<<<<<<< HEAD
-import { ObjectPainter, getElementMainPainter } from '../base/ObjectPainter.mjs';
-=======
->>>>>>> 4f177922
 import { DrawOptions } from '../base/BasePainter.mjs';
 import { ObjectPainter } from '../base/ObjectPainter.mjs';
 import { THistPainter } from '../hist2d/THistPainter.mjs';
@@ -80,11 +76,7 @@
    createTF3Histogram(func, hist) {
       const nsave = func.fSave.length - 9;
 
-<<<<<<< HEAD
-      this._use_saved_points = (nsave > 0) && (settings.PreferSavedPoints || (this.use_saved > 1));
-=======
       this.#use_saved_points = (nsave > 0) && (settings.PreferSavedPoints || (this.use_saved > 1));
->>>>>>> 4f177922
 
       const fp = this.getFramePainter(),
             pad = this.getPadPainter()?.getRootPad(true),
@@ -141,11 +133,7 @@
 
       delete this._fail_eval;
 
-<<<<<<< HEAD
-      if (!this._use_saved_points) {
-=======
       if (!this.#use_saved_points) {
->>>>>>> 4f177922
          let iserror = false;
 
          if (!func.evalPar && !proivdeEvalPar(func))
@@ -196,12 +184,7 @@
          npx = Math.round(func.fSave[nsave+6]);
          npy = Math.round(func.fSave[nsave+7]);
          npz = Math.round(func.fSave[nsave+8]);
-<<<<<<< HEAD
-         // dx = (xmax - xmin) / npx,
-         // dy = (ymax - ymin) / npy,
-=======
-
->>>>>>> 4f177922
+
          const dz = (zmax - zmin) / npz;
 
          ensureBins(npx + 1, npy + 1);
@@ -265,11 +248,7 @@
    }
 
    /** @summary fill information for TWebCanvas
-<<<<<<< HEAD
-    * @desc Used to inform webcanvas when evaluation failed
-=======
      * @desc Used to inform web canvas when evaluation failed
->>>>>>> 4f177922
      * @private */
    fillWebObjectOptions(opt) {
       opt.fcust = this._fail_eval && !this.use_saved ? 'func_fail' : '';
