--- conflicted
+++ resolved
@@ -57,11 +57,7 @@
       }
 
       if (is_main)
-<<<<<<< HEAD
-         pr = pr.then(() => this.drawColorPalette(this.options.Zscale && ((this.options.Lego === 12) || (this.options.Lego === 14))));
-=======
          pr = pr.then(() => this.drawColorPalette(this.options.Zscale && this.options.canHavePalette()));
->>>>>>> 4f177922
 
       return pr.then(() => this.updateFunctions())
                .then(() => this.updateHistTitle())
