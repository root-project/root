import { gStyle, BIT, settings, constants, create, isObject, isFunc, isStr, getPromise,
         clTList, clTPaveText, clTPaveStats, clTPaletteAxis, clTProfile2D, clTProfile3D, clTPad,
         clTAxis, clTF1, clTF2, clTProfile, kNoZoom, clTCutG, kNoStats, kTitle } from '../core.mjs';
import { getColor, getColorPalette } from '../base/colors.mjs';
import { DrawOptions } from '../base/BasePainter.mjs';
import { ObjectPainter, EAxisBits, kAxisTime, kAxisLabels } from '../base/ObjectPainter.mjs';
import { TPavePainter } from '../hist/TPavePainter.mjs';
import { ensureTCanvas } from '../gpad/TCanvasPainter.mjs';


const kCARTESIAN = 1, kPOLAR = 2, kCYLINDRICAL = 3, kSPHERICAL = 4, kRAPIDITY = 5;

/**
 * @summary Class to decode histograms draw options
 *
 * @private
 */

class THistDrawOptions {

   constructor() { this.reset(); }

   /** @summary Reset hist draw options */
   reset() {
      Object.assign(this,
            { Axis: 0, RevX: false, RevY: false, SymlogX: 0, SymlogY: 0,
              Bar: false, BarStyle: 0, Curve: false,
              Hist: 1, Line: false, Fill: false,
              Error: 0, ErrorKind: -1, errorX: gStyle.fErrorX,
              Mark: false, Same: false, Scat: false, ScatCoef: 1.0, Func: true, AllFunc: false,
              Arrow: false, Box: false, BoxStyle: 0,
              Text: false, TextAngle: 0, TextKind: '', Char: 0, Color: false, Contour: 0, Cjust: false,
              Lego: 0, Surf: 0, Off: 0, Tri: 0, Proj: 0, AxisPos: 0, Ortho: gStyle.fOrthoCamera,
              Spec: false, Pie: false, List: false, Zscale: false, Zvert: true, PadPalette: false,
              Candle: '', Violin: '', Scaled: null, Circular: 0,
              GLBox: 0, GLColor: false, Project: '', System: kCARTESIAN,
              AutoColor: false, NoStat: false, ForceStat: false, PadStats: false, PadTitle: false, AutoZoom: false,
              HighRes: 0, Zero: 1, Palette: 0, BaseLine: false,
              Optimize: settings.OptimizeDraw, adjustFrame: false,
              Mode3D: false, x3dscale: 1, y3dscale: 1,
              Render3D: constants.Render3D.Default,
              FrontBox: true, BackBox: true,
              need_fillcol: false,
              minimum: kNoZoom, maximum: kNoZoom, ymin: 0, ymax: 0, cutg: null, IgnoreMainScale: false });
   }

   isCartesian() { return this.System === kCARTESIAN; }

   is3d() { return this.Lego || this.Surf; }

   /** @summary Base on sumw2 values (re)set some bacis draw options, only for 1dim hist */
   decodeSumw2(histo, force) {
      const len = histo.fSumw2?.length ?? 0;
      let isany = false;
      for (let n = 0; n < len; ++n)
         if (histo.fSumw2[n] > 0) { isany = true; break; }

      if (Number.isInteger(this.Error) || force)
         this.Error = isany ? 1 : 0;

      if (Number.isInteger(this.Hist) || force)
         this.Hist = isany ? 0 : 1;

      if (Number.isInteger(this.Zero) || force)
         this.Zero = isany ? 0 : 1;
   }

   /** @summary Is palette can be used with current draw options */
   canHavePalette() {
      if (this.ndim !== 2)
         return false;

      if (this.Mode3D)
         return this.Lego === 12 || this.Lego === 14 || this.Surf === 11 || this.Surf === 12;

      if (this.Color || this.Contour || this.Hist || this.Axis)
         return true;

      return !this.Scat && !this.Box && !this.Arrow && !this.Proj && !this.Candle && !this.Violin && !this.Text;
   }

   /** @summary Decode histogram draw options */
   decode(opt, hdim, histo, pp, pad, painter) {
      this.orginal = opt; // will be overwritten by storeDrawOpt call

      this.cutg_name = '';
      if (isStr(opt) && (hdim === 2)) {
         const p1 = opt.lastIndexOf('['), p2 = opt.lastIndexOf(']');
         if ((p1 >= 0) && (p2 > p1+1)) {
            this.cutg_name = opt.slice(p1+1, p2);
            opt = opt.slice(0, p1) + opt.slice(p2+1);
            this.cutg = pp?.findInPrimitives(this.cutg_name, clTCutG);
            if (this.cutg) this.cutg.$redraw_pad = true;
         }
      }

      const d = new DrawOptions(opt);

      if (hdim === 1) this.decodeSumw2(histo, true);

      this.ndim = hdim || 1; // keep dimensions, used for now in GED

      // for old web canvas json
      // TODO: remove in version 8
      d.check('USE_PAD_TITLE');
      d.check('USE_PAD_PALETTE');
      d.check('USE_PAD_STATS');

      if (d.check('PAL', true))
         this.Palette = d.partAsInt();
      // this is zooming of histo content
      if (d.check('MINIMUM:', true)) {
         this.ominimum = true;
         this.minimum = parseFloat(d.part);
      } else {
         this.ominimum = false;
         this.minimum = histo.fMinimum;
      }
      if (d.check('MAXIMUM:', true)) {
         this.omaximum = true;
         this.maximum = parseFloat(d.part);
      } else {
         this.omaximum = false;
         this.maximum = histo.fMaximum;
      }
      if (d.check('HMIN:', true)) {
         this.ohmin = true;
         this.hmin = parseFloat(d.part);
      } else {
         this.ohmin = false;
         delete this.hmin;
      }
      if (d.check('HMAX:', true)) {
         this.ohmax = true;
         this.hmax = parseFloat(d.part);
      } else {
         this.ohmax = false;
         delete this.hmax;
      }

      // let configure histogram titles - only for debug purposes
      if (d.check('HTITLE:', true)) histo.fTitle = decodeURIComponent(d.part.toLowerCase());
      if (d.check('XTITLE:', true)) histo.fXaxis.fTitle = decodeURIComponent(d.part.toLowerCase());
      if (d.check('YTITLE:', true)) histo.fYaxis.fTitle = decodeURIComponent(d.part.toLowerCase());
      if (d.check('ZTITLE:', true)) histo.fZaxis.fTitle = decodeURIComponent(d.part.toLowerCase());

      if (d.check('_ADJUST_FRAME_')) this.adjustFrame = true;

      if (d.check('NOOPTIMIZE')) this.Optimize = 0;
      if (d.check('OPTIMIZE')) this.Optimize = 2;

      if (d.check('AUTOCOL')) this.AutoColor = true;
      if (d.check('AUTOZOOM')) this.AutoZoom = true;

      if (d.check('OPTSTAT', true)) this.optstat = d.partAsInt();
      if (d.check('OPTFIT', true)) this.optfit = d.partAsInt();

      if ((this.optstat || this.optstat) && histo?.TestBit(kNoStats))
         histo?.InvertBit(kNoStats);

      if (d.check('NOSTAT')) this.NoStat = true;
      if (d.check('STAT')) this.ForceStat = true;

      if (d.check('NOTOOLTIP') && painter) painter.setTooltipAllowed(false);
      if (d.check('TOOLTIP') && painter) painter.setTooltipAllowed(true);

      if (d.check('SYMLOGX', true)) this.SymlogX = d.partAsInt(0, 3);
      if (d.check('SYMLOGY', true)) this.SymlogY = d.partAsInt(0, 3);

      if (d.check('X3DSC', true)) this.x3dscale = d.partAsInt(0, 100) / 100;
      if (d.check('Y3DSC', true)) this.y3dscale = d.partAsInt(0, 100) / 100;

      if (d.check('PERSPECTIVE') || d.check('PERSP')) this.Ortho = false;
      if (d.check('ORTHO')) this.Ortho = true;

      let lx = 0, ly = 0, check3dbox = '';
      if (d.check('LOG2XY')) lx = ly = 2;
      if (d.check('LOGXY')) lx = ly = 1;
      if (d.check('LOG2X')) lx = 2;
      if (d.check('LOGX')) lx = 1;
      if (d.check('LOG2Y')) ly = 2;
      if (d.check('LOGY')) ly = 1;
      if (lx && pad) { pad.fLogx = lx; pad.fUxmin = 0; pad.fUxmax = 1; pad.fX1 = 0; pad.fX2 = 1; }
      if (ly && pad) { pad.fLogy = ly; pad.fUymin = 0; pad.fUymax = 1; pad.fY1 = 0; pad.fY2 = 1; }
      if (d.check('LOG2Z') && pad) pad.fLogz = 2;
      if (d.check('LOGZ') && pad) pad.fLogz = 1;
      if (d.check('LOGV') && pad) pad.fLogv = 1; // ficitional member, can be introduced in ROOT
      if (d.check('GRIDXY') && pad) pad.fGridx = pad.fGridy = 1;
      if (d.check('GRIDX') && pad) pad.fGridx = 1;
      if (d.check('GRIDY') && pad) pad.fGridy = 1;
      if (d.check('TICKXY') && pad) pad.fTickx = pad.fTicky = 1;
      if (d.check('TICKX') && pad) pad.fTickx = 1;
      if (d.check('TICKY') && pad) pad.fTicky = 1;
      if (d.check('TICKZ') && pad) pad.fTickz = 1;
      if (d.check('GRAYSCALE'))
         pp?.setGrayscale(true);

      if (d.check('FILL_', 'color')) {
         this.histoFillColor = d.color;
         this.histoFillPattern = 1001;
      }

      if (d.check('LINE_', 'color'))
         this.histoLineColor = getColor(d.color);

      if (d.check('XAXIS_', 'color'))
         histo.fXaxis.fAxisColor = histo.fXaxis.fLabelColor = histo.fXaxis.fTitleColor = d.color;

      if (d.check('YAXIS_', 'color'))
         histo.fYaxis.fAxisColor = histo.fYaxis.fLabelColor = histo.fYaxis.fTitleColor = d.color;

      const has_main = painter ? !!painter.getMainPainter() : false;

      if (d.check('X+')) { this.AxisPos = 10; this.second_x = has_main; }
      if (d.check('Y+')) { this.AxisPos += 1; this.second_y = has_main; }

      if (d.check('SAME0')) { this.Same = true; this.IgnoreMainScale = true; }
      if (d.check('SAMES')) { this.Same = true; this.ForceStat = true; }
      if (d.check('SAME')) { this.Same = true; this.Func = true; }

      if (d.check('SPEC')) this.Spec = true; // not used

      if (d.check('BASE0') || d.check('MIN0'))
         this.BaseLine = 0;
      else if (gStyle.fHistMinimumZero)
         this.BaseLine = 0;

      if (d.check('PIE')) this.Pie = true; // not used

      if (d.check('CANDLE', true)) this.Candle = d.part || '1';
      if (d.check('VIOLIN', true)) { this.Violin = d.part || '1'; delete this.Candle; }
      if (d.check('NOSCALED')) this.Scaled = false;
      if (d.check('SCALED')) this.Scaled = true;

      if (d.check('GLBOX', true)) this.GLBox = 10 + d.partAsInt();
      if (d.check('GLCOL')) this.GLColor = true;

      d.check('GL'); // suppress GL

      if (d.check('CIRCULAR', true) || d.check('CIRC', true)) {
         this.Circular = 11;
         if (d.part.indexOf('0') >= 0) this.Circular = 10; // black and white
         if (d.part.indexOf('1') >= 0) this.Circular = 11; // color
         if (d.part.indexOf('2') >= 0) this.Circular = 12; // color and width
      }

      this.Chord = d.check('CHORD');

      if (d.check('LEGO', true)) {
         this.Lego = 1;
         if (d.part.indexOf('0') >= 0) this.Zero = false;
         if (d.part.indexOf('1') >= 0) this.Lego = 11;
         if (d.part.indexOf('2') >= 0) this.Lego = 12;
         if (d.part.indexOf('3') >= 0) this.Lego = 13;
         if (d.part.indexOf('4') >= 0) this.Lego = 14;
         check3dbox = d.part;
         if (d.part.indexOf('Z') >= 0) this.Zscale = true;
         if (d.part.indexOf('H') >= 0) this.Zvert = false;
      }

      if (d.check('R3D_', true))
         this.Render3D = constants.Render3D.fromString(d.part.toLowerCase());

      if (d.check('POL')) this.System = kPOLAR;
      if (d.check('CYL')) this.System = kCYLINDRICAL;
      if (d.check('SPH')) this.System = kSPHERICAL;
      if (d.check('PSR')) this.System = kRAPIDITY;

      if (d.check('SURF', true)) {
         this.Surf = d.partAsInt(10, 1);
         check3dbox = d.part;
         if (d.part.indexOf('Z') >= 0) this.Zscale = true;
         if (d.part.indexOf('H') >= 0) this.Zvert = false;
      }

      if (d.check('TF3', true)) check3dbox = d.part;

      if (d.check('ISO', true)) check3dbox = d.part;

      if (d.check('LIST')) this.List = true; // not used

      if (d.check('CONT', true) && (hdim > 1)) {
         this.Contour = 1;
         if (d.part.indexOf('Z') >= 0) this.Zscale = true;
         if (d.part.indexOf('H') >= 0) this.Zvert = false;
         if (d.part.indexOf('1') >= 0) this.Contour = 11; else
         if (d.part.indexOf('2') >= 0) this.Contour = 12; else
         if (d.part.indexOf('3') >= 0) this.Contour = 13; else
         if (d.part.indexOf('4') >= 0) this.Contour = 14;
      }

      // decode bar/hbar option
      if (d.check('HBAR', true))
         this.BarStyle = 20;
      else if (d.check('BAR', true))
         this.BarStyle = 10;
      if (this.BarStyle > 0) {
         this.Hist = false;
         this.need_fillcol = true;
         this.BarStyle += d.partAsInt();
      }

      if (d.check('ARR'))
         this.Arrow = true;

      if (d.check('BOX', true)) {
         this.BoxStyle = 10;
         if (d.part.indexOf('1') >= 0) this.BoxStyle = 11; else
         if (d.part.indexOf('2') >= 0) this.BoxStyle = 12; else
         if (d.part.indexOf('3') >= 0) this.BoxStyle = 13;
         if (d.part.indexOf('Z') >= 0) this.Zscale = true;
         if (d.part.indexOf('H') >= 0) this.Zvert = false;
      }

      this.Box = this.BoxStyle > 0;

      if (d.check('CJUST')) this.Cjust = true;
      if (d.check('COL')) this.Color = true;
      if (d.check('CHAR')) this.Char = 1;
      if (d.check('ALLFUNC')) this.AllFunc = true;
      if (d.check('FUNC')) { this.Func = true; this.Hist = false; }
      if (d.check('AXIS')) this.Axis = 1;
      if (d.check('AXIG')) this.Axis = 2;

      if (d.check('TEXT', true)) {
         this.Text = true;
         this.Hist = false;
         this.TextAngle = Math.min(d.partAsInt(), 90);
         if (d.part.indexOf('N') >= 0) this.TextKind = 'N';
         if (d.part.indexOf('E0') >= 0) this.TextLine = true;
         if (d.part.indexOf('E') >= 0) this.TextKind = 'E';
      }

      if (d.check('SCAT=', true)) {
         this.Scat = true;
         this.ScatCoef = parseFloat(d.part);
         if (!Number.isFinite(this.ScatCoef) || (this.ScatCoef <= 0)) this.ScatCoef = 1.0;
      }

      if (d.check('SCAT')) this.Scat = true;

      if (d.check('TRI', true)) {
         this.Color = false;
         this.Tri = 1;
         check3dbox = d.part;
         if (d.part.indexOf('ERR') >= 0) this.Error = true;
      }

      if (d.check('AITOFF')) this.Proj = 1;
      if (d.check('MERCATOR')) this.Proj = 2;
      if (d.check('SINUSOIDAL')) this.Proj = 3;
      if (d.check('PARABOLIC')) this.Proj = 4;
      if (d.check('MOLLWEIDE')) this.Proj = 5;
      if (this.Proj > 0) this.Contour = 14;

      if (d.check('PROJXY', true)) this.Project = 'XY' + d.partAsInt(0, 1);
      if (d.check('PROJX', true)) this.Project = 'X' + d.part;
      if (d.check('PROJY', true)) this.Project = 'Y' + d.part;
      if (d.check('PROJ')) this.Project = 'Y1';

      if (check3dbox) {
         if (check3dbox.indexOf('FB') >= 0) this.FrontBox = false;
         if (check3dbox.indexOf('BB') >= 0) this.BackBox = false;
      }

      if ((hdim === 3) && d.check('FB')) this.FrontBox = false;
      if ((hdim === 3) && d.check('BB')) this.BackBox = false;

      if (d.check('PFC') && !this._pfc)
         this._pfc = 2;
      if ((d.check('PLC') || this.AutoColor) && !this._plc)
         this._plc = 2;
      if (d.check('PMC') && !this._pmc)
         this._pmc = 2;

      const check_axis_bit = (opt, axis, bit) => {
         // ignore Z scale options for 2D plots
         if ((axis === 'fZaxis') && (hdim < 3) && !this.Lego && !this.Surf)
            return;
         let flag = d.check(opt);
         if (pad && pad['$'+opt]) { flag = true; pad['$'+opt] = undefined; }
         if (flag && histo) {
            if (!histo[axis].TestBit(bit))
               histo[axis].InvertBit(bit);
         }
      };

      check_axis_bit('OTX', 'fXaxis', EAxisBits.kOppositeTitle);
      check_axis_bit('OTY', 'fYaxis', EAxisBits.kOppositeTitle);
      check_axis_bit('OTZ', 'fZaxis', EAxisBits.kOppositeTitle);
      check_axis_bit('CTX', 'fXaxis', EAxisBits.kCenterTitle);
      check_axis_bit('CTY', 'fYaxis', EAxisBits.kCenterTitle);
      check_axis_bit('CTZ', 'fZaxis', EAxisBits.kCenterTitle);
      check_axis_bit('MLX', 'fXaxis', EAxisBits.kMoreLogLabels);
      check_axis_bit('MLY', 'fYaxis', EAxisBits.kMoreLogLabels);
      check_axis_bit('MLZ', 'fZaxis', EAxisBits.kMoreLogLabels);

      if (d.check('RX') || pad?.$RX) this.RevX = true;
      if (d.check('RY') || pad?.$RY) this.RevY = true;

      if (d.check('L')) { this.Line = true; this.Hist = false; }
      if (d.check('F')) { this.Fill = true; this.need_fillcol = true; }

      if (d.check('A')) this.Axis = -1;
      if (pad?.$ratio_pad === 'up') {
         if (!this.Same) this.Axis = 0; // draw both axes
         histo.fXaxis.fLabelSize = 0;
         histo.fXaxis.fTitle = '';
         histo.fYaxis.$use_top_pad = true;
      } else if (pad?.$ratio_pad === 'low') {
         if (!this.Same) this.Axis = 0; // draw both axes
         histo.fXaxis.$use_top_pad = true;
         histo.fYaxis.$use_top_pad = true;
         histo.fXaxis.fTitle = 'x';
         const fp = painter?.getCanvPainter().findPainterFor(null, 'upper_pad', clTPad)?.getFramePainter();
         if (fp) {
            painter.zoom_xmin = fp.scale_xmin;
            painter.zoom_xmax = fp.scale_xmax;
         }
      }

      if (d.check('B1')) { this.BarStyle = 1; this.BaseLine = 0; this.Hist = false; this.need_fillcol = true; }
      if (d.check('B')) { this.BarStyle = 1; this.Hist = false; this.need_fillcol = true; }
      if (d.check('C')) { this.Curve = true; this.Hist = false; }
      if (d.check('][')) { this.Off = 1; this.Hist = true; }

      if (d.check('HIST')) { this.Hist = true; this.Func = true; this.Error = false; }

      this.Bar = (this.BarStyle > 0);

      delete this.MarkStyle; // remove mark style if any

      if (d.check('P0')) { this.Mark = true; this.Hist = false; this.Zero = true; }
      if (d.check('P')) { this.Mark = true; this.Hist = false; this.Zero = false; }
      if (d.check('HZ')) { this.Zscale = true; this.Zvert = false; }
      if (d.check('Z')) this.Zscale = true;
      if (d.check('*')) { this.Mark = true; this.MarkStyle = 3; this.Hist = false; }
      if (d.check('H')) this.Hist = true;

      if (d.check('E', true)) {
         this.Error = true;
         if (hdim === 1) {
            this.Zero = false; // do not draw empty bins with errors
            if (this.Hist === 1) this.Hist = false;
            if (Number.isInteger(parseInt(d.part[0]))) this.ErrorKind = parseInt(d.part[0]);
            if ((this.ErrorKind === 3) || (this.ErrorKind === 4)) this.need_fillcol = true;
            if (this.ErrorKind === 0) this.Zero = true; // enable drawing of empty bins
            if (d.part.indexOf('X0') >= 0) this.errorX = 0;
         }
      }
      if (d.check('9')) this.HighRes = 1;
      if (d.check('0')) this.Zero = false;
      if (this.Color && d.check('1')) this.Zero = false;

      // flag identifies 3D drawing mode for histogram
      if ((this.Lego > 0) || (hdim === 3) ||
          (((this.Surf > 0) || this.Error) && (hdim === 2))) this.Mode3D = true;

      // default draw options for TF1 is line and fill
      if (painter?.isTF1() && (hdim === 1) && (this.Hist === 1) && !this.Line && !this.Fill && !this.Curve && !this.Mark) {
         this.Hist = false;
         this.Curve = settings.FuncAsCurve;
         this.Line = !this.Curve;
         this.Fill = true;
      }

      if ((this.Surf === 15) && (this.System === kPOLAR || this.System === kCARTESIAN))
         this.Surf = 13;
   }

   /** @summary Tries to reconstruct string with hist draw options */
   asString(is_main_hist, pad) {
      let res = '', zopt = '';
      if (this.Zscale)
         zopt = this.Zvert ? 'Z' : 'HZ';
      if (this.Mode3D) {
         if (this.Lego) {
            res = 'LEGO';
            if (!this.Zero) res += '0';
            if (this.Lego > 10) res += (this.Lego-10);
            res += zopt;
         } else if (this.Surf) {
            res = 'SURF' + (this.Surf-10);
            res += zopt;
         }
         if (!this.FrontBox) res += 'FB';
         if (!this.BackBox) res += 'BB';

         if (this.x3dscale !== 1) res += `_X3DSC${Math.round(this.x3dscale * 100)}`;
         if (this.y3dscale !== 1) res += `_Y3DSC${Math.round(this.y3dscale * 100)}`;
      } else {
         if (this.Candle)
            res = 'CANDLE' + this.Candle;
          else if (this.Violin)
            res = 'VIOLIN' + this.Violin;
          else if (this.Scat)
            res = 'SCAT';
          else if (this.Color) {
            res = 'COL';
            if (!this.Zero) res += '0';
            res += zopt;
            if (this.Axis < 0) res += 'A';
         } else if (this.Contour) {
            res = 'CONT';
            if (this.Contour > 10) res += (this.Contour-10);
            res += zopt;
         } else if (this.Bar)
            res = (this.BaseLine === false) ? 'B' : 'B1';
          else if (this.Mark)
            res = this.Zero ? 'P0' : 'P'; // here invert logic with 0
          else if (this.Error) {
            res = 'E';
            if (this.ErrorKind >= 0) res += this.ErrorKind;
         } else if (this.Line) {
            res += 'L';
            if (this.Fill) res += 'F';
         } else if (this.Off)
            res = '][';

         if (this.Cjust) res += ' CJUST';

         if (this.Text) {
            res += 'TEXT';
            if (this.TextAngle) res += this.TextAngle;
            res += this.TextKind;
         }
      }

      if (this.Palette && this.canHavePalette())
         res += `_PAL${this.Palette}`;

      if (this.is3d() && this.Ortho && is_main_hist)
         res += '_ORTHO';

      if (this.Same)
         res += this.ForceStat ? 'SAMES' : 'SAME';
      else if (is_main_hist && res) {
         if (this.ForceStat || (this.StatEnabled === true))
            res += '_STAT';
         else if (this.NoStat || (this.StatEnabled === false))
            res += '_NOSTAT';
      }

      if (is_main_hist && pad && res) {
         if (pad.fLogx === 2)
            res += '_LOG2X';
         else if (pad.fLogx)
            res += '_LOGX';
         if (pad.fLogy === 2)
            res += '_LOG2Y';
         else if (pad.fLogy)
            res += '_LOGY';
         if (pad.fLogz === 2)
            res += '_LOG2Z';
         else if (pad.fLogz)
            res += '_LOGZ';
         if (pad.fGridx) res += '_GRIDX';
         if (pad.fGridy) res += '_GRIDY';
         if (pad.fTickx) res += '_TICKX';
         if (pad.fTicky) res += '_TICKY';
         if (pad.fTickz) res += '_TICKZ';
      }

      if (this.cutg_name)
         res += ` [${this.cutg_name}]`;

      return res;
   }

} // class THistDrawOptions


/**
 * @summary Handle for histogram contour
 *
 * @private
 */

class HistContour {

   constructor(zmin, zmax) {
      this.arr = [];
      this.colzmin = zmin;
      this.colzmax = zmax;
      this.below_min_indx = -1;
      this.exact_min_indx = 0;
   }

   /** @summary Returns contour levels */
   getLevels() { return this.arr; }

   /** @summary Create normal contour levels */
   createNormal(nlevels, log_scale, zminpositive) {
      if (log_scale) {
         if (this.colzmax <= 0)
            this.colzmax = 1.0;
         if (this.colzmin <= 0) {
            if ((zminpositive === undefined) || (zminpositive <= 0))
               this.colzmin = 0.0001*this.colzmax;
            else
               this.colzmin = ((zminpositive < 3) || (zminpositive > 100)) ? 0.3*zminpositive : 1;
         }
         if (this.colzmin >= this.colzmax)
            this.colzmin = 0.0001*this.colzmax;

         const logmin = Math.log(this.colzmin)/Math.log(10),
               logmax = Math.log(this.colzmax)/Math.log(10),
               dz = (logmax-logmin)/nlevels;
         this.arr.push(this.colzmin);
         for (let level = 1; level < nlevels; level++)
            this.arr.push(Math.exp((logmin + dz*level)*Math.log(10)));
         this.arr.push(this.colzmax);
         this.custom = true;
      } else {
         if ((this.colzmin === this.colzmax) && (this.colzmin !== 0)) {
            this.colzmax += 0.01*Math.abs(this.colzmax);
            this.colzmin -= 0.01*Math.abs(this.colzmin);
         }
         const dz = (this.colzmax-this.colzmin)/nlevels;
         for (let level = 0; level <= nlevels; level++)
            this.arr.push(this.colzmin + dz*level);
      }
   }

   /** @summary Create custom contour levels */
   createCustom(levels) {
      this.custom = true;
      for (let n = 0; n < levels.length; ++n)
         this.arr.push(levels[n]);

      if (this.colzmax > this.arr[this.arr.length-1])
         this.arr.push(this.colzmax);
   }

   /** @summary Configure indicies */
   configIndicies(below_min, exact_min) {
      this.below_min_indx = below_min;
      this.exact_min_indx = exact_min;
   }

   /** @summary Get index based on z value */
   getContourIndex(zc) {
      // bins less than zmin not drawn
      if (zc < this.colzmin) return this.below_min_indx;

      // if bin content exactly zmin, draw it when col0 specified or when content is positive
      if (zc === this.colzmin) return this.exact_min_indx;

      if (!this.custom)
         return Math.floor(0.01+(zc-this.colzmin)*(this.arr.length-1)/(this.colzmax-this.colzmin));

      let l = 0, r = this.arr.length-1;
      if (zc < this.arr[0]) return -1;
      if (zc >= this.arr[r]) return r;
      while (l < r-1) {
         const mid = Math.round((l+r)/2);
         if (this.arr[mid] > zc) r = mid; else l = mid;
      }
      return l;
   }

   /** @summary Get palette color */
   getPaletteColor(palette, zc) {
      const zindx = this.getContourIndex(zc);
      if (zindx < 0) return null;
      const pindx = palette.calcColorIndex(zindx, this.arr.length);
      return palette.getColor(pindx);
   }

   /** @summary Get palette index */
   getPaletteIndex(palette, zc) {
      const zindx = this.getContourIndex(zc);
      return (zindx < 0) ? null : palette.calcColorIndex(zindx, this.arr.length);
   }

} // class HistContour

/**
 * @summary Handle for updateing of secondary functions
 *
 * @private
 */

class FunctionsHandler {

   constructor(painter, pp, funcs, statpainter) {
      this.painter = painter;
      this.pp = pp;

      const painters = [], update_painters = [],
            only_draw = (statpainter === true);

      this.newfuncs = [];
      this.newopts = [];

      // find painters associated with histogram/graph/...
      if (!only_draw) {
         pp?.forEachPainterInPad(objp => {
            if (objp.isSecondary(painter) && objp._secondary_id?.match(/^func_|^indx_/))
               painters.push(objp);
         }, 'objects');
      }

      for (let n = 0; n < funcs?.arr.length; ++n) {
         const func = funcs.arr[n], fopt = funcs.opt[n];
         if (!func?._typename) continue;
         if (isFunc(painter.needDrawFunc) && !painter.needDrawFunc(painter.getObject(), func)) continue;

         let funcpainter = null, func_indx = -1;

         if (!only_draw) {
            // try to find matching object in associated list of painters
            for (let i = 0; i < painters.length; ++i) {
               if (painters[i].matchObjectType(func._typename) && (painters[i].getObjectName() === func.fName)) {
                  funcpainter = painters[i];
                  func_indx = i;
                  break;
               }
            }
            // or just in generic list of painted objects
            if (!funcpainter && func.fName)
               funcpainter = pp?.findPainterFor(null, func.fName, func._typename);
         }

         if (funcpainter) {
            funcpainter.updateObject(func, fopt);
            if (func_indx >= 0) {
               painters.splice(func_indx, 1);
               update_painters.push(funcpainter);
             }
         } else {
            // use arrays index while index is important
            this.newfuncs[n] = func;
            this.newopts[n] = fopt;
         }
      }

      // stat painter has to be kept even when no object exists in the list
      if (isObject(statpainter)) {
         const indx = painters.indexOf(statpainter);
         if (indx >= 0) painters.splice(indx, 1);
      }

      // remove all function which are not found in new list of functions
      if (painters.length > 0)
         pp?.cleanPrimitives(p => painters.indexOf(p) >= 0);

      if (update_painters.length > 0)
         this._extraPainters = update_painters;
   }

   /** @summary Draw/update functions selected before */
   drawNext(indx) {
      if (this._extraPainters) {
         const p = this._extraPainters.shift();
         if (this._extraPainters.length === 0)
            delete this._extraPainters;
         return getPromise(p.redraw()).then(() => this.drawNext(0));
      }

      if (!this.newfuncs || (indx >= this.newfuncs.length)) {
         delete this.newfuncs;
         delete this.newopts;
         return Promise.resolve(this.painter); // simplify drawing
      }

      const func = this.newfuncs[indx], fopt = this.newopts[indx];

      if (!func || this.pp?.findPainterFor(func))
         return this.drawNext(indx+1);

      const func_secondary_id = func?.fName ? `func_${func.fName}` : `indx_${indx}`;

      // Required to correctly draw multiple stats boxes
      // TODO: set reference via weak pointer
      func.$main_painter = this.painter;

      const promise = TPavePainter.canDraw(func)
            ? TPavePainter.draw(this.painter.getDom(), func, fopt)
            : this.pp.drawObject(this.painter.getDom(), func, fopt);

      return promise.then(fpainter => {
         fpainter.setSecondaryId(this.painter, func_secondary_id);

         return this.drawNext(indx+1);
      });
   }

} // class FunctionsHandler


// TH1 bits
//    kNoStats = BIT(9), don't draw stats box
const kUserContour = BIT(10), // user specified contour levels
//      kCanRebin    = BIT(11), // can rebin axis
//      kLogX        = BIT(15), // X-axis in log scale
//      kIsZoomed    = BIT(16), // bit set when zooming on Y axis
      kNoTitle = BIT(17); // don't draw the histogram title
//      kIsAverage   = BIT(18);  // Bin contents are average (used by Add)

/**
 * @summary Basic painter for histogram classes
 * @private
 */

class THistPainter extends ObjectPainter {

   /** @summary Constructor
     * @param {object|string} dom - DOM element for drawing or element id
     * @param {object} histo - TH1 derived histogram object */
   constructor(dom, histo) {
      super(dom, histo);
      this.draw_content = true;
      this.nbinsx = this.nbinsy = 0;
      this.accept_drops = true; // indicate that one can drop other objects like doing Draw('same')
      this.mode3d = false;
   }

   /** @summary Returns histogram object */
   getHisto() {
      return this.getObject();
   }

   /** @summary Returns histogram axis */
   getAxis(name) {
      const histo = this.getObject();
      switch (name) {
         case 'x': return histo?.fXaxis;
         case 'y': return histo?.fYaxis;
         case 'z': return histo?.fZaxis;
      }
      return null;
   }

   /** @summary Returns true if TProfile */
   isTProfile() {
      return this.matchObjectType(clTProfile);
   }

   /** @summary Returns true if histogram drawn instead of TF1/TF2 object */
   isTF1() { return false; }

   /** @summary Returns true if TH1K */
   isTH1K() {
      return this.matchObjectType('TH1K');
   }

   /** @summary Returns true if TH2Poly */
   isTH2Poly() {
      return this.matchObjectType(/^TH2Poly/) || this.matchObjectType(/^TProfile2Poly/);
   }

   /** @summary Clear 3d drawings - if any */
   clear3DScene() {
      const fp = this.getFramePainter();
      if (isFunc(fp?.create3DScene))
         fp.create3DScene(-1);
      this.mode3d = false;
   }

   /** @summary Cleanup histogram painter */
   cleanup() {
      this.clear3DScene();

      delete this._color_palette;
      delete this.fContour;
      delete this.options;

      super.cleanup();
   }

   /** @summary Returns number of histogram dimensions */
   getDimension() {
      const histo = this.getHisto();
      if (!histo) return 0;
      if (histo._typename.match(/^TH2/)) return 2;
      if (histo._typename === clTProfile2D) return 2;
      if (histo._typename.match(/^TH3/)) return 3;
      if (histo._typename === clTProfile3D) return 3;
      if (this.isTH2Poly()) return 2;
      return 1;
   }

   /** @summary Decode options string opt and fill the option structure */
   decodeOptions(opt) {
      const histo = this.getHisto(),
            hdim = this.getDimension(),
            pp = this.getPadPainter(),
            pad = pp?.getRootPad(true);

      if (!this.options)
         this.options = new THistDrawOptions();
      else
         this.options.reset();

      // when changing draw option, reset attributes usage
      this.lineatt?.setUsed(false);
      this.fillatt?.setUsed(false);
      this.markeratt?.setUsed(false);

      this.options.decode(opt || histo.fOption, hdim, histo, pp, pad, this);

      this.storeDrawOpt(opt); // opt will be return as default draw option, used in webcanvas
   }

   /** @summary Copy draw options from other painter */
   copyOptionsFrom(src) {
      if (src === this) return;
      const o = this.options, o0 = src.options;

      o.Mode3D = o0.Mode3D;
      o.Zero = o0.Zero;
      if (o0.Mode3D) {
         o.Lego = o0.Lego;
         o.Surf = o0.Surf;
      } else {
         o.Color = o0.Color;
         o.Contour = o0.Contour;
      }
   }

   /** @summary copy draw options to all other histograms in the pad */
   copyOptionsToOthers() {
      this.forEachPainter(painter => {
         if ((painter !== this) && isFunc(painter.copyOptionsFrom))
            painter.copyOptionsFrom(this);
      }, 'objects');
   }

   /** @summary Scan histogram content
     * @abstract */
   scanContent(/* when_axis_changed */) {
      // function will be called once new histogram or
      // new histogram content is assigned
      // one should find min,max,nbins, maxcontent values
      // if when_axis_changed === true specified, content will be scanned after axis zoom changed
   }

   /** @summary Check pad ranges when drawing of frame axes will be performed
     * @desc Only if histogram is main painter and drawn with SAME option, pad range can be used
     * In all other cases configured range must be derived from histogram itself */
   checkPadRange() {
      if (this.isMainPainter())
         this.check_pad_range = this.options.Same ? 'pad_range' : true;
   }

   /** @summary Create necessary histogram draw attributes */
   createHistDrawAttributes(only_check_auto) {
      const histo = this.getHisto(), o = this.options;

      if (o._pfc > 1 || o._plc > 1 || o._pmc > 1) {
         const pp = this.getPadPainter();
         if (isFunc(pp?.getAutoColor)) {
            const icolor = pp.getAutoColor(histo.$num_histos);
            this._auto_exec = ''; // can be reused when sending option back to server
            if (o._pfc > 1) { o._pfc = 1; histo.fFillColor = icolor; this._auto_exec += `SetFillColor(${icolor});;`; delete this.fillatt; }
            if (o._plc > 1) { o._plc = 1; histo.fLineColor = icolor; this._auto_exec += `SetLineColor(${icolor});;`; delete this.lineatt; }
            if (o._pmc > 1) { o._pmc = 1; histo.fMarkerColor = icolor; this._auto_exec += `SetMarkerColor(${icolor});;`; delete this.markeratt; }
         }
      }

<<<<<<< HEAD
      this.createAttFill({ attr: histo, color: this.options.histoFillColor, kind: 1 });

      this.createAttLine({ attr: histo, color0: this.options.histoLineColor });
   }

   /** @summary Assign snapid for histo painter
     * @desc Used to assign snapid also for functions painters */
   setSnapId(snapid) {
      this.snapid = snapid;

      this.getPadPainter().forEachPainterInPad(objp => {
         if (objp.isSecondaryPainter(this)) {
            const objname = objp.getObjectName();
            if (objname)
               objp.snapid = `${snapid}#func_${objname}`;
            else if (objp.child_painter_indx !== undefined)
               objp.snapid = `${snapid}#indx_${objp.child_painter_indx}`;
         }
       }, 'objects');
=======
      if (only_check_auto)
         this.deleteAttr();
      else {
         this.createAttFill({ attr: histo, color: this.options.histoFillColor, pattern: this.options.histoFillPattern, kind: 1 });
         this.createAttLine({ attr: histo, color0: this.options.histoLineColor });
      }
>>>>>>> 22aeb252
   }

   /** @summary Update axes attributes in target histogram
     * @private */
   updateAxes(tgt_histo, src_histo, fp) {
      const copyTAxisMembers = (tgt, src, copy_zoom) => {
         tgt.fTitle = src.fTitle;
         tgt.fLabels = src.fLabels;
         tgt.fXmin = src.fXmin;
         tgt.fXmax = src.fXmax;
         tgt.fTimeDisplay = src.fTimeDisplay;
         tgt.fTimeFormat = src.fTimeFormat;
         tgt.fAxisColor = src.fAxisColor;
         tgt.fLabelColor = src.fLabelColor;
         tgt.fLabelFont = src.fLabelFont;
         tgt.fLabelOffset = src.fLabelOffset;
         tgt.fLabelSize = src.fLabelSize;
         tgt.fNdivisions = src.fNdivisions;
         tgt.fTickLength = src.fTickLength;
         tgt.fTitleColor = src.fTitleColor;
         tgt.fTitleFont = src.fTitleFont;
         tgt.fTitleOffset = src.fTitleOffset;
         tgt.fTitleSize = src.fTitleSize;
         if (copy_zoom) {
            tgt.fFirst = src.fFirst;
            tgt.fLast = src.fLast;
            tgt.fBits = src.fBits;
         }
      };

      copyTAxisMembers(tgt_histo.fXaxis, src_histo.fXaxis, this.snapid && !fp?.zoomChangedInteractive('x'));
      copyTAxisMembers(tgt_histo.fYaxis, src_histo.fYaxis, this.snapid && !fp?.zoomChangedInteractive('y'));
      copyTAxisMembers(tgt_histo.fZaxis, src_histo.fZaxis, this.snapid && !fp?.zoomChangedInteractive('z'));
   }

   /** @summary Update histogram object
     * @param obj - new histogram instance
     * @param opt - new drawing option (optional)
     * @return {Boolean} - true if histogram was successfully updated */
   updateObject(obj, opt) {
      const histo = this.getHisto(),
            fp = this.getFramePainter(),
            pp = this.getPadPainter(),
            o = this.options;

      if (obj !== histo) {
         if (!this.matchObjectType(obj)) return false;

         // simple replace of object does not help - one can have different
         // complex relations between histo and stat box, histo and colz axis,
         // one could have THStack or TMultiGraph object
         // The only that could be done is update of content

         // check only stats bit, later other settings can be monitored
         const statpainter = pp?.findPainterFor(this.findStat());
         if (histo.TestBit(kNoStats) !== obj.TestBit(kNoStats)) {
            histo.fBits = obj.fBits;
            if (statpainter) statpainter.Enabled = !histo.TestBit(kNoStats);
         }

         // special treatment for webcanvas - also name can be changed
         if (this.snapid !== undefined) {
            histo.fName = obj.fName;
            o._pfc = o._plc = o._pmc = 0; // auto colors should be processed in web canvas
         }

         if (!o._pfc)
            histo.fFillColor = obj.fFillColor;
         histo.fFillStyle = obj.fFillStyle;
         if (!o._plc)
            histo.fLineColor = obj.fLineColor;
         histo.fLineStyle = obj.fLineStyle;
         histo.fLineWidth = obj.fLineWidth;
         if (!o._pmc)
            histo.fMarkerColor = obj.fMarkerColor;
         histo.fMarkerSize = obj.fMarkerSize;
         histo.fMarkerStyle = obj.fMarkerStyle;

         histo.fEntries = obj.fEntries;
         histo.fTsumw = obj.fTsumw;
         histo.fTsumwx = obj.fTsumwx;
         histo.fTsumwx2 = obj.fTsumwx2;
         histo.fXaxis.fNbins = obj.fXaxis.fNbins;
         if (this.getDimension() > 1) {
            histo.fTsumwy = obj.fTsumwy;
            histo.fTsumwy2 = obj.fTsumwy2;
            histo.fTsumwxy = obj.fTsumwxy;
            histo.fYaxis.fNbins = obj.fYaxis.fNbins;
            if (this.getDimension() > 2) {
               histo.fTsumwz = obj.fTsumwz;
               histo.fTsumwz2 = obj.fTsumwz2;
               histo.fTsumwxz = obj.fTsumwxz;
               histo.fTsumwyz = obj.fTsumwyz;
               histo.fZaxis.fNbins = obj.fZaxis.fNbins;
            }
         }

         this.updateAxes(histo, obj, fp);

         histo.fArray = obj.fArray;
         histo.fNcells = obj.fNcells;
         histo.fTitle = obj.fTitle;
         histo.fMinimum = obj.fMinimum;
         histo.fMaximum = obj.fMaximum;
         histo.fSumw2 = obj.fSumw2;

         if (this.getDimension() === 1)
            o.decodeSumw2(histo);

         if (this.isTProfile())
            histo.fBinEntries = obj.fBinEntries;
          else if (this.isTH1K()) {
            histo.fNIn = obj.fNIn;
            histo.fReady = 0;
         } else if (this.isTH2Poly())
            histo.fBins = obj.fBins;

         // remove old functions, update existing, prepare to draw new one
         this._funcHandler = new FunctionsHandler(this, pp, obj.fFunctions, statpainter);

         const changed_opt = (histo.fOption !== obj.fOption);
         histo.fOption = obj.fOption;

         if (((opt !== undefined) && (o.original !== opt)) || changed_opt)
            this.decodeOptions(opt || histo.fOption);
      }

      if (!o.ominimum)
         o.minimum = histo.fMinimum;
      if (!o.omaximum)
         o.maximum = histo.fMaximum;

      if (!fp || !fp.zoomChangedInteractive())
         this.checkPadRange();

      this.scanContent();

      this.histogram_updated = true; // indicate that object updated

      return true;
   }

   /** @summary Extract axes bins and ranges
     * @desc here functions are defined to convert index to axis value and back
     * was introduced to support non-equidistant bins */
   extractAxesProperties(ndim) {
      const assignTAxisFuncs = axis => {
         if (axis.fXbins.length >= axis.fNbins) {
            axis.GetBinCoord = function(bin) {
               const indx = Math.round(bin);
               if (indx <= 0) return this.fXmin;
               if (indx > this.fNbins) return this.fXmax;
               if (indx === bin) return this.fXbins[indx];
               const indx2 = (bin < indx) ? indx - 1 : indx + 1;
               return this.fXbins[indx] * Math.abs(bin-indx2) + this.fXbins[indx2] * Math.abs(bin-indx);
            };
            axis.FindBin = function(x, add) {
               for (let k = 1; k < this.fXbins.length; ++k)
                  if (x < this.fXbins[k]) return Math.floor(k-1+add);
               return this.fNbins;
            };
         } else {
            axis.$binwidth = (axis.fXmax - axis.fXmin) / (axis.fNbins || 1);
            axis.GetBinCoord = function(bin) { return this.fXmin + bin*this.$binwidth; };
            axis.FindBin = function(x, add) { return Math.floor((x - this.fXmin) / this.$binwidth + add); };
         }
      };

      this.nbinsx = this.nbinsy = this.nbinsz = 0;

      const histo = this.getHisto();

      this.nbinsx = histo.fXaxis.fNbins;
      this.xmin = histo.fXaxis.fXmin;
      this.xmax = histo.fXaxis.fXmax;
      assignTAxisFuncs(histo.fXaxis);

      this.ymin = histo.fYaxis.fXmin;
      this.ymax = histo.fYaxis.fXmax;

      this._exact_y_range = (ndim === 1) && this.options.ohmin && this.options.ohmax;

      if (this._exact_y_range) {
         this.ymin = this.options.hmin;
         this.ymax = this.options.hmax;
      }

      if (ndim > 1) {
         this.nbinsy = histo.fYaxis.fNbins;
         assignTAxisFuncs(histo.fYaxis);

         this.zmin = histo.fZaxis.fXmin;
         this.zmax = histo.fZaxis.fXmax;

         if ((ndim === 2) && this.options.ohmin && this.options.ohmax) {
            this.zmin = this.options.hmin;
            this.zmax = this.options.hmax;
         }
      }

      if (ndim > 2) {
         this.nbinsz = histo.fZaxis.fNbins;
         assignTAxisFuncs(histo.fZaxis);
       }
   }

    /** @summary Draw axes for histogram
      * @desc axes can be drawn only for main histogram */
   async drawAxes() {
      const fp = this.getFramePainter();
      if (!fp) return false;

      const histo = this.getHisto();

      // artificially add y range to display axes
      if (this.ymin === this.ymax) this.ymax += 1;

      if (!this.isMainPainter()) {
         const opts = {
            second_x: (this.options.AxisPos >= 10),
            second_y: (this.options.AxisPos % 10) === 1,
            hist_painter: this
         };

         if ((!opts.second_x && !opts.second_y) || fp.hasDrawnAxes(opts.second_x, opts.second_y))
            return false;

         fp.setAxes2Ranges(opts.second_x, histo.fXaxis, this.xmin, this.xmax, opts.second_y, histo.fYaxis, this.ymin, this.ymax);

         fp.createXY2(opts);

         return fp.drawAxes2(opts.second_x, opts.second_y);
      }

      if (this.options.adjustFrame) {
         const pad = this.getPadPainter().getRootPad();
         if (pad) {
            if (pad.fUxmin < pad.fUxmax) {
               fp.fX1NDC = (this.xmin - pad.fUxmin) / (pad.fUxmax - pad.fUxmin);
               fp.fX2NDC = (this.xmax - pad.fUxmin) / (pad.fUxmax - pad.fUxmin);
            }
            if (pad.fUymin < pad.fUymax) {
               fp.fY1NDC = (this.ymin - pad.fUymin) / (pad.fUymax - pad.fUymin);
               fp.fY2NDC = (this.ymax - pad.fUymin) / (pad.fUymax - pad.fUymin);
            }

            pad.fLeftMargin = fp.fX1NDC;
            pad.fRightMargin = 1 - fp.fX2NDC;
            pad.fBottomMargin = fp.fY1NDC;
            pad.fTopMargin = 1 - fp.fY2NDC;
            pad.fFrameLineColor = 0;
            pad.fFrameLineWidth = 0;
            fp.setRootPadRange(pad);

            fp.fillatt.setSolidColor('none');

            fp.redraw();
         }

         this.options.adjustFrame = false;
      }

      fp.setAxesRanges(histo.fXaxis, this.xmin, this.xmax, histo.fYaxis, this.ymin, this.ymax, histo.fZaxis, 0, 0);

      fp.createXY({ ndim: this.getDimension(),
                    check_pad_range: this.check_pad_range,
                    zoom_xmin: this.zoom_xmin,
                    zoom_xmax: this.zoom_xmax,
                    zoom_ymin: this.zoom_ymin,
                    zoom_ymax: this.zoom_ymax,
                    ymin_nz: this.ymin_nz,
                    swap_xy: (this.options.BarStyle >= 20),
                    reverse_x: this.options.RevX,
                    reverse_y: this.options.RevY,
                    symlog_x: this.options.SymlogX,
                    symlog_y: this.options.SymlogY,
                    Proj: this.options.Proj,
                    extra_y_space: this.options.Text && (this.options.BarStyle > 0),
                    hist_painter: this });

      delete this.check_pad_range;
      delete this.zoom_xmin;
      delete this.zoom_xmax;
      delete this.zoom_ymin;
      delete this.zoom_ymax;

      if (this.options.Same)
         return false;

      const disable_axis_draw = (this.options.Axis < 0) || (this.options.Axis === 2);

      return fp.drawAxes(false, disable_axis_draw, disable_axis_draw,
                         this.options.AxisPos, this.options.Zscale && this.options.Zvert,
                         this.options.Zscale && !this.options.Zvert, this.options.Axis !== 1);
   }

   /** @summary Inform web canvas that something changed in the histogram */
   processOnlineChange(kind) {
      const cp = this.getCanvPainter();
      if (isFunc(cp?.processChanges))
         cp.processChanges(kind, this);
   }

   /** @summary Fill option object used in TWebCanvas */
   fillWebObjectOptions(res) {
      if (this._auto_exec && res) {
         res.fcust = 'auto_exec:' + this._auto_exec;
         delete this._auto_exec;
      }
   }

   /** @summary Toggle histogram title drawing */
   toggleTitle(arg) {
      const histo = this.getHisto();
      if (!this.isMainPainter() || !histo)
         return false;
      if (arg === 'only-check')
         return !histo.TestBit(kNoTitle);
      histo.InvertBit(kNoTitle);
      this.updateHistTitle().then(() => this.processOnlineChange(`exec:SetBit(TH1::kNoTitle,${histo.TestBit(kNoTitle)?1:0})`));
   }

   /** @summary Only redraw histogram title
     * @return {Promise} with painter */
   async updateHistTitle() {
      // case when histogram drawn over other histogram (same option)
      if (!this.isMainPainter() || this.options.Same || (this.options.Axis > 0))
         return this;

      const tpainter = this.getPadPainter()?.findPainterFor(null, kTitle, clTPaveText),
            pt = tpainter?.getObject();

      if (!tpainter || !pt)
         return this;

      const histo = this.getHisto(), st = gStyle,
            draw_title = !histo.TestBit(kNoTitle) && (st.fOptTitle > 0);

      pt.Clear();
      if (draw_title) pt.AddText(histo.fTitle);
      return tpainter.redraw().then(() => this);
   }

   /** @summary Draw histogram title
     * @return {Promise} with painter */
   async drawHistTitle() {
      // case when histogram drawn over other histogram (same option)
      if (!this.isMainPainter() || this.options.Same || (this.options.Axis > 0))
         return this;

      const histo = this.getHisto(), st = gStyle,
            draw_title = !histo.TestBit(kNoTitle) && (st.fOptTitle > 0);

      let pt = this.getPadPainter()?.findInPrimitives(kTitle, clTPaveText);

      if (pt) {
         pt.Clear();
         if (draw_title) pt.AddText(histo.fTitle);
         return this;
      }

      pt = create(clTPaveText);
      Object.assign(pt, { fName: kTitle, fFillColor: st.fTitleColor, fFillStyle: st.fTitleStyle, fBorderSize: st.fTitleBorderSize,
                          fTextFont: st.fTitleFont, fTextSize: st.fTitleFontSize, fTextColor: st.fTitleTextColor, fTextAlign: st.fTitleAlign });
      if (draw_title) pt.AddText(histo.fTitle);
      return TPavePainter.draw(this.getDom(), pt, 'postitle');
   }

   /** @summary Live change and update of title drawing
     * @desc Used from the GED */
   processTitleChange(arg) {
      const histo = this.getHisto(),
            tpainter = this.getPadPainter()?.findPainterFor(null, kTitle);

      if (!histo || !tpainter) return null;

      if (arg === 'check')
         return (!this.isMainPainter() || this.options.Same) ? null : histo;

      tpainter.clearPave();
      tpainter.addText(histo.fTitle);

      tpainter.redraw();

      this.submitCanvExec(`SetTitle("${histo.fTitle}")`);
   }

   /** @summary Update statistics when web canvas is drawn */
   updateStatWebCanvas() {
      if (!this.snapid) return;

      const stat = this.findStat(),
            statpainter = this.getPadPainter()?.findPainterFor(stat);

      if (statpainter && !statpainter.snapid) statpainter.redraw();
   }

   /** @summary Find stats box in list of functions */
   findStat() {
      return this.findFunction(clTPaveStats, 'stats');
   }

   /** @summary Toggle statbox drawing
     * @private */
   toggleStat(arg) {
      let stat = this.findStat(), statpainter;

      if (!arg) arg = '';

      if (!stat) {
         if (arg.indexOf('-check') > 0) return false;
         // when statbox created first time, one need to draw it
         stat = this.createStat(true);
      } else
         statpainter = this.getPadPainter()?.findPainterFor(stat);


      if (arg === 'only-check')
         return statpainter?.Enabled || false;

      if (arg === 'fitpar-check')
         return stat?.fOptFit || false;

      if (arg === 'fitpar-toggle') {
         if (!stat) return false;
         stat.fOptFit = stat.fOptFit ? 0 : 1111; // for websocket command should be send to server
         statpainter?.redraw();
         return true;
      }

      let has_stats;

      if (statpainter) {
         statpainter.Enabled = !statpainter.Enabled;
         this.options.StatEnabled = statpainter.Enabled; // used only for interactive
         // when stat box is drawn, it always can be drawn individually while it
         // should be last for colz redrawPad is used
         statpainter.redraw();
         has_stats = statpainter.Enabled;
      } else {
         const prev_name = this.selectCurrentPad(this.getPadName());
         // return promise which will be used to process
         has_stats = TPavePainter.draw(this.getDom(), stat).then(() => this.selectCurrentPad(prev_name));
      }

      this.processOnlineChange(`exec:SetBit(TH1::kNoStats,${has_stats ? 0 : 1})`, this);

      return has_stats;
   }

   /** @summary Returns true if stats box fill can be ingored */
   isIgnoreStatsFill() {
      return !this.getObject() || (!this.draw_content && !this.create_stats && !this.snapid); // || (this.options.Axis > 0);
   }

   /** @summary Create stat box for histogram if required */
   createStat(force) {
      const histo = this.getHisto();
      if (!histo) return null;

      if (!force && !this.options.ForceStat) {
         if (this.options.NoStat || histo.TestBit(kNoStats) || !settings.AutoStat) return null;
         if (!this.isMainPainter()) return null;
      }

      const st = gStyle;
      let stats = this.findStat(),
          optstat = this.options.optstat,
          optfit = this.options.optfit;

      if (optstat !== undefined) {
         if (stats) stats.fOptStat = optstat;
         delete this.options.optstat;
      } else
         optstat = histo.$custom_stat || st.fOptStat;

      if (optfit !== undefined) {
         if (stats) stats.fOptFit = optfit;
         delete this.options.optfit;
      } else
         optfit = st.fOptFit;

      if (!stats && !optstat && !optfit) return null;

      this.create_stats = true;

      if (stats)
         return stats;

      stats = create(clTPaveStats);
      Object.assign(stats, {
         fName: 'stats', fOptStat: optstat, fOptFit: optfit,
         fX1NDC: st.fStatX - st.fStatW, fY1NDC: st.fStatY - st.fStatH, fX2NDC: st.fStatX, fY2NDC: st.fStatY,
         fTextAlign: 12
      });

      stats.AddText(histo.fName);

      this.addFunction(stats);

      return stats;
   }

   /** @summary Find function in histogram list of functions */
   findFunction(type_name, obj_name) {
      const funcs = this.getHisto()?.fFunctions?.arr;
      if (!funcs) return null;

      for (let i = 0; i < funcs.length; ++i) {
         const f = funcs[i];
         if (obj_name && (f.fName !== obj_name)) continue;
         if (f._typename === type_name) return f;
      }

      return null;
   }

   /** @summary Add function to histogram list of functions */
   addFunction(obj, asfirst) {
      const histo = this.getHisto();
      if (!histo || !obj) return;

      if (!histo.fFunctions)
         histo.fFunctions = create(clTList);

      if (asfirst)
         histo.fFunctions.AddFirst(obj);
      else
         histo.fFunctions.Add(obj);
   }

   /** @summary Check if such function should be drawn directly */
   needDrawFunc(histo, func) {
      if (func._typename === clTPaveStats)
          return (func.fName !== 'stats') || (!histo.TestBit(kNoStats) && !this.options.NoStat);

       if ((func._typename === clTF1) || (func._typename === clTF2))
          return this.options.AllFunc || !func.TestBit(BIT(9)); // TF1::kNotDraw

       if ((func._typename === 'TGraphDelaunay') || (func._typename === 'TGraphDelaunay2D'))
          return false; // do not try to draw delaunay classes

       return func._typename !== clTPaletteAxis;
   }

   /** @summary Method draws functions from the histogram list of functions
     * @return {Promise} fulfilled when drawing is ready */
<<<<<<< HEAD
   async drawNextFunction(indx, only_extra) {
      const histo = this.getHisto();
      let func = null, opt = '';

      if (only_extra) {
         if (this._extraPainters) {
             const p = this._extraPainters.shift();
             if (this._extraPainters.length === 0)
                delete this._extraPainters;
             return getPromise(p.redraw()).then(() => this.drawNextFunction(indx, only_extra));
         }
         if (this._extraFunctions && (indx < this._extraFunctions.length))
            func = this._extraFunctions[indx];
         else
            delete this._extraFunctions;
      } else {
         if (this.options.Func && histo.fFunctions && (indx < histo.fFunctions.arr.length)) {
            func = histo.fFunctions.arr[indx];
            opt = histo.fFunctions.opt[indx];
         }
      }

      if (!func) return true;

      const pp = this.getPadPainter(),
            func_painter = pp?.findPainterFor(func);
      let do_draw = false;

      // no need to do something if painter for object was already done
      // object will be redraw automatically
      if (!func_painter)
         do_draw = this.needDrawFunc(histo, func);

      if (!do_draw)
         return this.drawNextFunction(indx+1, only_extra);

      // Required to correctly draw multiple stats boxes
      // TODO: set reference via weak pointer
      func.$main_painter = this;

      const promise = TPavePainter.canDraw(func)
            ? TPavePainter.draw(this.getDom(), func, opt)
            : pp.drawObject(this.getDom(), func, opt);

      return promise.then(painter => {
         if (isFunc(painter?.setSecondaryId)) {
            painter.setSecondaryId(this);
            if (!only_extra) painter.child_painter_indx = indx;
         }
=======
   async drawFunctions() {
      const handler = new FunctionsHandler(this, this.getPadPainter(), this.getHisto().fFunctions, true);
      return handler.drawNext(0); // returns this painter
   }
>>>>>>> 22aeb252

   /** @summary Method used to update functions which are prepared before
     * @return {Promise} fulfilled when drawing is ready */
   async updateFunctions() {
      const res = this._funcHandler?.drawNext(0) ?? this;
      delete this._funcHandler;
      return res;
   }

   /** @summary Returns selected index for specified axis
     * @desc be aware - here indexes starts from 0 */
   getSelectIndex(axis, side, add) {
      let indx = 0, taxis = this.getAxis(axis);
      const nbin = this[`nbins${axis}`] ?? 0;

      if (this.options.second_x && axis === 'x') axis = 'x2';
      if (this.options.second_y && axis === 'y') axis = 'y2';
      const main = this.getFramePainter(),
            min = main ? main[`zoom_${axis}min`] : 0,
            max = main ? main[`zoom_${axis}max`] : 0;

      if ((min !== max) && taxis) {
         if (side === 'left')
            indx = taxis.FindBin(min, add || 0);
         else
            indx = taxis.FindBin(max, (add || 0) + 0.5);
         if (indx < 0)
            indx = 0; else
         if (indx > nbin)
            indx = nbin;
      } else
         indx = (side === 'left') ? 0 : nbin;


      // TAxis object of histogram, where user range can be stored
      if (taxis) {
         if ((taxis.fFirst === taxis.fLast) || !taxis.TestBit(EAxisBits.kAxisRange) ||
             ((taxis.fFirst <= 1) && (taxis.fLast >= nbin))) taxis = undefined;
      }

      if (side === 'left') {
         if (indx < 0) indx = 0;
         if (taxis && (taxis.fFirst > 1) && (indx < taxis.fFirst)) indx = taxis.fFirst - 1;
      } else {
         if (indx > nbin) indx = nbin;
         if (taxis && (taxis.fLast <= nbin) && (indx>taxis.fLast)) indx = taxis.fLast;
      }

      return indx;
   }

   /** @summary Unzoom user range if any */
   unzoomUserRange(dox, doy, doz) {
      const histo = this.getHisto();
      if (!histo) return false;

      let res = false;

      const unzoomTAxis = obj => {
         if (!obj || !obj.TestBit(EAxisBits.kAxisRange)) return false;
         if (obj.fFirst === obj.fLast) return false;
         if ((obj.fFirst <= 1) && (obj.fLast >= obj.fNbins)) return false;
         obj.InvertBit(EAxisBits.kAxisRange);
         return true;
      },

      uzoomMinMax = ndim => {
         if (this.getDimension() !== ndim) return false;
         if ((this.options.minimum === kNoZoom) && (this.options.maximum === kNoZoom)) return false;
         if (!this.draw_content) return false; // if not drawing content, not change min/max
         this.options.minimum = this.options.maximum = kNoZoom;
         this.scanContent(true); // to reset ymin/ymax
         return true;
      };

      if (dox && unzoomTAxis(histo.fXaxis)) res = true;
      if (doy && (unzoomTAxis(histo.fYaxis) || uzoomMinMax(1))) res = true;
      if (doz && (unzoomTAxis(histo.fZaxis) || uzoomMinMax(2))) res = true;

      return res;
   }

   /** @summary Add different interactive handlers
     * @desc only first (main) painter in list allowed to add interactive functionality
     * Most of interactivity now handled by frame
     * @return {Promise} for ready */
   async addInteractivity() {
      const ismain = this.isMainPainter(),
            second_axis = (this.options.AxisPos > 0),
            fp = (ismain || second_axis) ? this.getFramePainter() : null;
      return fp?.addInteractivity(!ismain && second_axis) ?? false;
   }

   /** @summary Invoke dialog to enter and modify user range */
   changeUserRange(menu, arg) {
      const histo = this.getHisto(),
            taxis = histo ? histo[`f${arg}axis`] : null;
      if (!taxis) return;

      let curr = `[1,${taxis.fNbins}]`;
      if (taxis.TestBit(EAxisBits.kAxisRange))
          curr = `[${taxis.fFirst},${taxis.fLast}]`;

      menu.input(`Enter user range for axis ${arg} like [1,${taxis.fNbins}]`, curr).then(res => {
         if (!res) return;
         res = JSON.parse(res);
         if (!res || (res.length !== 2)) return;
         const first = parseInt(res[0]), last = parseInt(res[1]);
         if (!Number.isInteger(first) || !Number.isInteger(last)) return;
         taxis.fFirst = first;
         taxis.fLast = last;

         const newflag = (taxis.fFirst < taxis.fLast) && (taxis.fFirst >= 1) && (taxis.fLast <= taxis.fNbins);
         if (newflag !== taxis.TestBit(EAxisBits.kAxisRange))
            taxis.InvertBit(EAxisBits.kAxisRange);

         this.interactiveRedraw();
      });
   }

   /** @summary Start dialog to modify range of axis where histogram values are displayed */
   changeValuesRange(menu) {
      let curr;
      if ((this.options.minimum !== kNoZoom) && (this.options.maximum !== kNoZoom))
         curr = `[${this.options.minimum},${this.options.maximum}]`;
      else
         curr = `[${this.gminbin},${this.gmaxbin}]`;

      menu.input('Enter min/max hist values or empty string to reset', curr).then(res => {
         res = res ? JSON.parse(res) : [];

         if (!isObject(res) || (res.length !== 2) || !Number.isFinite(res[0]) || !Number.isFinite(res[1]))
            this.options.minimum = this.options.maximum = kNoZoom;
          else {
            this.options.minimum = res[0];
            this.options.maximum = res[1];
          }

         this.interactiveRedraw();
       });
   }

   /** @summary Execute histogram menu command
     * @desc Used to catch standard menu items and provide local implementation */
   executeMenuCommand(method, args) {
      if (super.executeMenuCommand(method, args))
         return true;

      if (method.fClassName === clTAxis) {
         const p = isStr(method.$execid) ? method.$execid.indexOf('#') : -1,
               kind = p > 0 ? method.$execid.slice(p+1) : 'x',
               fp = this.getFramePainter();
         if (method.fName === 'UnZoom') {
            fp?.unzoom(kind);
            return true;
         } else if (method.fName === 'SetRange') {
            const axis = fp?.getAxis(kind), bins = JSON.parse(`[${args}]`);
            if (axis && bins?.length === 2)
               fp?.zoom(kind, axis.GetBinLowEdge(bins[0]), axis.GetBinLowEdge(bins[1]+1));
            // let execute command on server
         } else if (method.fName === 'SetRangeUser') {
            const values = JSON.parse(`[${args}]`);
            if (values?.length === 2)
               fp?.zoom(kind, values[0], values[1]);
            // let execute command on server
         }
      }

      return false;
   }

   /** @summary Fill histogram context menu */
   fillContextMenuItems(menu) {
      const histo = this.getHisto(),
            fp = this.getFramePainter();
      if (!histo) return;

      if ((this.options.Axis <= 0) && !this.isTF1())
         menu.addchk(this.toggleStat('only-check'), 'Show statbox', () => this.toggleStat());

      if (histo.fTitle && this.isMainPainter())
         menu.addchk(this.toggleTitle('only-check'), 'Show title', () => this.toggleTitle());

      if (this.draw_content) {
         if (this.getDimension() === 1)
            menu.add('User range X', () => this.changeUserRange(menu, 'X'));
          else {
            menu.add('sub:User ranges');
            menu.add('X', () => this.changeUserRange(menu, 'X'));
            menu.add('Y', () => this.changeUserRange(menu, 'Y'));
            if (this.getDimension() > 2)
               menu.add('Z', () => this.changeUserRange(menu, 'Z'));
            else
               menu.add('Values', () => this.changeValuesRange(menu));
            menu.add('endsub:');
         }

         if (isFunc(this.fillHistContextMenu))
            this.fillHistContextMenu(menu);
      }

      if (this.options.Mode3D) {
         // menu for 3D drawings

         if (menu.size() > 0)
            menu.add('separator');

         const main = this.getMainPainter() || this;

         menu.addchk(main.isTooltipAllowed(), 'Show tooltips', () => main.setTooltipAllowed('toggle'));

         menu.addchk(fp?.enable_highlight, 'Highlight bins', () => {
            fp.enable_highlight = !fp.enable_highlight;
            if (!fp.enable_highlight && fp.mode3d && isFunc(fp.highlightBin3D))
               fp.highlightBin3D(null);
         });

         if (isFunc(fp?.render3D)) {
            menu.addchk(main.options.FrontBox, 'Front box', () => {
               main.options.FrontBox = !main.options.FrontBox;
               fp.render3D();
            });
            menu.addchk(main.options.BackBox, 'Back box', () => {
               main.options.BackBox = !main.options.BackBox;
               fp.render3D();
            });
            menu.addchk(fp.camera?.isOrthographicCamera, 'Orthographic camera', flag => {
               main.options.Ortho = flag;
               fp.change3DCamera(flag);
            });
         }

         if (this.draw_content) {
            menu.addchk(!this.options.Zero, 'Suppress zeros', () => {
               this.options.Zero = !this.options.Zero;
               this.interactiveRedraw('pad');
            });

            if ((this.options.Lego === 12) || (this.options.Lego === 14)) {
               menu.addchk(this.options.Zscale, 'Z scale', () => this.toggleColz());
               this.fillPaletteMenu(menu, true);
            }
         }

         if (isFunc(main.control?.reset))
            menu.add('Reset camera', () => main.control.reset());
      }

      if (this.histogram_updated && fp.zoomChangedInteractive())
         menu.add('Let update zoom', () => fp.zoomChangedInteractive('reset'));
   }

   /** @summary Returns snap id for object or subelement
     * @private */
   getSnapId(subelem) {
      if (!this.snapid)
         return '';
      let res = this.snapid.toString();
      if (subelem) {
         res += '#';
         if (this.isTF1() && (subelem === 'x' || subelem === 'y' || subelem === 'z'))
             res += 'hist#';
         res += subelem;
      }
      return res;
   }

   /** @summary Auto zoom into histogram non-empty range
     * @abstract */
   autoZoom() {}

   /** @summary Process click on histogram-defined buttons */
   clickButton(funcname) {
      const fp = this.getFramePainter();
      if (!this.isMainPainter() || !fp) return false;

      switch (funcname) {
         case 'ToggleZoom':
            if ((fp.zoom_xmin !== fp.zoom_xmax) || (fp.zoom_ymin !== fp.zoom_ymax) || (fp.zoom_zmin !== fp.zoom_zmax)) {
               const pr = fp.unzoom();
               fp.zoomChangedInteractive('reset');
               return pr;
            }
            if (this.draw_content)
               return this.autoZoom();
            break;
         case 'ToggleLogX': return fp.toggleAxisLog('x');
         case 'ToggleLogY': return fp.toggleAxisLog('y');
         case 'ToggleLogZ': return fp.toggleAxisLog('z');
         case 'ToggleStatBox': return getPromise(this.toggleStat());
      }
      return false;
   }

   /** @summary Fill pad toolbar with histogram-related functions */
   fillToolbar(not_shown) {
      const pp = this.getPadPainter();
      if (!pp) return;

      pp.addPadButton('auto_zoom', 'Toggle between unzoom and autozoom-in', 'ToggleZoom', 'Ctrl *');
      pp.addPadButton('arrow_right', 'Toggle log x', 'ToggleLogX', 'PageDown');
      pp.addPadButton('arrow_up', 'Toggle log y', 'ToggleLogY', 'PageUp');
      if (this.getDimension() > 1)
         pp.addPadButton('arrow_diag', 'Toggle log z', 'ToggleLogZ');
      pp.addPadButton('statbox', 'Toggle stat box', 'ToggleStatBox');
      if (!not_shown)
         pp.showPadButtons();
   }

   /** @summary Returns tooltip information for 3D drawings */
   get3DToolTip(indx) {
      const histo = this.getHisto(),
            tip = { bin: indx, name: histo.fName, title: histo.fTitle };
      switch (this.getDimension()) {
         case 1:
            tip.ix = indx; tip.iy = 1;
            tip.value = histo.getBinContent(tip.ix);
            tip.error = histo.getBinError(indx);
            tip.lines = this.getBinTooltips(indx-1);
            break;
         case 2:
            tip.ix = indx % (this.nbinsx + 2);
            tip.iy = (indx - tip.ix) / (this.nbinsx + 2);
            tip.value = histo.getBinContent(tip.ix, tip.iy);
            tip.error = histo.getBinError(indx);
            tip.lines = this.getBinTooltips(tip.ix-1, tip.iy-1);
            break;
         case 3:
            tip.ix = indx % (this.nbinsx+2);
            tip.iy = ((indx - tip.ix) / (this.nbinsx+2)) % (this.nbinsy+2);
            tip.iz = (indx - tip.ix - tip.iy * (this.nbinsx+2)) / (this.nbinsx+2) / (this.nbinsy+2);
            tip.value = histo.getBinContent(tip.ix, tip.iy, tip.iz);
            tip.error = histo.getBinError(indx);
            tip.lines = this.getBinTooltips(tip.ix-1, tip.iy-1, tip.iz-1);
            break;
      }

      return tip;
   }

   /** @summary Create contour object for histogram */
   createContour(nlevels, zmin, zmax, zminpositive, custom_levels) {
      const cntr = new HistContour(zmin, zmax),
            ndim = this.getDimension();

      if (custom_levels)
         cntr.createCustom(custom_levels);
      else {
         if (nlevels < 2) nlevels = gStyle.fNumberContours;
         const pad = this.getPadPainter().getRootPad(true),
               logv = pad?.fLogv ?? ((ndim === 2) && pad?.fLogz);

         cntr.createNormal(nlevels, logv ?? 0, zminpositive);
      }

      cntr.configIndicies(this.options.Zero ? -1 : 0, (cntr.colzmin !== 0) || !this.options.Zero || this.isTH2Poly() ? 0 : -1);

      const fp = this.getFramePainter();
      if (fp && (ndim < 3) && !fp.mode3d) {
         fp.zmin = cntr.colzmin;
         fp.zmax = cntr.colzmax;
      }

      this.fContour = cntr;
      return cntr;
   }

   /** @summary Return contour object */
   getContour(force_recreate) {
      if (this.fContour && !force_recreate)
         return this.fContour;

      const main = this.getMainPainter(),
            fp = this.getFramePainter();

      if (main?.fContour && (main !== this) && !this.options.IgnoreMainScale) {
         this.fContour = main.fContour;
         return this.fContour;
      }

      // if not initialized, first create contour array
      // difference from ROOT - fContour includes also last element with maxbin, which makes easier to build logz
      // when no same0 draw option specified, use main painter for creating contour, also ignore scatter drawing for main painer
      const histo = this.getObject(),
            src = (this !== main) && (main?.minbin !== undefined) && !this.options.IgnoreMainScale && !main?.tt_handle?.ScatterPlot ? main : this;
      let nlevels = 0, apply_min,
          zmin = src.minbin, zmax = src.maxbin, zminpos = src.minposbin,
          custom_levels;
      if (zmin === zmax) { zmin = src.gminbin; zmax = src.gmaxbin; zminpos = src.gminposbin; }

      let gzmin = zmin, gzmax = zmax;
      if (this.options.minimum !== kNoZoom) { zmin = this.options.minimum; gzmin = Math.min(gzmin, zmin); apply_min = true; }
      if (this.options.maximum !== kNoZoom) { zmax = this.options.maximum; gzmax = Math.max(gzmax, zmax); apply_min = false; }
      if (zmin >= zmax) {
         if (apply_min)
            zmax = zmin + 1;
         else
            zmin = zmax - 1;
      }

      if (fp && (fp.zoom_zmin !== fp.zoom_zmax)) {
         zmin = fp.zoom_zmin;
         zmax = fp.zoom_zmax;
      }

      if (histo.fContour?.length > 1) {
         if (histo.TestBit(kUserContour))
            custom_levels = histo.fContour;
         else
            nlevels = histo.fContour.length;
      }

      const cntr = this.createContour(nlevels, zmin, zmax, zminpos, custom_levels);

      if ((this.getDimension() < 3) && fp) {
         fp.zmin = gzmin;
         fp.zmax = gzmax;

         if ((gzmin !== cntr.colzmin) || (gzmax !== cntr.colzmax)) {
            fp.zoom_zmin = cntr.colzmin;
            fp.zoom_zmax = cntr.colzmax;
         } else
            fp.zoom_zmin = fp.zoom_zmax = undefined;
      }

      return cntr;
   }

   /** @summary Return levels from contour object */
   getContourLevels(force_recreate) {
      return this.getContour(force_recreate).getLevels();
   }

   /** @summary Returns color palette associated with histogram
     * @desc Create if required, checks pad and canvas for custom palette */
   getHistPalette(force) {
      if (force) this._color_palette = null;
      const pp = this.getPadPainter();
      if (!this._color_palette && !this.options.Palette) {
         if (isFunc(pp?.getCustomPalette))
            this._color_palette = pp.getCustomPalette();
      }
      if (!this._color_palette)
         this._color_palette = getColorPalette(this.options.Palette, pp?.isGrayscale());
      return this._color_palette;
   }

   /** @summary Fill menu entries for palette */
   fillPaletteMenu(menu, only_palette) {
      menu.addPaletteMenu(this.options.Palette || settings.Palette, arg => {
         this.options.Palette = parseInt(arg);
         this.getHistPalette(true);
         this.redraw(); // redraw histogram
      });
      if (!only_palette) {
         menu.add('Default position', () => {
             this.drawColorPalette(this.options.Zscale, false, true)
                     .then(() => this.processOnlineChange('drawopt'));
         }, 'Set default position for palette');

         const pal = this.findFunction(clTPaletteAxis),
               is_vert = !pal ? true : pal.fX2NDC - pal.fX1NDC < pal.fY2NDC - pal.fY1NDC;
         menu.addchk(is_vert, 'Vertical', flag => {
            this.options.Zvert = flag;
            this.drawColorPalette(this.options.Zscale, false, 'toggle')
                     .then(() => this.processOnlineChange('drawopt'));
         }, 'Toggle palette vertical/horizontal flag');

         menu.add('Bring to front', () => this.getPadPainter()?.findPainterFor(pal)?.bringToFront());
      }
   }

   /** @summary draw color palette
     * @return {Promise} when done */
   async drawColorPalette(enabled, postpone_draw, can_move) {
      // only when create new palette, one could change frame size
      const mp = this.getMainPainter(),
            pp = this.getPadPainter();
      if (mp !== this) {
         if (mp && (mp.draw_content !== false) && mp.options.Zscale)
            return null;
      }

      let pal = this.findFunction(clTPaletteAxis),
          pal_painter = pp?.findPainterFor(pal);

      const found_in_func = !!pal;

      if (this._can_move_colz) {
         delete this._can_move_colz;
         if (!can_move) can_move = true;
      }

      if (!pal_painter && !pal && !this.options.Axis) {
         pal_painter = pp?.findPainterFor(undefined, undefined, clTPaletteAxis);
         if (pal_painter) {
            pal = pal_painter.getObject();
            // add to list of functions
            this.addFunction(pal, true);
         }
      }

      if (!enabled) {
         if (pal_painter) {
            this.options.Zvert = pal_painter._palette_vertical;
            pal_painter.Enabled = false;
            pal_painter.removeG(); // completely remove drawing without need to redraw complete pad
         }

         return null;
      }

      if (!pal) {
         pal = create(clTPaletteAxis);

         pal.fInit = 1;
         pal.$can_move = true;
         pal.$generated = true;

         if (!this.options.Zvert)
            Object.assign(pal, { fX1NDC: gStyle.fPadLeftMargin, fX2NDC: 1 - gStyle.fPadRightMargin, fY1NDC: 1.005 - gStyle.fPadTopMargin, fY2NDC: 1.045 - gStyle.fPadTopMargin });
         else
            Object.assign(pal, { fX1NDC: 1.005 - gStyle.fPadRightMargin, fX2NDC: 1.045 - gStyle.fPadRightMargin, fY1NDC: gStyle.fPadBottomMargin, fY2NDC: 1 - gStyle.fPadTopMargin });

         Object.assign(pal.fAxis, { fChopt: '+', fLineSyle: 1, fLineWidth: 1, fTextAngle: 0, fTextAlign: 11 });

         if (this.getDimension() === 2) {
            const zaxis = this.getHisto().fZaxis;
            Object.assign(pal.fAxis, { fTitle: zaxis.fTitle, fTitleSize: zaxis.fTitleSize,
                                       fTitleOffset: zaxis.fTitleOffset, fTitleColor: zaxis.fTitleColor,
                                       fLineColor: zaxis.fAxisColor, fTextSize: zaxis.fLabelSize,
                                       fTextColor: zaxis.fLabelColor, fTextFont: zaxis.fLabelFont,
                                       fLabelOffset: zaxis.fLabelOffset });
         }

         // place colz in the beginning, that stat box is always drawn on the top
         this.addFunction(pal, true);

         can_move = true;
      } else if (pp?._palette_vertical !== undefined)
         this.options.Zvert = pp._palette_vertical;

      const fp = this.getFramePainter();

      // keep palette width
      if (can_move && fp && pal.$can_move) {
         if (this.options.Zvert) {
            if (can_move === 'toggle') {
               const d = pal.fY2NDC - pal.fY1NDC;
               pal.fX1NDC = fp.fX2NDC + 0.005;
               pal.fX2NDC = pal.fX1NDC + d;
            }
            if (pal.fX1NDC > (fp.fX1NDC + fp.fX2NDC)*0.5) {
               pal.fX2NDC = fp.fX2NDC + 0.005 + (pal.fX2NDC - pal.fX1NDC);
               pal.fX1NDC = fp.fX2NDC + 0.005;
            } else {
               pal.fX1NDC = fp.fX1NDC - 0.03 - (pal.fX2NDC - pal.fX1NDC);
               pal.fX2NDC = fp.fX1NDC - 0.03;
            }
            pal.fY1NDC = fp.fY1NDC;
            pal.fY2NDC = fp.fY2NDC;
         } else {
            if (can_move === 'toggle') {
               const d = pal.fX2NDC - pal.fX1NDC;
               pal.fY1NDC = fp.fY2NDC + 0.005;
               pal.fY2NDC = pal.fY1NDC + d;
            }

            pal.fX1NDC = fp.fX1NDC;
            pal.fX2NDC = fp.fX2NDC;
            if (pal.fY2NDC > (fp.fY1NDC + fp.fY2NDC)*0.5) {
               pal.fY2NDC = fp.fY2NDC + 0.005 + (pal.fY2NDC - pal.fY1NDC);
               pal.fY1NDC = fp.fY2NDC + 0.005;
            } else {
               pal.fY1NDC = fp.fY1NDC - 0.05 - (pal.fY2NDC - pal.fY1NDC);
               pal.fY2NDC = fp.fY1NDC - 0.05;
            }
         }
      }

      //  required for z scale setting
      // TODO: use weak reference (via pad list of painters and any kind of string)
      pal.$main_painter = this;

      let arg = '', pr;
      if (postpone_draw) arg += ';postpone';
      if (can_move && !this.do_redraw_palette) arg += ';can_move';
      if (this.options.Cjust) arg += ';cjust';

      if (!pal_painter) {
         // when histogram drawn on sub pad, let draw new axis object on the same pad
         const prev = this.selectCurrentPad(this.getPadName());
         pr = TPavePainter.draw(this.getDom(), pal, arg).then(_palp => {
            pal_painter = _palp;
            this.selectCurrentPad(prev);
            pal_painter.setSecondaryId(this, found_in_func && !pal.$generated ? `func_${pal.fName}` : undefined);
         });
      } else {
         pal_painter.Enabled = true;
         // real drawing will be perform at the end
         if (postpone_draw) return pal_painter;
         pr = pal_painter.drawPave(arg);
      }

      return pr.then(() => {
         // mark painter as secondary - not in list of TCanvas primitives
         this.options.Zvert = pal_painter._palette_vertical;

         // make dummy redraw, palette will be updated only from histogram painter
         pal_painter.redraw = () => {};

         let need_redraw = false;

         // special code to adjust frame position to actual position of palette
         if (can_move && fp && !this.do_redraw_palette) {
            const pad = pp?.getRootPad(true);

            if (this.options.Zvert) {
               if ((pal.fX1NDC > 0.5) && (fp.fX2NDC > pal.fX1NDC)) {
                  need_redraw = true;
                  fp.fX2NDC = pal.fX1NDC - 0.01;

                  if (fp.fX1NDC > fp.fX2NDC - 0.1) fp.fX1NDC = Math.max(0, fp.fX2NDC - 0.1);
                } else if ((pal.fX2NDC < 0.5) && (fp.fX1NDC < pal.fX2NDC)) {
                  need_redraw = true;
                  fp.fX1NDC = pal.fX2NDC + 0.05;
                  if (fp.fX2NDC < fp.fX1NDC + 0.1) fp.fX2NDC = Math.min(1, fp.fX1NDC + 0.1);
                }
                if (need_redraw && pad) {
                   pad.fLeftMargin = fp.fX1NDC;
                   pad.fRightMargin = 1 - fp.fX2NDC;
                }
            } else {
               if ((pal.fY1NDC > 0.5) && (fp.fY2NDC > pal.fY1NDC)) {
                  need_redraw = true;
                  fp.fY2NDC = pal.fY1NDC - 0.01;
                  if (fp.fY1NDC > fp.fY2NDC - 0.1) fp.fY1NDC = Math.max(0, fp.fXYNDC - 0.1);
               } else if ((pal.fY2NDC < 0.5) && (fp.fY1NDC < pal.fY2NDC)) {
                  need_redraw = true;
                  fp.fY1NDC = pal.fY2NDC + 0.05;
                  if (fp.fXYNDC < fp.fY1NDC + 0.1) fp.fY2NDC = Math.min(1, fp.fY1NDC + 0.1);
               }
               if (need_redraw && pad) {
                  pad.fTopMargin = fp.fY1NDC;
                  pad.fBottomMargin = 1 - fp.fY2NDC;
               }
            }
         }

         if (!need_redraw)
            return pal_painter;

         this.do_redraw_palette = true;

         fp.redraw();

         const pr = !postpone_draw ? this.redraw() : Promise.resolve(true);
         return pr.then(() => {
             delete this.do_redraw_palette;
             return pal_painter;
         });
      });
   }

   /** @summary Toggle color z palette drawing */
   toggleColz() {
      if (this.options.canHavePalette()) {
         this.options.Zscale = !this.options.Zscale;
         return this.drawColorPalette(this.options.Zscale, false, true)
                    .then(() => this.processOnlineChange('drawopt'));
      }
   }

   /** @summary Toggle 3D drawing mode */
   toggleMode3D() {
      this.options.Mode3D = !this.options.Mode3D;

      if (this.options.Mode3D) {
         if (!this.options.Surf && !this.options.Lego && !this.options.Error) {
            if ((this.nbinsx >= 50) || (this.nbinsy >= 50))
               this.options.Lego = this.options.Scat ? 13 : 14;
            else
               this.options.Lego = this.options.Scat ? 1 : 12;

            this.options.Zero = false; // do not show zeros by default
         }
      }

      this.copyOptionsToOthers();
      return this.interactiveRedraw('pad', 'drawopt');
   }

   /** @summary Prepare handle for color draw */
   prepareDraw(args) {
      if (!args) args = { rounding: true, extra: 0, middle: 0 };

      if (args.extra === undefined) args.extra = 0;
      if (args.middle === undefined) args.middle = 0;

      const histo = this.getHisto(),
            xaxis = histo.fXaxis, yaxis = histo.fYaxis,
            pmain = this.getFramePainter(),
            hdim = this.getDimension(),
            res = {
               i1: args.nozoom ? 0 : this.getSelectIndex('x', 'left', 0 - args.extra),
               i2: args.nozoom ? this.nbinsx : this.getSelectIndex('x', 'right', 1 + args.extra),
               j1: (hdim === 1) ? 0 : (args.nozoom ? 0 : this.getSelectIndex('y', 'left', 0 - args.extra)),
               j2: (hdim === 1) ? 1 : (args.nozoom ? this.nbinsy : this.getSelectIndex('y', 'right', 1 + args.extra)),
               min: 0, max: 0, sumz: 0, xbar1: 0, xbar2: 1, ybar1: 0, ybar2: 1
            };

      if (args.cutg) {
         // if using cutg - define rectengular region
         let i1 = res.i2, i2 = res.i1, j1 = res.j2, j2 = res.j1;
         for (let ii = res.i1; ii < res.i2; ++ii) {
            for (let jj = res.j1; jj < res.j2; ++jj) {
               if (args.cutg.IsInside(xaxis.GetBinCoord(ii + args.middle), yaxis.GetBinCoord(jj + args.middle))) {
                  i1 = Math.min(i1, ii);
                  i2 = Math.max(i2, ii+1);
                  j1 = Math.min(j1, jj);
                  j2 = Math.max(j2, jj+1);
               }
            }
         }

         res.i1 = i1; res.i2 = i2; res.j1 = j1; res.j2 = j2;
      }

      let i, j, x, y, binz, binarea;

      res.grx = new Float32Array(res.i2+1);
      res.gry = new Float32Array(res.j2+1);

      if ((typeof histo.fBarOffset === 'number') && (typeof histo.fBarWidth === 'number') &&
           (histo.fBarOffset || histo.fBarWidth !== 1000)) {
             if (histo.fBarOffset <= 1000)
                res.xbar1 = res.ybar1 = 0.001*histo.fBarOffset;
             else if (histo.fBarOffset <= 3000)
                res.xbar1 = 0.001*(histo.fBarOffset-2000);
             else if (histo.fBarOffset <= 5000)
                res.ybar1 = 0.001*(histo.fBarOffset-4000);

             if (histo.fBarWidth <= 1000) {
                res.xbar2 = Math.min(1, res.xbar1 + 0.001*histo.fBarWidth);
                res.ybar2 = Math.min(1, res.ybar1 + 0.001*histo.fBarWidth);
             } else if (histo.fBarWidth <= 3000)
                res.xbar2 = Math.min(1, res.xbar1 + 0.001*(histo.fBarWidth-2000));
             else if (histo.fBarWidth <= 5000)
                res.ybar2 = Math.min(1, res.ybar1 + 0.001*(histo.fBarWidth-4000));
         }

      if (args.original) {
         res.original = true;
         res.origx = new Float32Array(res.i2+1);
         res.origy = new Float32Array(res.j2+1);
      }

      if (args.pixel_density) args.rounding = true;

      if (!pmain) {
         console.warn('cannot draw histogram without frame');
         return res;
      }

      const funcs = pmain.getGrFuncs(this.options.second_x, this.options.second_y);

      // calculate graphical coordinates in advance
      for (i = res.i1; i <= res.i2; ++i) {
         x = xaxis.GetBinCoord(i + args.middle);
         if (funcs.logx && (x <= 0)) { res.i1 = i+1; continue; }
         if (res.origx) res.origx[i] = x;
         res.grx[i] = funcs.grx(x);
         if (args.rounding) res.grx[i] = Math.round(res.grx[i]);

         if (args.use3d) {
            if (res.grx[i] < -pmain.size_x3d) {
               res.grx[i] = -pmain.size_x3d;
               if (this.options.RevX) res.i2 = i;
                                 else res.i1 = i;
            }
            if (res.grx[i] > pmain.size_x3d) {
               res.grx[i] = pmain.size_x3d;
               if (this.options.RevX) res.i1 = i;
                                 else res.i2 = i;
            }
         }
      }

      if (hdim === 1) {
         res.gry[0] = funcs.gry(0);
         res.gry[1] = funcs.gry(1);
      } else {
         for (j = res.j1; j <= res.j2; ++j) {
            y = yaxis.GetBinCoord(j + args.middle);
            if (funcs.logy && (y <= 0)) { res.j1 = j+1; continue; }
            if (res.origy) res.origy[j] = y;
            res.gry[j] = funcs.gry(y);
            if (args.rounding) res.gry[j] = Math.round(res.gry[j]);

            if (args.use3d) {
               if (res.gry[j] < -pmain.size_y3d) {
                  res.gry[j] = -pmain.size_y3d;
                  if (this.options.RevY) res.j2 = j;
                                    else res.j1 = j;
               }
               if (res.gry[j] > pmain.size_y3d) {
                  res.gry[j] = pmain.size_y3d;
                  if (this.options.RevY) res.j1 = j;
                                    else res.j2 = j;
               }
            }
         }
      }

      //  find min/max values in selected range

      this.maxbin = this.minbin = this.minposbin = null;

      for (i = res.i1; i < res.i2; ++i) {
         for (j = res.j1; j < res.j2; ++j) {
            binz = histo.getBinContent(i + 1, j + 1);
            res.sumz += binz;
            if (args.pixel_density) {
               binarea = (res.grx[i+1]-res.grx[i])*(res.gry[j]-res.gry[j+1]);
               if (binarea <= 0) continue;
               res.max = Math.max(res.max, binz);
               if ((binz > 0) && ((binz<res.min) || (res.min === 0))) res.min = binz;
               binz = binz/binarea;
            }
            if (this.maxbin === null)
               this.maxbin = this.minbin = binz;
             else {
               this.maxbin = Math.max(this.maxbin, binz);
               this.minbin = Math.min(this.minbin, binz);
            }
            if (binz > 0)
               if ((this.minposbin === null) || (binz < this.minposbin)) this.minposbin = binz;
         }
      }

      // force recalculation of z levels
      this.fContour = null;

      return res;
   }

   /** @summary Get tip text for axis bin */
   getAxisBinTip(name, axis, bin) {
      const pmain = this.getFramePainter(),
            funcs = pmain.getGrFuncs(this.options.second_x, this.options.second_y),
            handle = funcs[`${name}_handle`],
            x1 = axis.GetBinLowEdge(bin+1);

      if (handle.kind === kAxisLabels)
         return funcs.axisAsText(name, x1);

      const x2 = axis.GetBinLowEdge(bin+2);

      if ((handle.kind === kAxisTime) || this.isTF1())
         return funcs.axisAsText(name, (x1+x2)/2);

      return `[${funcs.axisAsText(name, x1)}, ${funcs.axisAsText(name, x2)})`;
   }

   /** @summary generic draw function for histograms
     * @private */
   static async _drawHist(painter, opt) {
      return ensureTCanvas(painter).then(() => {
         painter.setAsMainPainter();
         painter.decodeOptions(opt);

         if (painter.isTH2Poly()) {
            if (painter.options.Mode3D)
               painter.options.Lego = 12; // lego always 12
         }

         painter.checkPadRange();

         painter.scanContent();

         painter.createStat(); // only when required

         return painter.callDrawFunc();
      }).then(() => {
         return painter.drawFunctions();
      }).then(() => {
         return painter.drawHistTitle();
      }).then(() => {
         if (!painter.Mode3D && painter.options.AutoZoom)
            return painter.autoZoom();
      }).then(() => {
         if (painter.options.Project && !painter.mode3d && isFunc(painter.toggleProjection))
             return painter.toggleProjection(painter.options.Project);
      }).then(() => {
          painter.fillToolbar();
          return painter;
      });
   }

} // class THistPainter

export { THistPainter, FunctionsHandler, kNoZoom, HistContour, kCARTESIAN, kPOLAR, kCYLINDRICAL, kSPHERICAL, kRAPIDITY };<|MERGE_RESOLUTION|>--- conflicted
+++ resolved
@@ -959,34 +959,12 @@
          }
       }
 
-<<<<<<< HEAD
-      this.createAttFill({ attr: histo, color: this.options.histoFillColor, kind: 1 });
-
-      this.createAttLine({ attr: histo, color0: this.options.histoLineColor });
-   }
-
-   /** @summary Assign snapid for histo painter
-     * @desc Used to assign snapid also for functions painters */
-   setSnapId(snapid) {
-      this.snapid = snapid;
-
-      this.getPadPainter().forEachPainterInPad(objp => {
-         if (objp.isSecondaryPainter(this)) {
-            const objname = objp.getObjectName();
-            if (objname)
-               objp.snapid = `${snapid}#func_${objname}`;
-            else if (objp.child_painter_indx !== undefined)
-               objp.snapid = `${snapid}#indx_${objp.child_painter_indx}`;
-         }
-       }, 'objects');
-=======
       if (only_check_auto)
          this.deleteAttr();
       else {
          this.createAttFill({ attr: histo, color: this.options.histoFillColor, pattern: this.options.histoFillPattern, kind: 1 });
          this.createAttLine({ attr: histo, color0: this.options.histoLineColor });
       }
->>>>>>> 22aeb252
    }
 
    /** @summary Update axes attributes in target histogram
@@ -1534,62 +1512,10 @@
 
    /** @summary Method draws functions from the histogram list of functions
      * @return {Promise} fulfilled when drawing is ready */
-<<<<<<< HEAD
-   async drawNextFunction(indx, only_extra) {
-      const histo = this.getHisto();
-      let func = null, opt = '';
-
-      if (only_extra) {
-         if (this._extraPainters) {
-             const p = this._extraPainters.shift();
-             if (this._extraPainters.length === 0)
-                delete this._extraPainters;
-             return getPromise(p.redraw()).then(() => this.drawNextFunction(indx, only_extra));
-         }
-         if (this._extraFunctions && (indx < this._extraFunctions.length))
-            func = this._extraFunctions[indx];
-         else
-            delete this._extraFunctions;
-      } else {
-         if (this.options.Func && histo.fFunctions && (indx < histo.fFunctions.arr.length)) {
-            func = histo.fFunctions.arr[indx];
-            opt = histo.fFunctions.opt[indx];
-         }
-      }
-
-      if (!func) return true;
-
-      const pp = this.getPadPainter(),
-            func_painter = pp?.findPainterFor(func);
-      let do_draw = false;
-
-      // no need to do something if painter for object was already done
-      // object will be redraw automatically
-      if (!func_painter)
-         do_draw = this.needDrawFunc(histo, func);
-
-      if (!do_draw)
-         return this.drawNextFunction(indx+1, only_extra);
-
-      // Required to correctly draw multiple stats boxes
-      // TODO: set reference via weak pointer
-      func.$main_painter = this;
-
-      const promise = TPavePainter.canDraw(func)
-            ? TPavePainter.draw(this.getDom(), func, opt)
-            : pp.drawObject(this.getDom(), func, opt);
-
-      return promise.then(painter => {
-         if (isFunc(painter?.setSecondaryId)) {
-            painter.setSecondaryId(this);
-            if (!only_extra) painter.child_painter_indx = indx;
-         }
-=======
    async drawFunctions() {
       const handler = new FunctionsHandler(this, this.getPadPainter(), this.getHisto().fFunctions, true);
       return handler.drawNext(0); // returns this painter
    }
->>>>>>> 22aeb252
 
    /** @summary Method used to update functions which are prepared before
      * @return {Promise} fulfilled when drawing is ready */
