--- conflicted
+++ resolved
@@ -255,11 +255,7 @@
       if ((this.gminposbin === null) && (this.gmaxbin > 0))
          this.gminposbin = this.gmaxbin*1e-4;
 
-<<<<<<< HEAD
-      if (this.options.Axis > 0) // Paint histogram axis only
-=======
       if (this.options.Axis > 0)  // Paint histogram axis only
->>>>>>> 22aeb252
          this.draw_content = false;
       else
          this.draw_content = (this.gmaxbin !== 0) || (this.gminbin !== 0);
