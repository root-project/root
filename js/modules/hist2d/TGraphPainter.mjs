--- conflicted
+++ resolved
@@ -1341,17 +1341,10 @@
       if ((method.fName === 'RemovePoint') || (method.fName === 'InsertPoint')) {
          if (!canp || canp._readonly) return true; // ignore function
 
-<<<<<<< HEAD
-         let pnt = isFunc(pmain?.getLastEventPos) ? pmain.getLastEventPos() : null,
-             hint = this.extractTooltip(pnt);
-
-         if (method.fName == 'InsertPoint') {
-=======
          const pnt = isFunc(pmain?.getLastEventPos) ? pmain.getLastEventPos() : null,
              hint = this.extractTooltip(pnt);
 
          if (method.fName === 'InsertPoint') {
->>>>>>> 49ae85f5
             if (pnt) {
                const funcs = pmain.getGrFuncs(this.options.second_x, this.options.second_y),
                    userx = funcs.revertAxis('x', pnt.x) ?? 0,
@@ -1531,14 +1524,8 @@
       painter.decodeOptions(opt, true);
       painter.createBins();
       painter.createStat();
-<<<<<<< HEAD
-
-      let graph = painter.getObject();
-      if (!settings.DragGraphs && !graph.TestBit(kNotEditable))
-=======
       const graph = painter.getGraph();
       if (!settings.DragGraphs && graph && !graph.TestBit(kNotEditable))
->>>>>>> 49ae85f5
          graph.InvertBit(kNotEditable);
 
       let promise = Promise.resolve();
