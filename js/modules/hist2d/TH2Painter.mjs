import { gStyle, settings, createHistogram, createTPolyLine, isFunc, isStr,
         clTMultiGraph, clTH1D, clTF2, clTProfile2D, kInspect } from '../core.mjs';
import { pointer as d3_pointer, rgb as d3_rgb, chord as d3_chord, arc as d3_arc, ribbon as d3_ribbon } from '../d3.mjs';
import { kBlack } from '../base/colors.mjs';
import { TRandom, floatToString, makeTranslate, addHighlightStyle, getBoxDecorations } from '../base/BasePainter.mjs';
import { EAxisBits } from '../base/ObjectPainter.mjs';
import { THistPainter, kPOLAR } from './THistPainter.mjs';
import { assignContextMenu } from '../gui/menu.mjs';


/** @summary Build histogram contour lines
  * @private */
function buildHist2dContour(histo, handle, levels, palette, contour_func) {
   const kMAXCONTOUR = 2004,
         kMAXCOUNT = 2000,
         // arguments used in the PaintContourLine
         xarr = new Float32Array(2*kMAXCONTOUR),
         yarr = new Float32Array(2*kMAXCONTOUR),
         itarr = new Int32Array(2*kMAXCONTOUR),
         nlevels = levels.length,
         first_level = levels[0], last_level = levels[nlevels - 1],
         polys = [],
         x = [0, 0, 0, 0], y = [0, 0, 0, 0], zc = [0, 0, 0, 0], ir = [0, 0, 0, 0],
         arrx = handle.grx,
         arry = handle.gry;

   let lj = 0;

   const LinearSearch = zvalue => {
      if (zvalue >= last_level)
         return nlevels - 1;

      for (let kk = 0; kk < nlevels; ++kk) {
         if (zvalue < levels[kk])
            return kk-1;
      }
      return nlevels - 1;
   }, BinarySearch = zvalue => {
      if (zvalue < first_level)
         return -1;
      if (zvalue >= last_level)
         return nlevels - 1;

      let l = 0, r = nlevels - 1, m;
      while (r - l > 1) {
        m = Math.round((r + l) / 2);
        if (zvalue < levels[m])
           r = m;
        else
           l = m;
      }
      return l;
   },
   LevelSearch = nlevels < 10 ? LinearSearch : BinarySearch,
   PaintContourLine = (elev1, icont1, x1, y1, elev2, icont2, x2, y2) => {
      /* Double_t *xarr, Double_t *yarr, Int_t *itarr, Double_t *levels */
      const vert = (x1 === x2),
            tlen = vert ? (y2 - y1) : (x2 - x1),
            tdif = elev2 - elev1;
      let n = icont1 + 1, ii = lj-1, icount = 0,
          xlen, pdif, diff, elev;
      const maxii = ii + kMAXCONTOUR/2 -3;

      while (n <= icont2 && ii <= maxii) {
         // elev = fH->GetContourLevel(n);
         elev = levels[n];
         diff = elev - elev1;
         pdif = diff/tdif;
         xlen = tlen*pdif;
         if (vert) {
            xarr[ii] = x1;
            yarr[ii] = y1 + xlen;
         } else {
            xarr[ii] = x1 + xlen;
            yarr[ii] = y1;
         }
         itarr[ii] = n;
         icount++;
         ii += 2;
         n++;
      }
      return icount;
   };

   let ipoly, poly, npmax = 0,
       i, j, k, m, n, ljfill, count,
       xsave, ysave, itars, ix, jx;

   for (j = handle.j1; j < handle.j2-1; ++j) {
      y[1] = y[0] = (arry[j] + arry[j+1])/2;
      y[3] = y[2] = (arry[j+1] + arry[j+2])/2;

      for (i = handle.i1; i < handle.i2-1; ++i) {
         zc[0] = histo.getBinContent(i+1, j+1);
         zc[1] = histo.getBinContent(i+2, j+1);
         zc[2] = histo.getBinContent(i+2, j+2);
         zc[3] = histo.getBinContent(i+1, j+2);

         for (k = 0; k < 4; k++)
            ir[k] = LevelSearch(zc[k]);

         if ((ir[0] !== ir[1]) || (ir[1] !== ir[2]) || (ir[2] !== ir[3]) || (ir[3] !== ir[0])) {
            x[3] = x[0] = (arrx[i] + arrx[i+1])/2;
            x[2] = x[1] = (arrx[i+1] + arrx[i+2])/2;

            if (zc[0] <= zc[1]) n = 0; else n = 1;
            if (zc[2] <= zc[3]) m = 2; else m = 3;
            if (zc[n] > zc[m]) n = m;
            n++;
            lj=1;
            for (ix=1; ix<=4; ix++) {
               m = n%4 + 1;
               ljfill = PaintContourLine(zc[n-1], ir[n-1], x[n-1], y[n-1], zc[m-1], ir[m-1], x[m-1], y[m-1]);
               lj += 2*ljfill;
               n = m;
            }

            if (zc[0] <= zc[1]) n = 0; else n = 1;
            if (zc[2] <= zc[3]) m = 2; else m = 3;
            if (zc[n] > zc[m]) n = m;
            n++;
            lj=2;
            for (ix=1; ix<=4; ix++) {
               m = (n === 1) ? 4 : n-1;
               ljfill = PaintContourLine(zc[n-1], ir[n-1], x[n-1], y[n-1], zc[m-1], ir[m-1], x[m-1], y[m-1]);
               lj += 2*ljfill;
               n = m;
            }
            //     Re-order endpoints

            count = 0;
            for (ix = 1; ix <= lj - 5; ix += 2) {
               // count = 0;
               while (itarr[ix-1] !== itarr[ix]) {
                  xsave = xarr[ix];
                  ysave = yarr[ix];
                  itars = itarr[ix];
                  for (jx=ix; jx<=lj-5; jx +=2) {
                     xarr[jx] = xarr[jx+2];
                     yarr[jx] = yarr[jx+2];
                     itarr[jx] = itarr[jx+2];
                  }
                  xarr[lj-3] = xsave;
                  yarr[lj-3] = ysave;
                  itarr[lj-3] = itars;
                  if (count > kMAXCOUNT) break;
                  count++;
               }
            }

            if (count > 100) continue;

            for (ix = 1; ix <= lj - 2; ix += 2) {
               ipoly = itarr[ix-1];

               if ((ipoly >= 0) && (ipoly < levels.length)) {
                  poly = polys[ipoly];
                  if (!poly)
                     poly = polys[ipoly] = createTPolyLine(kMAXCONTOUR*4, true);

                  const np = poly.fLastPoint;
                  if (np < poly.fN-2) {
                     poly.fX[np+1] = Math.round(xarr[ix-1]);
                     poly.fY[np+1] = Math.round(yarr[ix-1]);
                     poly.fX[np+2] = Math.round(xarr[ix]);
                     poly.fY[np+2] = Math.round(yarr[ix]);
                     poly.fLastPoint = np+2;
                     npmax = Math.max(npmax, poly.fLastPoint+1);
                  } else {
                     // console.log(`reject point ${poly.fLastPoint}`);
                  }
               }
            }
         } // end of if (ir[0]
      } // end of j
   } // end of i

   const polysort = new Int32Array(levels.length);
   let first = 0;
   // find first positive contour
   for (ipoly = 0; ipoly < levels.length; ipoly++)
      if (levels[ipoly] >= 0) { first = ipoly; break; }

   // store negative contours from 0 to minimum, then all positive contours
   k = 0;
   for (ipoly = first-1; ipoly >= 0; ipoly--) { polysort[k] = ipoly; k++; }
   for (ipoly = first; ipoly < levels.length; ipoly++) { polysort[k] = ipoly; k++; }

   const xp = new Float32Array(2*npmax),
         yp = new Float32Array(2*npmax),
         has_func = isFunc(palette.calcColorIndex); // rcanvas for v7

   for (k = 0; k < levels.length; ++k) {
      ipoly = polysort[k];
      poly = polys[ipoly];
      if (!poly) continue;

      const colindx = has_func ? palette.calcColorIndex(ipoly, levels.length) : ipoly,
            xx = poly.fX, yy = poly.fY, np2 = poly.fLastPoint+1,
            xmin = 0, ymin = 0;
      let istart = 0, iminus, iplus, nadd;

      while (true) {
         iminus = npmax;
         iplus = iminus+1;
         xp[iminus]= xx[istart]; yp[iminus] = yy[istart];
         xp[iplus] = xx[istart+1]; yp[iplus] = yy[istart+1];
         xx[istart] = xx[istart+1] = xmin;
         yy[istart] = yy[istart+1] = ymin;
         while (true) {
            nadd = 0;
            for (i = 2; i < np2; i += 2) {
               if ((iplus < 2*npmax-1) && (xx[i] === xp[iplus]) && (yy[i] === yp[iplus])) {
                  iplus++;
                  xp[iplus] = xx[i+1]; yp[iplus] = yy[i+1];
                  xx[i] = xx[i+1] = xmin;
                  yy[i] = yy[i+1] = ymin;
                  nadd++;
               }
               if ((iminus > 0) && (xx[i+1] === xp[iminus]) && (yy[i+1] === yp[iminus])) {
                  iminus--;
                  xp[iminus] = xx[i]; yp[iminus] = yy[i];
                  xx[i] = xx[i+1] = xmin;
                  yy[i] = yy[i+1] = ymin;
                  nadd++;
               }
            }
            if (nadd === 0) break;
         }

         if ((iminus+1 < iplus) && (iminus >= 0))
            contour_func(colindx, xp, yp, iminus, iplus, ipoly);

         istart = 0;
         for (i = 2; i < np2; i += 2) {
            if (xx[i] !== xmin && yy[i] !== ymin) {
               istart = i;
               break;
            }
         }

         if (istart === 0) break;
      }
   }
}

/** @summary Handle 3D triangles with color levels */

class Triangles3DHandler {

   constructor(ilevels, grz, grz_min, grz_max, dolines, donormals, dogrid) {
      let levels = [grz_min, grz_max]; // just cut top/bottom parts

      if (ilevels) {
         // recalculate levels into graphical coordinates
         levels = new Float32Array(ilevels.length);
         for (let ll = 0; ll < ilevels.length; ++ll)
            levels[ll] = grz(ilevels[ll]);
      }

      Object.assign(this, { grz_min, grz_max, dolines, donormals, dogrid });

      this.loop = 0;

      const nfaces = [], posbuf = [], posbufindx = [],    // buffers for faces
            pntbuf = new Float32Array(6*3), // maximal 6 points
            gridpnts = new Float32Array(2*3),
            levels_eps = (levels.at(-1) - levels.at(0)) / levels.length / 1e2;
      let nsegments = 0, lpos = null, lindx = 0,  // buffer for lines
          ngridsegments = 0, grid = null, gindx = 0, // buffer for grid lines segments
          normindx = [],                             // buffer to remember place of vertex for each bin
          pntindx = 0, lastpart = 0, gridcnt = 0;

      function checkSide(z, level1, level2, eps) {
         return (z < level1 - eps) ? -1 : (z > level2 + eps ? 1 : 0);
      }

      this.createNormIndex = function(handle) {
          // for each bin maximal 8 points reserved
         if (handle.donormals)
            normindx = new Int32Array((handle.i2-handle.i1)*(handle.j2-handle.j1)*8).fill(-1);
      };

      this.createBuffers = function() {
         if (!this.loop) return;

         for (let lvl = 1; lvl < levels.length; ++lvl) {
            if (nfaces[lvl]) {
               posbuf[lvl] = new Float32Array(nfaces[lvl] * 9);
               posbufindx[lvl] = 0;
            }
         }
         if (this.dolines && (nsegments > 0))
            lpos = new Float32Array(nsegments * 6);
         if (this.dogrid && (ngridsegments > 0))
            grid = new Float32Array(ngridsegments * 6);
      };

      this.addLineSegment = function(x1, y1, z1, x2, y2, z2) {
         if (!this.dolines) return;
         const side1 = checkSide(z1, this.grz_min, this.grz_max, 0),
             side2 = checkSide(z2, this.grz_min, this.grz_max, 0);
         if ((side1 === side2) && (side1 !== 0))
            return;
         if (!this.loop)
            return ++nsegments;

         if (side1 !== 0) {
            const diff = z2 - z1;
            z1 = (side1 < 0) ? this.grz_min : this.grz_max;
            x1 = x2 - (x2 - x1) / diff * (z2 - z1);
            y1 = y2 - (y2 - y1) / diff * (z2 - z1);
         }
         if (side2 !== 0) {
            const diff = z1 - z2;
            z2 = (side2 < 0) ? this.grz_min : this.grz_max;
            x2 = x1 - (x1 - x2) / diff * (z1 - z2);
            y2 = y1 - (y1 - y2) / diff * (z1 - z2);
         }

         lpos[lindx] = x1; lpos[lindx+1] = y1; lpos[lindx+2] = z1; lindx+=3;
         lpos[lindx] = x2; lpos[lindx+1] = y2; lpos[lindx+2] = z2; lindx+=3;
      };

      function addCrossingPoint(xx1, yy1, zz1, xx2, yy2, zz2, crossz, with_grid) {
         if (pntindx >= pntbuf.length)
            console.log('more than 6 points???');

         const part = (crossz - zz1) / (zz2 - zz1);
         let shift = 3;
         if ((lastpart !== 0) && (Math.abs(part) < Math.abs(lastpart))) {
            // while second crossing point closer than first to original, move it in memory
            pntbuf[pntindx] = pntbuf[pntindx-3];
            pntbuf[pntindx+1] = pntbuf[pntindx-2];
            pntbuf[pntindx+2] = pntbuf[pntindx-1];
            pntindx-=3; shift = 6;
         }

         pntbuf[pntindx] = xx1 + part*(xx2-xx1);
         pntbuf[pntindx+1] = yy1 + part*(yy2-yy1);
         pntbuf[pntindx+2] = crossz;

         if (with_grid && grid) {
            gridpnts[gridcnt] = pntbuf[pntindx];
            gridpnts[gridcnt+1] = pntbuf[pntindx+1];
            gridpnts[gridcnt+2] = pntbuf[pntindx+2];
            gridcnt += 3;
         }

         pntindx += shift;
         lastpart = part;
      }

      function rememberVertex(indx, handle, ii, jj) {
         const bin = ((ii-handle.i1) * (handle.j2-handle.j1) + (jj-handle.j1))*8;

         if (normindx[bin] >= 0)
            return console.error('More than 8 vertexes for the bin');

         const pos = bin + 8 + normindx[bin]; // position where write index
         normindx[bin]--;
         normindx[pos] = indx; // at this moment index can be overwritten, means all 8 position are there
      }

      this.addMainTriangle = function(x1, y1, z1, x2, y2, z2, x3, y3, z3, is_first, handle, i, j) {
         for (let lvl = 1; lvl < levels.length; ++lvl) {
            let side1 = checkSide(z1, levels[lvl-1], levels[lvl], levels_eps),
                side2 = checkSide(z2, levels[lvl-1], levels[lvl], levels_eps),
                side3 = checkSide(z3, levels[lvl-1], levels[lvl], levels_eps),
                side_sum = side1 + side2 + side3;

            // always show top segments
            if ((lvl > 1) && (lvl === levels.length - 1) && (side_sum === 3) && (z1 <= this.grz_max))
               side1 = side2 = side3 = side_sum = 0;


            if (side_sum === 3) continue;
            if (side_sum === -3) return;

            if (!this.loop) {
               let npnts = Math.abs(side2-side1) + Math.abs(side3-side2) + Math.abs(side1-side3);
               if (side1 === 0) ++npnts;
               if (side2 === 0) ++npnts;
               if (side3 === 0) ++npnts;

               if ((npnts === 1) || (npnts === 2)) console.error(`FOUND npnts = ${npnts}`);

               if (npnts > 2) {
                  if (nfaces[lvl] === undefined)
                     nfaces[lvl] = 0;
                  nfaces[lvl] += npnts-2;
               }

               // check if any(contours for given level exists
               if (((side1 > 0) || (side2 > 0) || (side3 > 0)) &&
                   ((side1 !== side2) || (side2 !== side3) || (side3 !== side1)))
                      ++ngridsegments;

               continue;
            }

            gridcnt = 0;

            pntindx = 0;
            if (side1 === 0) { pntbuf[pntindx] = x1; pntbuf[pntindx+1] = y1; pntbuf[pntindx+2] = z1; pntindx += 3; }

            if (side1 !== side2) {
               // order is important, should move from 1->2 point, checked via lastpart
               lastpart = 0;
               if ((side1 < 0) || (side2 < 0)) addCrossingPoint(x1, y1, z1, x2, y2, z2, levels[lvl-1]);
               if ((side1 > 0) || (side2 > 0)) addCrossingPoint(x1, y1, z1, x2, y2, z2, levels[lvl], true);
            }

            if (side2 === 0) { pntbuf[pntindx] = x2; pntbuf[pntindx+1] = y2; pntbuf[pntindx+2] = z2; pntindx += 3; }

            if (side2 !== side3) {
               // order is important, should move from 2->3 point, checked via lastpart
               lastpart = 0;
               if ((side2 < 0) || (side3 < 0)) addCrossingPoint(x2, y2, z2, x3, y3, z3, levels[lvl-1]);
               if ((side2 > 0) || (side3 > 0)) addCrossingPoint(x2, y2, z2, x3, y3, z3, levels[lvl], true);
            }

            if (side3 === 0) { pntbuf[pntindx] = x3; pntbuf[pntindx+1] = y3; pntbuf[pntindx+2] = z3; pntindx += 3; }

            if (side3 !== side1) {
               // order is important, should move from 3->1 point, checked via lastpart
               lastpart = 0;
               if ((side3 < 0) || (side1 < 0)) addCrossingPoint(x3, y3, z3, x1, y1, z1, levels[lvl-1]);
               if ((side3 > 0) || (side1 > 0)) addCrossingPoint(x3, y3, z3, x1, y1, z1, levels[lvl], true);
            }

            if (pntindx === 0) continue;
            if (pntindx < 9) { console.log(`found ${pntindx/3} points, must be at least 3`); continue; }

            if (grid && (gridcnt === 6)) {
               for (let jj = 0; jj < 6; ++jj)
                  grid[gindx+jj] = gridpnts[jj];
               gindx += 6;
            }

            // if three points and surf === 14, remember vertex for each point

            const buf = posbuf[lvl];
            let s = posbufindx[lvl];
            if (this.donormals && (pntindx === 9)) {
               rememberVertex(s, handle, i, j);
               rememberVertex(s+3, handle, i+1, is_first ? j+1 : j);
               rememberVertex(s+6, handle, is_first ? i : i+1, j+1);
            }

            for (let k1 = 3; k1 < pntindx - 3; k1 += 3) {
               buf[s] = pntbuf[0]; buf[s+1] = pntbuf[1]; buf[s+2] = pntbuf[2]; s+=3;
               buf[s] = pntbuf[k1]; buf[s+1] = pntbuf[k1+1]; buf[s+2] = pntbuf[k1+2]; s+=3;
               buf[s] = pntbuf[k1+3]; buf[s+1] = pntbuf[k1+4]; buf[s+2] = pntbuf[k1+5]; s+=3;
            }
            posbufindx[lvl] = s;
         }
      };

      this.callFuncs = function(meshFunc, linesFunc) {
         for (let lvl = 1; lvl < levels.length; ++lvl) {
            if (posbuf[lvl] && meshFunc)
               meshFunc(lvl, posbuf[lvl], normindx);
         }

         if (lpos && linesFunc) {
            if (nsegments*6 !== lindx)
               console.error(`SURF lines mismmatch nsegm=${nsegments} lindx=${lindx} diff=${nsegments*6 - lindx}`);
            linesFunc(false, lpos);
         }

         if (grid && linesFunc) {
            if (ngridsegments*6 !== gindx)
               console.error(`SURF grid draw mismatch ngridsegm=${ngridsegments} gindx=${gindx} diff=${ngridsegments*6 - gindx}`);
            linesFunc(true, grid);
         }
      };
    }

}


/** @summary Build 3d surface
  * @desc Make it independent from three.js to be able reuse it for 2D case
  * @private */
function buildSurf3D(histo, handle, ilevels, meshFunc, linesFunc) {
   const main_grz = handle.grz,
        arrx = handle.original ? handle.origx : handle.grx,
        arry = handle.original ? handle.origy : handle.gry,
        triangles = new Triangles3DHandler(ilevels, handle.grz, handle.grz_min, handle.grz_max, handle.dolines, handle.donormals, handle.dogrid);
   let i, j, x1, x2, y1, y2, z11, z12, z21, z22;

   triangles.createNormIndex(handle);

   for (triangles.loop = 0; triangles.loop < 2; ++triangles.loop) {
      triangles.createBuffers();

      for (i = handle.i1; i < handle.i2-1; ++i) {
         x1 = handle.original ? 0.5 * (arrx[i] + arrx[i+1]) : arrx[i];
         x2 = handle.original ? 0.5 * (arrx[i+1] + arrx[i+2]) : arrx[i+1];
         for (j = handle.j1; j < handle.j2-1; ++j) {
            y1 = handle.original ? 0.5 * (arry[j] + arry[j+1]) : arry[j];
            y2 = handle.original ? 0.5 * (arry[j+1] + arry[j+2]) : arry[j+1];

            z11 = main_grz(histo.getBinContent(i+1, j+1));
            z12 = main_grz(histo.getBinContent(i+1, j+2));
            z21 = main_grz(histo.getBinContent(i+2, j+1));
            z22 = main_grz(histo.getBinContent(i+2, j+2));

            triangles.addMainTriangle(x1, y1, z11, x2, y2, z22, x1, y2, z12, true, handle, i, j);

            triangles.addMainTriangle(x1, y1, z11, x2, y1, z21, x2, y2, z22, false, handle, i, j);

            triangles.addLineSegment(x1, y2, z12, x1, y1, z11);
            triangles.addLineSegment(x1, y1, z11, x2, y1, z21);

            if (i === handle.i2 - 2) triangles.addLineSegment(x2, y1, z21, x2, y2, z22);
            if (j === handle.j2 - 2) triangles.addLineSegment(x1, y2, z12, x2, y2, z22);
         }
      }
   }

   triangles.callFuncs(meshFunc, linesFunc);
}


/**
 * @summary Painter for TH2 classes
 * @private
 */

class TH2Painter extends THistPainter {

   /** @summary constructor
     * @param {object} histo - histogram object */
   constructor(dom, histo) {
      super(dom, histo);
      this.wheel_zoomy = true;
   }

   /** @summary cleanup painter */
   cleanup() {
      delete this.tt_handle;

      super.cleanup();
   }

   /** @summary Returns histogram
    * @desc Also assigns custom getBinContent method for TProfile2D if PROJXY options specified */
   getHisto() {
      const histo = super.getHisto();
      if (histo?._typename === clTProfile2D) {
         if (!histo.$getBinContent)
            histo.$getBinContent = histo.getBinContent;
         switch (this.options?.Profile2DProj) {
            case 'B': histo.getBinContent = histo.getBinEntries; break;
            case 'C=E': histo.getBinContent = function(i, j) { return this.getBinError(this.getBin(i, j)); }; break;
            case 'W': histo.getBinContent = function(i, j) { return this.$getBinContent(i, j) * this.getBinEntries(i, j); }; break;
            default: histo.getBinContent = histo.$getBinContent; break;
         }
      }
      return histo;
   }

   /** @summary Toggle projection */
   toggleProjection(kind, width) {
      if ((kind === 'Projections') || (kind === 'Off'))
         kind = '';

      let widthX = width, widthY = width;

      if (isStr(kind) && (kind.indexOf('XY') === 0)) {
         const ws = (kind.length > 2) ? kind.slice(2) : '';
         kind = 'XY';
         widthX = widthY = parseInt(ws) || 1;
      } else if (isStr(kind) && (kind.length > 1)) {
         const ps = kind.indexOf('_');
         if ((ps > 0) && (kind[0] === 'X') && (kind[ps+1] === 'Y')) {
            widthX = parseInt(kind.slice(1, ps)) || 1;
            widthY = parseInt(kind.slice(ps+2)) || 1;
            kind = 'XY';
         } else if ((ps > 0) && (kind[0] === 'Y') && (kind[ps+1] === 'X')) {
            widthY = parseInt(kind.slice(1, ps)) || 1;
            widthX = parseInt(kind.slice(ps+2)) || 1;
            kind = 'XY';
         } else {
            widthX = widthY = parseInt(kind.slice(1)) || 1;
            kind = kind[0];
         }
      }

      if (!widthX && !widthY)
         widthX = widthY = 1;

      if (kind && (this.is_projection === kind)) {
         if ((this.projection_widthX === widthX) && (this.projection_widthY === widthY))
            kind = '';
          else {
            this.projection_widthX = widthX;
            this.projection_widthY = widthY;
            return;
         }
      }

      delete this.proj_hist;

      const new_proj = (this.is_projection === kind) ? '' : kind;
      this.projection_widthX = widthX;
      this.projection_widthY = widthY;
      this.is_projection = ''; // avoid projection handling until area is created

      return this.provideSpecialDrawArea(new_proj).then(() => { this.is_projection = new_proj; return this.redrawProjection(); });
   }

   /** @summary Redraw projection */
   async redrawProjection(ii1, ii2, jj1, jj2) {
      if (!this.is_projection)
         return false;

      if (jj2 === undefined) {
         if (!this.tt_handle) return;
         ii1 = Math.round((this.tt_handle.i1 + this.tt_handle.i2)/2); ii2 = ii1+1;
         jj1 = Math.round((this.tt_handle.j1 + this.tt_handle.j2)/2); jj2 = jj1+1;
      }

      const canp = this.getCanvPainter();

      if (canp && !canp._readonly && (this.snapid !== undefined)) {
         // this is when projection should be created on the server side
         if (((this.is_projection === 'X') || (this.is_projection === 'XY')) && !canp.websocketTimeout('projX')) {
            if (canp.sendWebsocket(`EXECANDSEND:DXPROJ:${this.snapid}:ProjectionX("_projx",${jj1+1},${jj2},"")`))
               canp.websocketTimeout('projX', 1000);
         }
         if (((this.is_projection === 'Y') || (this.is_projection === 'XY')) && !canp.websocketTimeout('projY')) {
            if (canp.sendWebsocket(`EXECANDSEND:DYPROJ:${this.snapid}:ProjectionY("_projy",${ii1+1},${ii2},"")`))
               canp.websocketTimeout('projY', 1000);
         }
         return true;
      }

      if (this.doing_projection)
         return false;

      this.doing_projection = true;

      const histo = this.getHisto(),
      createXProject = () => {
        const p = createHistogram(clTH1D, this.nbinsx);
        Object.assign(p.fXaxis, histo.fXaxis);
        p.fName = 'xproj';
        p.fTitle = 'X projection';
        return p;
      },
      createYProject = () => {
        const p = createHistogram(clTH1D, this.nbinsy);
        Object.assign(p.fXaxis, histo.fYaxis);
        p.fName = 'yproj';
        p.fTitle = 'Y projection';
        return p;
      },
      fillProjectHist = (kind, p) => {
         let first = 0, last = -1;
         if (kind === 'X') {
            for (let i = 0; i < this.nbinsx; ++i) {
               let sum = 0;
               for (let j = jj1; j < jj2; ++j)
                  sum += histo.getBinContent(i+1, j+1);
               p.setBinContent(i+1, sum);
            }
            p.fTitle = 'X projection ' + (jj1+1 === jj2 ? `bin ${jj2}` : `bins [${jj1+1} .. ${jj2}]`);
            if (this.tt_handle) { first = this.tt_handle.i1+1; last = this.tt_handle.i2; }
         } else {
            for (let j = 0; j < this.nbinsy; ++j) {
               let sum = 0;
               for (let i = ii1; i < ii2; ++i)
                  sum += histo.getBinContent(i+1, j+1);
               p.setBinContent(j+1, sum);
            }
            p.fTitle = 'Y projection ' + (ii1+1 === ii2 ? `bin ${ii2}` : `bins [${ii1+1} .. ${ii2}]`);
            if (this.tt_handle) { first = this.tt_handle.j1+1; last = this.tt_handle.j2; }
         }

         if (first < last) {
            p.fXaxis.fFirst = first;
            p.fXaxis.fLast = last;
            p.fXaxis.SetBit(EAxisBits.kAxisRange, (first !== 1) || (last !== p.fXaxis.fNbins));
         }

         // reset statistic before display
         p.fEntries = 0;
         p.fTsumw = 0;
      };

      if (!this.proj_hist) {
         switch (this.is_projection) {
            case 'X':
               this.proj_hist = createXProject();
               break;
            case 'XY':
               this.proj_hist = createXProject();
               this.proj_hist2 = createYProject();
               break;
            default:
               this.proj_hist = createYProject();
         }
      }

      if (this.is_projection === 'XY') {
         fillProjectHist('X', this.proj_hist);
         fillProjectHist('Y', this.proj_hist2);
         return this.drawInSpecialArea(this.proj_hist, '', 'X')
                    .then(() => this.drawInSpecialArea(this.proj_hist2, '', 'Y'))
                    .then(res => { delete this.doing_projection; return res; });
      }

      fillProjectHist(this.is_projection, this.proj_hist);

      return this.drawInSpecialArea(this.proj_hist).then(res => { delete this.doing_projection; return res; });
   }

   /** @summary Execute TH2 menu command
     * @desc Used to catch standard menu items and provide local implementation */
   executeMenuCommand(method, args) {
      if (super.executeMenuCommand(method, args))
         return true;

      if ((method.fName === 'SetShowProjectionX') || (method.fName === 'SetShowProjectionY')) {
         this.toggleProjection(method.fName[17], args && parseInt(args) ? parseInt(args) : 1);
         return true;
      }

      if (method.fName === 'SetShowProjectionXY') {
         this.toggleProjection('X' + args.replaceAll(',', '_Y'));
         return true;
      }

      return false;
   }

   /** @summary Fill histogram context menu */
   fillHistContextMenu(menu) {
      if (!this.isTH2Poly() && this.getPadPainter()?.iscan) {
         let kind = this.is_projection || '';
         if (kind) kind += this.projection_widthX;
         if ((this.projection_widthX !== this.projection_widthY) && (this.is_projection === 'XY'))
            kind = `X${this.projection_widthX}_Y${this.projection_widthY}`;

         const kinds = ['X1', 'X2', 'X3', 'X5', 'X10', 'Y1', 'Y2', 'Y3', 'Y5', 'Y10', 'XY1', 'XY2', 'XY3', 'XY5', 'XY10'];
         if (kind) kinds.unshift('Off');

         menu.sub('Projections', () => menu.input('Input projection kind X1 or XY2 or X3_Y4', kind, 'string').then(val => this.toggleProjection(val)));
         for (let k = 0; k < kinds.length; ++k)
            menu.addchk(kind === kinds[k], kinds[k], kinds[k], arg => this.toggleProjection(arg));
         menu.endsub();
      }

      if (!this.isTH2Poly())
         menu.add('Auto zoom-in', () => this.autoZoom());

      const opts = this.getSupportedDrawOptions();

      menu.addDrawMenu('Draw with', opts, arg => {
         if (arg.indexOf(kInspect) === 0)
            return this.showInspector(arg);
         const oldProject = this.options.Project;
         this.decodeOptions(arg);
         if ((oldProject === this.options.Project) || this.mode3d)
            this.interactiveRedraw('pad', 'drawopt');
         else
            this.toggleProjection(this.options.Project);
      });

      if (this.options.Color || this.options.Contour || this.options.Hist || this.options.Surf || this.options.Lego === 12 || this.options.Lego === 14)
         this.fillPaletteMenu(menu, true);
   }

   /** @summary Process click on histogram-defined buttons */
   clickButton(funcname) {
      const res = super.clickButton(funcname);
      if (res) return res;

      if (this.isMainPainter()) {
         switch (funcname) {
            case 'ToggleColor': return this.toggleColor();
            case 'Toggle3D': return this.toggleMode3D();
         }
      }

      // all methods here should not be processed further
      return false;
   }

   /** @summary Fill pad toolbar with histogram-related functions */
   fillToolbar() {
      super.fillToolbar(true);

      const pp = this.getPadPainter();
      if (!pp) return;

      if (!this.isTH2Poly() && !this.options.Axis)
         pp.addPadButton('th2color', 'Toggle color', 'ToggleColor');
      if (!this.options.Axis)
         pp.addPadButton('th2colorz', 'Toggle color palette', 'ToggleColorZ');
      pp.addPadButton('th2draw3d', 'Toggle 3D mode', 'Toggle3D');
      pp.showPadButtons();
   }

   /** @summary Toggle color drawing mode */
   toggleColor() {
      if (this.options.Mode3D) {
         this.options.Mode3D = false;
         this.options.Color = true;
      } else {
         this.options.Color = !this.options.Color;
         this.options.Scat = !this.options.Color;
      }

      this._can_move_colz = true; // indicate that next redraw can move Z scale

      this.copyOptionsToOthers();

      return this.interactiveRedraw('pad', 'drawopt');
   }

   /** @summary Perform automatic zoom inside non-zero region of histogram */
   autoZoom() {
      if (this.isTH2Poly()) return; // not implemented

      const i1 = this.getSelectIndex('x', 'left', -1),
          i2 = this.getSelectIndex('x', 'right', 1),
          j1 = this.getSelectIndex('y', 'left', -1),
          j2 = this.getSelectIndex('y', 'right', 1),
          histo = this.getObject();

      if ((i1 === i2) || (j1 === j2)) return;

      // first find minimum
      let min = histo.getBinContent(i1 + 1, j1 + 1);
      for (let i = i1; i < i2; ++i) {
         for (let j = j1; j < j2; ++j)
            min = Math.min(min, histo.getBinContent(i + 1, j + 1));
      }
      if (min > 0) return; // if all points positive, no chance for auto-scale

      let ileft = i2, iright = i1, jleft = j2, jright = j1;

      for (let i = i1; i < i2; ++i) {
         for (let j = j1; j < j2; ++j) {
            if (histo.getBinContent(i + 1, j + 1) > min) {
               if (i < ileft) ileft = i;
               if (i >= iright) iright = i + 1;
               if (j < jleft) jleft = j;
               if (j >= jright) jright = j + 1;
            }
         }
      }

      let xmin, xmax, ymin, ymax, isany = false;

      if ((ileft === iright-1) && (ileft > i1+1) && (iright < i2-1)) { ileft--; iright++; }
      if ((jleft === jright-1) && (jleft > j1+1) && (jright < j2-1)) { jleft--; jright++; }

      if ((ileft > i1 || iright < i2) && (ileft < iright - 1)) {
         xmin = histo.fXaxis.GetBinLowEdge(ileft+1);
         xmax = histo.fXaxis.GetBinLowEdge(iright+1);
         isany = true;
      }

      if ((jleft > j1 || jright < j2) && (jleft < jright - 1)) {
         ymin = histo.fYaxis.GetBinLowEdge(jleft+1);
         ymax = histo.fYaxis.GetBinLowEdge(jright+1);
         isany = true;
      }

      if (isany)
         return this.getFramePainter().zoom(xmin, xmax, ymin, ymax);
   }

   /** @summary Scan TH2 histogram content */
   scanContent(when_axis_changed) {
      // no need to re-scan histogram while result does not depend from axis selection
      if (when_axis_changed && this.nbinsx && this.nbinsy)
         return;

      const histo = this.getObject();
      let i, j;

      this.extractAxesProperties(2);

      if (this.isTH2Poly()) {
         this.gminposbin = null;
         this.gminbin = this.gmaxbin = 0;

         for (let n = 0, len = histo.fBins.arr.length; n < len; ++n) {
            const bin_content = histo.fBins.arr[n].fContent;
            if (n === 0) this.gminbin = this.gmaxbin = bin_content;

            if (bin_content < this.gminbin)
               this.gminbin = bin_content;
            else if (bin_content > this.gmaxbin)
               this.gmaxbin = bin_content;

            if ((bin_content > 0) && ((this.gminposbin === null) || (this.gminposbin > bin_content)))
               this.gminposbin = bin_content;
         }
      } else {
         // global min/max, used at the moment in 3D drawing
         this.gminbin = this.gmaxbin = histo.getBinContent(1, 1);
         this.gminposbin = null;
         for (i = 0; i < this.nbinsx; ++i) {
            for (j = 0; j < this.nbinsy; ++j) {
               const bin_content = histo.getBinContent(i+1, j+1);
               if (bin_content < this.gminbin)
                  this.gminbin = bin_content;
               else if (bin_content > this.gmaxbin)
                  this.gmaxbin = bin_content;
               if (bin_content > 0) {
                  if ((this.gminposbin === null) || (this.gminposbin > bin_content))
                     this.gminposbin = bin_content;
               }
            }
         }
      }

      // this value used for logz scale drawing
      if ((this.gminposbin === null) && (this.gmaxbin > 0))
         this.gminposbin = this.gmaxbin*1e-4;

      let is_content = (this.gmaxbin !== 0) || (this.gminbin !== 0);

      // for TProfile2D show empty bin if there are entries for it
      if (!is_content && (histo._typename === clTProfile2D)) {
         for (i = 0; i < this.nbinsx && !is_content; ++i) {
            for (j = 0; j < this.nbinsy; ++j) {
               if (histo.getBinEntries(i + 1, j + 1)) {
                  is_content = true;
                  break;
               }
            }
         }
      }

      if (this.options.Axis > 0) {
         // Paint histogram axis only
         this.draw_content = false;
      } else if (this.isTH2Poly()) {
         this.draw_content = is_content || this.options.Line || this.options.Fill || this.options.Mark;
         if (!this.draw_content && this.options.Zero) {
            this.draw_content = true;
            this.options.Line = 1;
         }
      } else
         this.draw_content = is_content || this.options.ShowEmpty;
   }

   /** @summary Count TH2 histogram statistic
     * @desc Optionally one could provide condition function to select special range */
   countStat(cond, count_skew) {
      if (!isFunc(cond))
         cond = this.options.cutg ? (x, y) => this.options.cutg.IsInside(x, y) : null;

      const histo = this.getHisto(), xaxis = histo.fXaxis, yaxis = histo.fYaxis,
            fp = this.getFramePainter(),
            funcs = this.getHistGrFuncs(fp),
            res = { name: histo.fName, entries: 0, eff_entries: 0, integral: 0,
                    meanx: 0, meany: 0, rmsx: 0, rmsy: 0, matrix: [0, 0, 0, 0, 0, 0, 0, 0, 0],
                    xmax: 0, ymax: 0, wmax: null, skewx: 0, skewy: 0, skewd: 0, kurtx: 0, kurty: 0, kurtd: 0 },
            has_counted_stat = !fp.isAxisZoomed('x') && !fp.isAxisZoomed('y') && (Math.abs(histo.fTsumw) > 1e-300) && !cond;
      let stat_sum0 = 0, stat_sumw2 = 0, stat_sumx1 = 0, stat_sumy1 = 0,
          stat_sumx2 = 0, stat_sumy2 = 0,
          xside, yside, xx, yy, zz, xleft, xright, yleft, yright;

      if (this.isTH2Poly()) {
         const len = histo.fBins.arr.length;
         let i, bin, n, gr, ngr, numgraphs, numpoints;

         for (i = 0; i < len; ++i) {
            bin = histo.fBins.arr[i];

            xside = (bin.fXmin > funcs.scale_xmax) ? 2 : (bin.fXmax < funcs.scale_xmin ? 0 : 1);
            yside = (bin.fYmin > funcs.scale_ymax) ? 2 : (bin.fYmax < funcs.scale_ymin ? 0 : 1);

            xx = yy = numpoints = 0;
            gr = bin.fPoly; numgraphs = 1;
            if (gr._typename === clTMultiGraph) { numgraphs = bin.fPoly.fGraphs.arr.length; gr = null; }

            for (ngr = 0; ngr < numgraphs; ++ngr) {
               if (!gr || (ngr > 0)) gr = bin.fPoly.fGraphs.arr[ngr];

               for (n = 0; n < gr.fNpoints; ++n) {
                  ++numpoints;
                  xx += gr.fX[n];
                  yy += gr.fY[n];
               }
            }

            if (numpoints > 1) {
               xx /= numpoints;
               yy /= numpoints;
            }

            zz = bin.fContent;

            res.entries += zz;

            res.matrix[yside * 3 + xside] += zz;

            if ((xside !== 1) || (yside !== 1) || (cond && !cond(xx, yy))) continue;

            if ((res.wmax === null) || (zz > res.wmax)) {
               res.wmax = zz;
               res.xmax = xx;
               res.ymax = yy;
            }

            if (!has_counted_stat) {
               stat_sum0 += zz;
               stat_sumw2 += zz * zz;
               stat_sumx1 += xx * zz;
               stat_sumy1 += yy * zz;
               stat_sumx2 += xx * xx * zz;
               stat_sumy2 += yy * yy * zz;
            }
         }
      } else {
         xleft = this.getSelectIndex('x', 'left');
         xright = this.getSelectIndex('x', 'right');
         yleft = this.getSelectIndex('y', 'left');
         yright = this.getSelectIndex('y', 'right');

         for (let xi = 0; xi <= this.nbinsx + 1; ++xi) {
            xside = (xi <= xleft) ? 0 : (xi > xright ? 2 : 1);
            xx = xaxis.GetBinCoord(xi - 0.5);

            for (let yi = 0; yi <= this.nbinsy + 1; ++yi) {
               yside = (yi <= yleft) ? 0 : (yi > yright ? 2 : 1);
               yy = yaxis.GetBinCoord(yi - 0.5);

               zz = histo.getBinContent(xi, yi);

               res.entries += zz;

               res.matrix[yside * 3 + xside] += zz;

               if ((xside !== 1) || (yside !== 1) || (cond && !cond(xx, yy))) continue;

               if ((res.wmax === null) || (zz > res.wmax)) {
                  res.wmax = zz;
                  res.xmax = xx;
                  res.ymax = yy;
               }

               if (!has_counted_stat) {
                  stat_sum0 += zz;
                  stat_sumw2 += zz * zz;
                  stat_sumx1 += xx * zz;
                  stat_sumy1 += yy * zz;
                  stat_sumx2 += xx**2 * zz;
                  stat_sumy2 += yy**2 * zz;
               }
            }
         }
      }

      if (has_counted_stat) {
         stat_sum0 = histo.fTsumw;
         stat_sumw2 = histo.fTsumw2;
         stat_sumx1 = histo.fTsumwx;
         stat_sumx2 = histo.fTsumwx2;
         stat_sumy1 = histo.fTsumwy;
         stat_sumy2 = histo.fTsumwy2;
      }

      if (Math.abs(stat_sum0) > 1e-300) {
         res.meanx = stat_sumx1 / stat_sum0;
         res.meany = stat_sumy1 / stat_sum0;
         res.rmsx = Math.sqrt(Math.abs(stat_sumx2 / stat_sum0 - res.meanx**2));
         res.rmsy = Math.sqrt(Math.abs(stat_sumy2 / stat_sum0 - res.meany**2));
      }

      if (res.wmax === null)
         res.wmax = 0;
      res.integral = stat_sum0;

      if (histo.fEntries > 0)
         res.entries = histo.fEntries;

      res.eff_entries = stat_sumw2 ? stat_sum0*stat_sum0/stat_sumw2 : Math.abs(stat_sum0);

      if (count_skew && !this.isTH2Poly()) {
         let sumx3 = 0, sumy3 = 0, sumx4 = 0, sumy4 = 0, np = 0, w;
         for (let xi = xleft; xi < xright; ++xi) {
            xx = xaxis.GetBinCoord(xi + 0.5);
            for (let yi = yleft; yi < yright; ++yi) {
               yy = yaxis.GetBinCoord(yi + 0.5);
               if (cond && !cond(xx, yy)) continue;
               w = histo.getBinContent(xi + 1, yi + 1);
               np += w;
               sumx3 += w * Math.pow(xx - res.meanx, 3);
               sumy3 += w * Math.pow(yy - res.meany, 3);
               sumx4 += w * Math.pow(xx - res.meanx, 4);
               sumy4 += w * Math.pow(yy - res.meany, 4);
            }
         }

         const stddev3x = Math.pow(res.rmsx, 3),
               stddev3y = Math.pow(res.rmsy, 3),
               stddev4x = Math.pow(res.rmsx, 4),
               stddev4y = Math.pow(res.rmsy, 4);
         if (np * stddev3x !== 0)
            res.skewx = sumx3 / (np * stddev3x);
         if (np * stddev3y !== 0)
            res.skewy = sumy3 / (np * stddev3y);
         res.skewd = res.eff_entries > 0 ? Math.sqrt(6/res.eff_entries) : 0;
         if (np * stddev4x !== 0)
            res.kurtx = sumx4 / (np * stddev4x) - 3;
         if (np * stddev4y !== 0)
            res.kurty = sumy4 / (np * stddev4y) - 3;
         res.kurtd = res.eff_entries > 0 ? Math.sqrt(24/res.eff_entries) : 0;
      }

      return res;
   }

   /** @summary Fill TH2 statistic in stat box */
   fillStatistic(stat, dostat, dofit) {
      // no need to refill statistic if histogram is dummy
      if (this.isIgnoreStatsFill()) return false;

      if (dostat === 1) dostat = 1111;

      const print_name = Math.floor(dostat % 10),
            print_entries = Math.floor(dostat / 10) % 10,
            print_mean = Math.floor(dostat / 100) % 10,
            print_rms = Math.floor(dostat / 1000) % 10,
            print_under = Math.floor(dostat / 10000) % 10,
            print_over = Math.floor(dostat / 100000) % 10,
            print_integral = Math.floor(dostat / 1000000) % 10,
            print_skew = Math.floor(dostat / 10000000) % 10,
            print_kurt = Math.floor(dostat / 100000000) % 10,
            data = this.countStat(undefined, (print_skew > 0) || (print_kurt > 0));

      stat.clearPave();

      if (print_name > 0)
         stat.addText(data.name);

      if (print_entries > 0)
         stat.addText('Entries = ' + stat.format(data.entries, 'entries'));

      if (print_mean > 0) {
         stat.addText('Mean x = ' + stat.format(data.meanx));
         stat.addText('Mean y = ' + stat.format(data.meany));
      }

      if (print_rms > 0) {
         stat.addText('Std Dev x = ' + stat.format(data.rmsx));
         stat.addText('Std Dev y = ' + stat.format(data.rmsy));
      }

      if (print_integral > 0)
         stat.addText('Integral = ' + stat.format(data.matrix[4], 'entries'));

      if (print_skew === 2) {
         stat.addText(`Skewness x = ${stat.format(data.skewx)} #pm ${stat.format(data.skewd)}`);
         stat.addText(`Skewness y = ${stat.format(data.skewy)} #pm ${stat.format(data.skewd)}`);
      } else if (print_skew > 0) {
         stat.addText(`Skewness x = ${stat.format(data.skewx)}`);
         stat.addText(`Skewness y = ${stat.format(data.skewy)}`);
      }

      if (print_kurt === 2) {
         stat.addText(`Kurtosis x = ${stat.format(data.kurtx)} #pm ${stat.format(data.kurtd)}`);
         stat.addText(`Kurtosis y = ${stat.format(data.kurty)} #pm ${stat.format(data.kurtd)}`);
      } else if (print_kurt > 0) {
         stat.addText(`Kurtosis x = ${stat.format(data.kurtx)}`);
         stat.addText(`Kurtosis y = ${stat.format(data.kurty)}`);
      }

      if ((print_under > 0) || (print_over > 0)) {
         const get = i => data.matrix[i].toFixed(0);

         stat.addText(`${get(6)} | ${get(7)} | ${get(7)}`);
         stat.addText(`${get(3)} | ${get(4)} | ${get(5)}`);
         stat.addText(`${get(0)} | ${get(1)} | ${get(2)}`);
      }

      if (dofit) stat.fillFunctionStat(this.findFunction(clTF2), dofit, 2);

      return true;
   }

   /** @summary Draw TH2 bins as colors */
   drawBinsColor() {
      const histo = this.getHisto(),
            handle = this.prepareDraw(),
            cntr = this.getContour(),
            palette = this.getHistPalette(),
            entries = [],
            has_sumw2 = histo.fSumw2?.length,
            show_empty = this.options.ShowEmpty,
            can_merge_x = (this.options.Color !== 7) || ((handle.xbar1 === 0) && (handle.xbar2 === 1)),
            can_merge_y = (this.options.Color !== 7) || ((handle.ybar1 === 0) && (handle.ybar2 === 1)),
            colindx0 = cntr.getPaletteIndex(palette, 0);

      let dx, dy, x1, y2, binz, is_zero, colindx, last_entry = null,
          skip_zero = !this.options.Zero, skip_bin;

      const test_cutg = this.options.cutg,
            flush_last_entry = () => {
         last_entry.path += `h${dx}v${last_entry.y1-last_entry.y2}h${-dx}z`;
         last_entry = null;
      };

      // check in the beginning if zero can be skipped
      if (!skip_zero && !show_empty && (colindx0 === null))
         skip_zero = true;

      // special check for TProfile2D - empty bin with no entries shown
      if (skip_zero && (histo?._typename === clTProfile2D))
         skip_zero = 1;

      // now start build
      for (let i = handle.i1; i < handle.i2; ++i) {
         dx = (handle.grx[i+1] - handle.grx[i]) || 1;
         if (can_merge_x)
            x1 = handle.grx[i];
         else {
            x1 = Math.round(handle.grx[i] + dx*handle.xbar1);
            dx = Math.round(dx*(handle.xbar2 - handle.xbar1)) || 1;
         }

         for (let j = handle.j2 - 1; j >= handle.j1; --j) {
            binz = histo.getBinContent(i + 1, j + 1);
            is_zero = (binz === 0) && (!has_sumw2 || histo.fSumw2[histo.getBin(i + 1, j + 1)] === 0);

            skip_bin = is_zero && ((skip_zero === 1) ? !histo.getBinEntries(i + 1, j + 1) : skip_zero);

            if (skip_bin || (test_cutg && !test_cutg.IsInside(histo.fXaxis.GetBinCoord(i + 0.5), histo.fYaxis.GetBinCoord(j + 0.5)))) {
               if (last_entry)
                  flush_last_entry();
               continue;
            }

            colindx = cntr.getPaletteIndex(palette, binz);

            if (colindx === null) {
               if (is_zero && (show_empty || (skip_zero === 1)))
                  colindx = colindx0 || 0;
               else {
                   if (last_entry)
                     flush_last_entry();
                   continue;
               }
            }

            dy = (handle.gry[j] - handle.gry[j+1]) || 1;
            if (can_merge_y)
               y2 = handle.gry[j+1];
            else {
               y2 = Math.round(handle.gry[j] - dy*handle.ybar2);
               dy = Math.round(dy*(handle.ybar2 - handle.ybar1)) || 1;
            }

            const cmd1 = `M${x1},${y2}`;
            let entry = entries[colindx];
            if (!entry)
               entry = entries[colindx] = { path: cmd1 };
             else if (can_merge_y && (entry === last_entry)) {
               entry.y1 = y2 + dy;
               continue;
            } else {
               const ddx = x1 - entry.x1, ddy = y2 - entry.y2;
               if (ddx || ddy) {
                  const cmd2 = `m${ddx},${ddy}`;
                  entry.path += (cmd2.length < cmd1.length) ? cmd2 : cmd1;
               }
            }
            if (last_entry) flush_last_entry();

            entry.x1 = x1;
            entry.y2 = y2;

            if (can_merge_y) {
               entry.y1 = y2 + dy;
               last_entry = entry;
            } else
               entry.path += `h${dx}v${dy}h${-dx}z`;
         }
         if (last_entry) flush_last_entry();
      }

      entries.forEach((entry, ecolindx) => {
         if (entry) {
            this.draw_g.append('svg:path')
                .attr('fill', palette.getColor(ecolindx))
                .attr('d', entry.path);
         }
      });

      return handle;
   }

   /** @summary Draw TH2 bins as colors in polar coordinates */
   drawBinsPolar() {
      const histo = this.getHisto(),
            handle = this.prepareDraw(),
            cntr = this.getContour(),
            palette = this.getHistPalette(),
            entries = [],
            has_sumw2 = histo.fSumw2?.length,
            show_empty = this.options.ShowEmpty,
            colindx0 = cntr.getPaletteIndex(palette, 0);

      let binz, is_zero, colindx,
          skip_zero = !this.options.Zero, skip_bin;

      const test_cutg = this.options.cutg;

      // check in the beginning if zero can be skipped
      if (!skip_zero && !show_empty && (colindx0 === null))
         skip_zero = true;

      // special check for TProfile2D - empty bin with no entries shown
      if (skip_zero && (histo?._typename === clTProfile2D))
         skip_zero = 1;

      handle.getBinPath = function(i, j) {
         const a1 = 2 * Math.PI * Math.max(0, this.grx[i]) / this.width,
               a2 = 2 * Math.PI * Math.min(this.grx[i + 1], this.width) / this.width,
               r2 = Math.min(this.gry[j], this.height) / this.height,
               r1 = Math.max(0, this.gry[j + 1]) / this.height,
               side = a2 - a1 > Math.PI ? 1 : 0; // handle very large sector

         // do not process bins outside visible range
         if ((a2 <= a1) || (r2 <= r1))
            return '';

         const x0 = this.width/2, y0 = this.height/2,
               rx1 = r1 * this.width/2,
               rx2 = r2 * this.width/2,
               ry1 = r1 * this.height/2,
               ry2 = r2 * this.height/2,
               x11 = x0 + rx1 * Math.cos(a1),
               x12 = x0 + rx1 * Math.cos(a2),
               y11 = y0 + ry1 * Math.sin(a1),
               y12 = y0 + ry1 * Math.sin(a2),
               x21 = x0 + rx2 * Math.cos(a1),
               x22 = x0 + rx2 * Math.cos(a2),
               y21 = y0 + ry2 * Math.sin(a1),
               y22 = y0 + ry2 * Math.sin(a2);

         return `M${x11.toFixed(2)},${y11.toFixed(2)}` +
                `A${rx1.toFixed(2)},${ry1.toFixed(2)},0,${side},1,${x12.toFixed(2)},${y12.toFixed(2)}` +
                `L${x22.toFixed(2)},${y22.toFixed(2)}` +
                `A${rx2.toFixed(2)},${ry2.toFixed(2)},0,${side},0,${x21.toFixed(2)},${y21.toFixed(2)}Z`;
      };

      handle.findBin = function(x, y) {
         const x0 = this.width/2, y0 = this.height/2;
         let angle = Math.atan2((y - y0) / this.height, (x - x0) / this.width), i, j;
         const radius = Math.abs(Math.cos(angle)) > 0.5 ? (x - x0) / Math.cos(angle) / this.width * 2 : (y - y0) / Math.sin(angle) / this.height * 2;

         if (angle < 0)
            angle += 2*Math.PI;

         for (i = this.i1; i < this.i2; ++i) {
            const a1 = 2 * Math.PI * this.grx[i] / this.width,
                  a2 = 2 * Math.PI * this.grx[i + 1] / this.width;
            if ((a1 <= angle) && (angle <= a2)) break;
         }

         for (j = this.j1; j < this.j2; ++j) {
            const r2 = this.gry[j] / this.height,
                  r1 = this.gry[j + 1] / this.height;
            if ((r1 <= radius) && (radius <= r2)) break;
         }

         return { i, j };
      };

      // now start build
      for (let i = handle.i1; i < handle.i2; ++i) {
         for (let j = handle.j2 - 1; j >= handle.j1; --j) {
            binz = histo.getBinContent(i + 1, j + 1);
            is_zero = (binz === 0) && (!has_sumw2 || histo.fSumw2[histo.getBin(i + 1, j + 1)] === 0);

            skip_bin = is_zero && ((skip_zero === 1) ? !histo.getBinEntries(i + 1, j + 1) : skip_zero);

            if (skip_bin || (test_cutg && !test_cutg.IsInside(histo.fXaxis.GetBinCoord(i + 0.5), histo.fYaxis.GetBinCoord(j + 0.5))))
               continue;

            colindx = cntr.getPaletteIndex(palette, binz);

            if (colindx === null) {
               if (is_zero && (show_empty || (skip_zero === 1)))
                  colindx = colindx0 || 0;
               else
                  continue;
            }

            const cmd = handle.getBinPath(i, j);
            if (!cmd) continue;

            const entry = entries[colindx];
            if (!entry)
               entries[colindx] = { path: cmd };
            else
               entry.path += cmd;
         }
      }

      entries.forEach((entry, ecolindx) => {
         if (entry) {
            this.draw_g.append('svg:path')
                .attr('fill', palette.getColor(ecolindx))
                .attr('d', entry.path);
         }
      });

      return handle;
   }

   /** @summary Draw histogram bins with projection function */
   drawBinsProjected() {
      const handle = this.prepareDraw({ rounding: false, nozoom: true, extra: 100, original: true }),
            main = this.getFramePainter(),
            funcs = this.getHistGrFuncs(main),
            ilevels = this.getContourLevels(),
            palette = this.getHistPalette(),
            func = main.getProjectionFunc();

      handle.grz = z => z;
      handle.grz_min = ilevels.at(0);
      handle.grz_max = ilevels.at(-1);

      buildSurf3D(this.getHisto(), handle, ilevels, (lvl, pos) => {
         let dd = '', lastx, lasty;

         for (let i = 0; i < pos.length; i += 3) {
            const pnt = func(pos[i], pos[i + 1]),
                x = Math.round(funcs.grx(pnt.x)),
                y = Math.round(funcs.gry(pnt.y));

            if (i === 0)
               dd = `M${x},${y}`;
              else {
               if ((x === lastx) && (y === lasty))
                  continue;
               if (i % 9 === 0)
                  dd += `m${x-lastx},${y-lasty}`;
               else if (y === lasty)
                  dd += `h${x-lastx}`;
               else if (x === lastx)
                  dd += `v${y-lasty}`;
               else
                  dd += `l${x-lastx},${y-lasty}`;
            }

            lastx = x; lasty = y;
         }

         this.draw_g
             .append('svg:path')
             .attr('d', dd)
             .style('fill', palette.calcColor(lvl, ilevels.length));
      });

      return handle;
   }

   /** @summary Draw histogram bins as contour */
   drawBinsContour() {
      const handle = this.prepareDraw({ rounding: false, extra: 100 }),
            main = this.getFramePainter(),
            frame_w = main.getFrameWidth(),
            frame_h = main.getFrameHeight(),
            levels = this.getContourLevels(),
            palette = this.getHistPalette(),

       get_segm_intersection = (segm1, segm2) => {
          const s10_x = segm1.x2 - segm1.x1,
                s10_y = segm1.y2 - segm1.y1,
                s32_x = segm2.x2 - segm2.x1,
                s32_y = segm2.y2 - segm2.y1,
                denom = s10_x * s32_y - s32_x * s10_y;

          if (denom === 0)
              return 0; // Collinear
          const denomPositive = denom > 0,
              s02_x = segm1.x1 - segm2.x1,
              s02_y = segm1.y1 - segm2.y1,
              s_numer = s10_x * s02_y - s10_y * s02_x;
          if ((s_numer < 0) === denomPositive)
              return null; // No collision

          const t_numer = s32_x * s02_y - s32_y * s02_x;
          if ((t_numer < 0) === denomPositive)
              return null; // No collision

          if (((s_numer > denom) === denomPositive) || ((t_numer > denom) === denomPositive))
              return null; // No collision
          // Collision detected
          const t = t_numer / denom;
          return { x: Math.round(segm1.x1 + (t * s10_x)), y: Math.round(segm1.y1 + (t * s10_y)) };
      }, buildPath = (xp, yp, iminus, iplus, do_close, check_rapair) => {
         let cmd = '', lastx, lasty, x0, y0, isany = false, matched, x, y;
         for (let i = iminus; i <= iplus; ++i) {
            x = Math.round(xp[i]);
            y = Math.round(yp[i]);
            if (!cmd) {
               cmd = `M${x},${y}`; x0 = x; y0 = y;
            } else if ((i === iplus) && (iminus !== iplus) && (x === x0) && (y === y0)) {
               if (!isany) return ''; // all same points
               cmd += 'z'; do_close = false; matched = true;
            } else {
               const dx = x - lastx, dy = y - lasty;
               if (dx) {
                  isany = true;
                  cmd += dy ? `l${dx},${dy}` : `h${dx}`;
               } else if (dy) {
                  isany = true;
                  cmd += `v${dy}`;
               }
            }

            lastx = x; lasty = y;
         }

         if (!do_close || matched || !check_rapair)
            return do_close ? cmd + 'z' : cmd;

         // try to build path which fills area to outside borders

         const points = [{ x: 0, y: 0 }, { x: frame_w, y: 0 }, { x: frame_w, y: frame_h }, { x: 0, y: frame_h }],

          get_intersect = (indx, di) => {
            const segm = { x1: xp[indx], y1: yp[indx], x2: 2*xp[indx] - xp[indx+di], y2: 2*yp[indx] - yp[indx+di] };
            for (let i = 0; i < 4; ++i) {
               const res = get_segm_intersection(segm, { x1: points[i].x, y1: points[i].y, x2: points[(i+1)%4].x, y2: points[(i+1)%4].y });
               if (res) {
                  res.indx = i + 0.5;
                  return res;
               }
            }
            return null;
         };

         let pnt1, pnt2;
         iminus--;
         while ((iminus < iplus - 1) && !pnt1)
            pnt1 = get_intersect(++iminus, 1);
         if (!pnt1) return '';
         iplus++;
         while ((iminus < iplus - 1) && !pnt2)
            pnt2 = get_intersect(--iplus, -1);
         if (!pnt2) return '';

         // TODO: now side is always same direction, could be that side should be checked more precise

         let dd = buildPath(xp, yp, iminus, iplus),
             indx = pnt2.indx;
         const side = 1, step = side*0.5;

         dd += `L${pnt2.x},${pnt2.y}`;

         while (Math.abs(indx - pnt1.indx) > 0.1) {
            indx = Math.round(indx + step) % 4;
            dd += `L${points[indx].x},${points[indx].y}`;
            indx += step;
         }
         return dd + `L${pnt1.x},${pnt1.y}z`;
      };

      if (this.options.Contour === 14) {
         this.draw_g
             .append('svg:path')
             .attr('d', `M0,0h${frame_w}v${frame_h}h${-frame_w}z`)
             .style('fill', palette.calcColor(0, levels.length));
      }

      buildHist2dContour(this.getHisto(), handle, levels, palette, (colindx, xp, yp, iminus, iplus, ipoly) => {
         const icol = palette.getColor(colindx);
         let fillcolor = icol, lineatt;

         switch (this.options.Contour) {
            case 1: break;
            case 11: fillcolor = 'none'; lineatt = this.createAttLine({ color: icol, std: false }); break;
            case 12: fillcolor = 'none'; lineatt = this.createAttLine({ color: 1, style: (ipoly%5 + 1), width: 1, std: false }); break;
            case 13: fillcolor = 'none'; lineatt = this.lineatt; break;
            case 14: break;
         }

         const dd = buildPath(xp, yp, iminus, iplus, fillcolor !== 'none', true);
         if (!dd) return;

         this.draw_g.append('svg:path')
             .attr('d', dd)
             .style('fill', fillcolor)
             .call(lineatt ? lineatt.func : () => {});
      });

      handle.hide_only_zeros = true; // text drawing suppress only zeros

      return handle;
   }

   getGrNPoints(gr) {
      const x = gr.fX, y = gr.fY;
      let npnts = gr.fNpoints;
      if ((npnts > 2) && (x[0] === x[npnts-1]) && (y[0] === y[npnts-1]))
         npnts--;
      return npnts;
   }

   /** @summary Create single graph path from TH2PolyBin */
   createPolyGr(funcs, gr, textbin) {
      let grcmd = '', acc_x = 0, acc_y = 0;

      const x = gr.fX, y = gr.fY,
         flush = () => {
            if (acc_x) { grcmd += 'h' + acc_x; acc_x = 0; }
            if (acc_y) { grcmd += 'v' + acc_y; acc_y = 0; }
         }, addPoint = (x1, y1, x2, y2) => {
            const len = Math.sqrt((x1 - x2) ** 2 + (y1 - y2) ** 2);
            textbin.sumx += (x1 + x2) * len / 2;
            textbin.sumy += (y1 + y2) * len / 2;
            textbin.sum += len;
         }, npnts = this.getGrNPoints(gr);

      if (npnts < 2)
         return '';

      const grx0 = Math.round(funcs.grx(x[0])),
            gry0 = Math.round(funcs.gry(y[0]));
      let grx = grx0, gry = gry0;

      for (let n = 1; n < npnts; ++n) {
         const nextx = Math.round(funcs.grx(x[n])),
               nexty = Math.round(funcs.gry(y[n])),
               dx = nextx - grx,
               dy = nexty - gry;

         if (textbin) addPoint(grx, gry, nextx, nexty);
         if (dx || dy) {
            if (dx === 0) {
               if ((acc_y === 0) || ((dy < 0) !== (acc_y < 0))) flush();
               acc_y += dy;
            } else if (dy === 0) {
               if ((acc_x === 0) || ((dx < 0) !== (acc_x < 0))) flush();
               acc_x += dx;
            } else {
               flush();
               grcmd += `l${dx},${dy}`;
            }

            grx = nextx; gry = nexty;
         }
      }

      if (textbin) addPoint(grx, gry, grx0, gry0);
      flush();

      return grcmd ? `M${grx0},${gry0}` + grcmd + 'z' : '';
   }

   /** @summary Create path for complete TH2PolyBin */
   createPolyBin(funcs, bin) {
      const arr = (bin.fPoly._typename === clTMultiGraph) ? bin.fPoly.fGraphs.arr : [bin.fPoly];
      let cmd = '';
      for (let k = 0; k < arr.length; ++k)
         cmd += this.createPolyGr(funcs, arr[k]);
      return cmd;
   }

   /** @summary draw TH2Poly bins */
   async drawPolyBins() {
      const histo = this.getObject(),
            fp = this.getFramePainter(),
            funcs = this.getHistGrFuncs(fp),
            draw_colors = this.options.Color || (!this.options.Line && !this.options.Fill && !this.options.Text && !this.options.Mark),
            draw_lines = this.options.Line || (this.options.Text && !draw_colors),
            draw_fill = this.options.Fill && !draw_colors,
            draw_mark = this.options.Mark,
            h = fp.getFrameHeight(),
            textbins = [],
            len = histo.fBins.arr.length;
       let colindx, cmd,
           full_cmd = '', allmarkers_cmd = '',
           bin, item, i, gr0 = null,
           lineatt_match = draw_lines,
           fillatt_match = draw_fill,
           markatt_match = draw_mark;

      // force recalculations of contours
      // use global coordinates
      this.maxbin = this.gmaxbin;
      this.minbin = this.gminbin;
      this.minposbin = this.gminposbin;

      const cntr = draw_colors ? this.getContour(true) : null,
            palette = cntr ? this.getHistPalette() : null,
            rejectBin = bin2 => {
               // check if bin outside visible range
               return ((bin2.fXmin > funcs.scale_xmax) || (bin2.fXmax < funcs.scale_xmin) ||
                       (bin2.fYmin > funcs.scale_ymax) || (bin2.fYmax < funcs.scale_ymin));
            };

      // check if similar fill attributes
      for (i = 0; i < len; ++i) {
         bin = histo.fBins.arr[i];
         if (rejectBin(bin)) continue;

         const arr = (bin.fPoly._typename === clTMultiGraph) ? bin.fPoly.fGraphs.arr : [bin.fPoly];
         for (let k = 0; k < arr.length; ++k) {
            const gr = arr[k];
            if (!gr0) { gr0 = gr; continue; }
            if (lineatt_match && ((gr0.fLineColor !== gr.fLineColor) || (gr0.fLineWidth !== gr.fLineWidth) || (gr0.fLineStyle !== gr.fLineStyle)))
               lineatt_match = false;
            if (fillatt_match && ((gr0.fFillColor !== gr.fFillColor) || (gr0.fFillStyle !== gr.fFillStyle)))
               fillatt_match = false;
            if (markatt_match && ((gr0.fMarkerColor !== gr.fMarkerColor) || (gr0.fMarkerStyle !== gr.fMarkerStyle) || (gr0.fMarkerSize !== gr.fMarkerSize)))
               markatt_match = false;
         }
         if (!lineatt_match && !fillatt_match && !markatt_match)
            break;
      }

      // do not try color draw optimization as with plain th2 while
      // bins are not rectangular and drawings artifacts are nasty
      // therefore draw each bin separately when doing color draw
      const lineatt0 = lineatt_match && gr0 ? this.createAttLine(gr0) : null,
            fillatt0 = fillatt_match && gr0 ? this.createAttFill(gr0) : null,
            markeratt0 = markatt_match && gr0 ? this.createAttMarker({ attr: gr0, style: this.options.MarkStyle, std: false }) : null,
            optimize_draw = !draw_colors && (draw_lines ? lineatt_match : true) && (draw_fill ? fillatt_match : true);

      // draw bins
      for (i = 0; i < len; ++i) {
         bin = histo.fBins.arr[i];
         if (rejectBin(bin)) continue;

         const draw_bin = bin.fContent || this.options.Zero,
               arr = (bin.fPoly._typename === clTMultiGraph) ? bin.fPoly.fGraphs.arr : [bin.fPoly];

         colindx = draw_colors && draw_bin ? cntr.getPaletteIndex(palette, bin.fContent) : null;

         const textbin = this.options.Text && draw_bin ? { bin, sumx: 0, sumy: 0, sum: 0 } : null;

         for (let k = 0; k < arr.length; ++k) {
            const gr = arr[k];
            if (markeratt0) {
               const npnts = this.getGrNPoints(gr);
               for (let n = 0; n < npnts; ++n)
                  allmarkers_cmd += markeratt0.create(funcs.grx(gr.fX[n]), funcs.gry(gr.fY[n]));
            }

            cmd = this.createPolyGr(funcs, gr, textbin);
            if (!cmd) continue;

            if (optimize_draw)
               full_cmd += cmd;
            else if ((colindx !== null) || draw_fill || draw_lines) {
               item = this.draw_g.append('svg:path').attr('d', cmd);
               if (draw_colors && (colindx !== null))
                  item.style('fill', this._color_palette.getColor(colindx));
               else if (draw_fill)
                  item.call(this.createAttFill(gr).func);
               else
                  item.style('fill', 'none');
               if (draw_lines)
                  item.call(this.createAttLine(gr).func);
            }
         } // loop over graphs

         if (textbin?.sum)
            textbins.push(textbin);
      } // loop over bins

      if (optimize_draw) {
         item = this.draw_g.append('svg:path').attr('d', full_cmd);
         if (draw_fill && fillatt0)
            item.call(fillatt0.func);
         else
            item.style('fill', 'none');
         if (draw_lines && lineatt0)
            item.call(lineatt0.func);
      }

      if (markeratt0 && !markeratt0.empty() && allmarkers_cmd) {
         this.draw_g.append('svg:path')
                    .attr('d', allmarkers_cmd)
                    .call(markeratt0.func);
      } else if (draw_mark) {
         for (i = 0; i < len; ++i) {
            bin = histo.fBins.arr[i];
            if (rejectBin(bin)) continue;

            const arr = (bin.fPoly._typename === clTMultiGraph) ? bin.fPoly.fGraphs.arr : [bin.fPoly];

            for (let k = 0; k < arr.length; ++k) {
               const gr = arr[k], npnts = this.getGrNPoints(gr),
                     markeratt = this.createAttMarker({ attr: gr, style: this.options.MarkStyle, std: false });
               if (!npnts || markeratt.empty())
                  continue;

               let cmdm = '';
               for (let n = 0; n < npnts; ++n)
                  cmdm += markeratt.create(funcs.grx(gr.fX[n]), funcs.gry(gr.fY[n]));

               this.draw_g.append('svg:path')
                   .attr('d', cmdm)
                   .call(markeratt.func);
            } // loop over graphs
         } // loop over bins
      }

      let pr = Promise.resolve();

      if (textbins.length > 0) {
         const color = this.getColor(histo.fMarkerColor),
               rotate = -1*this.options.TextAngle,
               text_g = this.draw_g.append('svg:g').attr('class', 'th2poly_text'),
               text_size = ((histo.fMarkerSize !== 1) && rotate) ? Math.round(0.02*h*histo.fMarkerSize) : 12;

         pr = this.startTextDrawingAsync(42, text_size, text_g, text_size).then(() => {
            for (i = 0; i < textbins.length; ++i) {
               const textbin = textbins[i];

               bin = textbin.bin;

               if (textbin.sum > 0) {
                  textbin.midx = Math.round(textbin.sumx / textbin.sum);
                  textbin.midy = Math.round(textbin.sumy / textbin.sum);
               } else {
                  textbin.midx = Math.round(funcs.grx((bin.fXmin + bin.fXmax)/2));
                  textbin.midy = Math.round(funcs.gry((bin.fYmin + bin.fYmax)/2));
               }

               let text;

               if (!this.options.TextKind)
                  text = (Math.round(bin.fContent) === bin.fContent) ? bin.fContent.toString() : floatToString(bin.fContent, gStyle.fPaintTextFormat);
               else {
                  text = bin.fPoly?.fName;
                  if (!text || (text === 'Graph'))
                     text = bin.fNumber.toString();
               }

               this.drawText({ align: 22, x: textbin.midx, y: textbin.midy, rotate, text, color, latex: 0, draw_g: text_g });
            }

            return this.finishTextDrawing(text_g, true);
         });
      }

      return pr.then(() => { return { poly: true }; });
   }

   /** @summary Draw TH2 bins as text */
   async drawBinsText(handle) {
      const histo = this.getObject(),
            test_cutg = this.options.cutg,
            color = this.getColor(histo.fMarkerColor),
            rotate = -1*this.options.TextAngle,
            draw_g = this.draw_g.append('svg:g').attr('class', 'th2_text'),
            show_err = (this.options.TextKind === 'E'),
            latex = (show_err && !this.options.TextLine) ? 1 : 0,
            text_offset = histo.fBarOffset*1e-3,
            text_size = ((histo.fMarkerSize === 1) || !rotate) ? 20 : Math.round(0.02*histo.fMarkerSize*this.getFramePainter().getFrameHeight());

      if (!handle) handle = this.prepareDraw({ rounding: false });

      return this.startTextDrawingAsync(42, text_size, draw_g, text_size).then(() => {
         for (let i = handle.i1; i < handle.i2; ++i) {
            const binw = handle.grx[i+1] - handle.grx[i];
            for (let j = handle.j1; j < handle.j2; ++j) {
               const binz = histo.getBinContent(i + 1, j + 1);
               if ((binz === 0) && !this.options.ShowEmpty) continue;

<<<<<<< HEAD
      for (let i = handle.i1; i < handle.i2; ++i) {
         const binw = handle.grx[i+1] - handle.grx[i];
         for (let j = handle.j1; j < handle.j2; ++j) {
            const binz = histo.getBinContent(i+1, j+1);
            if ((binz === 0) && !this._show_empty_bins) continue;
=======
               if (test_cutg && !test_cutg.IsInside(histo.fXaxis.GetBinCoord(i + 0.5),
                        histo.fYaxis.GetBinCoord(j + 0.5))) continue;
>>>>>>> 4f177922

               const binh = handle.gry[j] - handle.gry[j+1];

               let text = (binz === Math.round(binz)) ? binz.toString() : floatToString(binz, gStyle.fPaintTextFormat);

<<<<<<< HEAD
            let text = (binz === Math.round(binz)) ? binz.toString() : floatToString(binz, gStyle.fPaintTextFormat);
=======
               if (show_err) {
                  const errs = this.getBinErrors(histo, histo.getBin(i + 1, j + 1), binz);
                  if (errs.poisson) {
                     const lble = `-${floatToString(errs.low, gStyle.fPaintTextFormat)}  +${floatToString(errs.up, gStyle.fPaintTextFormat)}`;
                     if (this.options.TextLine)
                        text += ' ' + lble;
                     else
                        text = `#splitmline{${text}}{${lble}}`;
                  } else {
                     const lble = (errs.up === Math.round(errs.up)) ? errs.up.toString() : floatToString(errs.up, gStyle.fPaintTextFormat);
                     if (this.options.TextLine)
                        text += '\xB1' + lble;
                     else
                        text = `#splitmline{${text}}{#pm${lble}}`;
                  }
               }

               let x, y, width, height;
>>>>>>> 4f177922

               if (rotate) {
                  x = Math.round(handle.grx[i] + binw*0.5);
                  y = Math.round(handle.gry[j+1] + binh*(0.5 + text_offset));
                  width = height = 0;
               } else {
                  x = Math.round(handle.grx[i] + binw*0.1);
                  y = Math.round(handle.gry[j+1] + binh*(0.1 + text_offset));
                  width = Math.round(binw*0.8);
                  height = Math.round(binh*0.8);
               }

               this.drawText({ align: 22, x, y, width, height, rotate, text, color, latex, draw_g });
            }
         }

         handle.hide_only_zeros = true; // text drawing suppress only zeros

         return this.finishTextDrawing(draw_g, true);
      }).then(() => handle);
   }

   /** @summary Draw TH2 bins as arrows */
   drawBinsArrow() {
      const histo = this.getObject(),
            test_cutg = this.options.cutg,
            handle = this.prepareDraw({ rounding: false }),
            cntr = this.options.Color ? this.getContour() : null,
            palette = this.options.Color ? this.getHistPalette() : null,
            scale_x = (handle.grx[handle.i2] - handle.grx[handle.i1])/(handle.i2 - handle.i1 + 1)/2,
            scale_y = (handle.gry[handle.j2] - handle.gry[handle.j1])/(handle.j2 - handle.j1 + 1)/2,
            makeLine = (dx, dy) => dx ? (dy ? `l${dx},${dy}` : `h${dx}`) : (dy ? `v${dy}` : ''),
            entries = [];
      let dn = 1e-30, dx, dy, xc, yc, plain = '',
          dxn, dyn, x1, x2, y1, y2;

      for (let loop = 0; loop < 2; ++loop) {
         for (let i = handle.i1; i < handle.i2; ++i) {
            for (let j = handle.j1; j < handle.j2; ++j) {
               if (test_cutg && !test_cutg.IsInside(histo.fXaxis.GetBinCoord(i + 0.5),
                     histo.fYaxis.GetBinCoord(j + 0.5))) continue;

               const bincont = histo.getBinContent(i+1, j+1);

               if (i === handle.i1)
                  dx = histo.getBinContent(i+2, j+1) - bincont;
               else if (i === handle.i2-1)
                  dx = bincont - histo.getBinContent(i, j+1);
               else
                  dx = 0.5*(histo.getBinContent(i+2, j+1) - histo.getBinContent(i, j+1));

               if (j === handle.j1)
                  dy = histo.getBinContent(i+1, j+2) - bincont;
               else if (j === handle.j2-1)
                  dy = bincont - histo.getBinContent(i+1, j);
               else
                  dy = 0.5*(histo.getBinContent(i+1, j+2) - histo.getBinContent(i+1, j));

               if (loop === 0)
                  dn = Math.max(dn, Math.abs(dx), Math.abs(dy));
                else {
                  xc = (handle.grx[i] + handle.grx[i+1])/2;
                  yc = (handle.gry[j] + handle.gry[j+1])/2;
                  dxn = scale_x*dx/dn;
                  dyn = scale_y*dy/dn;
                  x1 = xc - dxn;
                  x2 = xc + dxn;
                  y1 = yc - dyn;
                  y2 = yc + dyn;
                  dx = Math.round(x2-x1);
                  dy = Math.round(y2-y1);

                  if (dx || dy) {
                     let cmd = `M${Math.round(x1)},${Math.round(y1)}${makeLine(dx, dy)}`;

                     if (Math.abs(dx) > 5 || Math.abs(dy) > 5) {
                        const anr = Math.sqrt(9/(dx**2 + dy**2)),
                              si = Math.round(anr*(dx + dy)),
                              co = Math.round(anr*(dx - dy));
                        if (si || co)
                           cmd += `m${-si},${co}${makeLine(si, -co)}${makeLine(-co, -si)}`;
                     }

                     if (palette && cntr) {
                        const colindx = cntr.getPaletteIndex(palette, bincont);
                        if (colindx !== null) {
                           const entry = entries[colindx];
                           if (!entry)
                              entries[colindx] = { path: cmd };
                           else
                              entry.path += cmd;
                        }
                     } else
                        plain += cmd;
                  }
               }
            }
         }
      }

      if (plain) {
         this.draw_g
            .append('svg:path')
            .attr('d', plain)
            .style('fill', 'none')
            .call(this.lineatt.func);
      }

      entries.forEach((entry, colindx) => {
         if (entry) {
            const col0 = this.lineatt.color;
            this.lineatt.color = palette.getColor(colindx);
            this.draw_g.append('svg:path')
                  .attr('fill', 'none')
                  .attr('d', entry.path)
                  .call(this.lineatt.func);
            this.lineatt.color = col0;
         }
      });

      return handle;
   }

   /** @summary Draw TH2 bins as boxes */
   drawBinsBox() {
      const histo = this.getObject(),
          handle = this.prepareDraw({ rounding: false }),
          main = this.getMainPainter();

      if (main === this) {
         if (main.maxbin === main.minbin) {
            main.maxbin = main.gmaxbin;
            main.minbin = main.gminbin;
            main.minposbin = main.gminposbin;
         }
         if (main.maxbin === main.minbin)
            main.minbin = Math.min(0, main.maxbin-1);
      }

      const absmax = Math.max(Math.abs(main.maxbin), Math.abs(main.minbin)),
            absmin = Math.max(0, main.minbin),
            pad = this.getPadPainter().getRootPad(true),
            test_cutg = this.options.cutg;
      let i, j, binz, absz, res = '', cross = '', btn1 = '', btn2 = '',
          zdiff, dgrx, dgry, xx, yy, ww, hh, xyfactor,
          uselogz = false, logmin = 0;

      if ((pad?.fLogv ?? pad?.fLogz) && (absmax > 0)) {
         uselogz = true;
         const logmax = Math.log(absmax);
         if (absmin > 0)
            logmin = Math.log(absmin);
         else if ((main.minposbin >= 1) && (main.minposbin < 100))
            logmin = Math.log(0.7);
         else
            logmin = (main.minposbin > 0) ? Math.log(0.7*main.minposbin) : logmax - 10;
         if (logmin >= logmax) logmin = logmax - 10;
         xyfactor = 1.0 / (logmax - logmin);
      } else
         xyfactor = 1.0 / (absmax - absmin);


      // now start build
      for (i = handle.i1; i < handle.i2; ++i) {
         for (j = handle.j1; j < handle.j2; ++j) {
            binz = histo.getBinContent(i + 1, j + 1);
            absz = Math.abs(binz);
            if ((absz === 0) || (absz < absmin)) continue;

            if (test_cutg && !test_cutg.IsInside(histo.fXaxis.GetBinCoord(i + 0.5),
                 histo.fYaxis.GetBinCoord(j + 0.5))) continue;

            zdiff = uselogz ? ((absz > 0) ? Math.log(absz) - logmin : 0) : (absz - absmin);
            // area of the box should be proportional to absolute bin content
            zdiff = 0.5 * ((zdiff < 0) ? 1 : (1 - Math.sqrt(zdiff * xyfactor)));
            // avoid oversized bins
            if (zdiff < 0) zdiff = 0;

            ww = handle.grx[i+1] - handle.grx[i];
            hh = handle.gry[j] - handle.gry[j+1];

            dgrx = zdiff * ww;
            dgry = zdiff * hh;

            xx = Math.round(handle.grx[i] + dgrx);
            yy = Math.round(handle.gry[j+1] + dgry);

            ww = Math.max(Math.round(ww - 2*dgrx), 1);
            hh = Math.max(Math.round(hh - 2*dgry), 1);

            res += `M${xx},${yy}v${hh}h${ww}v${-hh}z`;

            if ((binz < 0) && (this.options.BoxStyle === 10))
               cross += `M${xx},${yy}l${ww},${hh}m0,${-hh}l${-ww},${hh}`;

            if ((this.options.BoxStyle === 11) && (ww > 5) && (hh > 5)) {
               const arr = getBoxDecorations(xx, yy, ww, hh, binz < 0 ? -1 : 1, Math.round(ww*0.1), Math.round(hh*0.1));
               btn1 += arr[0];
               btn2 += arr[1];
            }
         }
      }

      if (res) {
         const elem = this.draw_g.append('svg:path')
                               .attr('d', res)
                               .call(this.fillatt.func);
         if ((this.options.BoxStyle !== 11) && this.fillatt.empty())
            elem.call(this.lineatt.func);
      }

      if (btn1 && this.fillatt.hasColor()) {
         this.draw_g.append('svg:path')
                    .attr('d', btn1)
                    .call(this.fillatt.func)
                    .style('fill', d3_rgb(this.fillatt.color).brighter(0.5).formatRgb());
      }

      if (btn2) {
         this.draw_g.append('svg:path')
                    .attr('d', btn2)
                    .call(this.fillatt.func)
                    .style('fill', !this.fillatt.hasColor() ? 'red' : d3_rgb(this.fillatt.color).darker(0.5).formatRgb());
      }

      if (cross) {
         const elem = this.draw_g.append('svg:path')
                               .attr('d', cross)
                               .style('fill', 'none');
         if (!this.lineatt.empty())
            elem.call(this.lineatt.func);
         else
            elem.style('stroke', 'black');
      }

      return handle;
   }

   /** @summary Draw histogram bins as candle plot */
   drawBinsCandle() {
      const kNoOption = 0,
            kBox = 1,
            kMedianLine = 10,
            kMedianNotched = 20,
            kMedianCircle = 30,
            kMeanLine = 100,
            kMeanCircle = 300,
            kWhiskerAll = 1000,
            kWhisker15 = 2000,
            kAnchor = 10000,
            kPointsOutliers = 100000,
            kPointsAll = 200000,
            kPointsAllScat = 300000,
            kHistoLeft = 1000000,
            kHistoRight = 2000000,
            kHistoViolin = 3000000,
            kHistoZeroIndicator = 10000000,
            kHorizontal = 100000000,
            fallbackCandle = kBox + kMedianLine + kMeanCircle + kWhiskerAll + kAnchor,
            fallbackViolin = kMeanCircle + kWhiskerAll + kHistoViolin + kHistoZeroIndicator;

      let fOption = kNoOption;

      const isOption = opt => {
         let mult = 1;
         while (opt >= mult) mult *= 10;
         mult /= 10;
         return Math.floor(fOption/mult) % 10 === Math.floor(opt/mult);
      }, parseOption = (opt, is_candle) => {
         let direction = '', preset = '', res = kNoOption;
         const c0 = opt[0], c1 = opt[1];

         if (c0 >= 'A' && c0 <= 'Z') direction = c0;
         if (c0 >= '1' && c0 <= '9') preset = c0;
         if (c1 >= 'A' && c1 <= 'Z' && preset) direction = c1;
         if (c1 >= '1' && c1 <= '9' && direction) preset = c1;

         if (is_candle) {
            switch (preset) {
               case '1': res += fallbackCandle; break;
               case '2': res += kBox + kMeanLine + kMedianLine + kWhisker15 + kAnchor + kPointsOutliers; break;
               case '3': res += kBox + kMeanCircle + kMedianLine + kWhisker15 + kAnchor + kPointsOutliers; break;
               case '4': res += kBox + kMeanCircle + kMedianNotched + kWhisker15 + kAnchor + kPointsOutliers; break;
               case '5': res += kBox + kMeanLine + kMedianLine + kWhisker15 + kAnchor + kPointsAll; break;
               case '6': res += kBox + kMeanCircle + kMedianLine + kWhisker15 + kAnchor + kPointsAllScat; break;
               default: res += fallbackCandle;
            }
         } else {
            switch (preset) {
               case '1': res += fallbackViolin; break;
               case '2': res += kMeanCircle + kWhisker15 + kHistoViolin + kHistoZeroIndicator + kPointsOutliers; break;
               default: res += fallbackViolin;
            }
         }

         const l = opt.indexOf('('), r = opt.lastIndexOf(')');
         if ((l >= 0) && (r > l+1))
            res = parseInt(opt.slice(l+1, r));

         fOption = res;

         if ((direction === 'Y' || direction === 'H') && !isOption(kHorizontal))
            fOption += kHorizontal;
      }, extractQuantiles = (xx, proj, prob) => {
         let integral = 0, cnt = 0, sum1 = 0;
         const res = { max: 0, first: -1, last: -1, entries: 0 };

         for (let j = 0; j < proj.length; ++j) {
            if (proj[j] > 0) {
               res.max = Math.max(res.max, proj[j]);
               if (res.first < 0) res.first = j;
               res.last = j;
            }
            integral += proj[j];
            sum1 += proj[j]*(xx[j]+xx[j+1])/2;
         }
         if (integral <= 0) return null;

         res.entries = integral;
         res.mean = sum1/integral;
         res.quantiles = new Array(prob.length);
         res.indx = new Array(prob.length);

         for (let j = 0, sum = 0, nextv = 0; j < proj.length; ++j) {
            const v = nextv;
            let x = xx[j];

            // special case - flat integral with const value
            if ((v === prob[cnt]) && (proj[j] === 0) && (v < 0.99)) {
               while ((proj[j] === 0) && (j < proj.length)) j++;
               x = (xx[j] + x) / 2; // this will be mid value
            }

            sum += proj[j];
            nextv = sum / integral;
            while ((prob[cnt] >= v) && (prob[cnt] < nextv)) {
               res.indx[cnt] = j;
               res.quantiles[cnt] = x + ((prob[cnt] - v) / (nextv - v)) * (xx[j + 1] - x);
               if (cnt++ === prob.length) return res;
               x = xx[j];
            }
         }

         while (cnt < prob.length) {
            res.indx[cnt] = proj.length - 1;
            res.quantiles[cnt++] = xx.at(-1);
         }

         return res;
      };

      if (this.options.Candle)
         parseOption(this.options.Candle, true);
      else if (this.options.Violin)
         parseOption(this.options.Violin, false);

      const histo = this.getHisto(),
            handle = this.prepareDraw(),
            fp = this.getFramePainter(), // used for axis values conversions
            cp = this.getCanvPainter(),
            funcs = this.getHistGrFuncs(fp),
            swapXY = isOption(kHorizontal);
      let scaledViolin = gStyle.fViolinScaled,
          scaledCandle = gStyle.fCandleScaled,
          maxContent = 0,
          markers = '', cmarkers = '', attrcmarkers = null;

      if (this.options.Scaled !== null)
         scaledViolin = scaledCandle = this.options.Scaled;
      else if (cp?.online_canvas) {
         // console.log('ignore hist title in online canvas');
      } else if (histo.fTitle.indexOf('unscaled') >= 0)
         scaledViolin = scaledCandle = false;
      else if (histo.fTitle.indexOf('scaled') >= 0)
         scaledViolin = scaledCandle = true;

      if (scaledViolin && (isOption(kHistoRight) || isOption(kHistoLeft) || isOption(kHistoViolin))) {
         for (let i = 0; i < this.nbinsx; ++i) {
            for (let j = 0; j < this.nbinsy; ++j)
               maxContent = Math.max(maxContent, histo.getBinContent(i + 1, j + 1));
          }
      }

      const make_path = (...a) => {
         if (a[1] === 'array') a = a[0];
         const l = a.length;
         let i = 2, xx = a[0], yy = a[1],
             res = swapXY ? `M${yy},${xx}` : `M${xx},${yy}`;
         while (i < l) {
            switch (a[i]) {
               case 'Z': return res + 'z';
               case 'V': if (yy !== a[i+1]) { res += (swapXY ? 'h' : 'v') + (a[i+1] - yy); yy = a[i+1]; } break;
               case 'H': if (xx !== a[i+1]) { res += (swapXY ? 'v' : 'h') + (a[i+1] - xx); xx = a[i+1]; } break;
               default: res += swapXY ? `l${a[i+1]-yy},${a[i]-xx}` : `l${a[i]-xx},${a[i+1]-yy}`; xx = a[i]; yy = a[i+1];
            }
            i += 2;
         }
         return res;
      }, make_marker = (x, y) => {
         if (!markers) {
            const mw = gStyle.fCandleCrossLineWidth ?? 1;
            this.createAttMarker({ attr: histo, style: isOption(kPointsAllScat) ? 0 : (mw === 1 ? 5 : 18 * mw + 16) });
            this.markeratt.resetPos();
         }
         markers += swapXY ? this.markeratt.create(y, x) : this.markeratt.create(x, y);
      }, make_cmarker = (x, y) => {
         if (!attrcmarkers) {
            const mw = gStyle.fCandleCircleLineWidth ?? 1;
            attrcmarkers = this.createAttMarker({ attr: histo, style: (mw === 1 ? 24 : 18 * mw + 17), std: false });
            attrcmarkers.resetPos();
         }
         cmarkers += swapXY ? attrcmarkers.create(y, x) : attrcmarkers.create(x, y);
      };

      if (histo.fMarkerColor === 1)
         histo.fMarkerColor = histo.fLineColor;

      handle.candle = []; // array of drawn points

      let xx, bars = '', lines = '', dashed_lines = '', hists = '', hlines = '',
          proj, maxIntegral = 0;

      // Determining the quintiles
      const wRange = gStyle.fCandleWhiskerRange, bRange = gStyle.fCandleBoxRange,
            prob = [(wRange >= 1) ? 1e-15 : 0.5 - wRange/2.0,
                     (bRange >= 1) ? 1E-14 : 0.5 - bRange/2.0,
                     0.5,
                     (bRange >= 1) ? 1-1E-14 : 0.5 + bRange/2.0,
                     (wRange >= 1) ? 1-1e-15 : 0.5 + wRange/2.0],

       produceCandlePoint = (bin_indx, grx_left, grx_right, xindx1, xindx2) => {
         const res = extractQuantiles(xx, proj, prob);
         if (!res) return;

         const pnt = { bin: bin_indx, swapXY, fBoxDown: res.quantiles[1], fMedian: res.quantiles[2], fBoxUp: res.quantiles[3] },
               iqr = pnt.fBoxUp - pnt.fBoxDown;
         let fWhiskerDown = res.quantiles[0], fWhiskerUp = res.quantiles[4];

         if (isOption(kWhisker15)) { // Improved whisker definition, with 1.5*iqr
            let pos = pnt.fBoxDown-1.5*iqr, indx = res.indx[1];
            while ((xx[indx] > pos) && (indx > 0)) indx--;
            while (!proj[indx]) indx++;
            fWhiskerDown = xx[indx]; // use lower edge here
            pos = pnt.fBoxUp+1.5*iqr; indx = res.indx[3];
            while ((xx[indx] < pos) && (indx < proj.length)) indx++;
            while (!proj[indx]) indx--;
            fWhiskerUp = xx[indx+1]; // use upper index edge here
         }

         const fMean = res.mean,
             fMedianErr = 1.57*iqr/Math.sqrt(res.entries);

         // estimate quantiles... simple function... not so nice as GetQuantiles

         // exclude points with negative y when log scale is specified
         if (fWhiskerDown <= 0)
           if ((swapXY && funcs.logx) || (!swapXY && funcs.logy)) return;

         const w = (grx_right - grx_left);
         let candleWidth, histoWidth,
             center = (grx_left + grx_right) / 2 + histo.fBarOffset/1000*w;
         if ((histo.fBarWidth > 0) && (histo.fBarWidth !== 1000))
            candleWidth = histoWidth = w * histo.fBarWidth / 1000;
          else {
            candleWidth = w*0.66;
            histoWidth = w*0.8;
         }

         if (scaledViolin && (maxContent > 0))
            histoWidth *= res.max/maxContent;
         if (scaledCandle && (maxIntegral > 0))
            candleWidth *= res.entries/maxIntegral;

         pnt.x1 = Math.round(center - candleWidth/2);
         pnt.x2 = Math.round(center + candleWidth/2);
         center = Math.round(center);

         const x1d = Math.round(center - candleWidth/3),
               x2d = Math.round(center + candleWidth/3),
               ff = swapXY ? funcs.grx : funcs.gry;

         pnt.yy1 = Math.round(ff(fWhiskerUp));
         pnt.y1 = Math.round(ff(pnt.fBoxUp));
         pnt.y0 = Math.round(ff(pnt.fMedian));
         pnt.y2 = Math.round(ff(pnt.fBoxDown));
         pnt.yy2 = Math.round(ff(fWhiskerDown));

         const y0m = Math.round(ff(fMean)),
               y01 = Math.round(ff(pnt.fMedian + fMedianErr)),
               y02 = Math.round(ff(pnt.fMedian - fMedianErr));

         if (isOption(kHistoZeroIndicator))
            hlines += make_path(center, Math.round(ff(xx[xindx1])), 'V', Math.round(ff(xx[xindx2])));

         if (isOption(kMedianLine))
            lines += make_path(pnt.x1, pnt.y0, 'H', pnt.x2);
         else if (isOption(kMedianNotched))
            lines += make_path(x1d, pnt.y0, 'H', x2d);
         else if (isOption(kMedianCircle))
            make_cmarker(center, pnt.y0);

         if (isOption(kMeanCircle))
            make_cmarker(center, y0m);
         else if (isOption(kMeanLine))
            dashed_lines += make_path(pnt.x1, y0m, 'H', pnt.x2);

         if (isOption(kBox)) {
            if (isOption(kMedianNotched))
               bars += make_path(pnt.x1, pnt.y1, 'V', y01, x1d, pnt.y0, pnt.x1, y02, 'V', pnt.y2, 'H', pnt.x2, 'V', y02, x2d, pnt.y0, pnt.x2, y01, 'V', pnt.y1, 'Z');
            else
               bars += make_path(pnt.x1, pnt.y1, 'V', pnt.y2, 'H', pnt.x2, 'V', pnt.y1, 'Z');
         }

        if (isOption(kAnchor))  // Draw the anchor line
            lines += make_path(pnt.x1, pnt.yy1, 'H', pnt.x2) + make_path(pnt.x1, pnt.yy2, 'H', pnt.x2);

         if (isOption(kWhiskerAll) && !isOption(kHistoZeroIndicator)) { // Whiskers are dashed
            dashed_lines += make_path(center, pnt.y1, 'V', pnt.yy1) + make_path(center, pnt.y2, 'V', pnt.yy2);
         } else if ((isOption(kWhiskerAll) && isOption(kHistoZeroIndicator)) || isOption(kWhisker15))
            lines += make_path(center, pnt.y1, 'V', pnt.yy1) + make_path(center, pnt.y2, 'V', pnt.yy2);


         if (isOption(kPointsOutliers) || isOption(kPointsAll) || isOption(kPointsAllScat)) {
            // reset seed for each projection to have always same pixels
            const rnd = new TRandom(bin_indx*7521 + Math.round(res.integral)),
                show_all = !isOption(kPointsOutliers),
                show_scat = isOption(kPointsAllScat);
            for (let ii = 0; ii < proj.length; ++ii) {
               const bin_content = proj[ii], binx = (xx[ii] + xx[ii+1])/2;
               let marker_x = center, marker_y;

               if (!bin_content) continue;
               if (!show_all && (binx >= fWhiskerDown) && (binx <= fWhiskerUp)) continue;

               for (let k = 0; k < bin_content; k++) {
                  if (show_scat)
                     marker_x = center + Math.round(((rnd.random() - 0.5) * candleWidth));

                  if ((bin_content === 1) && !show_scat)
                     marker_y = Math.round(ff(binx));
                  else
                     marker_y = Math.round(ff(xx[ii] + rnd.random()*(xx[ii+1]-xx[ii])));

                  make_marker(marker_x, marker_y);
               }
            }
         }

         if ((isOption(kHistoRight) || isOption(kHistoLeft) || isOption(kHistoViolin)) && (res.max > 0) && (res.first >= 0)) {
            const arr = [], scale = (swapXY ? -0.5 : 0.5) * histoWidth / res.max;

            xindx1 = Math.max(xindx1, res.first);
            xindx2 = Math.min(xindx2-1, res.last);

            if (isOption(kHistoRight) || isOption(kHistoViolin)) {
               let prev_x = center, prev_y = Math.round(ff(xx[xindx1]));
               arr.push(prev_x, prev_y);
               for (let ii = xindx1; ii <= xindx2; ii++) {
                  const curr_x = Math.round(center + scale*proj[ii]),
                      curr_y = Math.round(ff(xx[ii+1]));
                  if (curr_x !== prev_x) {
                     if (ii !== xindx1) arr.push('V', prev_y);
                     arr.push('H', curr_x);
                  }
                  prev_x = curr_x;
                  prev_y = curr_y;
               }
               arr.push('V', prev_y);
            }

            if (isOption(kHistoLeft) || isOption(kHistoViolin)) {
               let prev_x = center, prev_y = Math.round(ff(xx[xindx2+1]));
               if (arr.length === 0)
                  arr.push(prev_x, prev_y);
               for (let ii = xindx2; ii >= xindx1; ii--) {
                  const curr_x = Math.round(center - scale*proj[ii]),
                      curr_y = Math.round(ff(xx[ii]));
                  if (curr_x !== prev_x) {
                     if (ii !== xindx2) arr.push('V', prev_y);
                     arr.push('H', curr_x);
                  }
                  prev_x = curr_x;
                  prev_y = curr_y;
               }
               arr.push('V', prev_y);
            }

            arr.push('H', center); // complete histogram

            hists += make_path(arr, 'array');

            if (!this.fillatt.empty()) hists += 'Z';
         }

         handle.candle.push(pnt); // keep point for the tooltip
      };

      if (swapXY) {
         xx = new Array(this.nbinsx+1);
         proj = new Array(this.nbinsx);
         for (let i = 0; i < this.nbinsx+1; ++i)
            xx[i] = histo.fXaxis.GetBinLowEdge(i+1);

         if (scaledCandle) {
            for (let j = 0; j < this.nbinsy; ++j) {
               let sum = 0;
               for (let i = 0; i < this.nbinsx; ++i)
                  sum += histo.getBinContent(i+1, j+1);
               maxIntegral = Math.max(maxIntegral, sum);
            }
         }

         for (let j = handle.j1; j < handle.j2; ++j) {
            for (let i = 0; i < this.nbinsx; ++i)
               proj[i] = histo.getBinContent(i+1, j+1);

            produceCandlePoint(j, handle.gry[j+1], handle.gry[j], handle.i1, handle.i2);
         }
      } else {
         xx = new Array(this.nbinsy+1);
         proj = new Array(this.nbinsy);

         for (let j = 0; j < this.nbinsy+1; ++j)
            xx[j] = histo.fYaxis.GetBinLowEdge(j+1);

         if (scaledCandle) {
            for (let i = 0; i < this.nbinsx; ++i) {
               let sum = 0;
               for (let j = 0; j < this.nbinsy; ++j)
                  sum += histo.getBinContent(i+1, j+1);
               maxIntegral = Math.max(maxIntegral, sum);
            }
         }

         // loop over visible x-bins
         for (let i = handle.i1; i < handle.i2; ++i) {
            for (let j = 0; j < this.nbinsy; ++j)
               proj[j] = histo.getBinContent(i+1, j+1);

            produceCandlePoint(i, handle.grx[i], handle.grx[i+1], handle.j1, handle.j2);
         }
      }

      if (hlines && (histo.fFillColor > 0)) {
         this.draw_g.append('svg:path')
             .attr('d', hlines)
             .style('stroke', this.getColor(histo.fFillColor));
      }

      const hline_color = (isOption(kHistoZeroIndicator) && (histo.fFillStyle !== 0)) ? this.fillatt.color : this.lineatt.color;
      if (hists && (!this.fillatt.empty() || (hline_color !== 'none'))) {
         this.draw_g.append('svg:path')
             .attr('d', hists)
             .style('stroke', (hline_color !== 'none') ? hline_color : null)
             .style('pointer-events', this.isBatchMode() ? null : 'visibleFill')
             .call(this.fillatt.func);
      }

      if (bars) {
         this.draw_g.append('svg:path')
             .attr('d', bars)
             .call(this.lineatt.func)
             .call(this.fillatt.func);
      }

      if (lines) {
         this.draw_g.append('svg:path')
             .attr('d', lines)
             .call(this.lineatt.func)
             .style('fill', 'none');
      }

      if (dashed_lines) {
         const dashed = this.createAttLine({ attr: histo, style: 2, std: false, color: kBlack });
         this.draw_g.append('svg:path')
             .attr('d', dashed_lines)
             .call(dashed.func)
             .style('fill', 'none');
      }

      if (cmarkers) {
         this.draw_g.append('svg:path')
             .attr('d', cmarkers)
             .call(attrcmarkers.func);
      }

      if (markers) {
         this.draw_g.append('svg:path')
             .attr('d', markers)
             .call(this.markeratt.func);
      }

      return handle;
   }

   /** @summary Draw TH2 bins as scatter plot */
   drawBinsScatter() {
      const histo = this.getObject(),
            handle = this.prepareDraw({ rounding: true, pixel_density: true }),
            test_cutg = this.options.cutg,
            colPaths = [], currx = [], curry = [], cell_w = [], cell_h = [],
            scale = this.options.ScatCoef * ((this.gmaxbin) > 2000 ? 2000 / this.gmaxbin : 1),
            rnd = new TRandom(handle.sumz);
      let colindx, cmd1, cmd2, i, j, binz, cw, ch, factor = 1.0;

      handle.ScatterPlot = true;

      if (scale*handle.sumz < 1e5) {
         // one can use direct drawing of scatter plot without any patterns

         this.createAttMarker({ attr: histo });

         this.markeratt.resetPos();

         let path = '';
         for (i = handle.i1; i < handle.i2; ++i) {
            cw = handle.grx[i+1] - handle.grx[i];
            for (j = handle.j1; j < handle.j2; ++j) {
               ch = handle.gry[j] - handle.gry[j+1];
               binz = histo.getBinContent(i + 1, j + 1);

               const npix = Math.round(scale*binz);
               if (npix <= 0) continue;

               if (test_cutg && !test_cutg.IsInside(histo.fXaxis.GetBinCoord(i + 0.5),
                     histo.fYaxis.GetBinCoord(j + 0.5))) continue;

               for (let k = 0; k < npix; ++k) {
                  path += this.markeratt.create(
                            Math.round(handle.grx[i] + cw * rnd.random()),
                            Math.round(handle.gry[j+1] + ch * rnd.random()));
               }
            }
         }

         this.draw_g
              .append('svg:path')
              .attr('d', path)
              .call(this.markeratt.func);

         return handle;
      }

      // limit filling factor, do not try to produce as many points as filled area;
      if (this.maxbin > 0.7) factor = 0.7/this.maxbin;

      const nlevels = Math.round(handle.max - handle.min),
            cntr = this.createContour((nlevels > 50) ? 50 : nlevels, this.minposbin, this.maxbin, this.minposbin);

      // now start build
      for (i = handle.i1; i < handle.i2; ++i) {
         for (j = handle.j1; j < handle.j2; ++j) {
            binz = histo.getBinContent(i + 1, j + 1);
            if ((binz <= 0) || (binz < this.minbin)) continue;

            cw = handle.grx[i+1] - handle.grx[i];
            ch = handle.gry[j] - handle.gry[j+1];
            if (cw*ch <= 0) continue;

            colindx = cntr.getContourIndex(binz/cw/ch);
            if (colindx < 0) continue;

            if (test_cutg && !test_cutg.IsInside(histo.fXaxis.GetBinCoord(i + 0.5),
                     histo.fYaxis.GetBinCoord(j + 0.5))) continue;

            cmd1 = `M${handle.grx[i]},${handle.gry[j+1]}`;
            if (colPaths[colindx] === undefined) {
               colPaths[colindx] = cmd1;
               cell_w[colindx] = cw;
               cell_h[colindx] = ch;
            } else {
               cmd2 = `m${handle.grx[i]-currx[colindx]},${handle.gry[j+1]-curry[colindx]}`;
               colPaths[colindx] += (cmd2.length < cmd1.length) ? cmd2 : cmd1;
               cell_w[colindx] = Math.max(cell_w[colindx], cw);
               cell_h[colindx] = Math.max(cell_h[colindx], ch);
            }

            currx[colindx] = handle.grx[i];
            curry[colindx] = handle.gry[j+1];

            colPaths[colindx] += `v${ch}h${cw}v${-ch}z`;
         }
      }

      const layer = this.getFrameSvg().selectChild('.main_layer');
      let defs = layer.selectChild('defs');
      if (defs.empty() && (colPaths.length > 0))
         defs = layer.insert('svg:defs', ':first-child');

      this.createAttMarker({ attr: histo });

      for (colindx = 0; colindx < colPaths.length; ++colindx) {
         if ((colPaths[colindx] !== undefined) && (colindx < cntr.arr.length)) {
           const pattern_id = (this.pad_name || 'canv') + `_scatter_${colindx}`;
           let pattern = defs.selectChild(`#${pattern_id}`);
           if (pattern.empty()) {
              pattern = defs.append('svg:pattern')
                            .attr('id', pattern_id)
                            .attr('patternUnits', 'userSpaceOnUse');
           } else
              pattern.selectAll('*').remove();

           let npix = Math.round(factor*cntr.arr[colindx]*cell_w[colindx]*cell_h[colindx]);
           if (npix < 1) npix = 1;

           const arrx = new Float32Array(npix), arry = new Float32Array(npix);

           if (npix === 1)
              arrx[0] = arry[0] = 0.5;
            else {
              for (let n = 0; n < npix; ++n) {
                 arrx[n] = rnd.random();
                 arry[n] = rnd.random();
              }
           }

           this.markeratt.resetPos();

           let path = '';

           for (let n = 0; n < npix; ++n)
              path += this.markeratt.create(arrx[n] * cell_w[colindx], arry[n] * cell_h[colindx]);

           pattern.attr('width', cell_w[colindx])
                  .attr('height', cell_h[colindx])
                  .append('svg:path')
                  .attr('d', path)
                  .call(this.markeratt.func);

           this.draw_g
               .append('svg:path')
               .attr('scatter-index', colindx)
               .style('fill', `url(#${pattern_id})`)
               .attr('d', colPaths[colindx]);
        }
      }

      return handle;
   }

   /** @summary Draw TH2 bins in 2D mode */
   draw2DBins() {
      if (this._hide_frame && this.isMainPainter()) {
         this.getFrameSvg().style('display', null);
         delete this._hide_frame;
      } else if (this.options.Same && this._ignore_frame)
         this.getFrameSvg().style('display', 'none');

      if (!this.draw_content) {
         if (this.options.Zscale && this.options.ohmin && this.options.ohmax) {
            this.getContour(true);
            this.getHistPalette();
         }
         return this.removeG();
      }

      this.createHistDrawAttributes();

      this.createG(!this._ignore_frame);

      let handle, pr;

      if (this.isTH2Poly())
         pr = this.drawPolyBins();
       else {
         if (this.options.Scat)
            handle = this.drawBinsScatter();

         if (this.options.System === kPOLAR)
            handle = this.drawBinsPolar();
         else if (this.options.Arrow)
            handle = this.drawBinsArrow();
         else if (this.options.Color)
            handle = this.drawBinsColor();
         else if (this.options.Box)
            handle = this.drawBinsBox();
         else if (this.options.Proj)
            handle = this.drawBinsProjected();
         else if (this.options.Contour)
            handle = this.drawBinsContour();
         else if (this.options.Candle || this.options.Violin)
            handle = this.drawBinsCandle();

         if (this.options.Text)
            pr = this.drawBinsText(handle);

         if (!handle && !pr)
            handle = this.drawBinsColor();
      }

      if (handle)
         this.tt_handle = handle;
      else if (pr)
         return pr.then(tt => { this.tt_handle = tt; });
   }

   /** @summary Draw TH2 in circular mode */
   async drawBinsCircular() {
      this.getFrameSvg().style('display', 'none');
      this._hide_frame = true;

      const rect = this.getPadPainter().getFrameRect(),
            hist = this.getHisto(),
            palette = this.options.Circular > 10 ? this.getHistPalette() : null,
            text_size = 20,
            circle_size = 16,
            axis = hist.fXaxis,
            getBinLabel = indx => {
               if (axis.fLabels) {
                  for (let i = 0; i < axis.fLabels.arr.length; ++i) {
                     const tstr = axis.fLabels.arr[i];
                     if (tstr.fUniqueID === indx+1) return tstr.fString;
                  }
               }
               return indx.toString();
            };

      this.createG();

      makeTranslate(this.draw_g, Math.round(rect.x + rect.width/2), Math.round(rect.y + rect.height/2));

      const nbins = Math.min(this.nbinsx, this.nbinsy);

      return this.startTextDrawingAsync(42, text_size, this.draw_g).then(() => {
         const pnts = [];

         for (let n = 0; n < nbins; n++) {
            const a = (0.5 - n/nbins)*Math.PI*2,
                  cx = Math.round((0.9*rect.width/2 - 2*circle_size) * Math.cos(a)),
                  cy = Math.round((0.9*rect.height/2 - 2*circle_size) * Math.sin(a)),
                  x = Math.round(0.9*rect.width/2 * Math.cos(a)),
                  y = Math.round(0.9*rect.height/2 * Math.sin(a)),
                  color = palette?.calcColor(n, nbins) ?? 'black';
            let rotate = Math.round(a/Math.PI*180), align = 12;

            pnts.push({ x: cx, y: cy, a, color }); // remember points coordinates

            if ((rotate < -90) || (rotate > 90)) { rotate += 180; align = 32; }

            const s2 = Math.round(text_size/2), s1 = 2*s2;

            this.draw_g.append('path')
                     .attr('d', `M${cx-s2},${cy} a${s2},${s2},0,1,0,${s1},0a${s2},${s2},0,1,0,${-s1},0z`)
                     .style('stroke', color)
                     .style('fill', 'none');

            this.drawText({ align, rotate, x, y, text: getBinLabel(n) });
         }

         const max_width = circle_size/2;
         let max_value = 0, min_value = 0;
         if (this.options.Circular > 11) {
            for (let i = 0; i < nbins - 1; ++i) {
               for (let j = i+1; j < nbins; ++j) {
                  const cont = hist.getBinContent(i+1, j+1);
                  if (cont > 0) {
                     max_value = Math.max(max_value, cont);
                     if (!min_value || (cont < min_value))
                        min_value = cont;
                  }
               }
            }
         }

         for (let i = 0; i < nbins-1; ++i) {
            const pi = pnts[i];
            let path = '';

            for (let j = i+1; j < nbins; ++j) {
               const cont = hist.getBinContent(i+1, j+1);
               if (cont <= 0) continue;

               const pj = pnts[j],
                  a = (pi.a + pj.a)/2,
                  qr = 0.5*(1-Math.abs(pi.a - pj.a)/Math.PI), // how far Q point will be away from center
                  qx = Math.round(qr*rect.width/2 * Math.cos(a)),
                  qy = Math.round(qr*rect.height/2 * Math.sin(a));

               path += `M${pi.x},${pi.y}Q${qx},${qy},${pj.x},${pj.y}`;

               if ((this.options.Circular > 11) && (max_value > min_value)) {
                  const width = Math.round((cont - min_value) / (max_value - min_value) * (max_width - 1) + 1);
                  this.draw_g.append('path').attr('d', path).style('stroke', pi.color).style('stroke-width', width).style('fill', 'none');
                  path = '';
               }
            }
            if (path)
               this.draw_g.append('path').attr('d', path).style('stroke', pi.color).style('fill', 'none');
         }

         return this.finishTextDrawing();
      });
   }

   /** @summary Draw histogram bins as chord diagram */
   async drawBinsChord() {
      this.getFrameSvg().style('display', 'none');
      this._hide_frame = true;

      const used = [],
            nbins = Math.min(this.nbinsx, this.nbinsy),
            hist = this.getHisto();
      let fullsum = 0, isint = true;
      for (let i = 0; i < nbins; ++i) {
         let sum = 0;
         for (let j = 0; j < nbins; ++j) {
            const cont = hist.getBinContent(i+1, j+1);
            if (cont > 0) {
               sum += cont;
               if (isint && (Math.round(cont) !== cont)) isint = false;
            }
         }
         if (sum > 0) used.push(i);
         fullsum += sum;
      }

      // do not show less than 2 elements
      if (used.length < 2)
         return true;

      let ndig = 0, tickStep = 1;
      const rect = this.getPadPainter().getFrameRect(),
            midx = Math.round(rect.x + rect.width/2),
            midy = Math.round(rect.y + rect.height/2),
            palette = this.getHistPalette(),
            outerRadius = Math.max(10, Math.min(rect.width, rect.height) * 0.5 - 60),
            innerRadius = Math.max(2, outerRadius - 10),
            data = [], labels = [],
            formatValue = v => v.toString(),
            formatTicks = v => ndig > 3 ? v.toExponential(0) : v.toFixed(ndig),
            d3_descending = (a, b) => { return b < a ? -1 : b > a ? 1 : b >= a ? 0 : Number.NaN; };

      if (!isint && fullsum < 10) {
         const lstep = Math.round(Math.log10(fullsum) - 2.3);
         ndig = -lstep;
         tickStep = Math.pow(10, lstep);
      } else if (fullsum > 200) {
         const lstep = Math.round(Math.log10(fullsum) - 2.3);
         tickStep = Math.pow(10, lstep);
      }

      if (tickStep * 250 < fullsum)
         tickStep *= 5;
      else if (tickStep * 100 < fullsum)
         tickStep *= 2;

      for (let i = 0; i < used.length; ++i) {
         data[i] = [];
         for (let j = 0; j < used.length; ++j)
            data[i].push(hist.getBinContent(used[i]+1, used[j]+1));
         const axis = hist.fXaxis;
         let lbl = 'indx_' + used[i].toString();
         if (axis.fLabels) {
            for (let k = 0; k < axis.fLabels.arr.length; ++k) {
               const tstr = axis.fLabels.arr[k];
               if (tstr.fUniqueID === used[i]+1) { lbl = tstr.fString; break; }
            }
         }
         labels.push(lbl);
      }

      this.createG();

      makeTranslate(this.draw_g, midx + (this._shiftx ?? 0), midy + (this._shifty ?? 0), this._zoom);

      const chord = d3_chord()
         .padAngle(10 / innerRadius)
         .sortSubgroups(d3_descending)
         .sortChords(d3_descending),

      chords = chord(data),

      group = this.draw_g.append('g')
         .attr('font-size', 10)
         .attr('font-family', 'sans-serif')
         .selectAll('g')
         .data(chords.groups)
         .join('g'),

      arc = d3_arc().innerRadius(innerRadius).outerRadius(outerRadius),

      ribbon = d3_ribbon().radius(innerRadius - 1).padAngle(1 / innerRadius);

      function ticks({ startAngle, endAngle, value }) {
         const k = (endAngle - startAngle) / value,
          arr = [];
         for (let z = 0; z <= value; z += tickStep)
            arr.push({ value: z, angle: z * k + startAngle });
         return arr;
      }

      group.append('path')
         .attr('fill', d => palette.calcColor(d.index, used.length))
         .attr('d', arc);

      group.append('title').text(d => `${labels[d.index]} ${formatValue(d.value)}`);

      const groupTick = group.append('g')
         .selectAll('g')
         .data(ticks)
         .join('g')
         .attr('transform', d => `rotate(${Math.round(d.angle*180/Math.PI-90)}) translate(${outerRadius})`);
      groupTick.append('line')
         .attr('stroke', 'currentColor')
         .attr('x2', 6);

      groupTick.append('text')
         .attr('x', 8)
         .attr('dy', '0.35em')
         .attr('transform', d => d.angle > Math.PI ? 'rotate(180) translate(-16)' : null)
         .attr('text-anchor', d => d.angle > Math.PI ? 'end' : null)
         .text(d => formatTicks(d.value));

      group.select('text')
         .attr('font-weight', 'bold')
         .text(function(d) {
            return this.getAttribute('text-anchor') === 'end' ? `↑ ${labels[d.index]}` : `${labels[d.index]} ↓`;
         });

      this.draw_g.append('g')
         .attr('fill-opacity', 0.8)
         .selectAll('path')
         .data(chords)
         .join('path')
         .style('mix-blend-mode', 'multiply')
         .attr('fill', d => palette.calcColor(d.source.index, used.length))
         .attr('d', ribbon)
         .append('title')
         .text(d => `${formatValue(d.source.value)} ${labels[d.target.index]} → ${labels[d.source.index]}${d.source.index === d.target.index ? '' : `\n${formatValue(d.target.value)} ${labels[d.source.index]} → ${labels[d.target.index]}`}`);

      if (!this.isBatchMode()) {
         this.draw_g.insert('ellipse', ':first-child')
                    .attr('cx', 0)
                    .attr('cy', 0)
                    .attr('rx', outerRadius*1.2)
                    .attr('ry', outerRadius*1.2)
                    .style('opacity', 0)
                    .style('fill', 'none')
                    .style('pointer-events', 'visibleFill');
         if (settings.Zooming && settings.ZoomWheel) {
            this.draw_g.on('wheel', evnt => {
               if (!this._zoom) {
                  this._zoom = 1;
                  this._shiftx = 0;
                  this._shifty = 0;
               }
               const pos = d3_pointer(evnt, this.draw_g.node()),
                     delta = evnt.wheelDelta ? -evnt.wheelDelta : (evnt.deltaY || evnt.detail),
                     prev_zoom = this._zoom;

               this._zoom *= (delta > 0) ? 0.8 : 1.2;
               this._shiftx += pos[0] * (prev_zoom - this._zoom);
               this._shifty += pos[1] * (prev_zoom - this._zoom);

               makeTranslate(this.draw_g, midx + this._shiftx, midy + this._shifty, this._zoom);
            }).on('dblclick', () => {
               delete this._zoom;
               delete this._shiftx;
               delete this._shifty;
               makeTranslate(this.draw_g, midx, midy);
            });
         }

         assignContextMenu(this);
      }

      return true;
   }

   /** @summary Provide text information (tooltips) for histogram bin */
   getBinTooltips(i, j) {
      const histo = this.getHisto(),
            profile2d = this.matchObjectType(clTProfile2D) && isFunc(histo.getBinEntries),
            bincontent = histo.getBinContent(i + 1, j + 1);
      let binz = bincontent;

      if (histo.$baseh)
         binz -= histo.$baseh.getBinContent(i + 1, j + 1);

      const lines = [this.getObjectHint(),
                   'x = ' + this.getAxisBinTip('x', histo.fXaxis, i),
                   'y = ' + this.getAxisBinTip('y', histo.fYaxis, j),
                   `bin = ${histo.getBin(i + 1, j + 1)}  x: ${i + 1}  y: ${j + 1}`,
                   'content = ' + ((binz === Math.round(binz)) ? binz : floatToString(binz, gStyle.fStatFormat))];

      if ((this.options.TextKind === 'E') || profile2d || histo.fSumw2?.length) {
         const errs = this.getBinErrors(histo, histo.getBin(i + 1, j + 1), bincontent);
         if (errs.poisson)
            lines.push('error low = ' + floatToString(errs.low, gStyle.fPaintTextFormat), 'error up = ' + floatToString(errs.up, gStyle.fPaintTextFormat));
         else
            lines.push('error = ' + floatToString(errs.up, gStyle.fPaintTextFormat));
      }

      if (profile2d) {
         const entries = histo.getBinEntries(i+1, j+1);
         lines.push('entries = ' + ((entries === Math.round(entries)) ? entries : floatToString(entries, gStyle.fStatFormat)));
      }

      return lines;
   }

   /** @summary Provide text information (tooltips) for candle bin */
   getCandleTooltips(p) {
      const fp = this.getFramePainter(),
            funcs = this.getHistGrFuncs(fp),
            histo = this.getHisto();

      return [this.getObjectHint(),
              p.swapXY ? 'y = ' + funcs.axisAsText('y', histo.fYaxis.GetBinLowEdge(p.bin+1))
                       : 'x = ' + funcs.axisAsText('x', histo.fXaxis.GetBinLowEdge(p.bin+1)),
              'm-25%  = ' + floatToString(p.fBoxDown, gStyle.fStatFormat),
              'median = ' + floatToString(p.fMedian, gStyle.fStatFormat),
              'm+25%  = ' + floatToString(p.fBoxUp, gStyle.fStatFormat)];
   }

   /** @summary Provide text information (tooltips) for poly bin */
   getPolyBinTooltips(binindx, realx, realy) {
      const histo = this.getHisto(),
            bin = histo.fBins.arr[binindx],
            fp = this.getFramePainter(),
            funcs = this.getHistGrFuncs(fp),
            lines = [];
      let binname = bin.fPoly.fName, numpoints = 0;

      if (binname === 'Graph') binname = '';
      if (binname.length === 0) binname = bin.fNumber;

      if ((realx === undefined) && (realy === undefined)) {
         realx = realy = 0;
         let gr = bin.fPoly, numgraphs = 1;
         if (gr._typename === clTMultiGraph) { numgraphs = bin.fPoly.fGraphs.arr.length; gr = null; }

         for (let ngr = 0; ngr < numgraphs; ++ngr) {
            if (!gr || (ngr > 0)) gr = bin.fPoly.fGraphs.arr[ngr];

            for (let n = 0; n < gr.fNpoints; ++n) {
               ++numpoints;
               realx += gr.fX[n];
               realy += gr.fY[n];
            }
         }

         if (numpoints > 1) {
            realx /= numpoints;
            realy /= numpoints;
         }
      }

      lines.push(this.getObjectHint(),
                 'x = ' + funcs.axisAsText('x', realx),
                 'y = ' + funcs.axisAsText('y', realy));
      if (numpoints > 0)
         lines.push('npnts = ' + numpoints);
      lines.push(`bin = ${binname}`);
      if (bin.fContent === Math.round(bin.fContent))
         lines.push('content = ' + bin.fContent);
      else
         lines.push('content = ' + floatToString(bin.fContent, gStyle.fStatFormat));
      return lines;
   }

   /** @summary Process tooltip event */
   processTooltipEvent(pnt) {
      const histo = this.getHisto(),
            h = this.tt_handle;
      let ttrect = this.draw_g?.selectChild('.tooltip_bin');

      if (!pnt || !this.draw_content || !this.draw_g || !h || this.options.Proj) {
         ttrect?.remove();
         return null;
      }

      if (h.poly) {
         // process tooltips from TH2Poly
         const fp = this.getFramePainter(),
               funcs = this.getHistGrFuncs(fp),
               realx = funcs.revertAxis('x', pnt.x),
               realy = funcs.revertAxis('y', pnt.y);
         let foundindx = -1, bin;

         if ((realx !== undefined) && (realy !== undefined)) {
            const len = histo.fBins.arr.length;

            for (let i = 0; (i < len) && (foundindx < 0); ++i) {
               bin = histo.fBins.arr[i];

               // found potential bins candidate
               if ((realx < bin.fXmin) || (realx > bin.fXmax) ||
                   (realy < bin.fYmin) || (realy > bin.fYmax)) continue;

               // ignore empty bins with col0 option
               if (!bin.fContent && !this.options.Zero) continue;

               let gr = bin.fPoly, numgraphs = 1;
               if (gr._typename === clTMultiGraph) { numgraphs = bin.fPoly.fGraphs.arr.length; gr = null; }

               for (let ngr = 0; ngr < numgraphs; ++ngr) {
                  if (!gr || (ngr > 0)) gr = bin.fPoly.fGraphs.arr[ngr];
                  if (gr.IsInside(realx, realy)) {
                     foundindx = i;
                     break;
                  }
               }
            }
         }

         if (foundindx < 0) {
            ttrect.remove();
            return null;
         }

         const res = { name: histo.fName, title: histo.fTitle,
                     x: pnt.x, y: pnt.y,
                     color1: this.lineatt?.color ?? 'green',
                     color2: this.fillatt?.getFillColorAlt('blue') ?? 'blue',
                     exact: true, menu: true,
                     lines: this.getPolyBinTooltips(foundindx, realx, realy) };

         if (pnt.disabled) {
            ttrect.remove();
            res.changed = true;
         } else {
            if (ttrect.empty()) {
               ttrect = this.draw_g.append('svg:path')
                            .attr('class', 'tooltip_bin')
                            .style('pointer-events', 'none')
                            .call(addHighlightStyle);
            }

            res.changed = ttrect.property('current_bin') !== foundindx;

            if (res.changed) {
               ttrect.attr('d', this.createPolyBin(funcs, bin))
                     .style('opacity', '0.7')
                     .property('current_bin', foundindx);
            }
         }

         if (res.changed) {
            res.user_info = { obj: histo, name: histo.fName,
                              bin: foundindx,
                              cont: bin.fContent,
                              grx: pnt.x, gry: pnt.y };
         }
         return res;
      } else if (h.candle) {
         // process tooltips for candle

         let i, p, match;

         for (i = 0; i < h.candle.length; ++i) {
            p = h.candle[i];
            match = p.swapXY
                      ? ((p.x1 <= pnt.y) && (pnt.y <= p.x2) && (p.yy1 >= pnt.x) && (pnt.x >= p.yy2))
                      : ((p.x1 <= pnt.x) && (pnt.x <= p.x2) && (p.yy1 <= pnt.y) && (pnt.y <= p.yy2));
            if (match) break;
         }

         if (!match) {
            ttrect.remove();
            return null;
         }

         const res = { name: histo.fName, title: histo.fTitle,
                     x: pnt.x, y: pnt.y,
                     color1: this.lineatt?.color ?? 'green',
                     color2: this.fillatt?.getFillColorAlt('blue') ?? 'blue',
                     lines: this.getCandleTooltips(p), exact: true, menu: true };

         if (pnt.disabled) {
            ttrect.remove();
            res.changed = true;
         } else {
            if (ttrect.empty()) {
               ttrect = this.draw_g.append('svg:path')
                                   .attr('class', 'tooltip_bin')
                                   .style('pointer-events', 'none')
                                   .call(addHighlightStyle)
                                   .style('opacity', '0.7');
            }

            res.changed = ttrect.property('current_bin') !== i;

            if (res.changed) {
               ttrect.attr('d', p.swapXY ? `M${p.yy1},${p.x1}H${p.yy2}V${p.x2}H${p.yy1}Z` : `M${p.x1},${p.yy1}H${p.x2}V${p.yy2}H${p.x1}Z`)
                     .property('current_bin', i);
            }
         }

         if (res.changed) {
            res.user_info = { obj: histo, name: histo.fName,
                              bin: i+1, cont: p.fMedian, binx: i+1, biny: 1,
                              grx: pnt.x, gry: pnt.y };
         }

         return res;
      }

      const fp = this.getFramePainter();
      let i, j, binz = 0, colindx = null, is_pol = false,
          i1, i2, j1, j2, x1, x2, y1, y2;

      if (isFunc(h.findBin)) {
         const bin = h.findBin(pnt.x, pnt.y);
         i = bin?.i ?? h.i2;
         j = bin?.j ?? h.j2;
         is_pol = true;
      } else {
         // search bins position
         if (fp.reverse_x) {
            for (i = h.i1; i < h.i2; ++i)
               if ((pnt.x <= h.grx[i]) && (pnt.x >= h.grx[i+1])) break;
         } else {
            for (i = h.i1; i < h.i2; ++i)
               if ((pnt.x >= h.grx[i]) && (pnt.x <= h.grx[i+1])) break;
         }

         if (fp.reverse_y) {
            for (j = h.j1; j < h.j2; ++j)
               if ((pnt.y <= h.gry[j+1]) && (pnt.y >= h.gry[j])) break;
         } else {
            for (j = h.j1; j < h.j2; ++j)
               if ((pnt.y >= h.gry[j+1]) && (pnt.y <= h.gry[j])) break;
         }
      }

      if ((i < h.i2) && (j < h.j2)) {
         i1 = i; i2 = i+1; j1 = j; j2 = j+1;
         x1 = h.grx[i1]; x2 = h.grx[i2];
         y1 = h.gry[j2]; y2 = h.gry[j1];

         let match = true;

         if (this.options.Color && !is_pol) {
            // take into account bar settings
            const dx = x2 - x1, dy = y2 - y1;
            x2 = Math.round(x1 + dx*h.xbar2);
            x1 = Math.round(x1 + dx*h.xbar1);
            y2 = Math.round(y1 + dy*h.ybar2);
            y1 = Math.round(y1 + dy*h.ybar1);
            if (fp.reverse_x) {
               if ((pnt.x > x1) || (pnt.x <= x2))
                  match = false;
            } else if ((pnt.x < x1) || (pnt.x >= x2))
               match = false;

            if (fp.reverse_y) {
               if ((pnt.y > y1) || (pnt.y <= y2))
                  match = false;
            } else if ((pnt.y < y1) || (pnt.y >= y2))
               match = false;
         }

         binz = histo.getBinContent(i+1, j+1);
         if (this.is_projection)
            colindx = 0; // just to avoid hide
          else if (!match)
            colindx = null;
          else if (h.hide_only_zeros)
            colindx = (binz === 0) && !this.options.ShowEmpty ? null : 0;
          else {
            colindx = this.getContour().getPaletteIndex(this.getHistPalette(), binz);
            if ((colindx === null) && (binz === 0) &&
                (this.options.ShowEmpty || (histo._typename === clTProfile2D && histo.getBinEntries(i + 1, j + 1))))
                   colindx = 0;
         }
      }

      if (colindx === null) {
         ttrect.remove();
         return null;
      }

      const res = {
         name: histo.fName, title: histo.fTitle,
         x: pnt.x, y: pnt.y,
         color1: this.lineatt?.color ?? 'green',
         color2: this.fillatt?.getFillColorAlt('blue') ?? 'blue',
         lines: this.getBinTooltips(i, j), exact: true, menu: true
      };

      if (this.options.Color)
         res.color2 = this.getHistPalette().getColor(colindx);

      if (pnt.disabled && !this.is_projection) {
         ttrect.remove();
         res.changed = true;
      } else {
         if (ttrect.empty()) {
            ttrect = this.draw_g.append('svg:path')
                                .attr('class', 'tooltip_bin')
                                .style('pointer-events', 'none')
                                .call(addHighlightStyle);
         }

         let binid = i*10000 + j, path;

         if (this.is_projection) {
            const pwx = this.projection_widthX || 1, ddx = (pwx - 1) / 2;
            if ((this.is_projection.indexOf('X')) >= 0 && (pwx > 1)) {
               if (j2+ddx >= h.j2) {
                  j2 = Math.min(Math.round(j2+ddx), h.j2);
                  j1 = Math.max(j2-pwx, h.j1);
               } else {
                  j1 = Math.max(Math.round(j1-ddx), h.j1);
                  j2 = Math.min(j1+pwx, h.j2);
               }
            }
            const pwy = this.projection_widthY || 1, ddy = (pwy - 1) / 2;
            if ((this.is_projection.indexOf('Y')) >= 0 && (pwy > 1)) {
               if (i2+ddy >= h.i2) {
                  i2 = Math.min(Math.round(i2+ddy), h.i2);
                  i1 = Math.max(i2-pwy, h.i1);
               } else {
                  i1 = Math.max(Math.round(i1-ddy), h.i1);
                  i2 = Math.min(i1+pwy, h.i2);
               }
            }
         }

         if (is_pol)
            path = h.getBinPath(i, j);
         else if (this.is_projection === 'X') {
            x1 = 0; x2 = fp.getFrameWidth();
            y1 = h.gry[j2]; y2 = h.gry[j1];
            binid = j1*777 + j2*333;
         } else if (this.is_projection === 'Y') {
            y1 = 0; y2 = fp.getFrameHeight();
            x1 = h.grx[i1]; x2 = h.grx[i2];
            binid = i1*777 + i2*333;
         } else if (this.is_projection === 'XY') {
            y1 = h.gry[j2]; y2 = h.gry[j1];
            x1 = h.grx[i1]; x2 = h.grx[i2];
            binid = i1*789 + i2*653 + j1*12345 + j2*654321;
            path = `M${x1},0H${x2}V${y1}H${fp.getFrameWidth()}V${y2}H${x2}V${fp.getFrameHeight()}H${x1}V${y2}H0V${y1}H${x1}Z`;
         }

         res.changed = ttrect.property('current_bin') !== binid;

         if (res.changed) {
            ttrect.attr('d', path || `M${x1},${y1}H${x2}V${y2}H${x1}Z`)
                  .style('opacity', '0.7')
                  .property('current_bin', binid);
         }

         if (this.is_projection && res.changed)
            this.redrawProjection(i1, i2, j1, j2);
      }

      if (res.changed) {
         res.user_info = { obj: histo, name: histo.fName,
                           bin: histo.getBin(i+1, j+1), cont: binz, binx: i+1, biny: j+1,
                           grx: pnt.x, gry: pnt.y };
      }

      return res;
   }

   /** @summary Checks if it makes sense to zoom inside specified axis range */
   canZoomInside(axis, min, max) {
      if (this.options.Proj)
         return true;

      // z-scale zooming allowed only if special ignore-palette is not provided
      if (axis === 'z') {
         if (this.mode3d)
            return true;
         if (this.options.IgnorePalette)
            return false;

         const fp = this.getFramePainter(),
               nlevels = Math.max(2*gStyle.fNumberContours, 100),
               pad = this.getPadPainter().getRootPad(true),
               logv = pad?.fLogv ?? pad?.fLogz;

         if (!fp || (fp.zmin === fp.zmax))
            return true;

         if (logv && (fp.zmin > 0) && (min > 0))
            return nlevels * Math.log(max/min) > Math.log(fp.zmax/fp.zmin);

         return (fp.zmax - fp.zmin) < (max - min) * nlevels;
      }

      let obj = this.getHisto();
      if (obj) obj = (axis === 'y') ? obj.fYaxis : obj.fXaxis;

      return !obj || (obj.FindBin(max, 0.5) - obj.FindBin(min, 0) > 1);
   }

   /** @summary Complete palette drawing */
   completePalette(pp) {
      if (!pp) return true;

      pp.$main_painter = this;
      this.options.Zvert = pp._palette_vertical;

      // redraw palette till the end when contours are available
      return pp.drawPave(this.options.Cjust ? 'cjust' : '');
   }

   /** @summary Performs 2D drawing of histogram
     * @return {Promise} when ready */
   async draw2D(/* reason */) {
      this.clear3DScene();

      const need_palette = this.options.Zscale && this.options.canHavePalette() && !this._ignore_frame;

      // draw new palette, resize frame if required
      return this.drawColorPalette(need_palette, true).then(async pp => {
         let pr;
         if (this.options.Circular && this.isMainPainter())
            pr = this.drawBinsCircular();
          else if (this.options.Chord && this.isMainPainter())
            pr = this.drawBinsChord();
          else
            pr = this.drawAxes().then(() => this.draw2DBins());

         return pr.then(() => this.completePalette(pp));
      }).then(() => this.updateFunctions())
        .then(() => this.updateHistTitle())
        .then(() => {
            this.updateStatWebCanvas();
            return this.addInteractivity();
      });
   }

   /** @summary Should performs 3D drawing of histogram
     * @desc Disabled in 2D case. just draw default draw options
     * @return {Promise} when ready */
   async draw3D(reason) {
      console.log('3D drawing is disabled, load ./hist/TH2Painter.mjs');
      return this.draw2D(reason);
   }

   /** @summary Call drawing function depending from 3D mode */
   async callDrawFunc(reason) {
      const main = this.getMainPainter(),
            fp = this.getFramePainter();

      if ((main !== this) && fp && (fp.mode3d !== this.options.Mode3D))
         this.copyOptionsFrom(main);

      if (!this.options.Mode3D)
         return this.draw2D(reason);

      return this.draw3D(reason).catch(err => {
         const cp = this.getCanvPainter();
         if (isFunc(cp?.showConsoleError))
            cp.showConsoleError(err);
         else
            console.error('Fail to draw histogram in 3D - back to 2D');
         this.options.Mode3D = false;
         return this.draw2D(reason);
      });
   }

   /** @summary Redraw histogram */
   async redraw(reason) {
      return this.callDrawFunc(reason);
   }

   /** @summary draw TH2 object in 2D only */
   static async draw(dom, histo, opt) {
      return THistPainter._drawHist(new TH2Painter(dom, histo), opt);
   }

} // class TH2Painter

export { TH2Painter, buildHist2dContour, buildSurf3D, Triangles3DHandler };<|MERGE_RESOLUTION|>--- conflicted
+++ resolved
@@ -1877,24 +1877,13 @@
                const binz = histo.getBinContent(i + 1, j + 1);
                if ((binz === 0) && !this.options.ShowEmpty) continue;
 
-<<<<<<< HEAD
-      for (let i = handle.i1; i < handle.i2; ++i) {
-         const binw = handle.grx[i+1] - handle.grx[i];
-         for (let j = handle.j1; j < handle.j2; ++j) {
-            const binz = histo.getBinContent(i+1, j+1);
-            if ((binz === 0) && !this._show_empty_bins) continue;
-=======
                if (test_cutg && !test_cutg.IsInside(histo.fXaxis.GetBinCoord(i + 0.5),
                         histo.fYaxis.GetBinCoord(j + 0.5))) continue;
->>>>>>> 4f177922
 
                const binh = handle.gry[j] - handle.gry[j+1];
 
                let text = (binz === Math.round(binz)) ? binz.toString() : floatToString(binz, gStyle.fPaintTextFormat);
 
-<<<<<<< HEAD
-            let text = (binz === Math.round(binz)) ? binz.toString() : floatToString(binz, gStyle.fPaintTextFormat);
-=======
                if (show_err) {
                   const errs = this.getBinErrors(histo, histo.getBin(i + 1, j + 1), binz);
                   if (errs.poisson) {
@@ -1913,7 +1902,6 @@
                }
 
                let x, y, width, height;
->>>>>>> 4f177922
 
                if (rotate) {
                   x = Math.round(handle.grx[i] + binw*0.5);
