import { gStyle, createHistogram, createTPolyLine, isFunc, isStr,
         clTMultiGraph, clTH1D, clTF2, clTProfile2D } from '../core.mjs';
import { rgb as d3_rgb, chord as d3_chord, arc as d3_arc, ribbon as d3_ribbon } from '../d3.mjs';
import { TAttLineHandler } from '../base/TAttLineHandler.mjs';
import { TAttMarkerHandler } from '../base/TAttMarkerHandler.mjs';
import { TRandom, floatToString, makeTranslate, addHighlightStyle } from '../base/BasePainter.mjs';
import { EAxisBits } from '../base/ObjectPainter.mjs';
import { THistPainter } from './THistPainter.mjs';


/** @summary Build histogram contour lines
  * @private */
function buildHist2dContour(histo, handle, levels, palette, contour_func) {

   const kMAXCONTOUR = 2004,
         kMAXCOUNT = 2000,
         // arguments used in the PaintContourLine
         xarr = new Float32Array(2*kMAXCONTOUR),
         yarr = new Float32Array(2*kMAXCONTOUR),
         itarr = new Int32Array(2*kMAXCONTOUR),
         nlevels = levels.length,
         first_level = levels[0], last_level = levels[nlevels - 1];
   let lj = 0, ipoly, poly, polys = [], np, npmax = 0,
       x = [0.,0.,0.,0.], y = [0.,0.,0.,0.], zc = [0.,0.,0.,0.], ir = [0,0,0,0],
       i, j, k, n, m, ljfill, count,
       xsave, ysave, itars, ix, jx,
       arrx = handle.grx,
       arry = handle.gry;

   const LinearSearch = zc => {

      if (zc >= last_level)
         return nlevels-1;

      for (let kk = 0; kk < nlevels; ++kk)
         if (zc < levels[kk])
            return kk-1;
      return nlevels-1;
   },  BinarySearch = zc => {

      if (zc < first_level)
         return -1;
      if (zc >= last_level)
         return nlevels - 1;

      let l = 0, r = nlevels - 1, m;
      while (r - l > 1) {
        m = Math.round((r + l) / 2);
        if (zc < levels[m])
           r = m;
        else
           l = m;
      }
      return l;
   },  LevelSearch = nlevels < 10 ? LinearSearch : BinarySearch
    ,  PaintContourLine = (elev1, icont1, x1, y1,  elev2, icont2, x2, y2) => {
      /* Double_t *xarr, Double_t *yarr, Int_t *itarr, Double_t *levels */
      let vert = (x1 === x2),
          tlen = vert ? (y2 - y1) : (x2 - x1),
          n = icont1 +1,
          tdif = elev2 - elev1,
          ii = lj-1,
          maxii = ii + kMAXCONTOUR/2 -3,
          icount = 0,
          xlen, pdif, diff, elev;

      while (n <= icont2 && ii <= maxii) {
         // elev = fH->GetContourLevel(n);
         elev = levels[n];
         diff = elev - elev1;
         pdif = diff/tdif;
         xlen = tlen*pdif;
         if (vert) {
            xarr[ii] = x1;
            yarr[ii] = y1 + xlen;
         } else {
            xarr[ii] = x1 + xlen;
            yarr[ii] = y1;
         }
         itarr[ii] = n;
         icount++;
         ii += 2;
         n++;
      }
      return icount;
   };

   for (j = handle.j1; j < handle.j2-1; ++j) {

      y[1] = y[0] = (arry[j] + arry[j+1])/2;
      y[3] = y[2] = (arry[j+1] + arry[j+2])/2;

      for (i = handle.i1; i < handle.i2-1; ++i) {

         zc[0] = histo.getBinContent(i+1, j+1);
         zc[1] = histo.getBinContent(i+2, j+1);
         zc[2] = histo.getBinContent(i+2, j+2);
         zc[3] = histo.getBinContent(i+1, j+2);

         for (k = 0; k < 4; k++)
            ir[k] = LevelSearch(zc[k]);

         if ((ir[0] !== ir[1]) || (ir[1] !== ir[2]) || (ir[2] !== ir[3]) || (ir[3] !== ir[0])) {
            x[3] = x[0] = (arrx[i] + arrx[i+1])/2;
            x[2] = x[1] = (arrx[i+1] + arrx[i+2])/2;

            if (zc[0] <= zc[1]) n = 0; else n = 1;
            if (zc[2] <= zc[3]) m = 2; else m = 3;
            if (zc[n] > zc[m]) n = m;
            n++;
            lj=1;
            for (ix=1;ix<=4;ix++) {
               m = n%4 + 1;
               ljfill = PaintContourLine(zc[n-1],ir[n-1],x[n-1],y[n-1], zc[m-1],ir[m-1],x[m-1],y[m-1]);
               lj += 2*ljfill;
               n = m;
            }

            if (zc[0] <= zc[1]) n = 0; else n = 1;
            if (zc[2] <= zc[3]) m = 2; else m = 3;
            if (zc[n] > zc[m]) n = m;
            n++;
            lj=2;
            for (ix=1;ix<=4;ix++) {
               if (n == 1) m = 4;
               else        m = n-1;
               ljfill = PaintContourLine(zc[n-1],ir[n-1],x[n-1],y[n-1], zc[m-1],ir[m-1],x[m-1],y[m-1]);
               lj += 2*ljfill;
               n = m;
            }
            //     Re-order endpoints

            count = 0;
            for (ix = 1; ix <= lj - 5; ix += 2) {
               //count = 0;
               while (itarr[ix-1] != itarr[ix]) {
                  xsave = xarr[ix];
                  ysave = yarr[ix];
                  itars = itarr[ix];
                  for (jx=ix; jx<=lj-5; jx +=2) {
                     xarr[jx]  = xarr[jx+2];
                     yarr[jx]  = yarr[jx+2];
                     itarr[jx] = itarr[jx+2];
                  }
                  xarr[lj-3]  = xsave;
                  yarr[lj-3]  = ysave;
                  itarr[lj-3] = itars;
                  if (count > kMAXCOUNT) break;
                  count++;
               }
            }

            if (count > 100) continue;

            for (ix = 1; ix <= lj - 2; ix += 2) {

               ipoly = itarr[ix-1];

               if ((ipoly >= 0) && (ipoly < levels.length)) {
                  poly = polys[ipoly];
                  if (!poly)
                     poly = polys[ipoly] = createTPolyLine(kMAXCONTOUR*4, true);

                  np = poly.fLastPoint;
                  if (np < poly.fN-2) {
                     poly.fX[np+1] = Math.round(xarr[ix-1]);
                     poly.fY[np+1] = Math.round(yarr[ix-1]);
                     poly.fX[np+2] = Math.round(xarr[ix]);
                     poly.fY[np+2] = Math.round(yarr[ix]);
                     poly.fLastPoint = np+2;
                     npmax = Math.max(npmax, poly.fLastPoint+1);
                  } else {
                     // console.log(`reject point ${poly.fLastPoint}`);
                  }
               }
            }
         } // end of if (ir[0]
      } // end of j
   } // end of i

   let polysort = new Int32Array(levels.length), first = 0;
   //find first positive contour
   for (ipoly = 0; ipoly < levels.length; ipoly++) {
      if (levels[ipoly] >= 0) { first = ipoly; break; }
   }
   //store negative contours from 0 to minimum, then all positive contours
   k = 0;
   for (ipoly = first-1; ipoly >= 0; ipoly--) { polysort[k] = ipoly; k++; }
   for (ipoly = first; ipoly < levels.length; ipoly++) { polysort[k] = ipoly; k++; }

   let xp = new Float32Array(2*npmax),
       yp = new Float32Array(2*npmax),
       has_func = isFunc(palette.calcColorIndex); // rcanvas for v7

   for (k = 0; k < levels.length; ++k) {

      ipoly = polysort[k];
      poly = polys[ipoly];
      if (!poly) continue;

      let colindx = has_func ? palette.calcColorIndex(ipoly, levels.length) : ipoly,
          xx = poly.fX, yy = poly.fY, np = poly.fLastPoint+1,
          istart = 0, iminus, iplus, xmin = 0, ymin = 0, nadd;

      while (true) {

         iminus = npmax;
         iplus  = iminus+1;
         xp[iminus]= xx[istart];   yp[iminus] = yy[istart];
         xp[iplus] = xx[istart+1]; yp[iplus]  = yy[istart+1];
         xx[istart] = xx[istart+1] = xmin;
         yy[istart] = yy[istart+1] = ymin;
         while (true) {
            nadd = 0;
            for (i=2;i<np;i+=2) {
               if ((iplus < 2*npmax-1) && (xx[i] === xp[iplus]) && (yy[i] === yp[iplus])) {
                  iplus++;
                  xp[iplus] = xx[i+1]; yp[iplus] = yy[i+1];
                  xx[i] = xx[i+1] = xmin;
                  yy[i] = yy[i+1] = ymin;
                  nadd++;
               }
               if ((iminus > 0) && (xx[i+1] === xp[iminus]) && (yy[i+1] === yp[iminus])) {
                  iminus--;
                  xp[iminus] = xx[i]; yp[iminus] = yy[i];
                  xx[i] = xx[i+1] = xmin;
                  yy[i] = yy[i+1] = ymin;
                  nadd++;
               }
            }
            if (nadd == 0) break;
         }

         if ((iminus+1 < iplus) && (iminus >= 0))
            contour_func(colindx, xp, yp, iminus, iplus, ipoly);

         istart = 0;
         for (i = 2; i < np; i += 2) {
            if (xx[i] !== xmin && yy[i] !== ymin) {
               istart = i;
               break;
            }
         }

         if (istart === 0) break;
      }
   }
}

/** @summary Handle 3D triangles with color levels */

class Triangles3DHandler {
   constructor(ilevels, grz, grz_min, grz_max, dolines, donormals, dogrid) {

      let levels = [grz_min, grz_max]; // just cut top/bottom parts

      if (ilevels) {
         // recalculate levels into graphical coordinates
         levels = new Float32Array(ilevels.length);
         for (let ll = 0; ll < ilevels.length; ++ll)
            levels[ll] = grz(ilevels[ll]);
      }

      Object.assign(this, { grz_min, grz_max, dolines, donormals, dogrid });

      this.loop = 0;

      let nfaces = [], posbuf = [], posbufindx = [],    // buffers for faces
          nsegments = 0, lpos = null, lindx = 0,  // buffer for lines
          ngridsegments = 0, grid = null, gindx = 0, // buffer for grid lines segments
          normindx = [],                             // buffer to remember place of vertex for each bin
          pntbuf = new Float32Array(6*3), pntindx = 0, // maximal 6 points
          lastpart = 0, gridpnts = new Float32Array(2*3), gridcnt = 0,
          levels_eps = (levels[levels.length-1] - levels[0]) / levels.length / 1e2;

      function checkSide(z, level1, level2, eps) {
         return (z < level1 - eps) ? -1 : (z > level2 + eps ? 1 : 0);
      };

      this.createNormIndex = function(handle) {
          // for each bin maximal 8 points reserved
         if (handle.donormals)
            normindx = new Int32Array((handle.i2-handle.i1)*(handle.j2-handle.j1)*8).fill(-1);
      };

      this.createBuffers = function() {
         if (!this.loop) return;

         for (let lvl = 1; lvl < levels.length; ++lvl)
            if (nfaces[lvl]) {
               posbuf[lvl] = new Float32Array(nfaces[lvl] * 9);
               posbufindx[lvl] = 0;
            }
         if (this.dolines && (nsegments > 0))
            lpos = new Float32Array(nsegments * 6);
         if (this.dogrid && (ngridsegments > 0))
            grid = new Float32Array(ngridsegments * 6);
      };

      this.addLineSegment = function(x1,y1,z1, x2,y2,z2) {
         if (!this.dolines) return;
         let side1 = checkSide(z1, this.grz_min, this.grz_max, 0),
             side2 = checkSide(z2, this.grz_min, this.grz_max, 0);
         if ((side1 === side2) && (side1 !== 0))
            return;
         if (!this.loop)
            return ++nsegments;

         if (side1 !== 0) {
            let diff = z2 - z1;
            z1 = (side1 < 0) ? this.grz_min : this.grz_max;
            x1 = x2 - (x2 - x1) / diff * (z2 - z1);
            y1 = y2 - (y2 - y1) / diff * (z2 - z1);
         }
         if (side2 !== 0) {
            let diff = z1 - z2;
            z2 = (side2 < 0) ? this.grz_min : this.grz_max;
            x2 = x1 - (x1 - x2) / diff * (z1 - z2);
            y2 = y1 - (y1 - y2) / diff * (z1 - z2);
         }

         lpos[lindx] = x1; lpos[lindx+1] = y1; lpos[lindx+2] = z1; lindx+=3;
         lpos[lindx] = x2; lpos[lindx+1] = y2; lpos[lindx+2] = z2; lindx+=3;
      }

      function addCrossingPoint(xx1,yy1,zz1, xx2,yy2,zz2, crossz, with_grid) {
         if (pntindx >= pntbuf.length)
            console.log('more than 6 points???');

         let part = (crossz - zz1) / (zz2 - zz1), shift = 3;
         if ((lastpart !== 0) && (Math.abs(part) < Math.abs(lastpart))) {
            // while second crossing point closer than first to original, move it in memory
            pntbuf[pntindx] = pntbuf[pntindx-3];
            pntbuf[pntindx+1] = pntbuf[pntindx-2];
            pntbuf[pntindx+2] = pntbuf[pntindx-1];
            pntindx-=3; shift = 6;
         }

         pntbuf[pntindx] = xx1 + part*(xx2-xx1);
         pntbuf[pntindx+1] = yy1 + part*(yy2-yy1);
         pntbuf[pntindx+2] = crossz;

         if (with_grid && grid) {
            gridpnts[gridcnt] = pntbuf[pntindx];
            gridpnts[gridcnt+1] = pntbuf[pntindx+1];
            gridpnts[gridcnt+2] = pntbuf[pntindx+2];
            gridcnt += 3;
         }

         pntindx += shift;
         lastpart = part;
      };

      function rememberVertex(indx, handle, ii,jj) {
         let bin = ((ii-handle.i1) * (handle.j2-handle.j1) + (jj-handle.j1))*8;

         if (normindx[bin] >= 0)
            return console.error('More than 8 vertexes for the bin');

         let pos = bin + 8 + normindx[bin]; // position where write index
         normindx[bin]--;
         normindx[pos] = indx; // at this moment index can be overwritten, means all 8 position are there
      };

      this.addMainTriangle = function(x1,y1,z1, x2,y2,z2, x3,y3,z3, is_first, handle, i, j) {

         for (let lvl = 1; lvl < levels.length; ++lvl) {

            let side1 = checkSide(z1, levels[lvl-1], levels[lvl], levels_eps),
                side2 = checkSide(z2, levels[lvl-1], levels[lvl], levels_eps),
                side3 = checkSide(z3, levels[lvl-1], levels[lvl], levels_eps),
                side_sum = side1 + side2 + side3;

            // always show top segments
            if ((lvl > 1) && (lvl === levels.length - 1) && (side_sum === 3) && (z1 <= this.grz_max)) {
               side1 = side2 =  side3 = side_sum = 0;
            }

            if (side_sum === 3) continue;
            if (side_sum === -3) return;

            if (!this.loop) {
               let npnts = Math.abs(side2-side1) + Math.abs(side3-side2) + Math.abs(side1-side3);
               if (side1 === 0) ++npnts;
               if (side2 === 0) ++npnts;
               if (side3 === 0) ++npnts;

               if ((npnts === 1) || (npnts === 2)) console.error(`FOUND npnts = ${npnts}`);

               if (npnts > 2) {
                  if (nfaces[lvl] === undefined)
                     nfaces[lvl] = 0;
                  nfaces[lvl] += npnts-2;
               }

               // check if any(contours for given level exists
               if (((side1 > 0) || (side2 > 0) || (side3 > 0)) &&
                   ((side1 !== side2) || (side2 !== side3) || (side3 !== side1)))
                      ++ngridsegments;

               continue;
            }

            gridcnt = 0;

            pntindx = 0;
            if (side1 === 0) { pntbuf[pntindx] = x1; pntbuf[pntindx+1] = y1; pntbuf[pntindx+2] = z1; pntindx += 3; }

            if (side1 !== side2) {
               // order is important, should move from 1->2 point, checked via lastpart
               lastpart = 0;
               if ((side1 < 0) || (side2 < 0)) addCrossingPoint(x1,y1,z1, x2,y2,z2, levels[lvl-1]);
               if ((side1 > 0) || (side2 > 0)) addCrossingPoint(x1,y1,z1, x2,y2,z2, levels[lvl], true);
            }

            if (side2 === 0) { pntbuf[pntindx] = x2; pntbuf[pntindx+1] = y2; pntbuf[pntindx+2] = z2; pntindx += 3; }

            if (side2 !== side3) {
               // order is important, should move from 2->3 point, checked via lastpart
               lastpart = 0;
               if ((side2 < 0) || (side3 < 0)) addCrossingPoint(x2,y2,z2, x3,y3,z3, levels[lvl-1]);
               if ((side2 > 0) || (side3 > 0)) addCrossingPoint(x2,y2,z2, x3,y3,z3, levels[lvl], true);
            }

            if (side3 === 0) { pntbuf[pntindx] = x3; pntbuf[pntindx+1] = y3; pntbuf[pntindx+2] = z3; pntindx += 3; }

            if (side3 !== side1) {
               // order is important, should move from 3->1 point, checked via lastpart
               lastpart = 0;
               if ((side3 < 0) || (side1 < 0)) addCrossingPoint(x3,y3,z3, x1,y1,z1, levels[lvl-1]);
               if ((side3 > 0) || (side1 > 0)) addCrossingPoint(x3,y3,z3, x1,y1,z1, levels[lvl], true);
            }

            if (pntindx === 0) continue;
            if (pntindx < 9) { console.log(`found ${pntindx/3} points, must be at least 3`); continue; }

            if (grid && (gridcnt === 6)) {
               for (let jj = 0; jj < 6; ++jj)
                  grid[gindx+jj] = gridpnts[jj];
               gindx += 6;
            }

            // if three points and surf == 14, remember vertex for each point

            let buf = posbuf[lvl], s = posbufindx[lvl];
            if (this.donormals && (pntindx === 9)) {
               rememberVertex(s, handle, i, j);
               rememberVertex(s+3, handle, i+1, is_first ? j+1 : j);
               rememberVertex(s+6, handle, is_first ? i : i+1, j+1);
            }

            for (let k1 = 3; k1 < pntindx - 3; k1 += 3) {
               buf[s] = pntbuf[0]; buf[s+1] = pntbuf[1]; buf[s+2] = pntbuf[2]; s+=3;
               buf[s] = pntbuf[k1]; buf[s+1] = pntbuf[k1+1]; buf[s+2] = pntbuf[k1+2]; s+=3;
               buf[s] = pntbuf[k1+3]; buf[s+1] = pntbuf[k1+4]; buf[s+2] = pntbuf[k1+5]; s+=3;
            }
            posbufindx[lvl] = s;
         }
      };

      this.callFuncs = function(meshFunc, linesFunc) {
         for (let lvl = 1; lvl < levels.length; ++lvl) {
            if (posbuf[lvl] && meshFunc)
               meshFunc(lvl, posbuf[lvl], normindx);
         }

         if (lpos && linesFunc) {
            if (nsegments*6 !== lindx)
               console.error(`SURF lines mismmatch nsegm=${nsegments} lindx=${lindx} diff=${nsegments*6 - lindx}`);
            linesFunc(false, lpos);
         }

         if (grid && linesFunc) {
            if (ngridsegments*6 !== gindx)
               console.error(`SURF grid draw mismatch ngridsegm=${ngridsegments} gindx=${gindx} diff=${ngridsegments*6 - gindx}`);
            linesFunc(true, grid);
         }
      };

    }

}


/** @summary Build 3d surface
  * @desc Make it indepependent from three.js to be able reuse it for 2d case
  * @private */
function buildSurf3D(histo, handle, ilevels, meshFunc, linesFunc) {
   let main_grz = handle.grz;

   let arrx = handle.original ? handle.origx : handle.grx,
       arry = handle.original ? handle.origy : handle.gry,
       i, j, x1, x2, y1, y2, z11, z12, z21, z22,
       triangles = new Triangles3DHandler(ilevels, handle.grz, handle.grz_min, handle.grz_max, handle.dolines, handle.donormals, handle.dogrid);

   triangles.createNormIndex(handle);

   for (triangles.loop = 0; triangles.loop < 2; ++triangles.loop) {
      triangles.createBuffers();

      for (i = handle.i1;i < handle.i2-1; ++i) {
         x1 = handle.original ? 0.5 * (arrx[i] + arrx[i+1]) : arrx[i];
         x2 = handle.original ? 0.5 * (arrx[i+1] + arrx[i+2]) : arrx[i+1];
         for (j = handle.j1; j < handle.j2-1; ++j) {
            y1 = handle.original ? 0.5 * (arry[j] + arry[j+1]) : arry[j];
            y2 = handle.original ? 0.5 * (arry[j+1] + arry[j+2]) : arry[j+1];

            z11 = main_grz(histo.getBinContent(i+1, j+1));
            z12 = main_grz(histo.getBinContent(i+1, j+2));
            z21 = main_grz(histo.getBinContent(i+2, j+1));
            z22 = main_grz(histo.getBinContent(i+2, j+2));

            triangles.addMainTriangle(x1,y1,z11, x2,y2,z22, x1,y2,z12, true, handle, i, j);

            triangles.addMainTriangle(x1,y1,z11, x2,y1,z21, x2,y2,z22, false, handle, i, j);

            triangles.addLineSegment(x1,y2,z12, x1,y1,z11);
            triangles.addLineSegment(x1,y1,z11, x2,y1,z21);

            if (i === handle.i2 - 2) triangles.addLineSegment(x2,y1,z21, x2,y2,z22);
            if (j === handle.j2 - 2) triangles.addLineSegment(x1,y2,z12, x2,y2,z22);
         }
      }
   }

   triangles.callFuncs(meshFunc, linesFunc);
}


/**
 * @summary Painter for TH2 classes
 * @private
 */

class TH2Painter extends THistPainter {

   /** @summary constructor
     * @param {object} histo - histogram object */
   constructor(dom, histo) {
      super(dom, histo);
      this.fPalette = null;
      this.wheel_zoomy = true;
      this._show_empty_bins = false;
   }

   /** @summary cleanup painter */
   cleanup() {
      delete this.tt_handle;

      super.cleanup();
   }

   /** @summary Toggle projection */
   toggleProjection(kind, width) {

      if ((kind == 'Projections') || (kind == 'Off'))
         kind = '';

      let widthX = width, widthY = width;

      if (isStr(kind) && (kind.indexOf('XY') == 0)) {
         let ws = (kind.length > 2) ? kind.slice(2) : '';
         kind = 'XY';
         widthX = widthY = parseInt(ws) || 1;
      } else if (isStr(kind) && (kind.length > 1)) {
         let ps = kind.indexOf('_');
         if ((ps > 0) && (kind[0] == 'X') && (kind[ps+1] == 'Y')) {
            widthX = parseInt(kind.slice(1, ps)) || 1;
            widthY = parseInt(kind.slice(ps+2)) || 1;
            kind = 'XY';
         } else if ((ps > 0) && (kind[0] == 'Y') && (kind[ps+1] == 'X')) {
            widthY = parseInt(kind.slice(1, ps)) || 1;
            widthX = parseInt(kind.slice(ps+2)) || 1;
            kind = 'XY';
         } else {
            widthX = widthY = parseInt(kind.slice(1)) || 1;
            kind = kind[0];
         }
      }

      if (!widthX && !widthY)
         widthX = widthY = 1;

      if (kind && (this.is_projection == kind)) {
         if ((this.projection_widthX === widthX) && (this.projection_widthY === widthY)) {
            kind = '';
         } else {
            this.projection_widthX = widthX;
            this.projection_widthY = widthY;
            return;
         }
      }

      delete this.proj_hist;

      let new_proj = (this.is_projection === kind) ? '' : kind;
      this.projection_widthX = widthX;
      this.projection_widthY = widthY;
      this.is_projection = ''; // avoid projection handling until area is created

      this.provideSpecialDrawArea(new_proj).then(() => { this.is_projection = new_proj; return this.redrawProjection(); });
   }

   /** @summary Redraw projection */
   async redrawProjection(ii1, ii2, jj1, jj2) {
      if (!this.is_projection)
         return false;

      if (jj2 === undefined) {
         if (!this.tt_handle) return;
         ii1 = Math.round((this.tt_handle.i1 + this.tt_handle.i2)/2); ii2 = ii1+1;
         jj1 = Math.round((this.tt_handle.j1 + this.tt_handle.j2)/2); jj2 = jj1+1;
      }

      let canp = this.getCanvPainter();

      if (canp && !canp._readonly && (this.snapid !== undefined)) {
         // this is when projection should be created on the server side
         if (((this.is_projection == 'X') || (this.is_projection == 'XY')) && !canp.websocketTimeout('projX'))
            if (canp.sendWebsocket(`EXECANDSEND:DXPROJ:${this.snapid}:ProjectionX("_projx",${jj1+1},${jj2},"")`))
               canp.websocketTimeout('projX', 1000);
         if (((this.is_projection == 'Y') || (this.is_projection == 'XY')) && !canp.websocketTimeout('projY'))
            if (canp.sendWebsocket(`EXECANDSEND:DYPROJ:${this.snapid}:ProjectionY("_projy",${ii1+1},${ii2},"")`))
               canp.websocketTimeout('projY', 1000);
         return true;
      }

      if (this.doing_projection)
         return false;

      this.doing_projection = true;

      const histo = this.getHisto(),
      createXProject = () => {
        let p = createHistogram(clTH1D, this.nbinsx);
        Object.assign(p.fXaxis, histo.fXaxis);
        p.fName = 'xproj';
        p.fTitle = 'X projection';
        return p;
      },
      createYProject = () => {
        let p = createHistogram(clTH1D, this.nbinsy);
        Object.assign(p.fXaxis, histo.fYaxis);
        p.fName = 'yproj';
        p.fTitle = 'Y projection';
        return p;
      },
      fillProjectHist = (kind, p) => {
         let first = 0, last = -1;
         if (kind == 'X') {
            for (let i = 0; i < this.nbinsx; ++i) {
               let sum = 0;
               for (let j = jj1; j < jj2; ++j)
                  sum += histo.getBinContent(i+1,j+1);
               p.setBinContent(i+1, sum);
            }
            p.fTitle = 'X projection ' + (jj1+1 == jj2 ? `bin ${jj2}` : `bins [${jj1+1} .. ${jj2}]`);
            if (this.tt_handle) { first = this.tt_handle.i1+1; last = this.tt_handle.i2; }
         } else {
            for (let j = 0; j < this.nbinsy; ++j) {
               let sum = 0;
               for (let i = ii1; i < ii2; ++i)
                  sum += histo.getBinContent(i+1,j+1);
               p.setBinContent(j+1, sum);
            }
            p.fTitle = 'Y projection ' + (ii1+1 == ii2 ? `bin ${ii2}` : `bins [${ii1+1} .. ${ii2}]`);
            if (this.tt_handle) { first = this.tt_handle.j1+1; last = this.tt_handle.j2; }
         }

         if (first < last) {
            let axis = p.fXaxis;
            axis.fFirst = first;
            axis.fLast = last;

            if (((axis.fFirst == 1) && (axis.fLast == axis.fNbins)) == axis.TestBit(EAxisBits.kAxisRange))
               axis.InvertBit(EAxisBits.kAxisRange);
         }

         // reset statistic before display
         p.fEntries = 0;
         p.fTsumw = 0;
      };

      if (!this.proj_hist)
         switch (this.is_projection) {
            case 'X':
               this.proj_hist = createXProject();
               break;
            case 'XY':
               this.proj_hist = createXProject();
               this.proj_hist2 = createYProject();
               break;
            default:
               this.proj_hist = createYProject();
         }

      if (this.is_projection == 'XY') {
         fillProjectHist('X', this.proj_hist);
         fillProjectHist('Y', this.proj_hist2);
         return this.drawInSpecialArea(this.proj_hist, '', 'X')
                    .then(() => this.drawInSpecialArea(this.proj_hist2, '', 'Y'))
                    .then(res => { delete this.doing_projection; return res; });
      }

      fillProjectHist(this.is_projection, this.proj_hist);

      return this.drawInSpecialArea(this.proj_hist).then(res => { delete this.doing_projection; return res; });
   }

   /** @summary Execute TH2 menu command
     * @desc Used to catch standard menu items and provide local implementation */
   executeMenuCommand(method, args) {
      if (super.executeMenuCommand(method, args))
         return true;

      if ((method.fName == 'SetShowProjectionX') || (method.fName == 'SetShowProjectionY')) {
         this.toggleProjection(method.fName[17], args && parseInt(args) ? parseInt(args) : 1);
         return true;
      }

      if (method.fName == 'SetShowProjectionXY') {
         this.toggleProjection('X' + args.replaceAll(',','_Y'));
         return true;
      }

      return false;
   }

   /** @summary Fill histogram context menu */
   fillHistContextMenu(menu) {
      if (!this.isTH2Poly() && this.getPadPainter()?.iscan) {
         let kind = this.is_projection || '';
         if (kind) kind += this.projection_widthX;
         if ((this.projection_widthX != this.projection_widthY) && (this.is_projection == 'XY'))
            kind = `X${this.projection_widthX}_Y${this.projection_widthY}`;

         const kinds = ['X1', 'X2', 'X3', 'X5', 'X10', 'Y1', 'Y2', 'Y3', 'Y5', 'Y10', 'XY1', 'XY2', 'XY3', 'XY5', 'XY10'];
         if (kind) kinds.unshift('Off');

         menu.add('sub:Projections', () => menu.input('Input projection kind X1 or XY2 or X3_Y4', kind, 'string').then(val => this.toggleProjection(val)));
         for (let k = 0; k < kinds.length; ++k)
            menu.addchk(kind==kinds[k], kinds[k], kinds[k], arg => this.toggleProjection(arg));
         menu.add('endsub:');
      }

      if (!this.isTH2Poly())
         menu.add('Auto zoom-in', () => this.autoZoom());

      let opts = this.getSupportedDrawOptions();

      menu.addDrawMenu('Draw with', opts, arg => {
         if (arg == 'inspect')
            return this.showInspector();
         this.decodeOptions(arg);
         this.interactiveRedraw('pad', 'drawopt');
      });

      if (this.options.Color || this.options.Contour || this.options.Surf || this.options.Lego == 12 || this.options.Lego == 14)
         this.fillPaletteMenu(menu, true);
   }

   /** @summary Process click on histogram-defined buttons */
   clickButton(funcname) {
      if (super.clickButton(funcname)) return true;

      if (this !== this.getMainPainter()) return false;

      switch(funcname) {
         case 'ToggleColor': this.toggleColor(); break;
         case 'ToggleColorZ': this.toggleColz(); break;
         case 'Toggle3D': this.toggleMode3D(); break;
         default: return false;
      }

      // all methods here should not be processed further
      return true;
   }

   /** @summary Fill pad toolbar with histogram-related functions */
   fillToolbar() {
      super.fillToolbar(true);

      let pp = this.getPadPainter();
      if (!pp) return;

      if (!this.isTH2Poly() && !this.options.Axis)
         pp.addPadButton('th2color', 'Toggle color', 'ToggleColor');
      if(!this.options.Axis)
         pp.addPadButton('th2colorz', 'Toggle color palette', 'ToggleColorZ');
      pp.addPadButton('th2draw3d', 'Toggle 3D mode', 'Toggle3D');
      pp.showPadButtons();
   }

   /** @summary Toggle color drawing mode */
   toggleColor() {

      if (this.options.Mode3D) {
         this.options.Mode3D = false;
         this.options.Color = true;
      } else {
         this.options.Color = !this.options.Color;
         this.options.Scat = !this.options.Color;
      }

      this._can_move_colz = true; // indicate that next redraw can move Z scale

      this.copyOptionsToOthers();

      this.interactiveRedraw('pad', 'drawopt');
   }

   /** @summary Perform automatic zoom inside non-zero region of histogram */
   autoZoom() {
      if (this.isTH2Poly()) return; // not implemented

      let i1 = this.getSelectIndex('x', 'left', -1),
          i2 = this.getSelectIndex('x', 'right', 1),
          j1 = this.getSelectIndex('y', 'left', -1),
          j2 = this.getSelectIndex('y', 'right', 1),
          i,j, histo = this.getObject();

      if ((i1 == i2) || (j1 == j2)) return;

      // first find minimum
      let min = histo.getBinContent(i1 + 1, j1 + 1);
      for (i = i1; i < i2; ++i)
         for (j = j1; j < j2; ++j)
            min = Math.min(min, histo.getBinContent(i+1, j+1));
      if (min > 0) return; // if all points positive, no chance for autoscale

      let ileft = i2, iright = i1, jleft = j2, jright = j1;

      for (i = i1; i < i2; ++i)
         for (j = j1; j < j2; ++j)
            if (histo.getBinContent(i + 1, j + 1) > min) {
               if (i < ileft) ileft = i;
               if (i >= iright) iright = i + 1;
               if (j < jleft) jleft = j;
               if (j >= jright) jright = j + 1;
            }

      let xmin, xmax, ymin, ymax, isany = false;

      if ((ileft === iright-1) && (ileft > i1+1) && (iright < i2-1)) { ileft--; iright++; }
      if ((jleft === jright-1) && (jleft > j1+1) && (jright < j2-1)) { jleft--; jright++; }

      if ((ileft > i1 || iright < i2) && (ileft < iright - 1)) {
         xmin = histo.fXaxis.GetBinLowEdge(ileft+1);
         xmax = histo.fXaxis.GetBinLowEdge(iright+1);
         isany = true;
      }

      if ((jleft > j1 || jright < j2) && (jleft < jright - 1)) {
         ymin = histo.fYaxis.GetBinLowEdge(jleft+1);
         ymax = histo.fYaxis.GetBinLowEdge(jright+1);
         isany = true;
      }

      if (isany)
         return this.getFramePainter().zoom(xmin, xmax, ymin, ymax);
   }

   /** @summary Scan TH2 histogram content */
   scanContent(when_axis_changed) {

      // no need to rescan histogram while result does not depend from axis selection
      if (when_axis_changed && this.nbinsx && this.nbinsy) return;

      let i, j, histo = this.getObject();

      this.extractAxesProperties(2);

      if (this.isTH2Poly()) {
         this.gminposbin = null;
         this.gminbin = this.gmaxbin = 0;

         for (let n = 0, len = histo.fBins.arr.length; n < len; ++n) {
            let bin_content = histo.fBins.arr[n].fContent;
            if (n === 0) this.gminbin = this.gmaxbin = bin_content;

            if (bin_content < this.gminbin) this.gminbin = bin_content; else
               if (bin_content > this.gmaxbin) this.gmaxbin = bin_content;

            if (bin_content > 0)
               if ((this.gminposbin === null) || (this.gminposbin > bin_content)) this.gminposbin = bin_content;
         }
      } else {
         // global min/max, used at the moment in 3D drawing
         this.gminbin = this.gmaxbin = histo.getBinContent(1, 1);
         this.gminposbin = null;
         for (i = 0; i < this.nbinsx; ++i) {
            for (j = 0; j < this.nbinsy; ++j) {
               let bin_content = histo.getBinContent(i+1, j+1);
               if (bin_content < this.gminbin)
                  this.gminbin = bin_content;
               else if (bin_content > this.gmaxbin)
                  this.gmaxbin = bin_content;
               if (bin_content > 0)
                  if ((this.gminposbin === null) || (this.gminposbin > bin_content))
                     this.gminposbin = bin_content;
            }
         }
      }

      // this value used for logz scale drawing
      if (this.gminposbin === null)
         this.gminposbin = this.gmaxbin*1e-4;

      if (this.options.Axis > 0) {
         // Paint histogram axis only
         this.draw_content = false;
      } else {
         this.draw_content = this.gmaxbin > 0;
         if (!this.draw_content  && this.options.Zero && this.isTH2Poly()) {
            this.draw_content = true;
            this.options.Line = 1;
         }
      }
   }

   /** @summary Count TH2 histogram statistic
     * @desc Optionally one could provide condition function to select special range */
   countStat(cond) {
      if (!cond && this.options.cutg)
         cond = (x,y) => this.options.cutg.IsInside(x,y);

      let histo = this.getHisto(), xaxis = histo.fXaxis, yaxis = histo.fYaxis,
          stat_sum0 = 0, stat_sumx1 = 0, stat_sumy1 = 0,
          stat_sumx2 = 0, stat_sumy2 = 0,
          xside, yside, xx, yy, zz,
          fp = this.getFramePainter(),
          funcs = fp.getGrFuncs(this.options.second_x, this.options.second_y),
          res = { name: histo.fName, entries: 0, integral: 0, meanx: 0, meany: 0, rmsx: 0, rmsy: 0, matrix: [0,0,0,0,0,0,0,0,0], xmax: 0, ymax:0, wmax: null },
          has_counted_stat = !fp.isAxisZoomed('x') && !fp.isAxisZoomed('y') && (Math.abs(histo.fTsumw) > 1e-300) && !cond;

      if (this.isTH2Poly()) {

         let len = histo.fBins.arr.length, i, bin, n, gr, ngr, numgraphs, numpoints;

         for (i = 0; i < len; ++i) {
            bin = histo.fBins.arr[i];

            xside = (bin.fXmin > funcs.scale_xmax) ? 2 : (bin.fXmax < funcs.scale_xmin ? 0 : 1);
            yside = (bin.fYmin > funcs.scale_ymax) ? 2 : (bin.fYmax < funcs.scale_ymin ? 0 : 1);

            xx = yy = numpoints = 0;
            gr = bin.fPoly; numgraphs = 1;
            if (gr._typename === clTMultiGraph) { numgraphs = bin.fPoly.fGraphs.arr.length; gr = null; }

            for (ngr = 0; ngr < numgraphs; ++ngr) {
               if (!gr || (ngr > 0)) gr = bin.fPoly.fGraphs.arr[ngr];

               for (n = 0; n < gr.fNpoints; ++n) {
                  ++numpoints;
                  xx += gr.fX[n];
                  yy += gr.fY[n];
               }
            }

            if (numpoints > 1) {
               xx = xx / numpoints;
               yy = yy / numpoints;
            }

            zz = bin.fContent;

            res.entries += zz;

            res.matrix[yside * 3 + xside] += zz;

            if ((xside != 1) || (yside != 1) || (cond && !cond(xx,yy))) continue;

            if ((res.wmax === null) || (zz > res.wmax)) {
               res.wmax = zz;
               res.xmax = xx;
               res.ymax = yy;
            }

            if (!has_counted_stat) {
               stat_sum0 += zz;
               stat_sumx1 += xx * zz;
               stat_sumy1 += yy * zz;
               stat_sumx2 += xx * xx * zz;
               stat_sumy2 += yy * yy * zz;
            }
         }
      } else {
         let xleft = this.getSelectIndex('x', 'left'),
             xright = this.getSelectIndex('x', 'right'),
             yleft = this.getSelectIndex('y', 'left'),
             yright = this.getSelectIndex('y', 'right'),
             xi, yi;

         for (xi = 0; xi <= this.nbinsx + 1; ++xi) {
            xside = (xi <= xleft) ? 0 : (xi > xright ? 2 : 1);
            xx = xaxis.GetBinCoord(xi - 0.5);

            for (yi = 0; yi <= this.nbinsy + 1; ++yi) {
               yside = (yi <= yleft) ? 0 : (yi > yright ? 2 : 1);
               yy = yaxis.GetBinCoord(yi - 0.5);

               zz = histo.getBinContent(xi, yi);

               res.entries += zz;

               res.matrix[yside * 3 + xside] += zz;

               if ((xside != 1) || (yside != 1) || (cond && !cond(xx,yy))) continue;

               if ((res.wmax === null) || (zz > res.wmax)) {
                  res.wmax = zz;
                  res.xmax = xx;
                  res.ymax = yy;
               }

               if (!has_counted_stat) {
                  stat_sum0 += zz;
                  stat_sumx1 += xx * zz;
                  stat_sumy1 += yy * zz;
                  stat_sumx2 += xx**2 * zz;
                  stat_sumy2 += yy**2 * zz;
                  // stat_sumxy += xx * yy * zz;
               }
            }
         }
      }

      if (has_counted_stat) {
         stat_sum0 = histo.fTsumw;
         stat_sumx1 = histo.fTsumwx;
         stat_sumx2 = histo.fTsumwx2;
         stat_sumy1 = histo.fTsumwy;
         stat_sumy2 = histo.fTsumwy2;
         // stat_sumxy = histo.fTsumwxy;
      }

      if (Math.abs(stat_sum0) > 1e-300) {
         res.meanx = stat_sumx1 / stat_sum0;
         res.meany = stat_sumy1 / stat_sum0;
         res.rmsx = Math.sqrt(Math.abs(stat_sumx2 / stat_sum0 - res.meanx**2));
         res.rmsy = Math.sqrt(Math.abs(stat_sumy2 / stat_sum0 - res.meany**2));
      }

      if (res.wmax === null)
         res.wmax = 0;
      res.integral = stat_sum0;

      if (histo.fEntries > 1)
         res.entries = histo.fEntries;

      return res;
   }

   /** @summary Fill TH2 statistic in stat box */
   fillStatistic(stat, dostat, dofit) {

      // no need to refill statistic if histogram is dummy
      if (this.isIgnoreStatsFill()) return false;

      if (dostat == 1) dostat = 1111;

      let data = this.countStat(),
          print_name = Math.floor(dostat % 10),
          print_entries = Math.floor(dostat / 10) % 10,
          print_mean = Math.floor(dostat / 100) % 10,
          print_rms = Math.floor(dostat / 1000) % 10,
          print_under = Math.floor(dostat / 10000) % 10,
          print_over = Math.floor(dostat / 100000) % 10,
          print_integral = Math.floor(dostat / 1000000) % 10,
          print_skew = Math.floor(dostat / 10000000) % 10,
          print_kurt = Math.floor(dostat / 100000000) % 10;

      stat.clearPave();

      if (print_name > 0)
         stat.addText(data.name);

      if (print_entries > 0)
         stat.addText('Entries = ' + stat.format(data.entries, 'entries'));

      if (print_mean > 0) {
         stat.addText('Mean x = ' + stat.format(data.meanx));
         stat.addText('Mean y = ' + stat.format(data.meany));
      }

      if (print_rms > 0) {
         stat.addText('Std Dev x = ' + stat.format(data.rmsx));
         stat.addText('Std Dev y = ' + stat.format(data.rmsy));
      }

      if (print_integral > 0)
         stat.addText('Integral = ' + stat.format(data.matrix[4], 'entries'));

      if (print_skew > 0) {
         stat.addText('Skewness x = <undef>');
         stat.addText('Skewness y = <undef>');
      }

      if (print_kurt > 0)
         stat.addText('Kurt = <undef>');

      if ((print_under > 0) || (print_over > 0)) {
         let get = i => data.matrix[i].toFixed(0);

         stat.addText(`${get(6)} | ${get(7)} | ${get(7)}`);
         stat.addText(`${get(3)} | ${get(4)} | ${get(5)}`);
         stat.addText(`${get(0)} | ${get(1)} | ${get(2)}`);
      }

      if (dofit) stat.fillFunctionStat(this.findFunction(clTF2), dofit);

      return true;
   }

   /** @summary Draw TH2 bins as colors */
   drawBinsColor() {
      const histo = this.getHisto(),
            handle = this.prepareDraw(),
            cntr = this.getContour(),
            palette = this.getHistPalette(),
            entries = [],
            show_empty = this._show_empty_bins,
            can_merge = (handle.ybar2 === 1) && (handle.ybar1 === 0);

      let dx, dy, x1, y2, binz, is_zero, colindx, last_entry = null,
          skip_zero = !this.options.Zero, test_cutg = this.options.cutg;

      const flush_last_entry = () => {
         last_entry.path += `h${dx}v${last_entry.y1-last_entry.y2}h${-dx}z`;
         last_entry = null;
      };

      // check in the beginning if zero can be skipped
      if (!skip_zero && !show_empty && (cntr.getPaletteIndex(palette, 0) === null)) skip_zero = true;

      // now start build
      for (let i = handle.i1; i < handle.i2; ++i) {

         dx = handle.grx[i+1] - handle.grx[i];
         x1 = Math.round(handle.grx[i] + dx*handle.xbar1);
         dx = Math.round(dx*(handle.xbar2 - handle.xbar1)) || 1;

         for (let j = handle.j2 - 1; j >= handle.j1; --j) {
            binz = histo.getBinContent(i + 1, j + 1);
            is_zero = (binz === 0);

            if ((is_zero && skip_zero) || (test_cutg && !test_cutg.IsInside(histo.fXaxis.GetBinCoord(i + 0.5), histo.fYaxis.GetBinCoord(j + 0.5)))) {
               if (last_entry) flush_last_entry();
               continue;
            }

            colindx = cntr.getPaletteIndex(palette, binz);
            if (colindx === null) {
               if (is_zero && show_empty) {
                  colindx = 0;
                } else {
                   if (last_entry) flush_last_entry();
                   continue;
                }
            }

            dy = (handle.gry[j] - handle.gry[j+1]) || 1;
            if (can_merge) {
               y2 = handle.gry[j+1];
            } else {
               y2 = Math.round(handle.gry[j+1] + dy*handle.ybar2);
               dy = Math.round(dy*(handle.ybar2 - handle.ybar1)) || 1;
            }

            let cmd1 = `M${x1},${y2}`,
                entry = entries[colindx];
            if (!entry) {
               entry = entries[colindx] = { path: cmd1 };
            } else if (can_merge && (entry === last_entry)) {
               entry.y1 = y2 + dy;
               continue;
            } else {
               let ddx = x1 - entry.x1, ddy = y2 - entry.y2;
               if (ddx || ddy) {
                  let cmd2 = `m${ddx},${ddy}`;
                  entry.path += (cmd2.length < cmd1.length) ? cmd2 : cmd1;
               }

            }
            if (last_entry) flush_last_entry();

            entry.x1 = x1;
            entry.y2 = y2;

            if (can_merge) {
               entry.y1 = y2 + dy;
               last_entry = entry;
            } else {
               entry.path += `h${dx}v${dy}h${-dx}z`;
            }
         }
         if (last_entry) flush_last_entry();
      }

      entries.forEach((entry,colindx) => {
        if (entry)
           this.draw_g
               .append('svg:path')
               .attr('fill', palette.getColor(colindx))
               .attr('d', entry.path);
      });

      return handle;
   }

   /** @summary Draw histogram bins with projection function */
   drawBinsProjected() {
      let handle = this.prepareDraw({ rounding: false, nozoom: true, extra: 100, original: true }),
          main = this.getFramePainter(),
          funcs = main.getGrFuncs(this.options.second_x, this.options.second_y),
          ilevels = this.getContourLevels(),
          palette = this.getHistPalette(),
          func = main.getProjectionFunc();

      handle.grz = z => z;
      handle.grz_min = ilevels[0];
      handle.grz_max = ilevels[ilevels.length - 1];

      buildSurf3D(this.getHisto(), handle, ilevels, (lvl, pos) => {
         let dd = '', lastx, lasty;

         for (let i = 0; i < pos.length; i += 3) {
            let pnt = func(pos[i], pos[i + 1]),
                x = Math.round(funcs.grx(pnt.x)),
                y = Math.round(funcs.gry(pnt.y));

            if (i === 0) {
               dd = `M${x},${y}`;
             } else {
               if ((x === lastx) && (y === lasty))
                  continue;
               if (i % 9 === 0)
                  dd += `m${x-lastx},${y-lasty}`;
               else if (y === lasty)
                  dd += `h${x-lastx}`;
               else if (x === lastx)
                  dd += `v${y-lasty}`;
               else
                  dd += `l${x-lastx},${y-lasty}`;
            }

            lastx = x; lasty = y;
         }

         this.draw_g
             .append('svg:path')
             .attr('d', dd)
             .style('fill', palette.calcColor(lvl, ilevels.length));
      });

      return handle;
   }

   /** @summary Draw histogram bins as contour */
   drawBinsContour() {
      let handle = this.prepareDraw({ rounding: false, extra: 100 }),
          main = this.getFramePainter(),
          frame_w = main.getFrameWidth(),
          frame_h = main.getFrameHeight(),
          levels = this.getContourLevels(),
          palette = this.getHistPalette();

      const get_segm_intersection = (segm1, segm2) => {
          let s10_x = segm1.x2 - segm1.x1,
              s10_y = segm1.y2 - segm1.y1,
              s32_x = segm2.x2 - segm2.x1,
              s32_y = segm2.y2 - segm2.y1,
              denom = s10_x * s32_y - s32_x * s10_y;

          if (denom == 0)
              return 0; // Collinear
          let denomPositive = denom > 0,
              s02_x = segm1.x1 - segm2.x1,
              s02_y = segm1.y1 - segm2.y1,
              s_numer = s10_x * s02_y - s10_y * s02_x;
          if ((s_numer < 0) == denomPositive)
              return null; // No collision

          let t_numer = s32_x * s02_y - s32_y * s02_x;
          if ((t_numer < 0) == denomPositive)
              return null; // No collision

          if (((s_numer > denom) == denomPositive) || ((t_numer > denom) == denomPositive))
              return null; // No collision
          // Collision detected
          let t = t_numer / denom;
          return { x: Math.round(segm1.x1 + (t * s10_x)), y: Math.round(segm1.y1 + (t * s10_y)) };
      }, buildPath = (xp,yp,iminus,iplus,do_close,check_rapair) => {
         let cmd = '', lastx, lasty, x0, y0, isany = false, matched, x, y;
         for (let i = iminus; i <= iplus; ++i) {
            x = Math.round(xp[i]);
            y = Math.round(yp[i]);
            if (!cmd) {
               cmd = `M${x},${y}`; x0 = x; y0 = y;
            } else if ((i == iplus) && (iminus !== iplus) && (x == x0) && (y == y0)) {
               if (!isany) return ''; // all same points
               cmd += 'z'; do_close = false; matched = true;
            } else {
               let dx = x - lastx, dy = y - lasty;
               if (dx) {
                  isany = true;
                  cmd += dy ? `l${dx},${dy}` : `h${dx}`;
               } else if (dy) {
                  isany = true;
                  cmd += `v${dy}`;
               }
            }

            lastx = x; lasty = y;
         }

         if (!do_close || matched || !check_rapair)
            return do_close ? cmd + 'z' : cmd;

         // try to build path which fills area to outside borders

         let points = [{x: 0, y: 0}, {x: frame_w, y: 0}, {x: frame_w, y: frame_h}, {x: 0, y: frame_h}];

         const get_intersect = (i, di) => {
            let segm = { x1: xp[i], y1: yp[i], x2: 2*xp[i] - xp[i+di], y2: 2*yp[i] - yp[i+di] };
            for (let i = 0; i < 4; ++i) {
               let res = get_segm_intersection(segm, { x1: points[i].x, y1: points[i].y, x2: points[(i+1)%4].x, y2: points[(i+1)%4].y });
               if (res) {
                  res.indx = i + 0.5;
                  return res;
               }
            }
            return null;
         };

         let pnt1, pnt2;
         iminus--;
         while ((iminus < iplus - 1) && !pnt1)
            pnt1 = get_intersect(++iminus, 1);
         iplus++;
         while ((iminus < iplus - 1) && pnt1 && !pnt2)
            pnt2 = get_intersect(--iplus, -1);
         if (!pnt1 || !pnt2) return '';

         // TODO: now side is always same direction, could be that side should be checked more precise

         let dd = buildPath(xp,yp,iminus,iplus),
             indx = pnt2.indx, side = 1, step = side*0.5;

         dd += `L${pnt2.x},${pnt2.y}`;

         while (Math.abs(indx - pnt1.indx) > 0.1) {
            indx = Math.round(indx + step) % 4;
            dd += `L${points[indx].x},${points[indx].y}`;
            indx += step;
         }
         return dd + `L${pnt1.x},${pnt1.y}z`;
      };

      if (this.options.Contour === 14)
         this.draw_g
             .append('svg:path')
             .attr('d', `M0,0h${frame_w}v${frame_h}h${-frame_w}z`)
             .style('fill', palette.calcColor(0, levels.length));

      buildHist2dContour(this.getHisto(), handle, levels, palette, (colindx,xp,yp,iminus,iplus,ipoly) => {
         let icol = palette.getColor(colindx),
             fillcolor = icol, lineatt;

         switch (this.options.Contour) {
            case 1: break;
            case 11: fillcolor = 'none'; lineatt = new TAttLineHandler({ color: icol }); break;
            case 12: fillcolor = 'none'; lineatt = new TAttLineHandler({ color: 1, style: (ipoly%5 + 1), width: 1 }); break;
            case 13: fillcolor = 'none'; lineatt = this.lineatt; break;
            case 14: break;
         }

         let dd = buildPath(xp, yp, iminus, iplus, fillcolor != 'none', true);
         if (!dd) return;

         let elem = this.draw_g
                        .append('svg:path')
                        .attr('d', dd)
                        .style('fill', fillcolor);

         if (lineatt)
            elem.call(lineatt.func);
      });

      handle.hide_only_zeros = true; // text drawing suppress only zeros

      return handle;
   }

   /** @summary Create poly bin */
   createPolyBin(funcs, bin, text_pos) {
      let cmd = '', grcmd = '', acc_x = 0, acc_y = 0, ngr, ngraphs = 1, gr = null;

      if (bin.fPoly._typename == clTMultiGraph)
         ngraphs = bin.fPoly.fGraphs.arr.length;
      else
         gr = bin.fPoly;

      if (text_pos)
         bin._sumx = bin._sumy = bin._suml = 0;

      const addPoint = (x1,y1,x2,y2) => {
         const len = Math.sqrt((x1-x2)**2 + (y1-y2)**2);
         bin._sumx += (x1+x2)*len/2;
         bin._sumy += (y1+y2)*len/2;
         bin._suml += len;
      };

      const flush = () => {
         if (acc_x) { grcmd += 'h' + acc_x; acc_x = 0; }
         if (acc_y) { grcmd += 'v' + acc_y; acc_y = 0; }
      };

      for (ngr = 0; ngr < ngraphs; ++ngr) {
         if (!gr || (ngr > 0)) gr = bin.fPoly.fGraphs.arr[ngr];

         const x = gr.fX, y = gr.fY;
         let n, nextx, nexty, npnts = gr.fNpoints, dx, dy,
             grx = Math.round(funcs.grx(x[0])),
             gry = Math.round(funcs.gry(y[0]));

         if ((npnts > 2) && (x[0] === x[npnts-1]) && (y[0] === y[npnts-1])) npnts--;

         let poscmd = `M${grx},${gry}`;

         grcmd = '';

         for (n = 1; n < npnts; ++n) {
            nextx = Math.round(funcs.grx(x[n]));
            nexty = Math.round(funcs.gry(y[n]));
            if (text_pos) addPoint(grx,gry, nextx, nexty);
            dx = nextx - grx;
            dy = nexty - gry;
            if (dx || dy) {
               if (dx === 0) {
                  if ((acc_y === 0) || ((dy < 0) !== (acc_y < 0))) flush();
                  acc_y += dy;
               } else if (dy === 0) {
                  if ((acc_x === 0) || ((dx < 0) !== (acc_x < 0))) flush();
                  acc_x += dx;
               } else {
                  flush();
                  grcmd += 'l' + dx + ',' + dy;
               }

               grx = nextx; gry = nexty;
            }
         }

         if (text_pos) addPoint(grx, gry, Math.round(funcs.grx(x[0])), Math.round(funcs.gry(y[0])));
         flush();

         if (grcmd)
            cmd += poscmd + grcmd + 'z';
      }

      if (text_pos) {
         if (bin._suml > 0) {
            bin._midx = Math.round(bin._sumx / bin._suml);
            bin._midy = Math.round(bin._sumy / bin._suml);
         } else {
            bin._midx = Math.round(funcs.grx((bin.fXmin + bin.fXmax)/2));
            bin._midy = Math.round(funcs.gry((bin.fYmin + bin.fYmax)/2));
         }
      }

      return cmd;
   }

   /** @summary draw TH2Poly as color */
   async drawPolyBinsColor() {
      let histo = this.getObject(),
          pmain = this.getFramePainter(),
          funcs = pmain.getGrFuncs(this.options.second_x, this.options.second_y),
          h = pmain.getFrameHeight(),
          colPaths = [], textbins = [],
          colindx, cmd, bin, item,
          i, len = histo.fBins.arr.length;

      // force recalculations of contours
      // use global coordinates
      this.maxbin = this.gmaxbin;
      this.minbin = this.gminbin;
      this.minposbin = this.gminposbin;

      let cntr = this.getContour(true), palette = this.getHistPalette(),
          draw_lines = this.options.Line || this.options.Text;

      for (i = 0; i < len; ++i) {
         bin = histo.fBins.arr[i];
         colindx = cntr.getPaletteIndex(palette, bin.fContent);
         if (colindx === null) {
            if (!draw_lines) continue;
            colindx = 0;
         }
         // contrary to TH2 col drawing always, empty bins not drawn only when Zero option is specified
         if ((bin.fContent === 0) && !this.options.Zero) continue;

         // check if bin outside visible range
         if ((bin.fXmin > funcs.scale_xmax) || (bin.fXmax < funcs.scale_xmin) ||
             (bin.fYmin > funcs.scale_ymax) || (bin.fYmax < funcs.scale_ymin)) continue;

         cmd = this.createPolyBin(funcs, bin, this.options.Text && bin.fContent);

         if (colPaths[colindx] === undefined)
            colPaths[colindx] = cmd;
         else
            colPaths[colindx] += cmd;

         if (this.options.Text && bin.fContent)
            textbins.push(bin);
      }

      for (colindx = 0; colindx < colPaths.length; ++colindx)
         if (colPaths[colindx]) {
            item = this.draw_g
                     .append('svg:path')
                     .style('fill', colindx ? this.fPalette.getColor(colindx) : 'none')
                     .attr('d', colPaths[colindx]);
            if (draw_lines)
               item.call(this.lineatt.func);
         }

      let pr = Promise.resolve(true);

      if (textbins.length > 0) {
         let color = this.getColor(histo.fMarkerColor),
             rotate = -1*this.options.TextAngle,
             text_g = this.draw_g.append('svg:g').attr('class', 'th2poly_text'),
             text_size = ((histo.fMarkerSize !== 1) && rotate) ? Math.round(0.02*h*histo.fMarkerSize) : 12,
             text;

         this.startTextDrawing(42, text_size, text_g, text_size);

         for (i = 0; i < textbins.length; ++i) {
            bin = textbins[i];

            if (!this.options.TextKind) {
               text = (Math.round(bin.fContent) === bin.fContent) ? bin.fContent.toString() :
                          floatToString(bin.fContent, gStyle.fPaintTextFormat);
            } else {
               text = bin.fPoly?.fName;
               if (!text || (text == 'Graph'))
                  text = bin.fNumber.toString();
            }

            this.drawText({ align: 22, x: bin._midx, y: bin._midy, rotate, text, color, latex: 0, draw_g: text_g });
         }

         pr = this.finishTextDrawing(text_g, true);
      }

      return pr.then(() => { return { poly: true }; });
   }

   /** @summary Draw TH2 bins as text */
   async drawBinsText(handle) {
      let histo = this.getObject(),
          test_cutg = this.options.cutg,
          x, y, width, height,
          color = this.getColor(histo.fMarkerColor),
          rotate = -1*this.options.TextAngle,
          draw_g = this.draw_g.append('svg:g').attr('class', 'th2_text'),
          text_size = 20, text_offset = 0,
          profile2d = this.matchObjectType(clTProfile2D) && isFunc(histo.getBinEntries),
          show_err = (this.options.TextKind == 'E'),
          latex = (show_err && !this.options.TextLine) ? 1 : 0;

      if (!handle) handle = this.prepareDraw({ rounding: false });

      if ((histo.fMarkerSize !== 1) && rotate)
         text_size = Math.round(0.02*histo.fMarkerSize*this.getFramePainter().getFrameHeight());

      if (histo.fBarOffset !== 0) text_offset = histo.fBarOffset*1e-3;

      this.startTextDrawing(42, text_size, draw_g, text_size);

      for (let i = handle.i1; i < handle.i2; ++i) {
         let binw = handle.grx[i+1] - handle.grx[i];
         for (let j = handle.j1; j < handle.j2; ++j) {
            let binz = histo.getBinContent(i+1, j+1);
            if ((binz === 0) && !this._show_empty_bins) continue;

            if (test_cutg && !test_cutg.IsInside(histo.fXaxis.GetBinCoord(i + 0.5),
                     histo.fYaxis.GetBinCoord(j + 0.5))) continue;

            let binh = handle.gry[j] - handle.gry[j+1];

            if (profile2d)
               binz = histo.getBinEntries(i+1, j+1);

            let text = (binz === Math.round(binz)) ? binz.toString() :
                         floatToString(binz, gStyle.fPaintTextFormat);

            if (show_err) {
               let errz = histo.getBinError(histo.getBin(i+1,j+1)),
                   lble = (errz === Math.round(errz)) ? errz.toString() :
                            floatToString(errz, gStyle.fPaintTextFormat);
               if (this.options.TextLine)
                  text += '\xB1' + lble;
               else
                  text = `#splitline{${text}}{#pm${lble}}`;
            }

            if (rotate /*|| (histo.fMarkerSize !== 1)*/) {
               x = Math.round(handle.grx[i] + binw*0.5);
               y = Math.round(handle.gry[j+1] + binh*(0.5 + text_offset));
               width = height = 0;
            } else {
               x = Math.round(handle.grx[i] + binw*0.1);
               y = Math.round(handle.gry[j+1] + binh*(0.1 + text_offset));
               width = Math.round(binw*0.8);
               height = Math.round(binh*0.8);
            }

            this.drawText({ align: 22, x, y, width, height, rotate, text, color, latex, draw_g });
         }
      }

      handle.hide_only_zeros = true; // text drawing suppress only zeros

      return this.finishTextDrawing(draw_g, true).then(() => handle);
   }

   /** @summary Draw TH2 bins as arrows */
   drawBinsArrow() {
      let histo = this.getObject(), cmd = '',
          test_cutg = this.options.cutg,
          i,j, dn = 1e-30, dx, dy, xc,yc,
          dxn,dyn,x1,x2,y1,y2, anr,si,co,
          handle = this.prepareDraw({ rounding: false }),
          scale_x = (handle.grx[handle.i2] - handle.grx[handle.i1])/(handle.i2 - handle.i1 + 1)/2,
          scale_y = (handle.gry[handle.j2] - handle.gry[handle.j1])/(handle.j2 - handle.j1 + 1)/2;

      const makeLine = (dx, dy) => dx ? (dy ? `l${dx},${dy}` : `h${dx}`) : (dy ? `v${dy}` : '');

      for (let loop = 0; loop < 2; ++loop)
         for (i = handle.i1; i < handle.i2; ++i)
            for (j = handle.j1; j < handle.j2; ++j) {

               if (test_cutg && !test_cutg.IsInside(histo.fXaxis.GetBinCoord(i + 0.5),
                     histo.fYaxis.GetBinCoord(j + 0.5))) continue;

               if (i === handle.i1)
                  dx = histo.getBinContent(i+2, j+1) - histo.getBinContent(i+1, j+1);
               else if (i === handle.i2-1)
                  dx = histo.getBinContent(i+1, j+1) - histo.getBinContent(i, j+1);
               else
                  dx = 0.5*(histo.getBinContent(i+2, j+1) - histo.getBinContent(i, j+1));

               if (j === handle.j1)
                  dy = histo.getBinContent(i+1, j+2) - histo.getBinContent(i+1, j+1);
               else if (j === handle.j2-1)
                  dy = histo.getBinContent(i+1, j+1) - histo.getBinContent(i+1, j);
               else
                  dy = 0.5*(histo.getBinContent(i+1, j+2) - histo.getBinContent(i+1, j));

               if (loop === 0) {
                  dn = Math.max(dn, Math.abs(dx), Math.abs(dy));
               } else {
                  xc = (handle.grx[i] + handle.grx[i+1])/2;
                  yc = (handle.gry[j] + handle.gry[j+1])/2;
                  dxn = scale_x*dx/dn;
                  dyn = scale_y*dy/dn;
                  x1  = xc - dxn;
                  x2  = xc + dxn;
                  y1  = yc - dyn;
                  y2  = yc + dyn;
                  dx = Math.round(x2-x1);
                  dy = Math.round(y2-y1);

                  if (dx || dy) {
                     cmd += `M${Math.round(x1)},${Math.round(y1)}${makeLine(dx,dy)}`;

                     if (Math.abs(dx) > 5 || Math.abs(dy) > 5) {
                        anr = Math.sqrt(9/(dx**2 + dy**2));
                        si  = Math.round(anr*(dx + dy));
                        co  = Math.round(anr*(dx - dy));
                        if (si || co)
                           cmd += `m${-si},${co}${makeLine(si,-co)}${makeLine(-co,-si)}`;
                     }
                  }
               }
            }

      this.draw_g
         .append('svg:path')
         .attr('d', cmd)
         .style('fill', 'none')
         .call(this.lineatt.func);

      return handle;
   }

   /** @summary Draw TH2 bins as boxes */
   drawBinsBox() {

      let histo = this.getObject(),
          handle = this.prepareDraw({ rounding: false }),
          main = this.getMainPainter();

      if (main === this) {
         if (main.maxbin === main.minbin) {
            main.maxbin = main.gmaxbin;
            main.minbin = main.gminbin;
            main.minposbin = main.gminposbin;
         }
         if (main.maxbin === main.minbin)
            main.minbin = Math.min(0, main.maxbin-1);
      }

      let absmax = Math.max(Math.abs(main.maxbin), Math.abs(main.minbin)),
          absmin = Math.max(0, main.minbin),
          i, j, binz, absz, res = '', cross = '', btn1 = '', btn2 = '',
          zdiff, dgrx, dgry, xx, yy, ww, hh, xyfactor,
          uselogz = false, logmin = 0,
          pad = this.getPadPainter().getRootPad(true),
          test_cutg = this.options.cutg;

      if (pad?.fLogz && (absmax > 0)) {
         uselogz = true;
         let logmax = Math.log(absmax);
         if (absmin > 0)
            logmin = Math.log(absmin);
         else if ((main.minposbin>=1) && (main.minposbin<100))
            logmin = Math.log(0.7);
         else
            logmin = (main.minposbin > 0) ? Math.log(0.7*main.minposbin) : logmax - 10;
         if (logmin >= logmax) logmin = logmax - 10;
         xyfactor = 1. / (logmax - logmin);
      } else {
         xyfactor = 1. / (absmax - absmin);
      }

      // now start build
      for (i = handle.i1; i < handle.i2; ++i) {
         for (j = handle.j1; j < handle.j2; ++j) {
            binz = histo.getBinContent(i + 1, j + 1);
            absz = Math.abs(binz);
            if ((absz === 0) || (absz < absmin)) continue;

            if (test_cutg && !test_cutg.IsInside(histo.fXaxis.GetBinCoord(i + 0.5),
                 histo.fYaxis.GetBinCoord(j + 0.5))) continue;

            zdiff = uselogz ? ((absz > 0) ? Math.log(absz) - logmin : 0) : (absz - absmin);
            // area of the box should be proportional to absolute bin content
            zdiff = 0.5 * ((zdiff < 0) ? 1 : (1 - Math.sqrt(zdiff * xyfactor)));
            // avoid oversized bins
            if (zdiff < 0) zdiff = 0;

            ww = handle.grx[i+1] - handle.grx[i];
            hh = handle.gry[j] - handle.gry[j+1];

            dgrx = zdiff * ww;
            dgry = zdiff * hh;

            xx = Math.round(handle.grx[i] + dgrx);
            yy = Math.round(handle.gry[j+1] + dgry);

            ww = Math.max(Math.round(ww - 2*dgrx), 1);
            hh = Math.max(Math.round(hh - 2*dgry), 1);

            res += `M${xx},${yy}v${hh}h${ww}v${-hh}z`;

            if ((binz < 0) && (this.options.BoxStyle === 10))
               cross += `M${xx},${yy}l${ww},${hh}m0,${-hh}l${-ww},${hh}`;

            if ((this.options.BoxStyle === 11) && (ww > 5) && (hh > 5)) {
               const pww = Math.round(ww*0.1),
                     phh = Math.round(hh*0.1),
                     side1 = `M${xx},${yy}h${ww}l${-pww},${phh}h${2*pww-ww}v${hh-2*phh}l${-pww},${phh}z`,
                     side2 = `M${xx+ww},${yy+hh}v${-hh}l${-pww},${phh}v${hh-2*phh}h${2*pww-ww}l${-pww},${phh}z`;
               if (binz < 0) { btn2 += side1; btn1 += side2; }
                        else { btn1 += side1; btn2 += side2; }
            }
         }
      }

      if (res) {
         let elem = this.draw_g.append('svg:path')
                               .attr('d', res)
                               .call(this.fillatt.func);
         if ((this.options.BoxStyle !== 11) && this.fillatt.empty())
            elem.call(this.lineatt.func);
      }

      if (btn1 && this.fillatt.hasColor())
         this.draw_g.append('svg:path')
                    .attr('d', btn1)
                    .call(this.fillatt.func)
                    .style('fill', d3_rgb(this.fillatt.color).brighter(0.5).formatHex());

      if (btn2)
         this.draw_g.append('svg:path')
                    .attr('d', btn2)
                    .call(this.fillatt.func)
                    .style('fill', !this.fillatt.hasColor() ? 'red' : d3_rgb(this.fillatt.color).darker(0.5).formatHex());

      if (cross) {
         let elem = this.draw_g.append('svg:path')
                               .attr('d', cross)
                               .style('fill', 'none');
         if (!this.lineatt.empty())
            elem.call(this.lineatt.func);
         else
            elem.style('stroke', 'black');
      }

      return handle;
   }

   /** @summary Draw histogram bins as candle plot */
   drawBinsCandle() {

      const kNoOption           = 0,
            kBox                = 1,
            kMedianLine         = 10,
            kMedianNotched      = 20,
            kMedianCircle       = 30,
            kMeanLine           = 100,
            kMeanCircle         = 300,
            kWhiskerAll         = 1000,
            kWhisker15          = 2000,
            kAnchor             = 10000,
            kPointsOutliers     = 100000,
            kPointsAll          = 200000,
            kPointsAllScat      = 300000,
            kHistoLeft          = 1000000,
            kHistoRight         = 2000000,
            kHistoViolin        = 3000000,
            kHistoZeroIndicator = 10000000,
            kHorizontal         = 100000000,
            fallbackCandle      = kBox + kMedianLine + kMeanCircle + kWhiskerAll + kAnchor,
            fallbackViolin      = kMeanCircle + kWhiskerAll + kHistoViolin + kHistoZeroIndicator;

      let fOption = kNoOption;

      const isOption = opt => {
         let mult = 1;
         while (opt >= mult) mult *= 10;
         mult /= 10;
         return Math.floor(fOption/mult) % 10 === Math.floor(opt/mult);

      }, parseOption = (opt, is_candle) => {

         let direction = '', preset = '',
             res = kNoOption, c0 = opt[0], c1 = opt[1];

         if (c0 >= 'A' && c0 <= 'Z') direction = c0;
         if (c0 >= '1' && c0 <= '9') preset = c0;
         if (c1 >= 'A' && c1 <= 'Z' && preset) direction = c1;
         if (c1 >= '1' && c1 <= '9' && direction) preset = c1;

         if (is_candle)
            switch(preset) {
               case '1': res += fallbackCandle; break;
               case '2': res += kBox + kMeanLine + kMedianLine + kWhisker15 + kAnchor + kPointsOutliers; break;
               case '3': res += kBox + kMeanCircle + kMedianLine + kWhisker15 + kAnchor + kPointsOutliers; break;
               case '4': res += kBox + kMeanCircle + kMedianNotched + kWhisker15 + kAnchor + kPointsOutliers; break;
               case '5': res += kBox + kMeanLine + kMedianLine + kWhisker15 + kAnchor + kPointsAll; break;
               case '6': res += kBox + kMeanCircle + kMedianLine + kWhisker15 + kAnchor + kPointsAllScat; break;
               default: res += fallbackCandle;
            }
         else
            switch(preset) {
               case '1': res += fallbackViolin; break;
               case '2': res += kMeanCircle + kWhisker15 + kHistoViolin + kHistoZeroIndicator + kPointsOutliers; break;
               default: res += fallbackViolin;
            }

         let l = opt.indexOf('('), r = opt.lastIndexOf(')');
         if ((l >= 0) && (r > l+1))
            res = parseInt(opt.slice(l+1, r));

         fOption = res;

         if ((direction == 'Y' || direction == 'H') && !isOption(kHorizontal))
            fOption += kHorizontal;

      }, extractQuantiles = (xx,proj,prob) => {

         let integral = 0, cnt = 0, sum1 = 0,
             res = { max: 0, first: -1, last: -1, entries: 0 };

         for (let j = 0; j < proj.length; ++j) {
            if (proj[j] > 0) {
               res.max = Math.max(res.max, proj[j]);
               if (res.first < 0) res.first = j;
               res.last = j;
            }
            integral += proj[j];
            sum1 += proj[j]*(xx[j]+xx[j+1])/2;
         }
         if (integral <= 0) return null;

         res.entries = integral;
         res.mean = sum1/integral;
         res.quantiles = new Array(prob.length);
         res.indx = new Array(prob.length);

         let sum = 0, nextv = 0;
         for (let j = 0; j < proj.length; ++j) {
            let v = nextv, x = xx[j];

            // special case - flat integral with const value
            if ((v === prob[cnt]) && (proj[j] === 0) && (v < 0.99)) {
               while ((proj[j] === 0) && (j < proj.length)) j++;
               x = (xx[j] + x) / 2; // this will be mid value
            }

            sum += proj[j];
            nextv = sum / integral;
            while ((prob[cnt] >= v) && (prob[cnt] < nextv)) {
               res.indx[cnt] = j;
               res.quantiles[cnt] = x + ((prob[cnt] - v) / (nextv - v)) * (xx[j + 1] - x);
               if (cnt++ == prob.length) return res;
               x = xx[j];
            }
         }

         while (cnt < prob.length) {
            res.indx[cnt] = proj.length-1;
            res.quantiles[cnt++] = xx[xx.length-1];
         }

         return res;
      };

      if (this.options.Candle)
         parseOption(this.options.Candle, true);
      else if (this.options.Violin)
         parseOption(this.options.Violin, false);

      let histo = this.getHisto(),
          handle = this.prepareDraw(),
          pmain = this.getFramePainter(), // used for axis values conversions
          cp = this.getCanvPainter(),
          funcs = pmain.getGrFuncs(this.options.second_x, this.options.second_y),
          bars = '', lines = '', dashed_lines = '',
          hists = '', hlines = '',
          markers = '', cmarkers = '', attrcmarkers = null,
          xx, proj, swapXY = isOption(kHorizontal),
          scaledViolin = gStyle.fViolinScaled,
          scaledCandle = gStyle.fCandleScaled,
          maxContent = 0, maxIntegral = 0;

      if (this.options.Scaled !== null)
         scaledViolin = scaledCandle = this.options.Scaled;
      else if (cp?.online_canvas) {
         // console.log('ignore hist title in online canvas');
      } else if(histo.fTitle.indexOf('unscaled') >= 0)
         scaledViolin = scaledCandle = false;
      else if (histo.fTitle.indexOf('scaled') >= 0)
         scaledViolin = scaledCandle = true;

      if (scaledViolin && (isOption(kHistoRight) || isOption(kHistoLeft) || isOption(kHistoViolin)))
         for (let i = 0; i < this.nbinsx; ++i)
            for (let j = 0; j < this.nbinsy; ++j)
               maxContent = Math.max(maxContent, histo.getBinContent(i + 1, j + 1));

      const make_path = (...a) => {
         if (a[1] === 'array') a = a[0];
         let l = a.length, i = 2, xx = a[0], yy = a[1],
             res = swapXY ? `M${yy},${xx}` : `M${xx},${yy}`;
         while (i < l) {
            switch(a[i]) {
               case 'Z': return res + 'z';
               case 'V': if (yy != a[i+1]) { res += (swapXY ? 'h' : 'v') + (a[i+1] - yy); yy = a[i+1]; } break;
               case 'H': if (xx != a[i+1]) { res += (swapXY ? 'v' : 'h') + (a[i+1] - xx); xx = a[i+1]; } break;
               default: res += swapXY ? `l${a[i+1]-yy},${a[i]-xx}` : `l${a[i]-xx},${a[i+1]-yy}`; xx = a[i]; yy = a[i+1];
            }
            i += 2;
         }
         return res;
      }, make_marker = (x,y) => {
         if (!markers) {
            this.createAttMarker({ attr: histo, style: isOption(kPointsAllScat) ? 0 : 5 });
            this.markeratt.resetPos();
         }
         markers += swapXY ? this.markeratt.create(y,x) : this.markeratt.create(x,y);
      }, make_cmarker = (x,y) => {
         if (!attrcmarkers) {
            attrcmarkers = new TAttMarkerHandler({attr: histo, style: 24});
            attrcmarkers.resetPos();
         }
         cmarkers += swapXY ? attrcmarkers.create(y,x) : attrcmarkers.create(x,y);
      };

      //if ((histo.fFillStyle == 0) && (histo.fFillColor > 0) && (!this.fillatt || this.fillatt.empty()))
      //     this.createAttFill({ color: this.getColor(histo.fFillColor), pattern: 1001 });

      if (histo.fMarkerColor === 1) histo.fMarkerColor = histo.fLineColor;

      handle.candle = []; // array of drawn points

      // Determining the quantiles
      const wRange = gStyle.fCandleWhiskerRange, bRange = gStyle.fCandleBoxRange,
            prob = [ (wRange >= 1) ? 1e-15 : 0.5 - wRange/2.,
                     (bRange >= 1) ? 1E-14 : 0.5 - bRange/2.,
                     0.5,
                     (bRange >= 1) ? 1-1E-14 : 0.5 + bRange/2.,
                     (wRange >= 1) ? 1-1e-15 : 0.5 + wRange/2. ];

      const produceCandlePoint = (bin_indx, grx_left, grx_right, xindx1, xindx2) => {
         let res = extractQuantiles(xx, proj, prob);
         if (!res) return;

         let pnt = { bin: bin_indx, swapXY: swapXY, fBoxDown: res.quantiles[1], fMedian: res.quantiles[2], fBoxUp: res.quantiles[3] },
             fWhiskerDown = res.quantiles[0], fWhiskerUp = res.quantiles[4], iqr = pnt.fBoxUp - pnt.fBoxDown;

         if (isOption(kWhisker15)) { // Improved whisker definition, with 1.5*iqr
            let pos = pnt.fBoxDown-1.5*iqr, indx = res.indx[1];
            while ((xx[indx] > pos) && (indx > 0)) indx--;
            while (!proj[indx]) indx++;
            fWhiskerDown = xx[indx]; // use lower edge here
            pos = pnt.fBoxUp+1.5*iqr; indx = res.indx[3];
            while ((xx[indx] < pos) && (indx < proj.length)) indx++;
            while (!proj[indx]) indx--;
            fWhiskerUp = xx[indx+1]; // use upper index edge here
         }

         let fMean = res.mean,
             fMedianErr = 1.57*iqr/Math.sqrt(res.entries);

         //estimate quantiles... simple function... not so nice as GetQuantiles

         // exclude points with negative y when log scale is specified
         if (fWhiskerDown <= 0)
           if ((swapXY && funcs.logx) || (!swapXY && funcs.logy)) return;

         let w = (grx_right - grx_left), candleWidth, histoWidth,
             center = (grx_left + grx_right) / 2 + histo.fBarOffset/1000*w;
         if ((histo.fBarWidth > 0) && (histo.fBarWidth !== 1000)) {
            candleWidth = histoWidth = w * histo.fBarWidth / 1000;
         } else {
            candleWidth = w*0.66;
            histoWidth = w*0.8;
         }

         if (scaledViolin && (maxContent > 0))
            histoWidth *= res.max/maxContent;
         if (scaledCandle && (maxIntegral > 0))
            candleWidth *= res.entries/maxIntegral;

         pnt.x1 = Math.round(center - candleWidth/2);
         pnt.x2 = Math.round(center + candleWidth/2);
         center = Math.round(center);

         let x1d = Math.round(center - candleWidth/3),
             x2d = Math.round(center + candleWidth/3),
             ff = swapXY ? funcs.grx : funcs.gry;

         pnt.yy1 = Math.round(ff(fWhiskerUp));
         pnt.y1 = Math.round(ff(pnt.fBoxUp));
         pnt.y0 = Math.round(ff(pnt.fMedian));
         pnt.y2 = Math.round(ff(pnt.fBoxDown));
         pnt.yy2 = Math.round(ff(fWhiskerDown));

         let y0m = Math.round(ff(fMean)),
             y01 = Math.round(ff(pnt.fMedian + fMedianErr)),
             y02 = Math.round(ff(pnt.fMedian - fMedianErr));

         if (isOption(kHistoZeroIndicator))
            hlines += make_path(center, Math.round(ff(xx[xindx1])), 'V', Math.round(ff(xx[xindx2])));

         if (isOption(kMedianLine))
            lines += make_path(pnt.x1, pnt.y0, 'H', pnt.x2);
         else if (isOption(kMedianNotched))
            lines += make_path(x1d, pnt.y0, 'H', x2d);
         else if (isOption(kMedianCircle))
            make_cmarker(center, pnt.y0);

         if (isOption(kMeanCircle))
            make_cmarker(center, y0m);
         else if (isOption(kMeanLine))
            dashed_lines += make_path(pnt.x1, y0m, 'H', pnt.x2);

         if (isOption(kBox))
            if (isOption(kMedianNotched))
               bars += make_path(pnt.x1, pnt.y1, 'V', y01, x1d, pnt.y0, pnt.x1, y02, 'V', pnt.y2, 'H', pnt.x2, 'V', y02, x2d, pnt.y0, pnt.x2, y01, 'V', pnt.y1, 'Z');
            else
               bars += make_path(pnt.x1, pnt.y1, 'V', pnt.y2, 'H', pnt.x2, 'V', pnt.y1, 'Z');

        if (isOption(kAnchor))  // Draw the anchor line
            lines += make_path(pnt.x1, pnt.yy1, 'H', pnt.x2) + make_path(pnt.x1, pnt.yy2, 'H', pnt.x2);

         if (isOption(kWhiskerAll) && !isOption(kHistoZeroIndicator)) { // Whiskers are dashed
            dashed_lines += make_path(center, pnt.y1, 'V', pnt.yy1) + make_path(center, pnt.y2, 'V', pnt.yy2);
         } else if ((isOption(kWhiskerAll) && isOption(kHistoZeroIndicator)) || isOption(kWhisker15)) {
            lines += make_path(center, pnt.y1, 'V', pnt.yy1) + make_path(center, pnt.y2, 'V', pnt.yy2);
         }

         if (isOption(kPointsOutliers) || isOption(kPointsAll) || isOption(kPointsAllScat)) {

            // reset seed for each projection to have always same pixels
            let rnd = new TRandom(bin_indx*7521 + Math.round(res.integral)),
                show_all = !isOption(kPointsOutliers),
                show_scat = isOption(kPointsAllScat);
            for (let ii = 0; ii < proj.length; ++ii) {
               let bin_content = proj[ii], binx = (xx[ii] + xx[ii+1])/2,
                   marker_x = center, marker_y = 0;

               if (!bin_content) continue;
               if (!show_all && (binx >= fWhiskerDown) && (binx <= fWhiskerUp)) continue;

               for (let k = 0; k < bin_content; k++) {
                  if (show_scat)
                     marker_x = center + Math.round(((rnd.random() - 0.5) * candleWidth));

                  if ((bin_content == 1) && !show_scat)
                     marker_y = Math.round(ff(binx));
                  else
                     marker_y = Math.round(ff(xx[ii] + rnd.random()*(xx[ii+1]-xx[ii])));

                  make_marker(marker_x, marker_y);
               }
            }
         }

         if ((isOption(kHistoRight) || isOption(kHistoLeft) || isOption(kHistoViolin)) && (res.max > 0) && (res.first >= 0)) {
            let arr = [], scale = (swapXY ? -0.5 : 0.5) *histoWidth/res.max;

            xindx1 = Math.max(xindx1, res.first);
            xindx2 = Math.min(xindx2-1, res.last);

            if (isOption(kHistoRight) || isOption(kHistoViolin)) {
               let prev_x = center, prev_y = Math.round(ff(xx[xindx1]));
               arr.push(prev_x, prev_y);
               for (let ii = xindx1; ii <= xindx2; ii++) {
                  let curr_x = Math.round(center + scale*proj[ii]),
                      curr_y = Math.round(ff(xx[ii+1]));
                  if (curr_x != prev_x) {
                     if (ii != xindx1) arr.push('V', prev_y);
                     arr.push('H', curr_x);
                  }
                  prev_x = curr_x;
                  prev_y = curr_y;
               }
               arr.push('V', prev_y);
            }

            if (isOption(kHistoLeft) || isOption(kHistoViolin)) {
               let prev_x = center, prev_y = Math.round(ff(xx[xindx2+1]));
               if (arr.length == 0)
                  arr.push(prev_x, prev_y);
               for (let ii = xindx2; ii >= xindx1; ii--) {
                  let curr_x = Math.round(center - scale*proj[ii]),
                      curr_y = Math.round(ff(xx[ii]));
                  if (curr_x != prev_x) {
                     if (ii != xindx2) arr.push('V', prev_y);
                     arr.push('H', curr_x);
                  }
                  prev_x = curr_x;
                  prev_y = curr_y;
               }
               arr.push('V', prev_y);
            }

            arr.push('H', center); // complete histogram

            hists += make_path(arr, 'array');

            if (!this.fillatt.empty()) hists += 'Z';
         }

         handle.candle.push(pnt); // keep point for the tooltip

      };

      if (swapXY) {
         xx = new Array(this.nbinsx+1);
         proj = new Array(this.nbinsx);
         for (let i = 0; i < this.nbinsx+1; ++i)
            xx[i] = histo.fXaxis.GetBinLowEdge(i+1);

         if(scaledCandle)
            for (let j = 0; j < this.nbinsy; ++j) {
               let sum = 0;
               for (let i = 0; i < this.nbinsx; ++i)
                  sum += histo.getBinContent(i+1, j+1);
               maxIntegral = Math.max(maxIntegral, sum);
            }

         for (let j = handle.j1; j < handle.j2; ++j) {
            for (let i = 0; i < this.nbinsx; ++i)
               proj[i] = histo.getBinContent(i+1, j+1);

            produceCandlePoint(j, handle.gry[j+1], handle.gry[j], handle.i1, handle.i2);
         }

      } else {
         xx = new Array(this.nbinsy+1);
         proj = new Array(this.nbinsy);

         for (let j = 0; j < this.nbinsy+1; ++j)
            xx[j] = histo.fYaxis.GetBinLowEdge(j+1);

         if(scaledCandle)
            for (let i = 0; i < this.nbinsx; ++i) {
               let sum = 0;
               for (let j = 0; j < this.nbinsy; ++j)
                  sum += histo.getBinContent(i+1, j+1);
               maxIntegral = Math.max(maxIntegral, sum);
            }

         // loop over visible x-bins
         for (let i = handle.i1; i < handle.i2; ++i) {
            for (let j = 0; j < this.nbinsy; ++j)
               proj[j] = histo.getBinContent(i+1, j+1);

            produceCandlePoint(i, handle.grx[i], handle.grx[i+1], handle.j1, handle.j2);
         }
      }

      if (hlines && (histo.fFillColor > 0))
         this.draw_g.append('svg:path')
             .attr('d', hlines)
             .style('stroke', this.getColor(histo.fFillColor));

      let hline_color = (isOption(kHistoZeroIndicator) && (histo.fFillStyle != 0)) ? this.fillatt.color : this.lineatt.color;
      if (hists && (!this.fillatt.empty() || (hline_color != 'none')))
         this.draw_g.append('svg:path')
             .attr('d', hists)
             .style('stroke', (hline_color != 'none') ? hline_color : null)
             .style('pointer-events', this.isBatchMode() ? null : 'visibleFill')
             .call(this.fillatt.func);

      if (bars)
         this.draw_g.append('svg:path')
             .attr('d', bars)
             .call(this.lineatt.func)
             .call(this.fillatt.func);

      if (lines)
         this.draw_g.append('svg:path')
             .attr('d', lines)
             .call(this.lineatt.func)
             .style('fill','none');

      if (dashed_lines) {
         let dashed = new TAttLineHandler({ attr: histo, style: 2 });
         this.draw_g.append('svg:path')
             .attr('d', dashed_lines)
             .call(dashed.func)
             .style('fill','none');
      }

      if (cmarkers)
         this.draw_g.append('svg:path')
             .attr('d', cmarkers)
             .call(attrcmarkers.func);

      if (markers)
         this.draw_g.append('svg:path')
             .attr('d', markers)
             .call(this.markeratt.func);

      return handle;
   }

   /** @summary Draw TH2 bins as scatter plot */
   drawBinsScatter() {
      let histo = this.getObject(),
          handle = this.prepareDraw({ rounding: true, pixel_density: true }),
          test_cutg = this.options.cutg,
          colPaths = [], currx = [], curry = [], cell_w = [], cell_h = [],
          colindx, cmd1, cmd2, i, j, binz, cw, ch, factor = 1.,
          scale = this.options.ScatCoef * ((this.gmaxbin) > 2000 ? 2000. / this.gmaxbin : 1.),
          rnd = new TRandom(handle.sumz);

      handle.ScatterPlot = true;

      if (scale*handle.sumz < 1e5) {
         // one can use direct drawing of scatter plot without any patterns

         this.createAttMarker({ attr: histo });

         this.markeratt.resetPos();

         let path = '';
         for (i = handle.i1; i < handle.i2; ++i) {
            cw = handle.grx[i+1] - handle.grx[i];
            for (j = handle.j1; j < handle.j2; ++j) {
               ch = handle.gry[j] - handle.gry[j+1];
               binz = histo.getBinContent(i + 1, j + 1);

               let npix = Math.round(scale*binz);
               if (npix <= 0) continue;

               if (test_cutg && !test_cutg.IsInside(histo.fXaxis.GetBinCoord(i + 0.5),
                     histo.fYaxis.GetBinCoord(j + 0.5))) continue;

               for (let k = 0; k < npix; ++k)
                  path += this.markeratt.create(
                            Math.round(handle.grx[i] + cw * rnd.random()),
                            Math.round(handle.gry[j+1] + ch * rnd.random()));
            }
         }

         this.draw_g
              .append('svg:path')
              .attr('d', path)
              .call(this.markeratt.func);

         return handle;
      }

      // limit filling factor, do not try to produce as many points as filled area;
      if (this.maxbin > 0.7) factor = 0.7/this.maxbin;

      let nlevels = Math.round(handle.max - handle.min),
          cntr = this.createContour((nlevels > 50) ? 50 : nlevels, this.minposbin, this.maxbin, this.minposbin);

      // now start build
      for (i = handle.i1; i < handle.i2; ++i) {
         for (j = handle.j1; j < handle.j2; ++j) {
            binz = histo.getBinContent(i + 1, j + 1);
            if ((binz <= 0) || (binz < this.minbin)) continue;

            cw = handle.grx[i+1] - handle.grx[i];
            ch = handle.gry[j] - handle.gry[j+1];
            if (cw*ch <= 0) continue;

            colindx = cntr.getContourIndex(binz/cw/ch);
            if (colindx < 0) continue;

            if (test_cutg && !test_cutg.IsInside(histo.fXaxis.GetBinCoord(i + 0.5),
                     histo.fYaxis.GetBinCoord(j + 0.5))) continue;

            cmd1 = `M${handle.grx[i]},${handle.gry[j+1]}`;
            if (colPaths[colindx] === undefined) {
               colPaths[colindx] = cmd1;
               cell_w[colindx] = cw;
               cell_h[colindx] = ch;
            } else{
               cmd2 = `m${handle.grx[i]-currx[colindx]},${handle.gry[j+1]-curry[colindx]}`;
               colPaths[colindx] += (cmd2.length < cmd1.length) ? cmd2 : cmd1;
               cell_w[colindx] = Math.max(cell_w[colindx], cw);
               cell_h[colindx] = Math.max(cell_h[colindx], ch);
            }

            currx[colindx] = handle.grx[i];
            curry[colindx] = handle.gry[j+1];

            colPaths[colindx] += `v${ch}h${cw}v${-ch}z`;
         }
      }

      let layer = this.getFrameSvg().selectChild('.main_layer'),
          defs = layer.selectChild('defs');
      if (defs.empty() && (colPaths.length > 0))
         defs = layer.insert('svg:defs', ':first-child');

      this.createAttMarker({ attr: histo });

      for (colindx = 0; colindx < colPaths.length; ++colindx)
        if ((colPaths[colindx] !== undefined) && (colindx < cntr.arr.length)) {
           let pattern_id = (this.pad_name || 'canv') + `_scatter_${colindx}`,
               pattern = defs.selectChild(`#${pattern_id}`);
           if (pattern.empty())
              pattern = defs.append('svg:pattern')
                            .attr('id', pattern_id)
                            .attr('patternUnits', 'userSpaceOnUse');
           else
              pattern.selectAll('*').remove();

           let npix = Math.round(factor*cntr.arr[colindx]*cell_w[colindx]*cell_h[colindx]);
           if (npix < 1) npix = 1;

           let arrx = new Float32Array(npix), arry = new Float32Array(npix);

           if (npix === 1) {
              arrx[0] = arry[0] = 0.5;
           } else {
              for (let n = 0; n < npix; ++n) {
                 arrx[n] = rnd.random();
                 arry[n] = rnd.random();
              }
           }

           this.markeratt.resetPos();

           let path = '';

           for (let n = 0; n < npix; ++n)
              path += this.markeratt.create(arrx[n] * cell_w[colindx], arry[n] * cell_h[colindx]);

           pattern.attr('width', cell_w[colindx])
                  .attr('height', cell_h[colindx])
                  .append('svg:path')
                  .attr('d', path)
                  .call(this.markeratt.func);

           this.draw_g
               .append('svg:path')
               .attr('scatter-index', colindx)
               .style('fill', `url(#${pattern_id})`)
               .attr('d', colPaths[colindx]);
        }

      return handle;
   }

   /** @summary Draw TH2 bins in 2D mode */
   draw2DBins() {

      if (this._hide_frame && this.isMainPainter()) {
         this.getFrameSvg().style('display', null);
         delete this._hide_frame;
      }

      if (!this.draw_content)
         return this.removeG();

      this.createHistDrawAttributes();

      this.createG(true);

      let handle, pr;

      if (this.isTH2Poly()) {
         pr = this.drawPolyBinsColor();
      } else {
         if (this.options.Scat)
            handle = this.drawBinsScatter();

         if (this.options.Color)
            handle = this.drawBinsColor();
         else if (this.options.Box)
            handle = this.drawBinsBox();
         else if (this.options.Arrow)
            handle = this.drawBinsArrow();
         else if (this.options.Proj)
            handle = this.drawBinsProjected();
         else if (this.options.Contour)
            handle = this.drawBinsContour();
         else if (this.options.Candle || this.options.Violin)
            handle = this.drawBinsCandle();

         if (this.options.Text)
            pr = this.drawBinsText(handle);

         if (!handle && !pr)
            handle = this.drawBinsColor();
      }

      if (handle)
         this.tt_handle = handle;
      else if (pr)
         return pr.then(tt => { this.tt_handle = tt; });
   }

   /** @summary Draw TH2 in circular mode */
   drawBinsCircular() {

      this.getFrameSvg().style('display', 'none');
      this._hide_frame = true;

      let rect = this.getPadPainter().getFrameRect(),
          hist = this.getHisto(),
          palette = this.options.Circular > 10 ? this.getHistPalette() : null,
          text_size = 20,
          circle_size = 16,
          axis = hist.fXaxis,
          getBinLabel = indx => {
            if (axis.fLabels)
               for (let i = 0; i < axis.fLabels.arr.length; ++i) {
                  const tstr = axis.fLabels.arr[i];
                  if (tstr.fUniqueID === indx+1) return tstr.fString;
               }
            return indx.toString();
          };

      this.createG();

      makeTranslate(this.draw_g, Math.round(rect.x + rect.width/2), Math.round(rect.y + rect.height/2));

      let nbins = Math.min(this.nbinsx, this.nbinsy);

      this.startTextDrawing(42, text_size, this.draw_g);

      let pnts = [];

      for (let n = 0; n < nbins; n++) {
         let a = (0.5 - n/nbins)*Math.PI*2,
             cx = Math.round((0.9*rect.width/2 - 2*circle_size) * Math.cos(a)),
             cy = Math.round((0.9*rect.height/2 - 2*circle_size) * Math.sin(a)),
             x = Math.round(0.9*rect.width/2 * Math.cos(a)),
             y = Math.round(0.9*rect.height/2 * Math.sin(a)),
             rotate = Math.round(a/Math.PI*180), align = 12,
             color = palette ? palette.calcColor(n, nbins) : 'black';

         pnts.push({ x: cx, y: cy, a, color }); // remember points coordinates

         if ((rotate < -90) || (rotate > 90)) { rotate += 180; align = 32; }

         let s2 = Math.round(text_size/2), s1 = 2*s2;

         this.draw_g.append('path')
                    .attr('d',`M${cx-s2},${cy} a${s2},${s2},0,1,0,${s1},0a${s2},${s2},0,1,0,${-s1},0z`)
                    .style('stroke', color)
                    .style('fill','none');

         this.drawText({ align, rotate, x, y, text: getBinLabel(n)});
      }

      let max_width = circle_size/2, max_value = 0, min_value = 0;
      if (this.options.Circular > 11) {
         for (let i = 0; i < nbins - 1; ++i)
           for (let j = i+1; j < nbins; ++j) {
              let cont = hist.getBinContent(i+1, j+1);
              if (cont > 0) {
                 max_value = Math.max(max_value, cont);
                 if (!min_value || (cont < min_value)) min_value = cont;
              }
           }
      }

      for (let i = 0; i < nbins-1; ++i) {
         let path = '', pi = pnts[i];

         for (let j = i+1; j < nbins; ++j) {
            let cont = hist.getBinContent(i+1, j+1);
            if (cont <= 0) continue;

            let pj = pnts[j],
                a = (pi.a + pj.a)/2,
                qr = 0.5*(1-Math.abs(pi.a - pj.a)/Math.PI), // how far Q point will be away from center
                qx = Math.round(qr*rect.width/2 * Math.cos(a)),
                qy = Math.round(qr*rect.height/2 * Math.sin(a));

            path += `M${pi.x},${pi.y}Q${qx},${qy},${pj.x},${pj.y}`;

            if ((this.options.Circular > 11) && (max_value > min_value)) {
               let width = Math.round((cont - min_value) / (max_value - min_value) * (max_width - 1) + 1);
               this.draw_g.append('path').attr('d', path).style('stroke', pi.color).style('stroke-width', width).style('fill','none');
               path = '';
            }
         }
         if (path)
            this.draw_g.append('path').attr('d', path).style('stroke', pi.color).style('fill','none');
      }

      return this.finishTextDrawing();
   }

   /** @summary Draw histogram bins as chord diagram */
   async drawBinsChord() {

      this.getFrameSvg().style('display', 'none');
      this._hide_frame = true;

      let fullsum = 0, used = [], isint = true,
          nbins = Math.min(this.nbinsx, this.nbinsy),
          hist = this.getHisto();
      for (let i = 0; i < nbins; ++i) {
         let sum = 0;
         for (let j = 0; j < nbins; ++j) {
            let cont = hist.getBinContent(i+1, j+1);
            if (cont > 0) {
               sum += cont;
               if (isint && (Math.round(cont) !== cont)) isint = false;
            }
         }
         if (sum > 0) used.push(i);
         fullsum += sum;
      }

      // do not show less than 2 elements
      if (used.length < 2) return true;

      let rect = this.getPadPainter().getFrameRect(),
          palette = this.getHistPalette(),
          outerRadius = Math.min(rect.width, rect.height) * 0.5 - 60,
          innerRadius = outerRadius - 10,
          data = [], labels = [],
          getColor = indx => palette.calcColor(indx, used.length),
          ndig = 0, tickStep = 1,
          formatValue = v => v.toString(),
          formatTicks = v => ndig > 3 ? v.toExponential(0) : v.toFixed(ndig),
          d3_descending = (a,b) => { return b < a ? -1 : b > a ? 1 : b >= a ? 0 : Number.NaN; };

      if (!isint && fullsum < 10) {
         let lstep = Math.round(Math.log10(fullsum) - 2.3);
         ndig = -lstep;
         tickStep = Math.pow(10, lstep);
      } else if (fullsum > 200) {
         let lstep = Math.round(Math.log10(fullsum) - 2.3);
         tickStep = Math.pow(10, lstep);
      }

      if (tickStep * 250 < fullsum)
         tickStep *= 5;
      else if (tickStep * 100 < fullsum)
         tickStep *= 2;

      for (let i = 0; i < used.length; ++i) {
         data[i] = [];
         for (let j = 0; j < used.length; ++j)
            data[i].push(hist.getBinContent(used[i]+1, used[j]+1));
         let axis = hist.fXaxis, lbl = 'indx_' + used[i].toString();
         if (axis.fLabels)
            for (let k = 0; k < axis.fLabels.arr.length; ++k) {
               const tstr = axis.fLabels.arr[k];
               if (tstr.fUniqueID === used[i]+1) { lbl = tstr.fString; break; }
            }
         labels.push(lbl);
      }

      this.createG();

      makeTranslate(this.draw_g, Math.round(rect.x + rect.width/2), Math.round(rect.y + rect.height/2));

      const chord = d3_chord()
         .padAngle(10 / innerRadius)
         .sortSubgroups(d3_descending)
         .sortChords(d3_descending);

      const chords = chord(data);

      const group = this.draw_g.append('g')
         .attr('font-size', 10)
         .attr('font-family', 'sans-serif')
         .selectAll('g')
         .data(chords.groups)
         .join('g');

      const arc = d3_arc().innerRadius(innerRadius).outerRadius(outerRadius);

      const ribbon = d3_ribbon().radius(innerRadius - 1).padAngle(1 / innerRadius);

      function ticks({ startAngle, endAngle, value }) {
         const k = (endAngle - startAngle) / value;
         let arr = [];
         for (let z = 0; z <= value; z += tickStep)
            arr.push({ value: z, angle: z * k + startAngle });
         return arr;
      }

      group.append('path')
         .attr('fill', d => getColor(d.index))
         .attr('d', arc);

      group.append('title').text(d => `${labels[d.index]} ${formatValue(d.value)}`);

      const groupTick = group.append('g')
         .selectAll('g')
         .data(ticks)
         .join('g')
         .attr('transform', d => `rotate(${Math.round(d.angle*180/Math.PI-90)}) translate(${outerRadius})`);
      groupTick.append('line')
         .attr('stroke', 'currentColor')
         .attr('x2', 6);

      groupTick.append('text')
         .attr('x', 8)
         .attr('dy', '0.35em')
         .attr('transform', d => d.angle > Math.PI ? 'rotate(180) translate(-16)' : null)
         .attr('text-anchor', d => d.angle > Math.PI ? 'end' : null)
         .text(d => formatTicks(d.value));

      group.select('text')
         .attr('font-weight', 'bold')
         .text(function(d) {
            return this.getAttribute('text-anchor') === 'end'
               ? `↑ ${labels[d.index]}` : `${labels[d.index]} ↓`;
         });

      this.draw_g.append('g')
         .attr('fill-opacity', 0.8)
         .selectAll('path')
         .data(chords)
         .join('path')
         .style('mix-blend-mode', 'multiply')
         .attr('fill', d => getColor(d.source.index))
         .attr('d', ribbon)
         .append('title')
         .text(d => `${formatValue(d.source.value)} ${labels[d.target.index]} → ${labels[d.source.index]}${d.source.index === d.target.index ? '' : `\n${formatValue(d.target.value)} ${labels[d.source.index]} → ${labels[d.target.index]}`}`);

      return true;

   }

   /** @summary Provide text information (tooltips) for histogram bin */
   getBinTooltips(i, j) {
      let histo = this.getHisto(),
          binz = histo.getBinContent(i+1, j+1);

      if (histo.$baseh)
         binz -= histo.$baseh.getBinContent(i+1, j+1);

      let lines = [this.getObjectHint(),
                   'x = ' + this.getAxisBinTip('x', histo.fXaxis, i),
                   'y = ' + this.getAxisBinTip('y', histo.fYaxis, j),
                   `bin = ${histo.getBin(i+1,j+1)}  x: ${i+1}  y: ${j+1}`,
                   'entries = ' + ((binz === Math.round(binz)) ? binz : floatToString(binz, gStyle.fStatFormat))];

      if ((this.options.TextKind == 'E') || this.matchObjectType(clTProfile2D)) {
         let errz = histo.getBinError(histo.getBin(i+1,j+1));
         lines.push('error = ' + ((errz === Math.round(errz)) ? errz.toString() : floatToString(errz, gStyle.fPaintTextFormat)));
      }

      return lines;
   }

   /** @summary Provide text information (tooltips) for candle bin */
   getCandleTooltips(p) {
      let pmain = this.getFramePainter(),
          funcs = pmain.getGrFuncs(this.options.second_x, this.options.second_y),
          histo = this.getHisto();

      return [this.getObjectHint(),
              p.swapXY ? 'y = ' + funcs.axisAsText('y', histo.fYaxis.GetBinLowEdge(p.bin+1))
                       : 'x = ' + funcs.axisAsText('x', histo.fXaxis.GetBinLowEdge(p.bin+1)),
              'm-25%  = ' + floatToString(p.fBoxDown, gStyle.fStatFormat),
              'median = ' + floatToString(p.fMedian, gStyle.fStatFormat),
              'm+25%  = ' + floatToString(p.fBoxUp, gStyle.fStatFormat)];
   }

   /** @summary Provide text information (tooltips) for poly bin */
   getPolyBinTooltips(binindx, realx, realy) {

      let histo = this.getHisto(),
          bin = histo.fBins.arr[binindx],
          pmain = this.getFramePainter(),
          funcs = pmain.getGrFuncs(this.options.second_x, this.options.second_y),
          binname = bin.fPoly.fName,
          lines = [], numpoints = 0;

      if (binname === 'Graph') binname = '';
      if (binname.length === 0) binname = bin.fNumber;

      if ((realx === undefined) && (realy === undefined)) {
         realx = realy = 0;
         let gr = bin.fPoly, numgraphs = 1;
         if (gr._typename === clTMultiGraph) { numgraphs = bin.fPoly.fGraphs.arr.length; gr = null; }

         for (let ngr = 0; ngr < numgraphs; ++ngr) {
            if (!gr || (ngr > 0)) gr = bin.fPoly.fGraphs.arr[ngr];

            for (let n = 0; n < gr.fNpoints; ++n) {
               ++numpoints;
               realx += gr.fX[n];
               realy += gr.fY[n];
            }
         }

         if (numpoints > 1) {
            realx = realx / numpoints;
            realy = realy / numpoints;
         }
      }

      lines.push(this.getObjectHint(),
                 'x = ' + funcs.axisAsText('x', realx),
                 'y = ' + funcs.axisAsText('y', realy));
      if (numpoints > 0)
         lines.push('npnts = ' + numpoints);
      lines.push(`bin = ${binname}`);
      if (bin.fContent === Math.round(bin.fContent))
         lines.push('content = ' + bin.fContent);
      else
         lines.push('content = ' + floatToString(bin.fContent, gStyle.fStatFormat));
      return lines;
   }

   /** @summary Process tooltip event */
   processTooltipEvent(pnt) {
      let ttrect = this.draw_g?.selectChild('.tooltip_bin'),
          histo = this.getHisto(),
          h = this.tt_handle;

      if (!pnt || !this.draw_content || !this.draw_g || !h || this.options.Proj) {
         ttrect?.remove();
         return null;
      }

      if (h.poly) {
         // process tooltips from TH2Poly

         let pmain = this.getFramePainter(),
             funcs = pmain.getGrFuncs(this.options.second_x, this.options.second_y),
             foundindx = -1, bin;
         const realx = funcs.revertAxis('x', pnt.x),
               realy = funcs.revertAxis('y', pnt.y);

         if ((realx !== undefined) && (realy !== undefined)) {
            const len = histo.fBins.arr.length;

            for (let i = 0; (i < len) && (foundindx < 0); ++i) {
               bin = histo.fBins.arr[i];

               // found potential bins candidate
               if ((realx < bin.fXmin) || (realx > bin.fXmax) ||
                   (realy < bin.fYmin) || (realy > bin.fYmax)) continue;

               // ignore empty bins with col0 option
               if ((bin.fContent === 0) && !this.options.Zero) continue;

               let gr = bin.fPoly, numgraphs = 1;
               if (gr._typename === clTMultiGraph) { numgraphs = bin.fPoly.fGraphs.arr.length; gr = null; }

               for (let ngr = 0; ngr < numgraphs; ++ngr) {
                  if (!gr || (ngr > 0)) gr = bin.fPoly.fGraphs.arr[ngr];
                  if (gr.IsInside(realx,realy)) {
                     foundindx = i;
                     break;
                  }
               }
            }
         }

         if (foundindx < 0) {
            ttrect.remove();
            return null;
         }

         let res = { name: histo.fName, title: histo.fTitle,
                     x: pnt.x, y: pnt.y,
                     color1: this.lineatt?.color ?? 'green',
                     color2: this.fillatt?.getFillColorAlt('blue') ?? 'blue',
                     exact: true, menu: true,
                     lines: this.getPolyBinTooltips(foundindx, realx, realy) };

         if (pnt.disabled) {
            ttrect.remove();
            res.changed = true;
         } else {

            if (ttrect.empty())
               ttrect = this.draw_g.append('svg:path')
                            .attr('class', 'tooltip_bin')
                            .style('pointer-events', 'none')
                            .call(addHighlightStyle);

            res.changed = ttrect.property('current_bin') !== foundindx;

            if (res.changed)
                  ttrect.attr('d', this.createPolyBin(funcs, bin))
                        .style('opacity', '0.7')
                        .property('current_bin', foundindx);
         }

         if (res.changed)
            res.user_info = { obj: histo, name: histo.fName,
                              bin: foundindx,
                              cont: bin.fContent,
                              grx: pnt.x, gry: pnt.y };

         return res;

      } else if (h.candle) {
         // process tooltips for candle

         let i, p, match;

         for (i = 0; i < h.candle.length; ++i) {
            p = h.candle[i];
            match = p.swapXY ? ((p.x1 <= pnt.y) && (pnt.y <= p.x2) && (p.yy1 >= pnt.x) && (pnt.x >= p.yy2))
                             : ((p.x1 <= pnt.x) && (pnt.x <= p.x2) && (p.yy1 <= pnt.y) && (pnt.y <= p.yy2));
            if (match) break;
         }

         if (!match) {
            ttrect.remove();
            return null;
         }

         let res = { name: histo.fName, title: histo.fTitle,
                     x: pnt.x, y: pnt.y,
                     color1: this.lineatt?.color ?? 'green',
                     color2: this.fillatt?.getFillColorAlt('blue') ?? 'blue',
                     lines: this.getCandleTooltips(p), exact: true, menu: true };

         if (pnt.disabled) {
            ttrect.remove();
            res.changed = true;
         } else {

            if (ttrect.empty())
               ttrect = this.draw_g.append('svg:path')
                                   .attr('class', 'tooltip_bin')
                                   .style('pointer-events', 'none')
                                   .call(addHighlightStyle)
                                   .style('opacity', '0.7');

            res.changed = ttrect.property('current_bin') !== i;

            if (res.changed)
               ttrect.attr('d', p.swapXY ? `M${p.yy1},${p.x1}H${p.yy2}V${p.x2}H${p.yy1}Z` : `M${p.x1},${p.yy1}H${p.x2}V${p.yy2}H${p.x1}Z`)
                     .property('current_bin', i);
         }

         if (res.changed)
            res.user_info = { obj: histo,  name: histo.fName,
                              bin: i+1, cont: p.fMedian, binx: i+1, biny: 1,
                              grx: pnt.x, gry: pnt.y };

         return res;
      }

      let i, j, binz = 0, colindx = null,
          i1, i2, j1, j2, x1, x2, y1, y2,
          pmain = this.getFramePainter();

      // search bins position
      if (pmain.reverse_x) {
         for (i = h.i1; i < h.i2; ++i)
            if ((pnt.x <= h.grx[i]) && (pnt.x >= h.grx[i+1])) break;
      } else {
         for (i = h.i1; i < h.i2; ++i)
            if ((pnt.x >= h.grx[i]) && (pnt.x <= h.grx[i+1])) break;
      }

      if (pmain.reverse_y) {
         for (j = h.j1; j < h.j2; ++j)
            if ((pnt.y <= h.gry[j+1]) && (pnt.y >= h.gry[j])) break;
      } else {
         for (j = h.j1; j < h.j2; ++j)
            if ((pnt.y >= h.gry[j+1]) && (pnt.y <= h.gry[j])) break;
      }

      if ((i < h.i2) && (j < h.j2)) {

         i1 = i; i2 = i+1; j1 = j; j2 = j+1;
         x1 = h.grx[i1]; x2 = h.grx[i2];
         y1 = h.gry[j2]; y2 = h.gry[j1];

         let match = true;

         if (this.options.Color) {
            // take into account bar settings
            let dx = x2 - x1, dy = y2 - y1;
            x2 = Math.round(x1 + dx*h.xbar2);
            x1 = Math.round(x1 + dx*h.xbar1);
            y2 = Math.round(y1 + dy*h.ybar2);
            y1 = Math.round(y1 + dy*h.ybar1);
            if (pmain.reverse_x) {
               if ((pnt.x > x1) || (pnt.x <= x2)) match = false;
            } else {
               if ((pnt.x < x1) || (pnt.x >= x2)) match = false;
            }
            if (pmain.reverse_y) {
               if ((pnt.y > y1) || (pnt.y <= y2)) match = false;
            } else {
               if ((pnt.y < y1) || (pnt.y >= y2)) match = false;
            }
         }

         binz = histo.getBinContent(i+1, j+1);
         if (this.is_projection) {
            colindx = 0; // just to avoid hide
         } else if (!match) {
            colindx = null;
         } else if (h.hide_only_zeros) {
            colindx = (binz === 0) && !this._show_empty_bins ? null : 0;
         } else {
            colindx = this.getContour().getPaletteIndex(this.getHistPalette(), binz);
            if ((colindx === null) && (binz === 0) && this._show_empty_bins) colindx = 0;
         }
      }

      if (colindx === null) {
         ttrect.remove();
         return null;
      }

      let res = { name: histo.fName, title: histo.fTitle,
                  x: pnt.x, y: pnt.y,
                  color1: this.lineatt?.color ?? 'green',
                  color2: this.fillatt?.getFillColorAlt('blue') ?? 'blue',
                  lines: this.getBinTooltips(i, j), exact: true, menu: true };

      if (this.options.Color) res.color2 = this.getHistPalette().getColor(colindx);

      if (pnt.disabled && !this.is_projection) {
         ttrect.remove();
         res.changed = true;
      } else {
         if (ttrect.empty())
            ttrect = this.draw_g.append('svg:path')
                                .attr('class', 'tooltip_bin')
                                .style('pointer-events', 'none')
                                .call(addHighlightStyle);

         let binid = i*10000 + j, path;

         if (this.is_projection) {
            let pwx = this.projection_widthX || 1, ddx = (pwx - 1) / 2;
            if ((this.is_projection.indexOf('X')) >= 0 && (pwx > 1)) {
               if (j2+ddx >= h.j2) { j2 = Math.min(Math.round(j2+ddx), h.j2); j1 = Math.max(j2-pwx, h.j1); }
                              else { j1 = Math.max(Math.round(j1-ddx), h.j1); j2 = Math.min(j1+pwx, h.j2); }
            }
            let pwy = this.projection_widthY || 1, ddy = (pwy - 1) / 2;
            if ((this.is_projection.indexOf('Y')) >= 0 && (pwy > 1)) {
               if (i2+ddy >= h.i2) { i2 = Math.min(Math.round(i2+ddy), h.i2); i1 = Math.max(i2-pwy, h.i1); }
                              else { i1 = Math.max(Math.round(i1-ddy), h.i1); i2 = Math.min(i1+pwy, h.i2); }
            }
         }

         if (this.is_projection == 'X') {
            x1 = 0; x2 = pmain.getFrameWidth();
            y1 = h.gry[j2]; y2 = h.gry[j1];
            binid = j1*777 + j2*333;
         } else if (this.is_projection == 'Y') {
<<<<<<< HEAD
            y1 = 0; y2 = this.getFramePainter().getFrameHeight();
            if (this.projection_width > 1) {
               let dd = (this.projection_width-1)/2;
               if (i2+dd >= h.i2) { i2 = Math.min(Math.round(i2+dd), h.i2); i1 = Math.max(i2 - this.projection_width, h.i1); }
                             else { i1 = Math.max(Math.round(i1-dd), h.i1); i2 = Math.min(i1 + this.projection_width, h.i2); }
            }
=======
            y1 = 0; y2 = pmain.getFrameHeight();
>>>>>>> 7c5b7714
            x1 = h.grx[i1]; x2 = h.grx[i2];
            binid = i1*777 + i2*333;
         } else if (this.is_projection == 'XY') {
            y1 = h.gry[j2]; y2 = h.gry[j1];
            x1 = h.grx[i1]; x2 = h.grx[i2];
            binid = i1*789 + i2*653 + j1*12345 + j2*654321;
            path = `M${x1},0H${x2}V${y1}H${pmain.getFrameWidth()}V${y2}H${x2}V${pmain.getFrameHeight()}H${x1}V${y2}H0V${y1}H${x1}Z`;
         }

         res.changed = ttrect.property('current_bin') !== binid;

         if (res.changed)
            ttrect.attr('d', path || `M${x1},${y1}H${x2}V${y2}H${x1}Z`)
                  .style('opacity', '0.7')
                  .property('current_bin', binid);

         if (this.is_projection && res.changed)
            this.redrawProjection(i1, i2, j1, j2);
      }

      if (res.changed)
         res.user_info = { obj: histo, name: histo.fName,
                           bin: histo.getBin(i+1, j+1), cont: binz, binx: i+1, biny: j+1,
                           grx: pnt.x, gry: pnt.y };

      return res;
   }

   /** @summary Checks if it makes sense to zoom inside specified axis range */
   canZoomInside(axis, min, max) {

      if ((axis == 'z') || this.options.Proj)
         return true;

      let obj = this.getHisto();
      if (obj) obj = (axis == 'y') ? obj.fYaxis : obj.fXaxis;

      return !obj || (obj.FindBin(max,0.5) - obj.FindBin(min,0) > 1);
   }

   /** @summary Complete paletted drawing */
   completePalette(pp) {
      if (!pp) return true;

      pp.$main_painter = this;
      this.options.Zvert = pp._palette_vertical;

      // redraw palette till the end when contours are available
      return pp.drawPave(this.options.Cjust ? 'cjust' : '');
   }

   /** @summary Performs 2D drawing of histogram
     * @return {Promise} when ready */
   async draw2D(/* reason */) {

      this.clear3DScene();

      let need_palette = this.options.Zscale && this.options.canHavePalette();

      // draw new palette, resize frame if required
      return this.drawColorPalette(need_palette, true).then(pp => {

         let pr;
         if (this.options.Circular && this.isMainPainter()) {
            pr = this.drawBinsCircular();
         } else if (this.options.Chord && this.isMainPainter()) {
            pr = this.drawBinsChord();
         } else {
            pr = this.drawAxes().then(() => this.draw2DBins())
         }

         return pr.then(() => this.completePalette(pp));
      }).then(() => this.drawHistTitle())
        .then(() => this.drawNextFunction(0, true))
        .then(() => {
            this.updateStatWebCanvas();
            return this.addInteractivity();
      });
   }

   /** @summary Should performs 3D drawing of histogram
     * @desc Disabled in 2D case. just draw default draw options
     * @return {Promise} when ready */
   async draw3D(reason) {
      console.log('3D drawing is disabled, load ./hist/TH2Painter.mjs');
      return this.draw2D(reason);
   }

   /** @summary Call drawing function depending from 3D mode */
   async callDrawFunc(reason) {
      let main = this.getMainPainter(),
          fp = this.getFramePainter();

     if ((main !== this) && fp && (fp.mode3d !== this.options.Mode3D))
        this.copyOptionsFrom(main);

      return this.options.Mode3D ? this.draw3D(reason) : this.draw2D(reason);
   }

   /** @summary Redraw histogram */
   async redraw(reason) {
      return this.callDrawFunc(reason);
   }

   /** @summary draw TH2 object */
   static async draw(dom, histo, opt) {
      return THistPainter._drawHist(new TH2Painter(dom, histo), opt);
   }

} // class TH2Painter

export { TH2Painter, buildHist2dContour, buildSurf3D, Triangles3DHandler };<|MERGE_RESOLUTION|>--- conflicted
+++ resolved
@@ -3008,16 +3008,7 @@
             y1 = h.gry[j2]; y2 = h.gry[j1];
             binid = j1*777 + j2*333;
          } else if (this.is_projection == 'Y') {
-<<<<<<< HEAD
-            y1 = 0; y2 = this.getFramePainter().getFrameHeight();
-            if (this.projection_width > 1) {
-               let dd = (this.projection_width-1)/2;
-               if (i2+dd >= h.i2) { i2 = Math.min(Math.round(i2+dd), h.i2); i1 = Math.max(i2 - this.projection_width, h.i1); }
-                             else { i1 = Math.max(Math.round(i1-dd), h.i1); i2 = Math.min(i1 + this.projection_width, h.i2); }
-            }
-=======
             y1 = 0; y2 = pmain.getFrameHeight();
->>>>>>> 7c5b7714
             x1 = h.grx[i1]; x2 = h.grx[i2];
             binid = i1*777 + i2*333;
          } else if (this.is_projection == 'XY') {
