import { gStyle, settings, clTF1, clTProfile, kNoZoom, kInspect, isFunc } from '../core.mjs';
import { rgb as d3_rgb } from '../d3.mjs';
import { floatToString, buildSvgCurve, addHighlightStyle } from '../base/BasePainter.mjs';
import { THistPainter } from './THistPainter.mjs';
import { getTF1Value } from '../base/func.mjs';


const PadDrawOptions = ['LOGXY', 'LOGX', 'LOGY', 'LOGZ', 'LOGV', 'LOG', 'LOG2X', 'LOG2Y', 'LOG2',
                        'LNX', 'LNY', 'LN', 'GRIDXY', 'GRIDX', 'GRIDY', 'TICKXY', 'TICKX', 'TICKY', 'TICKZ', 'FB', 'GRAYSCALE'];

/**
 * @summary Painter for TH1 classes
 * @private
 */

class TH1Painter extends THistPainter {

   /** @summary Returns histogram
     * @desc Also assigns custom getBinContent method for TProfile if PROJX options specified */
   getHisto() {
      const histo = super.getHisto();
      if (histo?._typename === clTProfile) {
         if (!histo.$getBinContent)
            histo.$getBinContent = histo.getBinContent;
         switch (this.options?.ProfileProj) {
            case 'B': histo.getBinContent = histo.getBinEntries; break;
            case 'C=E': histo.getBinContent = histo.getBinError; break;
            case 'W': histo.getBinContent = function(i) { return this.$getBinContent(i) * this.getBinEntries(i); }; break;
            default: histo.getBinContent = histo.$getBinContent; break;
         }
      }
      return histo;
   }

   /** @summary Convert TH1K into normal binned histogram */
   convertTH1K() {
      const histo = this.getObject();
      if (histo.fReady) return;

      const arr = histo.fArray, entries = histo.fEntries; // array of values
      histo.fNcells = histo.fXaxis.fNbins + 2;
      histo.fArray = new Float64Array(histo.fNcells).fill(0);
      for (let n = 0; n < histo.fNIn; ++n)
         histo.Fill(arr[n]);
      histo.fReady = 1;
      histo.fEntries = entries;
   }

   /** @summary Scan content of 1-D histogram
     * @desc Detect min/max values for x and y axis
     * @param {boolean} when_axis_changed - true when zooming was changed, some checks may be skipped */
   scanContent(when_axis_changed) {
      if (when_axis_changed && !this.nbinsx)
         when_axis_changed = false;

      if (this.isTH1K())
         this.convertTH1K();

      const histo = this.getHisto();

      if (!when_axis_changed)
         this.extractAxesProperties(1);

      const left = this.getSelectIndex('x', 'left'),
            right = this.getSelectIndex('x', 'right'),
            pad_logy = this.getPadPainter()?.getPadLog(this.options.swap_xy() ? 'x' : 'y'),
            f1 = this.options.Func ? this.findFunction(clTF1) : null;

      if (when_axis_changed && (left === this.scan_xleft) && (right === this.scan_xright))
         return;

      // Paint histogram axis only
      this.draw_content = !(this.options.Axis > 0);

      this.scan_xleft = left;
      this.scan_xright = right;

      const is_profile = this.isTProfile(),
            imin = Math.min(0, left),
            imax = Math.max(this.nbinsx, right);
      let hmin = 0, hmin_nz = 0, hmax = 0, hsum = 0, first = true, value, errs = { low: 0, up: 0 };

      for (let i = imin; i < imax; ++i) {
         value = histo.getBinContent(i + 1);
         hsum += is_profile ? histo.fBinEntries[i + 1] : value;

         if ((i < left) || (i >= right))
            continue;

         if ((value > 0) && ((hmin_nz === 0) || (value < hmin_nz)))
            hmin_nz = value;

         if (first) {
            hmin = hmax = value;
            first = false;
         }

         if (this.options.Error)
            errs = this.getBinErrors(histo, i + 1, value);

         hmin = Math.min(hmin, value - errs.low);
         hmax = Math.max(hmax, value + errs.up);

         if (f1) {
            // similar code as in THistPainter, line 7196
            const x = histo.fXaxis.GetBinCenter(i + 1),
                  v = getTF1Value(f1, x);
            if (v !== undefined) {
               hmax = Math.max(hmax, v);
               if (pad_logy && (value > 0) && (v > 0.3 * value))
                  hmin_nz = Math.min(hmin_nz, v);
            }
         }
      }

      // account overflow/underflow bins
      if (is_profile)
         hsum += histo.fBinEntries[0] + histo.fBinEntries[this.nbinsx + 1];
      else
         hsum += histo.getBinContent(0) + histo.getBinContent(this.nbinsx + 1);

      this.stat_entries = hsum;

      this.hmin = hmin;
      this.hmax = hmax;

      // this.ymin_nz = hmin_nz; // value can be used to show optimal log scale

      if ((this.nbinsx === 0) || ((Math.abs(hmin) < 1e-300) && (Math.abs(hmax) < 1e-300)))
         this.draw_content = false;

      let set_zoom = false;

      if (this.draw_content || (this.isMainPainter() && (this.options.Axis > 0) && !this.options.ohmin && !this.options.ohmax && (histo.fMinimum === kNoZoom) && (histo.fMaximum === kNoZoom))) {
         if (hmin >= hmax) {
            if (hmin === 0) {
               this.ymin = 0; this.ymax = 1;
            } else if (hmin < 0) {
               this.ymin = 2 * hmin; this.ymax = 0;
            } else {
               this.ymin = 0; this.ymax = hmin * 2;
            }
         } else if (pad_logy) {
            this.ymin = (hmin_nz || hmin) * 0.5;
            this.ymax = hmax*2*(0.9/0.95);
         } else {
            this.ymin = hmin;
            this.ymax = hmax;
         }
      }

<<<<<<< HEAD
      // final adjustment like in THistPainter.cxx line 7309
      if (!this._exact_y_range && !this._set_y_range && !pad_logy) {
         if ((this.options.BaseLine !== false) && (this.ymin >= 0))
            this.ymin = 0;
         else {
            const positive = (this.ymin >= 0);
            this.ymin -= gStyle.fHistTopMargin*(this.ymax - this.ymin);
            if (positive && (this.ymin < 0))
               this.ymin = 0;
         }
         this.ymax += gStyle.fHistTopMargin*(this.ymax - this.ymin);
      }

      if (this.options.ignore_min_max)
         hmin = hmax = kNoZoom;
      else {
         hmin = this.options.minimum;
         hmax = this.options.maximum;
      }
=======
      hmin = this.options.minimum;
      hmax = this.options.maximum;
>>>>>>> 4f177922

      if ((hmin === hmax) && (hmin !== kNoZoom)) {
         if (hmin < 0) {
            hmin *= 2; hmax = 0;
         } else {
            hmin = 0; hmax *= 2;
            if (!hmax) hmax = 1;
         }
      }

<<<<<<< HEAD
      this._set_y_range = false;

      if (this.options.ohmin && this.options.ohmax && !this.draw_content) {
         // case of hstack drawing - histogram range used for zooming, but only for stack
         set_zoom = !this.options.ignore_min_max;
=======
      let fix_min = false, fix_max = false;

      if (this.options.ohmin && this.options.ohmax && !this.draw_content) {
         // case of hstack drawing, zooming allowed only when flag is provided

         if (this.options.zoom_min_max) {
            if ((hmin !== kNoZoom) && (hmin <= this.ymin))
               hmin = kNoZoom;
            if ((hmax !== kNoZoom) && (hmax >= this.ymax))
               hmax = kNoZoom;
            set_zoom = true;
         } else
            hmin = hmax = kNoZoom;
>>>>>>> 4f177922
      } else if ((hmin !== kNoZoom) && (hmax !== kNoZoom) && !this.draw_content &&
          ((this.ymin === this.ymax) || (this.ymin > hmin) || (this.ymax < hmax))) {
         // often appears with TF1 painter where Y range is not set properly
         this.ymin = hmin;
         this.ymax = hmax;
<<<<<<< HEAD
         this._set_y_range = true;
      } else {
         if (hmin !== kNoZoom) {
            this._set_y_range = true;
=======
         fix_min = fix_max = true;
      } else {
         if (hmin !== kNoZoom) {
            fix_min = true;
>>>>>>> 4f177922
            if (hmin < this.ymin)
               this.ymin = hmin;
             set_zoom = true;
         }
         if (hmax !== kNoZoom) {
<<<<<<< HEAD
            this._set_y_range = true;
=======
            fix_max = true;
>>>>>>> 4f177922
            if (hmax > this.ymax)
               this.ymax = hmax;
            set_zoom = true;
         }
      }

      // final adjustment like in THistPainter.cxx line 7309
      if (!this._exact_y_range && !pad_logy) {
         if (!fix_min) {
            if ((this.options.BaseLine !== false) && (this.ymin >= 0))
               this.ymin = 0;
            else {
               const positive = (this.ymin >= 0);
               this.ymin -= gStyle.fHistTopMargin*(this.ymax - this.ymin);
               if (positive && (this.ymin < 0))
                  this.ymin = 0;
            }
         }
         if (!fix_max)
            this.ymax += gStyle.fHistTopMargin*(this.ymax - this.ymin);
      }

      // always set zoom when hmin/hmax is configured
      // fMinimum/fMaximum values is a way how ROOT handles Y scale zooming for TH1

      if (!when_axis_changed) {
         if (set_zoom && ((hmin !== kNoZoom) || (hmax !== kNoZoom))) {
            this.zoom_ymin = (hmin === kNoZoom) ? this.ymin : hmin;
            this.zoom_ymax = (hmax === kNoZoom) ? this.ymax : hmax;
         } else {
            delete this.zoom_ymin;
            delete this.zoom_ymax;
         }
      }

      // used in FramePainter.isAllowedDefaultYZooming
      this.wheel_zoomy = (this.getDimension() > 1) || !this.draw_content;
   }

   /** @summary Count histogram statistic */
   countStat(cond, count_skew) {
      const profile = this.isTProfile(),
            histo = this.getHisto(), xaxis = histo.fXaxis,
            left = this.getSelectIndex('x', 'left'),
            right = this.getSelectIndex('x', 'right'),
            fp = this.getFramePainter(),
            res = { name: histo.fName, meanx: 0, meany: 0, rmsx: 0, rmsy: 0, integral: 0,
                    entries: (histo.fEntries > 0) ? histo.fEntries : this.stat_entries,
                    eff_entries: 0, xmax: 0, wmax: 0, skewx: 0, skewd: 0, kurtx: 0, kurtd: 0 },
            has_counted_stat = !fp.isAxisZoomed('x') && (Math.abs(histo.fTsumw) > 1e-300);
      let stat_sumw = 0, stat_sumw2 = 0, stat_sumwx = 0, stat_sumwx2 = 0, stat_sumwy = 0, stat_sumwy2 = 0,
          i, xx, w, xmax = null, wmax = null;

      if (!isFunc(cond)) cond = null;

      for (i = left; i < right; ++i) {
         xx = xaxis.GetBinCoord(i + 0.5);

         if (cond && !cond(xx)) continue;

         if (profile) {
            w = histo.fBinEntries[i + 1];
            stat_sumwy += histo.fArray[i + 1];
            stat_sumwy2 += histo.fSumw2[i + 1];
         } else
            w = histo.getBinContent(i + 1);

         if ((xmax === null) || (w > wmax)) {
            xmax = xx;
            wmax = w;
         }

         if (!has_counted_stat) {
            stat_sumw += w;
            stat_sumw2 += w * w;
            stat_sumwx += w * xx;
            stat_sumwx2 += w * xx**2;
         }
      }

      // when no range selection done, use original statistic from histogram
      if (has_counted_stat) {
         stat_sumw = histo.fTsumw;
         stat_sumw2 = histo.fTsumw2;
         stat_sumwx = histo.fTsumwx;
         stat_sumwx2 = histo.fTsumwx2;
      }

      res.integral = stat_sumw;

      res.eff_entries = stat_sumw2 ? stat_sumw*stat_sumw/stat_sumw2 : Math.abs(stat_sumw);

      if (Math.abs(stat_sumw) > 1e-300) {
         res.meanx = stat_sumwx / stat_sumw;
         res.meany = stat_sumwy / stat_sumw;
         res.rmsx = Math.sqrt(Math.abs(stat_sumwx2 / stat_sumw - res.meanx**2));
         res.rmsy = Math.sqrt(Math.abs(stat_sumwy2 / stat_sumw - res.meany**2));
      }

      if (xmax !== null) {
         res.xmax = xmax;
         res.wmax = wmax;
      }

      if (count_skew) {
         let sum3 = 0, sum4 = 0, np = 0;
         for (i = left; i < right; ++i) {
            xx = xaxis.GetBinCoord(i + 0.5);
            if (cond && !cond(xx)) continue;
            w = profile ? histo.fBinEntries[i + 1] : histo.getBinContent(i + 1);
            np += w;
            sum3 += w * Math.pow(xx - res.meanx, 3);
            sum4 += w * Math.pow(xx - res.meanx, 4);
         }

         const stddev3 = Math.pow(res.rmsx, 3), stddev4 = Math.pow(res.rmsx, 4);
         if (np * stddev3 !== 0)
            res.skewx = sum3 / (np * stddev3);
         res.skewd = res.eff_entries > 0 ? Math.sqrt(6/res.eff_entries) : 0;
         if (np * stddev4 !== 0)
            res.kurtx = sum4 / (np * stddev4) - 3;
         res.kurtd = res.eff_entries > 0 ? Math.sqrt(24/res.eff_entries) : 0;
      }

      return res;
   }

   /** @summary Fill stat box */
   fillStatistic(stat, dostat, dofit) {
      // no need to refill statistic if histogram is dummy
      if (this.isIgnoreStatsFill()) return false;

      if (dostat === 1) dostat = 1111;
      if (dofit === 1) dofit = 111;

      const histo = this.getHisto(),
            print_name = dostat % 10,
            print_entries = Math.floor(dostat / 10) % 10,
            print_mean = Math.floor(dostat / 100) % 10,
            print_rms = Math.floor(dostat / 1000) % 10,
            print_under = Math.floor(dostat / 10000) % 10,
            print_over = Math.floor(dostat / 100000) % 10,
            print_integral = Math.floor(dostat / 1000000) % 10,
            print_skew = Math.floor(dostat / 10000000) % 10,
            print_kurt = Math.floor(dostat / 100000000) % 10,
            data = this.countStat(undefined, (print_skew > 0) || (print_kurt > 0));


      // make empty at the beginning
      stat.clearPave();

      if (print_name > 0)
         stat.addText(data.name);

      if (this.isTProfile()) {
         if (print_entries > 0)
            stat.addText('Entries = ' + stat.format(data.entries, 'entries'));

         if (print_mean > 0) {
            stat.addText('Mean = ' + stat.format(data.meanx));
            stat.addText('Mean y = ' + stat.format(data.meany));
         }

         if (print_rms > 0) {
            stat.addText('Std Dev = ' + stat.format(data.rmsx));
            stat.addText('Std Dev y = ' + stat.format(data.rmsy));
         }
      } else {
         if (print_entries > 0)
            stat.addText('Entries = ' + stat.format(data.entries, 'entries'));

         if (print_mean > 0)
            stat.addText('Mean = ' + stat.format(data.meanx));

         if (print_rms > 0)
            stat.addText('Std Dev = ' + stat.format(data.rmsx));

         if (print_under > 0)
            stat.addText('Underflow = ' + stat.format((histo.fArray.length > 0) ? histo.fArray[0] : 0, 'entries'));

         if (print_over > 0)
            stat.addText('Overflow = ' + stat.format((histo.fArray.length > 0) ? histo.fArray.at(-1) : 0, 'entries'));

         if (print_integral > 0)
            stat.addText('Integral = ' + stat.format(data.integral, 'entries'));

         if (print_skew === 2)
            stat.addText(`Skewness = ${stat.format(data.skewx)} #pm ${stat.format(data.skewd)}`);
         else if (print_skew > 0)
            stat.addText(`Skewness = ${stat.format(data.skewx)}`);

         if (print_kurt === 2)
            stat.addText(`Kurtosis = ${stat.format(data.kurtx)} #pm ${stat.format(data.kurtd)}`);
         else if (print_kurt > 0)
            stat.addText(`Kurtosis = ${stat.format(data.kurtx)}`);
      }

      if (dofit) stat.fillFunctionStat(this.findFunction(clTF1), dofit, 1);

      return true;
   }

   /** @summary Get baseline for bar drawings */
   getBarBaseline(funcs, height) {
      let gry = funcs.swap_xy ? 0 : height;
      if (Number.isFinite(this.options.BaseLine) && (this.options.BaseLine >= funcs.scale_ymin))
         gry = Math.round(funcs.gry(this.options.BaseLine));
      return gry;
   }

   /** @summary Draw histogram as bars */
   async drawBars(funcs, height) {
      const left = this.getSelectIndex('x', 'left', -1),
            right = this.getSelectIndex('x', 'right', 1),
            histo = this.getHisto(),
            xaxis = histo.fXaxis,
            show_text = this.options.Text;
      let text_col, text_angle, text_size,
          side = (this.options.BarStyle > 10) ? this.options.BarStyle % 10 : 0, pr = Promise.resolve();

      if (side > 4) side = 4;
      const gry2 = this.getBarBaseline(funcs, height);

      if (show_text) {
         text_col = this.getColor(histo.fMarkerColor);
         text_angle = -1*this.options.TextAngle;
         text_size = 20;

         if ((histo.fMarkerSize !== 1) && text_angle)
            text_size = 0.02*height*histo.fMarkerSize;

         pr = this.startTextDrawingAsync(42, text_size, this.draw_g, text_size);
      }

      return pr.then(() => {
         let bars = '', barsl = '', barsr = '';

         for (let i = left; i < right; ++i) {
            const x1 = xaxis.GetBinLowEdge(i + 1),
                  x2 = xaxis.GetBinLowEdge(i + 2);

            if (funcs.logx && (x2 <= 0)) continue;

            let grx1 = Math.round(funcs.grx(x1)),
                grx2 = Math.round(funcs.grx(x2)),
                w = grx2 - grx1;
            const y = histo.getBinContent(i+1);

            if (funcs.logy && (y < funcs.scale_ymin)) continue;
            const gry1 = Math.round(funcs.gry(y));

            grx1 += Math.round(histo.fBarOffset/1000*w);
            w = Math.round(histo.fBarWidth/1000*w);

            if (funcs.swap_xy)
               bars += `M${gry2},${grx1}h${gry1-gry2}v${w}h${gry2-gry1}z`;
            else
               bars += `M${grx1},${gry1}h${w}v${gry2-gry1}h${-w}z`;

            if (side > 0) {
               grx2 = grx1 + w;
               w = Math.round(w * side / 10);
               if (funcs.swap_xy) {
                  barsl += `M${gry2},${grx1}h${gry1-gry2}v${w}h${gry2-gry1}z`;
                  barsr += `M${gry2},${grx2}h${gry1-gry2}v${-w}h${gry2-gry1}z`;
               } else {
                  barsl += `M${grx1},${gry1}h${w}v${gry2-gry1}h${-w}z`;
                  barsr += `M${grx2},${gry1}h${-w}v${gry2-gry1}h${w}z`;
               }
            }

            if (show_text && y) {
               const text = (y === Math.round(y)) ? y.toString() : floatToString(y, gStyle.fPaintTextFormat);

               if (funcs.swap_xy)
                  this.drawText({ align: 12, x: Math.round(gry1 + text_size/2), y: Math.round(grx1+0.1), height: Math.round(w*0.8), text, color: text_col, latex: 0 });
               else if (text_angle)
                  this.drawText({ align: 12, x: grx1+w/2, y: Math.round(gry1 - 2 - text_size/5), width: 0, height: 0, rotate: text_angle, text, color: text_col, latex: 0 });
               else
                  this.drawText({ align: 22, x: Math.round(grx1 + w*0.1), y: Math.round(gry1 - 2 - text_size), width: Math.round(w*0.8), height: text_size, text, color: text_col, latex: 0 });
            }
         }

         if (bars) {
            this.draw_g.append('svg:path')
                     .attr('d', bars)
                     .call(this.fillatt.func);
         }

         if (barsl) {
            this.draw_g.append('svg:path')
               .attr('d', barsl)
               .call(this.fillatt.func)
               .style('fill', d3_rgb(this.fillatt.color).brighter(0.5).formatRgb());
         }

         if (barsr) {
            this.draw_g.append('svg:path')
                  .attr('d', barsr)
                  .call(this.fillatt.func)
                  .style('fill', d3_rgb(this.fillatt.color).darker(0.5).formatRgb());
         }

         if (show_text)
            return this.finishTextDrawing();
      });
   }

   /** @summary Draw histogram as filled errors */
   drawFilledErrors(funcs) {
      const left = this.getSelectIndex('x', 'left', 0),
            right = this.getSelectIndex('x', 'right', 0),
            histo = this.getHisto(), bins1 = [], bins2 = [];

      for (let i = left; i < right; ++i) {
         const x = histo.fXaxis.GetBinCoord(i+0.5);
         if (funcs.logx && (x <= 0)) continue;
         const grx = Math.round(funcs.grx(x)),
               y = histo.getBinContent(i+1),
               yerrs = this.getBinErrors(histo, i + 1, y);
         if (funcs.logy && (y - yerrs.low < funcs.scale_ymin))
            continue;

         bins1.push({ grx, gry: Math.round(funcs.gry(y + yerrs.up)) });
         bins2.unshift({ grx, gry: Math.round(funcs.gry(y - yerrs.low)) });
      }

      const line = this.options.ErrorKind !== 4,
            path1 = buildSvgCurve(bins1, { line }),
            path2 = buildSvgCurve(bins2, { line, cmd: 'L' });

      this.draw_g.append('svg:path')
                 .attr('d', path1 + path2 + 'Z')
                 .call(this.fillatt.func);
   }

   /** @summary Draw TH1 as hist/line/curve
     * @return Promise or scalar value */
   async drawNormal(funcs, width, height) {
      const left = this.getSelectIndex('x', 'left', -1),
            right = this.getSelectIndex('x', 'right', 2),
            histo = this.getHisto(),
            want_tooltip = !this.isBatchMode() && settings.Tooltip,
            xaxis = histo.fXaxis,
            exclude_zero = !this.options.Zero,
            show_errors = this.options.Error,
            show_curve = this.options.Curve,
            show_text = this.options.Text,
            text_profile = show_text && (this.options.TextKind === 'E') && this.isTProfile() && histo.fBinEntries,
            grpnts = [];
      let res = '', lastbin = false,
          show_markers = this.options.Mark,
          show_line = this.options.Line,
          startx, startmidx, currx, curry, x, grx, y, gry, curry_min, curry_max, prevy, prevx, i, bestimin, bestimax,
          path_fill = null, path_err = null, path_marker = null, path_line = '',
          hints_err = null, hints_marker = null, hsz = 5,
          do_marker = false, do_err = false,
          dend = 0, dlw = 0, my, yerr1, yerr2, bincont, binerr, mx1, mx2, midx, lx, ly, mmx1, mmx2,
          text_col, text_angle, text_size,
          pr = Promise.resolve();

      if (show_errors && !show_markers && (histo.fMarkerStyle > 1))
         show_markers = true;

      if (this.options.ErrorKind === 2) {
         if (this.fillatt.empty()) show_markers = true;
                              else path_fill = '';
      } else if (show_errors) {
         show_line = false;
         path_err = '';
         hints_err = want_tooltip ? '' : null;
         do_err = true;
      }

      dlw = this.lineatt.width + gStyle.fEndErrorSize;
      if (this.options.ErrorKind === 1)
         dend = Math.floor((this.lineatt.width-1)/2);

      if (show_markers) {
         // draw markers also when e2 option was specified
         this.createAttMarker({ attr: histo, style: this.options.MarkStyle }); // when style not configured, it will be ignored
         if (this.markeratt.size > 0) {
            // simply use relative move from point, can optimize in the future
            path_marker = '';
            do_marker = true;
            this.markeratt.resetPos();
            if ((hints_err === null) && want_tooltip && (!this.markeratt.fill || (this.markeratt.getFullSize() < 7))) {
               hints_marker = '';
               hsz = Math.max(5, Math.round(this.markeratt.getFullSize()*0.7));
             }
         } else
            show_markers = false;
      }

      const draw_markers = show_errors || show_markers,
            draw_any_but_hist = draw_markers || show_text || show_line || show_curve,
            draw_hist = this.options.Hist && (!this.lineatt.empty() || !this.fillatt.empty()),
            check_sumw2 = show_errors && histo.fSumw2?.length,
            // if there are too many points, exclude many vertical drawings at the same X position
            // instead define min and max value and made min-max drawing
            use_minmax = draw_any_but_hist || ((right - left) > 3*width);

      if (!draw_hist && !draw_any_but_hist)
         return this.removeG();

      if (show_text) {
         text_col = this.getColor(histo.fMarkerColor);
         text_angle = -1*this.options.TextAngle;
         text_size = 20;

         if ((histo.fMarkerSize !== 1) && text_angle)
            text_size = 0.02*height*histo.fMarkerSize;

         if (!text_angle && !this.options.TextKind) {
             const space = width / (right - left + 1);
             if (space < 3 * text_size) {
                text_angle = 270;
                text_size = Math.round(space*0.7);
             }
         }

         pr = this.startTextDrawingAsync(42, text_size, this.draw_g, text_size);
      }

      return pr.then(() => {
         // just to get correct values for the specified bin
         const extract_bin = bin => {
            bincont = histo.getBinContent(bin+1);
            if (exclude_zero && (bincont === 0) && (!check_sumw2 || !histo.fSumw2[bin+1]))
               return false;
            mx1 = Math.round(funcs.grx(xaxis.GetBinLowEdge(bin+1)));
            mx2 = Math.round(funcs.grx(xaxis.GetBinLowEdge(bin+2)));
            midx = Math.round((mx1 + mx2) / 2);
            if (startmidx === undefined)
               startmidx = midx;
            my = Math.round(funcs.gry(bincont));
            if (show_errors) {
               binerr = this.getBinErrors(histo, bin + 1, bincont);
               yerr1 = Math.round(my - funcs.gry(bincont + binerr.up)); // up
               yerr2 = Math.round(funcs.gry(bincont - binerr.low) - my); // low
            } else
               yerr1 = yerr2 = 20;

            return true;
         }, draw_errbin = () => {
            let edx = 5;
            if (this.options.errorX > 0) {
               edx = Math.round((mx2 - mx1) * this.options.errorX);
               mmx1 = midx - edx;
               mmx2 = midx + edx;
               if (this.options.ErrorKind === 1)
                  path_err += `M${mmx1+dend},${my-dlw}v${2*dlw}m0,-${dlw}h${mmx2-mmx1-2*dend}m0,-${dlw}v${2*dlw}`;
               else
                  path_err += `M${mmx1+dend},${my}h${mmx2-mmx1-2*dend}`;
            }
            if (this.options.ErrorKind === 1)
               path_err += `M${midx-dlw},${my-yerr1+dend}h${2*dlw}m${-dlw},0v${yerr1+yerr2-2*dend}m${-dlw},0h${2*dlw}`;
            else
               path_err += `M${midx},${my-yerr1+dend}v${yerr1+yerr2-2*dend}`;
            if (hints_err !== null) {
               const he1 = Math.max(yerr1, 5), he2 = Math.max(yerr2, 5);
               hints_err += `M${midx-edx},${my-he1}h${2*edx}v${he1+he2}h${-2*edx}z`;
            }
         }, draw_marker = () => {
            if (funcs.swap_xy) {
               path_marker += this.markeratt.create(my, midx);
               if (hints_marker !== null)
                  hints_marker += `M${my-hsz},${midx-hsz}v${2*hsz}h${2*hsz}v${-2*hsz}z`;
            } else {
               path_marker += this.markeratt.create(midx, my);
               if (hints_marker !== null)
                  hints_marker += `M${midx-hsz},${my-hsz}h${2*hsz}v${2*hsz}h${-2*hsz}z`;
            }
         }, draw_bin = bin => {
            if (extract_bin(bin)) {
               if (show_text) {
                  const cont = text_profile ? histo.fBinEntries[bin+1] : bincont;

                  if (cont !== 0) {
                     const arg = text_angle
                        ? { align: 12, x: midx, y: Math.round(my - 2 - text_size / 5), width: 0, height: 0, rotate: text_angle }
                        : { align: 22, x: Math.round(mx1 + (mx2 - mx1) * 0.1), y: Math.round(my - 2 - text_size), width: Math.round((mx2 - mx1) * 0.8), height: text_size };
                     arg.text = (cont === Math.round(cont)) ? cont.toString() : floatToString(cont, gStyle.fPaintTextFormat);
                     arg.color = text_col;
                     arg.latex = 0;
                     if (funcs.swap_xy) {
                        arg.x = my;
                        arg.y = Math.round(midx - text_size/2);
                     }
                     this.drawText(arg);
                  }
               }

               if (show_line) {
                  if (funcs.swap_xy)
                     path_line += (path_line ? 'L' : 'M') + `${my},${midx}`; // no optimization
                  else if (path_line.length === 0)
                     path_line = `M${midx},${my}`;
                  else if (lx === midx)
                     path_line += `v${my-ly}`;
                  else if (ly === my)
                     path_line += `h${midx-lx}`;
                  else
                     path_line += `l${midx-lx},${my-ly}`;
                  lx = midx; ly = my;
               } else if (show_curve)
                  grpnts.push({ grx: (mx1 + mx2) / 2, gry: funcs.gry(bincont) });

               if (draw_markers) {
                  if ((my >= -yerr1) && (my <= height + yerr2)) {
                     if (path_fill !== null)
                        path_fill += `M${mx1},${my-yerr1}h${mx2-mx1}v${yerr1+yerr2+1}h${mx1-mx2}z`;
                     if ((path_marker !== null) && do_marker)
                        draw_marker();
                     if ((path_err !== null) && do_err)
                        draw_errbin();
                  }
               }
            }
         };

         // check if we should draw markers or error marks directly, skipping optimization
         if (do_marker || do_err) {
            if (!settings.OptimizeDraw || ((right-left < 50000) && (settings.OptimizeDraw === 1))) {
               for (i = left; i < right; ++i) {
                  if (extract_bin(i)) {
                     if (path_marker !== null)
                        draw_marker();
                     if (path_err !== null)
                        draw_errbin();
                  }
               }
               do_err = do_marker = false;
            }
         }

         for (i = left; i <= right; ++i) {
            x = xaxis.GetBinLowEdge(i+1);

            if (this.logx && (x <= 0)) continue;

            grx = Math.round(funcs.grx(x));

            lastbin = (i === right);

            if (lastbin && (left < right))
               gry = curry;
            else {
               y = histo.getBinContent(i+1);
               gry = Math.round(funcs.gry(y));
            }

            if (res.length === 0) {
               bestimin = bestimax = i;
               prevx = startx = currx = grx;
               prevy = curry_min = curry_max = curry = gry;
               res = `M${currx},${curry}`;
            } else if (use_minmax) {
               if ((grx === currx) && !lastbin) {
                  if (gry < curry_min)
                     bestimax = i;
                  else if (gry > curry_max)
                     bestimin = i;

                  curry_min = Math.min(curry_min, gry);
                  curry_max = Math.max(curry_max, gry);
                  curry = gry;
               } else {
                  if (draw_any_but_hist) {
                     if (bestimin === bestimax)
                        draw_bin(bestimin);
                     else if (bestimin < bestimax) {
                        draw_bin(bestimin);
                        draw_bin(bestimax);
                     } else {
                        draw_bin(bestimax);
                        draw_bin(bestimin);
                     }
                  }

                  // when several points at same X differs, need complete logic
                  if (draw_hist && ((curry_min !== curry_max) || (prevy !== curry_min))) {
                     if (prevx !== currx)
                        res += 'h'+(currx-prevx);

                     if (curry === curry_min) {
                        if (curry_max !== prevy)
                           res += 'v' + (curry_max - prevy);
                        if (curry_min !== curry_max)
                           res += 'v' + (curry_min - curry_max);
                     } else {
                        if (curry_min !== prevy)
                           res += 'v' + (curry_min - prevy);
                        if (curry_max !== curry_min)
                           res += 'v' + (curry_max - curry_min);
                        if (curry !== curry_max)
                        res += 'v' + (curry - curry_max);
                     }

                     prevx = currx;
                     prevy = curry;
                  }

                  if (lastbin && (prevx !== grx))
                     res += 'h' + (grx-prevx);

                  bestimin = bestimax = i;
                  curry_min = curry_max = curry = gry;
                  currx = grx;
               }
               // end of use_minmax
            } else if ((gry !== curry) || lastbin) {
               if (grx !== currx)
                  res += `h${grx-currx}`;
               if (gry !== curry)
                  res += `v${gry-curry}`;
               curry = gry;
               currx = grx;
            }
         }

         const fill_for_interactive = want_tooltip && this.fillatt.empty() && draw_hist && !draw_markers && !show_line && !show_curve && !this._ignore_frame;
         let h0 = height + 3;
         if (!fill_for_interactive) {
            const gry0 = Math.round(funcs.gry(0));
            if (gry0 <= 0)
               h0 = -3;
            else if (gry0 < height)
               h0 = gry0;
         }
         const close_path = `L${currx},${h0}H${startx}Z`, add_hist = () => {
            this.draw_g.append('svg:path')
                       .attr('d', res + ((!this.fillatt.empty() || fill_for_interactive) ? close_path : ''))
                       .style('stroke-linejoin', 'miter')
                       .call(this.lineatt.func)
                       .call(this.fillatt.func);
         };

         if (res && draw_hist && !this.fillatt.empty()) {
            add_hist();
            res = '';
         }

         if (draw_markers || show_line || show_curve) {
            if (!path_line && grpnts.length) {
               if (funcs.swap_xy)
                  grpnts.forEach(pnt => { const d = pnt.grx; pnt.grx = pnt.gry; pnt.gry = d; });
               path_line = buildSvgCurve(grpnts);
            }

            if (path_fill) {
               this.draw_g.append('svg:path')
                        .attr('d', path_fill)
                        .call(this.fillatt.func);
            } else if (path_line && !this.fillatt.empty() && !draw_hist) {
               this.draw_g.append('svg:path')
                  .attr('d', path_line + `L${midx},${h0}H${startmidx}Z`)
                  .call(this.fillatt.func);
            }

            if (path_err) {
               this.draw_g.append('svg:path')
                  .attr('d', path_err)
                  .call(this.lineatt.func);
            }

            if (hints_err) {
               this.draw_g.append('svg:path')
                  .attr('d', hints_err)
                  .style('fill', 'none')
                  .style('pointer-events', this.isBatchMode() ? null : 'visibleFill');
            }

            if (path_line) {
               this.draw_g.append('svg:path')
                  .attr('d', path_line)
                  .style('fill', 'none')
                  .call(this.lineatt.func);
            }

            if (path_marker) {
               this.draw_g.append('svg:path')
                  .attr('d', path_marker)
                  .call(this.markeratt.func);
            }

            if (hints_marker) {
               this.draw_g.append('svg:path')
                  .attr('d', hints_marker)
                  .style('fill', 'none')
                  .style('pointer-events', this.isBatchMode() ? null : 'visibleFill');
            }
         }

         if (res && draw_hist)
            add_hist();

         if (show_text)
            return this.finishTextDrawing();
      });
   }

   /** @summary Draw TH1 bins in SVG element
     * @return Promise or scalar value */
   draw1DBins() {
      if (this.options.Same && this._ignore_frame)
         this.getFrameSvg().style('display', 'none');

      this.createHistDrawAttributes();

      const pmain = this.getFramePainter(),
            funcs = this.getHistGrFuncs(pmain),
            width = pmain.getFrameWidth(),
            height = pmain.getFrameHeight();

      if (!this.draw_content || (width <= 0) || (height <= 0))
         return this.removeG();

      this.createG(!this._ignore_frame);

      if (this.options.Bar) {
         return this.drawBars(funcs, height).then(() => {
            if (this.options.ErrorKind === 1)
               return this.drawNormal(funcs, width, height);
         });
      }

      if ((this.options.ErrorKind === 3) || (this.options.ErrorKind === 4))
         return this.drawFilledErrors(funcs);

      return this.drawNormal(funcs, width, height);
   }

   /** @summary Provide text information (tooltips) for histogram bin */
   getBinTooltips(bin) {
      const tips = [],
            name = this.getObjectHint(),
            pmain = this.getFramePainter(),
            funcs = this.getHistGrFuncs(pmain),
            histo = this.getHisto(),
            x1 = histo.fXaxis.GetBinLowEdge(bin+1),
            x2 = histo.fXaxis.GetBinLowEdge(bin+2),
            xlbl = this.getAxisBinTip('x', histo.fXaxis, bin);
      let cont = histo.getBinContent(bin+1);

      if (name) tips.push(name);

      if (this.options.Error || this.options.Mark || this.isTF1()) {
         tips.push(`x = ${xlbl}`, `y = ${funcs.axisAsText('y', cont)}`);
         if (this.options.Error) {
            if (xlbl[0] === '[') tips.push(`error x = ${((x2 - x1) / 2).toPrecision(4)}`);
<<<<<<< HEAD
            tips.push(`error y = ${histo.getBinError(bin + 1).toPrecision(4)}`);
=======
            const errs = this.getBinErrors(histo, bin + 1, cont);
            if (errs.poisson)
               tips.push(`error low = ${errs.low.toPrecision(4)}`, `error up = ${errs.up.toPrecision(4)}`);
            else
               tips.push(`error y = ${errs.up.toPrecision(4)}`);
>>>>>>> 4f177922
         }
      } else {
         tips.push(`bin = ${bin+1}`, `x = ${xlbl}`);
         if (histo.$baseh) cont -= histo.$baseh.getBinContent(bin+1);
         if (cont === Math.round(cont))
            tips.push(`entries = ${cont}`);
         else
            tips.push(`entries = ${floatToString(cont, gStyle.fStatFormat)}`);
      }

      return tips;
   }

   /** @summary Process tooltip event */
   processTooltipEvent(pnt) {
      if (!pnt || !this.draw_content || !this.draw_g || this.options.Mode3D) {
         this.draw_g?.selectChild('.tooltip_bin').remove();
         return null;
      }

      const pmain = this.getFramePainter(),
            funcs = this.getHistGrFuncs(pmain),
            histo = this.getHisto(),
            left = this.getSelectIndex('x', 'left', -1),
            right = this.getSelectIndex('x', 'right', 2);
      let width = pmain.getFrameWidth(),
          height = pmain.getFrameHeight(),
          show_rect, grx1, grx2, gry1, gry2, gapx = 2,
          l = left, r = right, pnt_x = pnt.x, pnt_y = pnt.y;

      const GetBinGrX = i => {
         const xx = histo.fXaxis.GetBinLowEdge(i+1);
         return (funcs.logx && (xx <= 0)) ? null : funcs.grx(xx);
      }, GetBinGrY = i => {
         const yy = histo.getBinContent(i + 1);
         if (funcs.logy && (yy < funcs.scale_ymin))
            return funcs.swap_xy ? -1000 : 10*height;
         return Math.round(funcs.gry(yy));
      };

      if (funcs.swap_xy)
         [pnt_x, pnt_y, width, height] = [pnt_y, pnt_x, height, width];

      const descent_order = funcs.swap_xy !== pmain.x_handle.reverse;

      while (l < r-1) {
         const m = Math.round((l+r)*0.5), xx = GetBinGrX(m);
         if ((xx === null) || (xx < pnt_x - 0.5))
            if (descent_order) r = m; else l = m;
          else if (xx > pnt_x + 0.5)
            if (descent_order) l = m; else r = m;
          else { l++; r--; }
      }

      let findbin = r = l;
      grx1 = GetBinGrX(findbin);

      if (descent_order) {
         while ((l > left) && (GetBinGrX(l-1) < grx1 + 2)) --l;
         while ((r < right) && (GetBinGrX(r+1) > grx1 - 2)) ++r;
      } else {
         while ((l > left) && (GetBinGrX(l-1) > grx1 - 2)) --l;
         while ((r < right) && (GetBinGrX(r+1) < grx1 + 2)) ++r;
      }

      if (l < r) {
         // many points can be assigned with the same cursor position
         // first try point around mouse y
         let best = height;
         for (let m = l; m <= r; m++) {
            const dist = Math.abs(GetBinGrY(m) - pnt_y);
            if (dist < best) { best = dist; findbin = m; }
         }

         // if best distance still too far from mouse position, just take from between
         if (best > height/10)
            findbin = Math.round(l + (r-l) / height * pnt_y);

         grx1 = GetBinGrX(findbin);
      }

      grx1 = Math.round(grx1);
      grx2 = Math.round(GetBinGrX(findbin+1));

      if (this.options.Bar) {
         const w = grx2 - grx1;
         grx1 += Math.round(histo.fBarOffset / 1000 * w);
         grx2 = grx1 + Math.round(histo.fBarWidth / 1000 * w);
      }

      if (grx1 > grx2)
         [grx1, grx2] = [grx2, grx1];

      const midx = Math.round((grx1 + grx2) / 2),
         midy = gry1 = gry2 = GetBinGrY(findbin);

      if (this.options.Bar) {
         show_rect = true;

         gapx = 0;

         gry1 = this.getBarBaseline(funcs, height);

         if (gry1 > gry2)
            [gry1, gry2] = [gry2, gry1];

         if (!pnt.touch && (pnt.nproc === 1))
            if ((pnt_y < gry1) || (pnt_y > gry2)) findbin = null;
      } else if ((this.options.Error && (this.options.Hist !== true)) || this.options.Mark || this.options.Line || this.options.Curve) {
         show_rect = !this.isTF1();

         let msize = 3;
         if (this.markeratt) msize = Math.max(msize, this.markeratt.getFullSize());

         if (this.options.Error) {
            const cont = histo.getBinContent(findbin + 1),
                  binerrs = this.getBinErrors(histo, findbin + 1, cont);

            gry1 = Math.round(funcs.gry(cont + binerrs.up)); // up
            gry2 = Math.round(funcs.gry(cont - binerrs.low)); // low

            if ((cont === 0) && this.isTProfile())
               findbin = null;

            const dx = (grx2 - grx1)*this.options.errorX;
            grx1 = Math.round(midx - dx);
            grx2 = Math.round(midx + dx);
         }

         // show at least 6 pixels as tooltip rect
         if (grx2 - grx1 < 2*msize) { grx1 = midx-msize; grx2 = midx+msize; }

         gry1 = Math.min(gry1, midy - msize);
         gry2 = Math.max(gry2, midy + msize);

         if (!pnt.touch && (pnt.nproc === 1))
            if ((pnt_y < gry1) || (pnt_y > gry2)) findbin = null;
      } else {
         // if histogram alone, use old-style with rects
         // if there are too many points at pixel, use circle
         show_rect = (pnt.nproc === 1) && (right-left < width);

         if (show_rect) {
            gry2 = height;

            if (!this.fillatt.empty()) {
               gry2 = Math.min(height, Math.max(0, Math.round(funcs.gry(0))));
               if (gry2 < gry1)
                 [gry1, gry2] = [gry2, gry1];
            }

            // for mouse events pointer should be between y1 and y2
            if (((pnt.y < gry1) || (pnt.y > gry2)) && !pnt.touch) findbin = null;
         }
      }

      if (findbin !== null) {
         // if bin on boundary found, check that x position is ok
         if ((findbin === left) && (grx1 > pnt_x + gapx))
            findbin = null;
         else if ((findbin === right-1) && (grx2 < pnt_x - gapx))
            findbin = null;
         else if ((pnt_x < grx1 - gapx) || (pnt_x > grx2 + gapx))
            findbin = null; // if bars option used check that bar is not match
         else if (!this.options.Zero && (histo.getBinContent(findbin+1) === 0) && (histo.getBinError(findbin+1) === 0))
            findbin = null; // exclude empty bin if empty bins suppressed
      }

      let ttrect = this.draw_g.selectChild('.tooltip_bin');

      if ((findbin === null) || ((gry2 <= 0) || (gry1 >= height))) {
         ttrect.remove();
         return null;
      }

      const res = { name: this.getObjectName(), title: histo.fTitle,
                    x: midx, y: midy, exact: true,
                    color1: this.lineatt?.color ?? 'green',
                    color2: this.fillatt?.getFillColorAlt('blue') ?? 'blue',
                    lines: this.getBinTooltips(findbin) };

      if (pnt.disabled) {
         // case when tooltip should not highlight bin
         ttrect.remove();
         res.changed = true;
      } else if (show_rect) {
         if (ttrect.empty()) {
            ttrect = this.draw_g.append('svg:rect')
                                .attr('class', 'tooltip_bin')
                                .style('pointer-events', 'none')
                                .call(addHighlightStyle);
         }

         res.changed = ttrect.property('current_bin') !== findbin;

         if (res.changed) {
            ttrect.attr('x', funcs.swap_xy ? gry1 : grx1)
                  .attr('width', funcs.swap_xy ? gry2-gry1 : grx2-grx1)
                  .attr('y', funcs.swap_xy ? grx1 : gry1)
                  .attr('height', funcs.swap_xy ? grx2-grx1 : gry2-gry1)
                  .style('opacity', '0.3')
                  .property('current_bin', findbin);
         }

         res.exact = (Math.abs(midy - pnt_y) <= 5) || ((pnt_y >= gry1) && (pnt_y <= gry2));

         res.menu = res.exact; // one could show context menu when histogram is selected
         // distance to middle point, use to decide which menu to activate
         res.menu_dist = Math.sqrt((midx-pnt_x)**2 + (midy-pnt_y)**2);
      } else {
         const radius = this.lineatt.width + 3;

         if (ttrect.empty()) {
            ttrect = this.draw_g.append('svg:circle')
                                .attr('class', 'tooltip_bin')
                                .style('pointer-events', 'none')
                                .attr('r', radius)
                                .call(this.lineatt.func)
                                .call(this.fillatt.func);
         }

         res.exact = (Math.abs(midx - pnt.x) <= radius) && (Math.abs(midy - pnt.y) <= radius);

         res.menu = res.exact; // show menu only when mouse pointer exactly over the histogram
         res.menu_dist = Math.sqrt((midx-pnt.x)**2 + (midy-pnt.y)**2);

         res.changed = ttrect.property('current_bin') !== findbin;

         if (res.changed) {
            ttrect.attr('cx', midx)
                  .attr('cy', midy)
                  .property('current_bin', findbin);
         }
      }

      if (res.changed) {
         res.user_info = { obj: histo, name: histo.fName,
                           bin: findbin, cont: histo.getBinContent(findbin+1),
                           grx: midx, gry: midy };
      }

      return res;
   }

   /** @summary Fill histogram context menu */
   fillHistContextMenu(menu) {
      menu.add('Auto zoom-in', () => this.autoZoom());

      const opts = this.getSupportedDrawOptions();

      menu.addDrawMenu('Draw with', opts, arg => {
         if (arg.indexOf(kInspect) === 0)
            return this.showInspector(arg);

         this.decodeOptions(arg);

         if (this.options.need_fillcol && this.fillatt?.empty())
            this.fillatt.change(5, 1001);

         // redraw all objects in pad, inform dependent objects
         this.interactiveRedraw('pad', 'drawopt');
      });

      if (!this.snapid && !this.isTProfile() && !this.isTF1())
         menu.addRebinMenu(sz => this.rebinHist(sz));
   }

   /** @summary Rebin histogram, used via context menu */
   rebinHist(sz) {
      const histo = this.getHisto(),
            xaxis = histo.fXaxis,
            nbins = Math.floor(xaxis.fNbins/ sz);
      if (nbins < 2) return;

      const arr = new Array(nbins+2),
            xbins = (xaxis.fXbins.length > 0) ? new Array(nbins) : null;

      arr[0] = histo.fArray[0];
      let indx = 1;

      for (let i = 1; i <= nbins; ++i) {
         if (xbins) xbins[i-1] = xaxis.fXbins[indx-1];
         let sum = 0;
         for (let k = 0; k < sz; ++k)
           sum += histo.fArray[indx++];
         arr[i] = sum;
      }

      if (xbins) {
         if (indx <= xaxis.fXbins.length)
            xaxis.fXmax = xaxis.fXbins[indx-1];
         xaxis.fXbins = xbins;
      } else
         xaxis.fXmax = xaxis.fXmin + (xaxis.fXmax - xaxis.fXmin) / xaxis.fNbins * nbins * sz;


      xaxis.fNbins = nbins;

      let overflow = 0;
      while (indx < histo.fArray.length)
         overflow += histo.fArray[indx++];
      arr[nbins+1] = overflow;

      histo.fArray = arr;
      histo.fSumw2 = [];

      this.scanContent();

      this.interactiveRedraw('pad');
   }

   /** @summary Perform automatic zoom inside non-zero region of histogram */
   autoZoom() {
      let left = this.getSelectIndex('x', 'left', -1),
          right = this.getSelectIndex('x', 'right', 1);
      const dist = right - left,
            histo = this.getHisto();

      if ((dist === 0) || !histo) return;

      // first find minimum
      let min = histo.getBinContent(left + 1);
      for (let indx = left; indx < right; ++indx)
         min = Math.min(min, histo.getBinContent(indx+1));
      if (min > 0) return; // if all points positive, no chance for auto-scale

      while ((left < right) && (histo.getBinContent(left+1) <= min)) ++left;
      while ((left < right) && (histo.getBinContent(right) <= min)) --right;

      // if singular bin
      if ((left === right-1) && (left > 2) && (right < this.nbinsx-2)) {
         --left; ++right;
      }

      if ((right - left < dist) && (left < right))
         return this.getFramePainter().zoom(histo.fXaxis.GetBinLowEdge(left+1), histo.fXaxis.GetBinLowEdge(right+1));
   }

   /** @summary Checks if it makes sense to zoom inside specified axis range */
   canZoomInside(axis, min, max) {
      const histo = this.getHisto();

      if ((axis === 'x') && histo && (histo.fXaxis.FindBin(max, 0.5) - histo.fXaxis.FindBin(min, 0) > 1)) return true;

      if ((axis === 'y') && (Math.abs(max-min) > Math.abs(this.ymax-this.ymin)*1e-6)) return true;

      return false;
   }

   /** @summary Performs 2D drawing of histogram
     * @return {Promise} when ready */
   async draw2D(reason) {
      this.clear3DScene();

      this.scanContent(reason === 'zoom');

      const pr = this.isMainPainter() ? this.drawColorPalette(false) : Promise.resolve(true);

      return pr.then(() => this.drawAxes())
               .then(() => this.draw1DBins())
               .then(() => this.updateFunctions())
               .then(() => this.updateHistTitle())
               .then(() => {
                   this.updateStatWebCanvas();
                   return this.addInteractivity();
               });
   }

   /** @summary Should performs 3D drawing of histogram
     * @desc Disable in 2D case, just draw with default options
     * @return {Promise} when ready */
   async draw3D(reason) {
      console.log('3D drawing is disabled, load ./hist/TH1Painter.mjs');
      return this.draw2D(reason);
   }

   /** @summary Call drawing function depending from 3D mode */
   async callDrawFunc(reason) {
      const main = this.getMainPainter(),
            fp = this.getFramePainter();

      if ((main !== this) && fp && (fp.mode3d !== this.options.Mode3D))
         this.copyOptionsFrom(main);

      if (!this.options.Mode3D)
         return this.draw2D(reason);

      return this.draw3D(reason).catch(err => {
         const cp = this.getCanvPainter();
         if (isFunc(cp?.showConsoleError))
            cp.showConsoleError(err);
         else
            console.error('Fail to draw histogram in 3D - back to 2D');
         this.options.Mode3D = false;
         return this.draw2D(reason);
      });
   }

   /** @summary Redraw histogram */
   redraw(reason) {
      return this.callDrawFunc(reason);
   }

   /** @summary draw TH1 object in 2D only */
   static async draw(dom, histo, opt) {
      return THistPainter._drawHist(new TH1Painter(dom, histo), opt);
   }

} // class TH1Painter

export { TH1Painter, PadDrawOptions };<|MERGE_RESOLUTION|>--- conflicted
+++ resolved
@@ -149,30 +149,8 @@
          }
       }
 
-<<<<<<< HEAD
-      // final adjustment like in THistPainter.cxx line 7309
-      if (!this._exact_y_range && !this._set_y_range && !pad_logy) {
-         if ((this.options.BaseLine !== false) && (this.ymin >= 0))
-            this.ymin = 0;
-         else {
-            const positive = (this.ymin >= 0);
-            this.ymin -= gStyle.fHistTopMargin*(this.ymax - this.ymin);
-            if (positive && (this.ymin < 0))
-               this.ymin = 0;
-         }
-         this.ymax += gStyle.fHistTopMargin*(this.ymax - this.ymin);
-      }
-
-      if (this.options.ignore_min_max)
-         hmin = hmax = kNoZoom;
-      else {
-         hmin = this.options.minimum;
-         hmax = this.options.maximum;
-      }
-=======
       hmin = this.options.minimum;
       hmax = this.options.maximum;
->>>>>>> 4f177922
 
       if ((hmin === hmax) && (hmin !== kNoZoom)) {
          if (hmin < 0) {
@@ -183,13 +161,6 @@
          }
       }
 
-<<<<<<< HEAD
-      this._set_y_range = false;
-
-      if (this.options.ohmin && this.options.ohmax && !this.draw_content) {
-         // case of hstack drawing - histogram range used for zooming, but only for stack
-         set_zoom = !this.options.ignore_min_max;
-=======
       let fix_min = false, fix_max = false;
 
       if (this.options.ohmin && this.options.ohmax && !this.draw_content) {
@@ -203,33 +174,21 @@
             set_zoom = true;
          } else
             hmin = hmax = kNoZoom;
->>>>>>> 4f177922
       } else if ((hmin !== kNoZoom) && (hmax !== kNoZoom) && !this.draw_content &&
           ((this.ymin === this.ymax) || (this.ymin > hmin) || (this.ymax < hmax))) {
          // often appears with TF1 painter where Y range is not set properly
          this.ymin = hmin;
          this.ymax = hmax;
-<<<<<<< HEAD
-         this._set_y_range = true;
-      } else {
-         if (hmin !== kNoZoom) {
-            this._set_y_range = true;
-=======
          fix_min = fix_max = true;
       } else {
          if (hmin !== kNoZoom) {
             fix_min = true;
->>>>>>> 4f177922
             if (hmin < this.ymin)
                this.ymin = hmin;
              set_zoom = true;
          }
          if (hmax !== kNoZoom) {
-<<<<<<< HEAD
-            this._set_y_range = true;
-=======
             fix_max = true;
->>>>>>> 4f177922
             if (hmax > this.ymax)
                this.ymax = hmax;
             set_zoom = true;
@@ -981,15 +940,11 @@
          tips.push(`x = ${xlbl}`, `y = ${funcs.axisAsText('y', cont)}`);
          if (this.options.Error) {
             if (xlbl[0] === '[') tips.push(`error x = ${((x2 - x1) / 2).toPrecision(4)}`);
-<<<<<<< HEAD
-            tips.push(`error y = ${histo.getBinError(bin + 1).toPrecision(4)}`);
-=======
             const errs = this.getBinErrors(histo, bin + 1, cont);
             if (errs.poisson)
                tips.push(`error low = ${errs.low.toPrecision(4)}`, `error up = ${errs.up.toPrecision(4)}`);
             else
                tips.push(`error y = ${errs.up.toPrecision(4)}`);
->>>>>>> 4f177922
          }
       } else {
          tips.push(`bin = ${bin+1}`, `x = ${xlbl}`);
