--- conflicted
+++ resolved
@@ -853,17 +853,6 @@
       if (funcs.swap_xy)
          [pnt_x, pnt_y, width, height] = [pnt_y, pnt_x, height, width];
 
-<<<<<<< HEAD
-      let descent_order = funcs.swap_xy != pmain.x_handle.reverse;
-
-      while (l < r-1) {
-         let m = Math.round((l+r)*0.5), xx = GetBinGrX(m);
-         if ((xx === null) || (xx < pnt_x - 0.5)) {
-            if (descent_order) r = m; else l = m;
-         } else if (xx > pnt_x + 0.5) {
-            if (descent_order) l = m; else r = m;
-         } else { l++; r--; }
-=======
       const descent_order = funcs.swap_xy !== pmain.x_handle.reverse;
 
       while (l < r-1) {
@@ -873,7 +862,6 @@
           else if (xx > pnt_x + 0.5)
             if (descent_order) l = m; else r = m;
           else { l++; r--; }
->>>>>>> 49ae85f5
       }
 
       findbin = r = l;
