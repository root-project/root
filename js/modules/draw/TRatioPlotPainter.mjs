import { create, clTPad, clTLine, isFunc } from '../core.mjs';
import { ObjectPainter } from '../base/ObjectPainter.mjs';
import { ensureTCanvas } from '../gpad/TCanvasPainter.mjs';
import { TLinePainter } from './TLinePainter.mjs';


/**
 * @summary Painter class for TRatioPlot
 *
 * @private
 */

class TRatioPlotPainter extends ObjectPainter {

   /** @summary Set grids range */
   setGridsRange(xmin, xmax) {
      const ratio = this.getObject();
      if (xmin === xmax) {
         const x_handle = this.getPadPainter()?.findPainterFor(ratio.fLowerPad, 'lower_pad', clTPad)?.getFramePainter()?.x_handle;
         if (!x_handle) return;
         xmin = x_handle.full_min;
         xmax = x_handle.full_max;
      }

      ratio.fGridlines.forEach(line => {
         line.fX1 = xmin;
         line.fX2 = xmax;
      });
   }

   /** @summary Redraw TRatioPlot */
   async redraw() {
      const ratio = this.getObject(),
            pp = this.getPadPainter(),
            top_p = pp.findPainterFor(ratio.fTopPad, 'top_pad', clTPad);
      if (top_p) top_p.disablePadDrawing();

      const up_p = pp.findPainterFor(ratio.fUpperPad, 'upper_pad', clTPad),
            up_main = up_p?.getMainPainter(),
            up_fp = up_p?.getFramePainter(),
            low_p = pp.findPainterFor(ratio.fLowerPad, 'lower_pad', clTPad),
            low_main = low_p?.getMainPainter(),
            low_fp = low_p?.getFramePainter();
      let lbl_size = 20, promise_up = Promise.resolve(true);

      if (up_p && up_main && up_fp && low_fp && !up_p._ratio_configured) {
         up_p._ratio_configured = true;
         up_main.options.Axis = 0; // draw both axes

         lbl_size = up_main.getHisto().fYaxis.fLabelSize;
         if (lbl_size < 1) lbl_size = Math.round(lbl_size*Math.min(up_p.getPadWidth(), up_p.getPadHeight()));

         const h = up_main.getHisto();
         h.fXaxis.fLabelSize = 0; // do not draw X axis labels
         h.fXaxis.fTitle = ''; // do not draw X axis title
         h.fYaxis.fLabelSize = lbl_size;
         h.fYaxis.fTitleSize = lbl_size;

         up_p.getRootPad().fTicky = 1;

         promise_up = up_p.redrawPad().then(() => {
            up_fp.o_zoom = up_fp.zoom;
            up_fp._ratio_low_fp = low_fp;
            up_fp._ratio_painter = this;

<<<<<<< HEAD
            up_fp.zoom = function(xmin,xmax,ymin,ymax,zmin,zmax) {
               return this.o_zoom(xmin,xmax,ymin,ymax,zmin,zmax).then(res => {
=======
            up_fp.zoom = function(xmin, xmax, ymin, ymax, zmin, zmax) {
               return this.o_zoom(xmin, xmax, ymin, ymax, zmin, zmax).then(res => {
>>>>>>> 49ae85f5
                  this._ratio_painter.setGridsRange(up_fp.scale_xmin, up_fp.scale_xmax);
                  this._ratio_low_fp.o_zoom(up_fp.scale_xmin, up_fp.scale_xmax);
                  return res;
               });
<<<<<<< HEAD
            }
=======
            };
>>>>>>> 49ae85f5

            up_fp.o_sizeChanged = up_fp.sizeChanged;
            up_fp.sizeChanged = function() {
               this.o_sizeChanged();
               this._ratio_low_fp.fX1NDC = this.fX1NDC;
               this._ratio_low_fp.fX2NDC = this.fX2NDC;
               this._ratio_low_fp.o_sizeChanged();
            };
            return true;
         });
      }

      return promise_up.then(() => {
         if (!low_p || !low_main || !low_fp || !up_fp || low_p._ratio_configured)
            return this;

         low_p._ratio_configured = true;
         low_main.options.Axis = 0; // draw both axes
         const h = low_main.getHisto();
         h.fXaxis.fTitle = 'x';
         h.fXaxis.fLabelSize = lbl_size;
         h.fXaxis.fTitleSize = lbl_size;
         h.fYaxis.fLabelSize = lbl_size;
         h.fYaxis.fTitleSize = lbl_size;
         low_p.getRootPad().fTicky = 1;

         low_p.forEachPainterInPad(objp => {
            if (isFunc(objp?.testEditable))
               objp.testEditable(false);
         });

         const arr = [];
         let currpad;

         if ((ratio.fGridlinePositions.length > 0) && (ratio.fGridlines.length < ratio.fGridlinePositions.length)) {
            ratio.fGridlinePositions.forEach(gridy => {
               let found = false;
               ratio.fGridlines.forEach(line => {
                  if ((line.fY1 === line.fY2) && (Math.abs(line.fY1 - gridy) < 1e-6)) found = true;
               });
               if (!found) {
                  const line = create(clTLine);
                  line.fX1 = up_fp.scale_xmin;
                  line.fX2 = up_fp.scale_xmax;
                  line.fY1 = line.fY2 = gridy;
                  line.fLineStyle = 2;
                  ratio.fGridlines.push(line);
                  if (currpad === undefined)
                     currpad = this.selectCurrentPad(ratio.fLowerPad.fName);
                  arr.push(TLinePainter.draw(this.getDom(), line));
               }
            });
         }

         return Promise.all(arr).then(() => low_fp.zoom(up_fp.scale_xmin, up_fp.scale_xmax)).then(() => {
            low_fp.o_zoom = low_fp.zoom;
            low_fp._ratio_up_fp = up_fp;
            low_fp._ratio_painter = this;

            low_fp.zoom = function(xmin, xmax, ymin, ymax, zmin, zmax) {
               this._ratio_painter.setGridsRange(xmin, xmax);
               this._ratio_up_fp.o_zoom(xmin, xmax);
               return this.o_zoom(xmin, xmax, ymin, ymax, zmin, zmax);
            };

            low_fp.o_sizeChanged = low_fp.sizeChanged;
            low_fp.sizeChanged = function() {
               this.o_sizeChanged();
               this._ratio_up_fp.fX1NDC = this.fX1NDC;
               this._ratio_up_fp.fX2NDC = this.fX2NDC;
               this._ratio_up_fp.o_sizeChanged();
            };
            return this;
         });
      });
   }

   /** @summary Draw TRatioPlot */
   static async draw(dom, ratio, opt) {
      const painter = new TRatioPlotPainter(dom, ratio, opt);

      return ensureTCanvas(painter, false).then(() => painter.redraw());
   }

} // class TRatioPlotPainter

export { TRatioPlotPainter };<|MERGE_RESOLUTION|>--- conflicted
+++ resolved
@@ -63,22 +63,13 @@
             up_fp._ratio_low_fp = low_fp;
             up_fp._ratio_painter = this;
 
-<<<<<<< HEAD
-            up_fp.zoom = function(xmin,xmax,ymin,ymax,zmin,zmax) {
-               return this.o_zoom(xmin,xmax,ymin,ymax,zmin,zmax).then(res => {
-=======
             up_fp.zoom = function(xmin, xmax, ymin, ymax, zmin, zmax) {
                return this.o_zoom(xmin, xmax, ymin, ymax, zmin, zmax).then(res => {
->>>>>>> 49ae85f5
                   this._ratio_painter.setGridsRange(up_fp.scale_xmin, up_fp.scale_xmax);
                   this._ratio_low_fp.o_zoom(up_fp.scale_xmin, up_fp.scale_xmax);
                   return res;
                });
-<<<<<<< HEAD
-            }
-=======
             };
->>>>>>> 49ae85f5
 
             up_fp.o_sizeChanged = up_fp.sizeChanged;
             up_fp.sizeChanged = function() {
