--- conflicted
+++ resolved
@@ -187,10 +187,6 @@
 
       selection.attr('font-family', this.name)
                .attr('font-size', this.size)
-<<<<<<< HEAD
-               .attr('xml:space', 'preserve')
-               .attr('font-weight', this.weight || (this.full_style ? 'normal' : null))
-=======
                .attr(':xml:space', 'preserve');
       this.setFontStyle(selection);
    }
@@ -198,7 +194,6 @@
    /** @summary Assigns only font style attributes */
    setFontStyle(selection) {
       selection.attr('font-weight', this.weight || (this.full_style ? 'normal' : null))
->>>>>>> 4f177922
                .attr('font-style', this.style || (this.full_style ? 'normal' : null));
    }
 
