--- conflicted
+++ resolved
@@ -615,11 +615,7 @@
    return { id, col };
 }
 
-<<<<<<< HEAD
-/** @summary Produce exec string for WebCanas to set color value
-=======
 /** @summary Produce exec string for WebCanvas to set color value
->>>>>>> 4f177922
   * @desc Color can be id or string, but should belong to list of known colors
   * For higher color numbers TColor::GetColor(r,g,b) will be invoked to ensure color is exists
   * @private */
