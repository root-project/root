--- conflicted
+++ resolved
@@ -267,15 +267,9 @@
          values = values.sort((a, b) => a > b);
       }
 
-<<<<<<< HEAD
-      this.add('sub:' + name, () => this.input('Enter value of ' + name, conv(size_value, true), (step >= 1) ? 'int' : 'float').then(set_func), title);
-      values.forEach(v => this.addchk(match(v), conv(v), v, res => set_func((step >= 1) ? Number.parseInt(res) : Number.parseFloat(res))));
-      this.add('endsub:');
-=======
       this.sub(name, () => this.input('Enter value of ' + name, conv(size_value, true), (step >= 1) ? 'int' : 'float').then(set_func), title);
       values.forEach(v => this.addchk(match(v), conv(v), v, res => set_func((step >= 1) ? Number.parseInt(res) : Number.parseFloat(res))));
       this.endsub();
->>>>>>> 4f177922
    }
 
    /** @summary Add palette menu entries
@@ -571,34 +565,16 @@
      * @private */
    addAttributesMenu(painter, preffix) {
       const is_frame = painter === painter.getFramePainter(),
-<<<<<<< HEAD
-            pp = is_frame ? painter.getPadPainter() : null;
-      if (!preffix) preffix = '';
-
-      if (painter.lineatt?.used) {
-         this.add(`sub:${preffix}Line att`);
-=======
             pp = is_frame ? painter.getPadPainter() : null,
             redraw_arg = !preffix && !is_frame ? 'attribute' : true;
       if (!preffix) preffix = '';
 
       if (painter.lineatt?.used) {
          this.sub(`${preffix}Line att`);
->>>>>>> 4f177922
          this.addSizeMenu('width', 1, 10, 1, painter.lineatt.width, arg => {
             painter.lineatt.change(undefined, arg);
             changeObjectMember(painter, 'fLineWidth', arg);
             if (pp) changeObjectMember(pp, 'fFrameLineWidth', arg);
-<<<<<<< HEAD
-            painter.interactiveRedraw(true, `exec:SetLineWidth(${arg})`);
-         });
-         this.addColorMenu('color', painter.lineatt.color, arg => {
-            painter.lineatt.change(arg);
-            changeObjectMember(painter, 'fLineColor', arg, true);
-            if (pp) changeObjectMember(pp, 'fFrameLineColor', arg, true);
-            painter.interactiveRedraw(true, getColorExec(arg, 'SetLineColor'));
-         });
-=======
             painter.interactiveRedraw(redraw_arg, `exec:SetLineWidth(${arg})`);
          });
          if (!painter.lineatt.nocolor) {
@@ -609,27 +585,17 @@
                painter.interactiveRedraw(redraw_arg, getColorExec(arg, 'SetLineColor'));
             });
          }
->>>>>>> 4f177922
          this.addLineStyleMenu('style', painter.lineatt.style, id => {
             painter.lineatt.change(undefined, undefined, id);
             changeObjectMember(painter, 'fLineStyle', id);
             if (pp) changeObjectMember(pp, 'fFrameLineStyle', id);
-<<<<<<< HEAD
-            painter.interactiveRedraw(true, `exec:SetLineStyle(${id})`);
-=======
             painter.interactiveRedraw(redraw_arg, `exec:SetLineStyle(${id})`);
->>>>>>> 4f177922
          });
          this.endsub();
 
          if (!is_frame && painter.lineatt?.excl_side) {
-<<<<<<< HEAD
-            this.add('sub:Exclusion');
-            this.add('sub:side');
-=======
             this.sub('Exclusion');
             this.sub('side');
->>>>>>> 4f177922
             for (let side = -1; side <= 1; ++side) {
                this.addchk((painter.lineatt.excl_side === side), side, side,
                   arg => { painter.lineatt.changeExcl(parseInt(arg)); painter.interactiveRedraw(); });
@@ -649,48 +615,28 @@
             painter.fillatt.change(arg, undefined, painter.getCanvSvg());
             changeObjectMember(painter, 'fFillColor', arg, true);
             if (pp) changeObjectMember(pp, 'fFrameFillColor', arg, true);
-<<<<<<< HEAD
-            painter.interactiveRedraw(true, getColorExec(arg, 'SetFillColor'));
-=======
             painter.interactiveRedraw(redraw_arg, getColorExec(arg, 'SetFillColor'));
->>>>>>> 4f177922
          }, painter.fillatt.kind);
          this.addFillStyleMenu('style', painter.fillatt.pattern, painter.fillatt.colorindx, id => {
             painter.fillatt.change(undefined, id, painter.getCanvSvg());
             changeObjectMember(painter, 'fFillStyle', id);
             if (pp) changeObjectMember(pp, 'fFrameFillStyle', id);
-<<<<<<< HEAD
-            painter.interactiveRedraw(true, `exec:SetFillStyle(${id})`);
-=======
             painter.interactiveRedraw(redraw_arg, `exec:SetFillStyle(${id})`);
->>>>>>> 4f177922
          });
          this.endsub();
       }
 
       if (painter.markeratt?.used) {
-<<<<<<< HEAD
-         this.add(`sub:${preffix}Marker att`);
-         this.addColorMenu('color', painter.markeratt.color, arg => {
-            changeObjectMember(painter, 'fMarkerColor', arg, true);
-            painter.markeratt.change(arg);
-            painter.interactiveRedraw(true, getColorExec(arg, 'SetMarkerColor'));
-=======
          this.sub(`${preffix}Marker att`);
          this.addColorMenu('color', painter.markeratt.color, arg => {
             changeObjectMember(painter, 'fMarkerColor', arg, true);
             painter.markeratt.change(arg);
             painter.interactiveRedraw(redraw_arg, getColorExec(arg, 'SetMarkerColor'));
->>>>>>> 4f177922
          });
          this.addSizeMenu('size', 0.5, 6, 0.5, painter.markeratt.size, arg => {
             changeObjectMember(painter, 'fMarkerSize', arg);
             painter.markeratt.change(undefined, undefined, arg);
-<<<<<<< HEAD
-            painter.interactiveRedraw(true, `exec:SetMarkerSize(${arg})`);
-=======
             painter.interactiveRedraw(redraw_arg, `exec:SetMarkerSize(${arg})`);
->>>>>>> 4f177922
          });
 
          this.sub('style');
@@ -1692,18 +1638,6 @@
    return false;
 }
 
-/** @summary Returns true if menu or modual dialog present
-  * @private */
-function hasMenu(menuname) {
-   if (!menuname) menuname = 'root_ctx_menu';
-   const doc = getDocument();
-   if (doc.getElementById(menuname))
-      return true;
-   if (doc.getElementById(menuname + '_dialog'))
-      return true;
-   return false;
-}
-
 /** @summary Fill and show context menu for painter object
   * @private */
 function showPainterMenu(evnt, painter, kind) {
@@ -1748,10 +1682,6 @@
       painter.draw_g.on('contextmenu', settings.ContextMenu ? evnt => showPainterMenu(evnt, painter, kind) : null);
 }
 
-<<<<<<< HEAD
-export { createMenu, closeMenu, showPainterMenu, assignContextMenu, hasMenu, kToFront };
-=======
 Object.assign(internals.jsroot, { createMenu, closeMenu, assignContextMenu, kToFront, kNoReorder });
 
-export { createMenu, closeMenu, showPainterMenu, assignContextMenu, hasMenu, kToFront, kNoReorder };
->>>>>>> 4f177922
+export { createMenu, closeMenu, showPainterMenu, assignContextMenu, hasMenu, kToFront, kNoReorder };