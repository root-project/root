# JSROOT changelog

<<<<<<< HEAD
=======
## Changes in 7.7.0
1. Let plot current time, file creation or modification time with `&optdate=[1,2,3]` URL parameters
2. Let plot file name, full file name or item name with `&optfile=[1,2,3]` URL parameters
3. Let define date and file name position with `&datex=0.03&datey=0.03` URL parameters
4. Improve TRatioPlot axis and lines drawing
5. Use localStorage to preserve custom settings and gStyle
6. Let configure custom storage prefix with `&storage_prefix=name` URL #290
7. Let customize URL for "Show in new tab" menu command
8. Support both new and old TRatioPlot drawings
10. Synchronize X/Y range selection with native ROOT
11. Proper handle attributes from TH2Poly bins, support "p" for markers drawing
12. Correctly scale size of axis ticks - take into account NDC axis length
13. Set name and userData in geometry `build()` function #303
14. Draw histogram title afterwards - place in front of stats box
15. Upgrade three.js r158 -> r162, last with WebGL1 support
16. Split extras into three_addons.mjs, provide jsroot geometry build without three.js
17. Fix - correctly draw only grids with AXIG draw option
18. Fix - log scales on TH3 drawings #306
19. Fix - draw geometry top node volume if all childs not visible #308
20. Fix - properly process 206 server response without Accept-Ranges header https://root-forum.cern.ch/t/59426/


## Changes in 7.6.1
1. Remove source_dir output in node.js #296
2. Fully integrate svg2pdf.js into jsroot repo
3. Fix - support plain TRI option for TGraph2D
4. Fix - let read object from ROOT file with empty name
5. Fix - graph drawing fix custom labels on X axis #297
6. Fix - draw at least line for TGraphErrors ROOT-8131
7. Fix - preserve attributes and draw options when call drawingJSON() #307
8. Fix - menu for text align selection typo


## Changes in 7.6.0
1. Implement "tickz" draw option, used for color palette ticks
2. Implement skewness and kurtosis calculations for histogram stats box
3. Introduce "logv" draw option for `TH3`, configures logarithmic scale for box volume
4. Implement color palette drawing for `TH3`
5. Implement cutg draw option for `TH2`/`TF2` surface plots
6. Implement `TMath::Sq()` function and several others like SinH, ASinH, ...
7. Implement histogram drawing build from `TGraph2D` using Delaunay interpolation
8. Provide preliminary `TF3` support
9. Support `TLinearGradient` and `TRadialGradient` colors
10. Support LZMA decompression of ROOT files #272
11. Include ZSTD decompression to repository #274
12. Support opacity transfer function for `TH3`, see tutorials/gl/glvox2.C
13. Upgrade three.js r155 -> r158
14. Handle TCanvas IsEdiatable flag to disable some interactive features
15. Support PDF creation using jsPDF and svg2pdf.js - in browser and node.js
16. Implement custom fonts support in TWebCanvas
17. List of ROOT/JSON files on server with `&dir=<path>` URL parameter #283
18. Load TGaxis function from the file #282
19. Let display progress messages in modal element #285
20. Fix - do not add `THStack` and `TMultiGraph` to legend
21. Fix - correctly use margin in `TPaveText` class
22. Fix - correctly draw endcaps in legend errors
23. Fix - vertical position of up elements like {M}^{2} in TLatex
24. Fix - let draw THStack with diff binning hists
25. Fix - better tooltip name for the items
26. Fix - better logy scale selection


>>>>>>> 22aeb252
## Changes in 7.5.5
1. Fix - abort tree draw operation faster
2. Fix - support plain TRI option for TGraph2D
3. Fix - use latest npm "gl" module


## Changes in 7.5.4
1. Fix - catch exception when parsing TF1 formula
2. Fix - properly check THStack histograms axes when doing sum
3. Fix - correctly handle negative offset on time axis
4. Fix - do not use `inset` because of old Chrome browsers
5. Fix - properly provide object hints


## Changes in 7.5.3
1. Fix - draw histograms with negative bins #276
2. Fix - correctly read TLeaf with fixed-size array
3. Fix - bug in options handling in startGUI
4. Fix - greyscale support in TLegend drawing
5. Fix - correctly use text font for TGaxis title
6. Fix - preserve auto colors in THStack #277
7. Fix - correctly set pave name #278


## Changes in 7.5.2
1. Fix - proper fit pars display in stats, proper #chi^{2}
2. Fix - several bugs in TFormula parsing
3. Fix - correctly use saved buffer in TF1/TF2
4. Fix - properly adjust size of stats box
5. Fix - support pol0..pol9 functions
6. Fix - TGraph bar width should be at least 1 pixel
7. Fix - prevent drawing of empty TGraph


## Changes in 7.5.1
1. Fix - expand item in hierarchy painter
2. Fix - correctly use saved TF1 values for non-equidistant bins #270
3. Fix - in log scales replace 10^1 label by 10
4. Fix - vertical align of log labels on X axis
5. Fix - second click of the same item in hierarchy painter


## Changes in 7.5.0
1. Correctly implement `TH2` projections like MERCATOR or PARABOLIC, add MOLLWEIDE
2. Support "pol", "cyl", "sph" and "psr" coordinates systems for lego and surf plots
3. Support orthographic camera for lego and surface plots
4. Implement "tri1", "tri2", "triw" draw options for `TGraph2D` with Delaunay algorithm
5. Add support of `TProfile3D` and `TPaveClass` classes
6. Use "col" as default draw option for `TH2`, "box2" for `TH3`
7. Draw axes grids in front of objects - making it equivalent to original ROOT
8. Change `TF1` and `TF2` drawing - always convert into histogram, support TWebCanvas, handle log scales
9. Provide "Bring to front" menu command for different objects like pave, box, marker, ...
10. Provide "Build legend" context menu command for the pad
11. Let toggle vertical/horizontal flag for color palette via context menu
12. Support canvas grayscale, let toggle via context menu
13. Basic latex support when drawing axes labels and titles in 3D
14. Handle "dark mode" in geom painter - automatically adjust background
15. Let configure material and scene properties in geom control gui
16. Reset pad enlarge state when pressing "Escape" key #265
17. Scale special fill patterns like 3244 to pad size
18. Add "Superimpose" menu command in hierarchy - let select draw option when append item to pad
19. Support `inspectN` draw option, allows automatically expand object content to specified level
20. Implement `allfunc` draw option for histograms, force drawing disregard of TF1::kNotDraw bit
21. Use `eslint` for static code checking, add testing of interactive features
22. Upgrade three.js r151 -> r155
23. Use https://github.com/georgealways/lil-gui/ instead of dat.GUI in geom painter
24. Put `gl` in "devDependencies" of package.json; one can skip it installation with `npm i --production`
25. Fix - correct scaling of axis labels when tilt them by 25 degree, make this angle configurable
26. Fix - legend multi-columns drawing and labels scaling
27. Fix - graph "B" bar widths as in native ROOT
28. Fix - use pad and not frame size for `TText` / `TLatex` scaling
29. Fix - properly handle "NB" (no border) draw option for `TPave` classes
30. Fix - do not draw histogram title with AXIS draw option
31. Fix - correct scaling of custom axis labels
32. Fix - shrink axis labels like 0.20 -> 0.2 or 10^0 -> 1
33. Fix - copy axis attributes from histogram z scale to palette
34. Fix - let handle derived from TH1/TH2 classes as histograms #269


## Changes in 7.4.3
1. Fix - correctly use GMT specifier in time format
2. Fix - logical error in `decodeUrl`
3. Fix - member-wise streaming of std::map   #262


## Changes in 7.4.2
1. Fix - unzoom z on lego2 plots
2. Fix - browsing TLists with nullptr inside
3. Fix - check NaN values when performing TTree::Draw()
4. Fix - support standard log function in TF1/TF2


## Changes in 7.4.1
1. Fix - context menu position on lego plots
2. Fix - add missing math functions Chebyshev0 and normalized Gaus
3. Fix - correctly render TPolyLine3D
4. Fix - properly add interactive resize elements for paves and frame
5. Fix - drag and drop handling on tabs layout


## Changes in 7.4.0
1. Upgrade d3.js v7.6.1 -> v7.8.4
2. Upgrade three.js r146 -> r151
3. Support `[cutg]` draw option for TH2
4. Correctly handle `same0` draw option for TH2
5. Fix several issues with axis reverse order, support on lego plots
6. Support more kinds of log scales - ln and logN where N is any positive integer
7. Adjust TAxis title positioning to native ROOT behavior
8. Add interactivity (moving, context menu) for TLine, TBox, TText, TLatex, TDiamond, TGaxis, TASImage
9. Use new gStyle attributes for candle and violin plots
10. Implement autoplace for TLegend, also via context menu
11. Change algorithm of building smooth (bezier) curves
12. Let change physical node visibility in TGeo drawings
13. Use TGaxis attributes from gStyle - fAxisMaxDigits, fStripDecimals and exponent offset
14. Implement "projxy" draw option for TH2 - like projxy3 or projx1_y5
15. Support custom function in TGaxis - when drawn in TWebCanvas
16. Introduce settings.WithCredentials, set xhr.withCredentials = true when submitting HTTP requests
17. Let superimpose TH3 and geo drawings
18. Apply pad draw options like 'gridx' or 'logy' to all subpads
19. Support new TScatter and TAnnotation classes
20. Implement moving and resizing of subpads
21. Implement zooming in the TASImage
22. Let configure position and direction of camera for TGeo, let create URL for that
23. Support labels rotation for simple axis in geometry
24. Support many orthographic cameras with overlayed grid/labels
25. Support InstancedMesh for TGeo drawing, let show really large geometries
26. Implement 'inject=path/script_name.js' url option to inject scripts without emulating of v6
27. Exclude 'HEAD' http request when reading ROOT file, all necessary info can be get from first real HTTP request
28. Provide makeImage function for generation of svg, png and jpeg images in batch and interactively (#257)
29. Implement interactive zoom shifting when middle-mouse button down or single-touch moving
30. Several improvements for touch devices or devices with small displays
31. Remove settings.FrameNDC, use Style.fPadLeft/Right/Top/BottomMargin values instead
32. Fix - rescan sumw2 when update TH1
33. Fix - correct placing for TLegend header
34. Fix - correctly align sub/super scripts in complex TLatex
35. Fix - correctly set visibility level for geo drawing (#258)
36. Fix - use more factor for number of nodes in geo drawing (#258)


## Changes in 7.3.4
1. Fix - failure in normal_cdf calculation
2. Fix - check in TTree::Draw for null buffer
3. Fix - do not rise exception in treeProcess
4. Fix - RH1 zero line drawing only when required
5. Fix - do not allow move float browser too far left/top


## Changes in 7.3.2
1. Fix - undefined graph in TGraphPainter
2. Fix - error in showing info in the geo painter
3. Fix - stack limitation with Math.min.apply in tree draw


## Changes in 7.3.1
1. Fix - TGeo update in the TWebCanvas
2. Fix - several tutorials with three.js modules loading
3. Fix - redraw pad when change text align attributes
4. Fix - pad ranges for TWebCanvas, handle log2 scales
5. Fix - support candle and violin options when creating string draw option
6. Fix - labels and tooltips on reversed axes
7. Fix - zooming on TRatioPlot
8. Fix - pad ranges calculations for TWebCanvas
9. Fix - set proper background for geo drawing


## Changes in 7.3.0
1. Mark methods returning `Promise` as **async**
2. Upgrade three.js to r146
3. Fix several bugs in `csg.mjs`, improve geometry clipping
4. Provide `settings.PreferSavedPoints` to exclude function evaluation when there are saved points
5. Add more interactive features with `TWebCanvas`
6. 3-dimensional `TTree::Draw()` now produces `TPolyMarker3D` by default
7. Force MathJax rendering when `\` symbol is found (#243)
8. Support `TButton` class
9. Remove `localfile` url option, only interactively one can open file selection dialog
10. Fix - show correct bin index in `TH2` tooltips
11. Fix - interactive move/resize on touch devices
12. Fix - correctly handle axis zooming on lego plots
13. Fix - histogram statistics calculation with negative bins
14. Base version for ROOT 6.28 release


## Changes in 7.2.1
1. Fix - prevent glitch when enabling projection via context menu
2. Fix - `multi.json` request parsing
3. Fix - decoding of multipart message (#250)
4. Fix - use alpha channel for TColor when intended
5. Backport `settings.PreferSavedPoints` only for `TF1`


## Changes in 7.2.0
1. Use TAxis attributes in lego plots - ticks/labels/title colors, sizes, offsets
2. Correctly resize stats box when number of lines changes
3. Support JSROOT usage with yarn and webpack
4. Provide `FileProxy` class to let read ROOT files from arbitrary place
5. Let 'hook' save file functionality to use alternative method to store image files
6. Implement 'tabs' layout for objects display (#238)
7. Upgrade d3.js to version 7.6.1
8. Fix - adjust pad margins when moving palette and frame


## Changes in 7.1.1
1. Fix - let modify node visibility bits via context menu
2. Fix - menu position adjusting
3. Fix - tree_draw.js example, export treeDraw function from main.mjs
4. Fix - TH3 scatter plot with large number of bins converted to box2
5. Fix - create geo css entries also when expand object in hierarchy (#240)


## Changes in 7.1.0
1. Let change `settings` and `gStyle` parameters via "Settings" menu of the top hierarchy item
2. Settings and gStyle can be stored as cookies, automatically read when next time loading webpage
3. `settings.OnlyLastCycle` defines if only last object version shown in TFile (also as `&lastcycle` URL parameter)
4. `settings.DarkMode` configures dark mode for GUI and drawings (also as `&dark` URL parameter)
5. Support new `TGraph2DAsymmErrors` class
6. Support `gStyle.fOptDate` and `gStyle.fOptFile` (also as `&optdate` and `&optfile` URL parameter)
7. Support `gStyle.fDateX` and `gStyle.fDateY` used for positioning date and file on canvas
8. Support `gStyle.fHistTopMargin` (also as `&histmargin=value` URL parameter)
9. Let save frame, title and stats properties to `gStyle` via correspondent context menus
10. Support majority of special symbols in TMathText
11. Fix several issues with TPaveText


## Changes in 7.0.2
1. Fix - TH2 arrow drawing
2. Fix - interactive change of fonts attributes
3. Fix - proper draw results of TTree::Draw
4. Fix - draw new histogram on same canvas


## Changes in 7.0.1
1. Fix problem with irregular axis labels
2. Correctly scale and tilt large number of axes labels


## Changes in 7.0.0
1. Use ES6 modules for code organization
2. Rewrite code with ES6 classes; one have to use class syntax to derive from it
3. Upgrade d3.js to 7.3.0, three.js to r138
4. Fully remove jQuery and jQueryUI, replace by plain HTML/JavaScript
5. Remove "collapsible" and "tabs" layouts which were implemented with jQuery - use "flex" instead
6. Improve flexible layout, provide context menu with cascading, tiling, selecting frames
7. Use `BigInt` in I/O with 64bit integer which can not be stored as plain `Number`
8. Starting from Chrome 96, allow embedding WebGL into SVG - solving problem with lego plots in canvas
9. Implement all variants of CANDLE and VIOLIN draw options (#194)
10. Implement "circular" and "chord" draw options for TH2
11. Implement "cjust" draw option when drawing color palette
12. Implement "colhz" draw option to plot horizontal color palette
13. Implement "pads" draw option for THStack
14. In TF1/TF2 always try to use formula, only when fail - apply saved buffer
15. Add many standard functions to math like "crystalball_pdf", "gaussian_pdf", "tdistribution_pdf"
16. Improve drawing of TEfficiency, support 2D case
17. Support new TGraphMultiErrors class
18. Let disable TGraph dragging via `settings.DragGraphs` flag (#224)
19. Correctly display extra data from TGraphQQ
20. Implement "3d" draw options for TMultiGraph
21. Support "A" hist option (do not draw axis) in lego/surf plots
22. Support drawing of TGeo and TAxis3D objects inside TPad
23. Implement proper drawing of TEllipse
24. Add proper support of "Symbols" and "Wingdings" fonts
25. Make "col" default draw option for TH2 in JSROOT gui


## Changes in 6.3.4
1. Fix bug in handling superimposing items via URL syntax
2. Enable geometry clipping in node.js
3. Upgrade node.js packages
4. Let draw TGeo object inside TCanvas
5. Let superimpose TPolyLine3D and TPolyMarker3D with TGeo drawing
6. Fix plain #sum and #int parsing in TLatex
7. Fix ticks position for axes with labels


## Changes in 6.3.3
1. Fix TEfficiency drawing
2. Provide TPadPainter.divide method
3. Fix browsing remote file via THttpServer
4. Fix lego draw update while zooming


## Changes in 6.3.2
1. Fix bug in TH1 drawing when minimum or/and maximum was configured for histogram


## Changes in 6.3.1
1. Fix bug with col draw option in TH2/RH2


## Changes in 6.3.0
1. Fully rewrite TLatex parsing, use svg elements instead of plain text/tspan
2. Make TLatex reliably working in node.js, does not depend from availability of canvas component
3. Many optimizations to produce smaller (and faster) SVG output
4. Provide x3dscNNN and y3dscNNN draw option for histogram to resize x/y axis in 3D plots
5. Provide "Find label" command in TAxis context menu to zoom into bin region
6. Allows to use JSROOT.define() in external scripts
7. Provide JSROOT.Painter.setDefaultDrawOpt() to change class default draw option
8. Provide example of custom entries in histogram context menu
9. Provide alternative external location for zstd-codec, let use zstd even when not found locally
10. Let skip HEAD requests when reading files, adding "^" symbol to file name (#223)
11. Show long histogram names in stats box when possible
12. Fix logic how "ndiv" parameter of TAxis is handled, showing really the configured number of ticks
13. Fix problem with curved TGraph drawings (#218)
14. Fix problems with TGraph drawing updates
15. Base version for ROOT 6.26 release


## Changes in 6.2.2
1. Fix - proper fill TH1 which drawn with line option
2. Fix - object drawing from inspector
3. Fix - error with filling data of TGeoTrack in "extract tracks" example
4. Fix - error in pad items context menu
5. Fix - assigned dropped item name only when new painter created


## Changes in 6.2.1
1. Fix logy and logz handling on lego plots
2. Fix error in statistic calculations for projections
3. Fix zstd-codec loading with minified jsroot scripts


## Changes in 6.2.0
1. Support fully interactive second X/Y axis for histograms, graphs, functions and spline
2. Support X+, Y+, RX, RY draw options for TF1
3. Remove deprecated JSRootCore.js script, one have to use JSRoot.core.js
4. Upgrade three.js to r127
5. Upgrade d3.js to 6.7.0
6. Implement "nozoomx" and "nozoomy" draw options for TPad
7. Implement "frame" draw option for TGaxis - fix position of axis relative to the frame
8. Preserve position of TPaletteAxis, if provided with histogram; make default position like in ROOT
9. Support basic TLatex symbols in lego plos axis title
10. Use frame margins when create 3D lego drawings
11. Implement "nomargins" draw option for pad/canvas
12. Support custom mouse click/dblcklick handlers in lego plots
13. Implement marker styles 35 - 49
14. Let switch orthographic camera in geometry via control gui (#217)
15. Fix drawing of custom markers on 3D, also in node.js (#205)


## Changes in 6.1.1
1. Fix bug in TFrame drawing, some interactive features was not properly working


## Changes in 6.1.0
1. Support drawing produced by TRatioPlot, including interactive zooming
2. Fix problem with TF1 drawing from histogram list of primitives
3. Let disable showing of StreamerInfo in the GUI by adding &skipsi to URL
4. Provide tooltips when TH1 drawn with "E" or "P" option
5. Fix problem with zooming of many overlayed histograms
6. API change -> PadPainter.zoom function returns Promise now
7. Support gridx/y, tickx/y, logx/y options for (multi) graphs painter
8. Provide simple Rebin functionality for TH1 (#210)
9. Use jQuery dialog to input values, avoid prompt() which not always supported (#216)


## Changes in 6.0.2
1. Fix ZSTD size limitation, use streaming API (#214)
2. Prevent endless recursion in JSROOT.parse() function


## Changes in 6.0.1
1. Fix problem with matrix calculations in Eve classes (#206)
2. Fix errors in TNodejsFile (#208)
3. Fix TGraph tooltips handling
4. Fix TH2Poly tooltips handling


## Changes in 6.0.0
1. Major release with:
   - incompatible changes in API
   - heavy use of Promise class
   - upgrade all used packages
2. Use generic naming convention - all class names always starts from
   capital letter like "ObjectPainter", all function names starts from small
   letter like "painter.getObjectHint()"
3. Rename JSRootCore.js -> JSRoot.core.js, eliminate all URL parameters.
   Loading of extra JSROOT functionality should be done via JSROOT.require() method
   All other scripts uses similar naming convention.
4. JSROOT.draw()/JSROOT.redraw() functions returns Promise, deprecate callback parameter
5. Introduce JSROOT.httpRequest() function which returns Promise instance, deprecate
   JSROOT.NewHttpRequest() function
6. JSROOT.openFile() returns Promise with file instance, deprecate callback parameter
7. Provide new code loader via JSROOT.require()
   - introduces clean dependencies in JSROOT code
   - by default uses plain script loading emulating require.js behavior
   - can use require.js when available
   - uses require() method when running inside node.js
   - supports openui5 sap.ui.require loader if available before JSRoot.core.js
   - deprecates old JSROOT.AssertPrerequisites() function
8. Upgrade d3.js to v6.1.1, skip support of older versions
9. Upgrade three.js to r121:
   - SoftwareRenderer deprecated and removed
   - let use WebGL for browser, batch and node.js (via headless-gl)
   - support r3d_gl, r3d_img, r3d_svg rendering options for TGeo and histograms
   - keep support of SVGRendered as backup solution
10. Upgrade MathJax.js to version 3.1.1
   - reliably works in browser and node.js!
   - all latex/mathjax related methods moved to special JSRoot.latex.js script, loaded on demand
11. Update jquery to 3.5.1, openui5 to 1.82.2
12. Use JS classes only in few places - performance is not good enough compared to Object.prototype
13. Deprecate IE support
14. Deprecate bower package manager
15. Add support of ZSTD compression - works only on https://root.cern/js/ website
16. Add support of log2 scale for axes drawing, v7 can have arbitrary log base
17. Improve TH2 col drawings for large number of bins - up to factor 5 faster
18. Allow to move axis title to opposite position
19. Fix zooming in color palette
20. Implement monitoring of object inspector


## Changes in 5.9.1
1. Fix zooming in color palette
2. Fix interactive update of TGraph painting on time scale
3. Fix I/O error in reading std::map (#204)
4. Fix functionality of "open all" / "close all" GUI buttons


## Changes in 5.9.0
1. Support RX and RY drawing option together with COL of TH2
2. Add support of #overline, #underline, #strike into TLatex parsing (#196)
3. Add support of TGeoTessellated shape
4. Major changes in v7 drawing: RFrame, RPalette, RColor, RStatBox, ...
5. Fix in reading std::map member-wise
6. Better handling of context menu position
7. Support TASImage class - both PNG and binary content, including palette
8. Let change TH2 values range via context menu
9. Fix problem with TH2 col drawing when bins size too small


## Changes in 5.8.2
1. Fix - tooltip handling for TH2 Error draw
2. Fix - use proper "fixed" position for enlarged drawing
3. Fix - correctly extract TF1 parameter names
4. Fix - keep stat box when update histogram drawing
5. Fix - context menu for axes in 3D drawings


## Changes in 5.8.1
1. Fix - use Math.floor when search for bin label
2. Fix - renable correct highlight of TGraphErrors
3. Fix - adjust TH1/TH2/TAxis values to let stream them in ROOT
4. Fix - adjust TH[1,2,3].Fill() method to update entries count


## Changes in 5.8.0
1. Many TGeo-related changes:
   - use TGeoManager::fVisLevel in geometry painter
   - "showtop" draw option for TGeoManager (equivalent to gGeoManager->SetTopVisible())
   - "no_screen" draw option to let ignore kVisOnScreen bits for display, checked first by default
   - radial and z-axis interactive transformation for TGeo drawings
   - improve "comp" and "compx" option to show TGeoCompositeShape components
   - support of TGeo objects embed in TCanvas
   - monitoring of TGeoManager with THttpServer
   - "rotyNN" and "rotzNN" options to TGeo painter - let customize camera position
   - context menu command to show current camera position
2. New and simpler TArrow drawing without use of svg markers, interactive movement of TArrow class
3. Support different marker styles in 3D drawings
4. Support "texte" and "texte0" draw options for TH2/TProfile2D classes
5. Provide wrong_http_response workaround (#189)
6. Update objects from list of histogram functions (#190)


## Changes in 5.7.2
1. Fix - add missing factor in TGeoPgon shape
2. Fix - correctly handle "sync" specifier in JSROOT.NewHttpRequest
3. Fix - verify that TH1/TH2 superimposing in 3D works properly
4. Fix - use provided options in JSROOT.redraw function
5. Fix - arb8 shape, used in composite


## Changes in 5.7.1
1. Fix - cover for WebVR API inconsistencies in Android devices (#184)
2. Fix - add more checks in TF1 GetParName/GetParValue methods (#185)
3. Fix - bins highlight in lego drawing with "zero" option
4. Fix - drawing tracks with geometry from TObjArray
5. Fix - interactive TGraph point move on time scale
6. Fix - arb8 shapes faces building


## Changes in 5.7.0
1. Add support of TProfile2Poly class
2. Add support of TGeoOverlap class, provide access from TGeoManager
3. Add support of TGeoHalfSpace for composites
4. Implement TF2 drawings update, see tutorials/graphics/anim.C
5. Improve windows handling in flex(ible) layout
6. Better position for text in TH2Poly drawings
7. Enable projections drawing also with TH2 lego plots
8. Use gStyle attributes to draw histogram title
9. Use requestAnimationFrame when do monitoring, improves performance
10. Support eve7 geometry viewer - render data generated in ROOT itself
11. Many adjustment with new TWebCanvas - interactivity, attributes/position updates
12. Provide initial WebVR support (#176), thanks to Diego Marcos (@dmarcos)
13. Upgrade three.js 86 -> 102, use SoftwareRenderer instead of CanvasRenderer
14. Upgrade d3.js 4.4.4 -> 5.7.0
15. Use d3.js and three.js from npm when running with node.js
16. Fix - support clipping for tracks and points in geo painter
17. Fix - drawing of TGeoNode with finder
18. Fix - key press events processed only in active pad (ROOT-9128)
19. Fix - use X0/Y0 in xtru shape (#182), thanks to @altavir
20. Move most of ui5-specific code into ROOT repository, where it will be maintained
21. Provide special widget for object inspector


## Changes in 5.6.4
1. Fix - try workaround corrupted data in TTree
2. Fix - support min0 draw option like ROOT does
3. Fix - correctly handle TH2Poly draw options
4. Fix - seldom error in JSROOT.cleanup
5. Fix - repair TTree player UI
6. Fix - error in TH3 filling
7. Fix - correctly access top element in simple layout
8. Fix - exclude duplicated points when drawing TH2 with SURF3 options


## Changes in 5.6.3
1. Fix - support clipping for tracks and points in geo painter
2. Fix - geometry with TGeoNodeOffset was not correctly drawn
3. Fix - use proper formatting for entries and integral (#179)
4. Fix - TTree::Draw for 3d histogram was not properly performed


## Changes in 5.6.2
1. Fix - correctly handle negative parameter values in TF1/TF2


## Changes in 5.6.1
1. Add TMath.BreitWigner function
2. Support custom streamers for TMaterial and TMixture (very old examples)
3. Fix Y-scale drawing of THStack (https://root-forum.cern.ch/t/31266)
4. Fix - select palette from colz element
5. Fix - LZ4 uncompression of large buffers


## Changes in 5.6.0
1. By drawing outline speed up (factor 10) canvas with many small sub-pads
2. Let configure user click and double-click handlers, extend tooltip.htm example
3. Implement workaround for standard THREE.SVGRenderer - no need for patched version
4. When producing 3D graphical images in batch, use normal THREE.CanvasRenderer
5. Use WebGL renderer in Chrome headless mode for 3D images generation
6. Provide possibility to create SVG files for canvas or frame (#172)
7. Support text drawing with TH1 bar option
8. Fix - when drawing text, reserve extra y range to show it correctly
9. Migrate to Node.js 8, do not support older versions


## Changes in 5.5.2
1. Fix - draw TH2Poly bins outline when no content specified
2. Fix - always set axis interactive handlers (#170)
3. Fix - take into account zaxis properties when drawing color palette (#171)


## Changes in 5.5.1
1. Fix - adjust v7 part to new class naming convention, started with R
2. Fix - show RCanvas title
3. New - implement 'nocache' option for JSROOT scripts loading. When specified in URL with
   JSRootCore.js script, tries to avoid scripts caching problem by adding stamp parameter to all URLs
4. New - provide simple drawing for TObjString (#164)


## Changes in 5.5.0
1. Introduce JSROOT.StoreJSON() function. It creates JSON code for the
   TCanvas with all drawn objects inside. Allows to store current canvas state
2. Support "item=img:file.png" parameter to insert images in existing layout (#151)
3. Support TTree drawing into TGraph (#153), thanks @cozzyd
4. Let configure "&toolbar=right" in URL to change position of tool buttons
5. Let configure "&divsize=500x400" in URL of size of main div element (default - full browser)
6. Implement "optstat1001" and "optfit101" draw options for histograms
7. Remove "autocol" options - standard "plc" should be used instead
8. Provide drawing of artificial "$legend" item - it creates TLegend for all primitives in pad
   Can be used when several histograms or several graphs superimposed
9. Let configure "&toolbar=vert" in URL to change orientation of tool buttons
10. Improve markers and error bars drawing for TH1/TProfile


## Changes in 5.4.3
1. Fix - draw functions also when histogram "same" option used (#159)
2. Fix - when draw histogram as markers improve optimization algorithm
3. Fix - correct histogram Y-axis range selection in logarithmic scale
4. Fix - for TH2 draw options allow combination "colztext" (#162)
5. Fix - PNG file generation with 3D drawings inside


## Changes in 5.4.2
1. Fix - take into account extra quotes in multipart http reply (#157)
2. Fix - display of labels on X axis with TProfile
3. Fix - support time display in TMultiGraph
4. Fix - correctly parse "optstat" and "optfit" in URL
5. Fix - correctly update TGraph drawing when X range is changing
6. Fix - return only TF1/TF2 object when searching function (#158)


## Changes in 5.4.1
1. Fix - monitoring mode in draw.htm page
2. Fix - zooming in colz palette
3. Fix - support both 9.x and 10.x jsdom version in Node.js (#149)
4. Fix - draw axis main line with appropriate attributes (#150)
5. Fix - use axis color when drawing grids lines (#150)
6. Fix - when set pad logx/logy, reset existing user ranges in pad
7. Fix - avoid too deep calling stack when drawing many graphs or histos (#154)
8. Fix - correctly (re)draw tooltips on canvas with many subpads


## Changes in 5.4.0
1. New supported classes:
   - TDiamond
   - TArc
   - TCurlyLine
   - TCurlyArc
   - TCrown
2. New draw options:
   - "RX" and "RY" for TGraph to reverse axis
   - "noopt" for TGraph to disable drawing optimization
   - "CPN" for TCanvas to create color palette from N last colors
   - "line" for TGraph2D
3. New features:
   - support LZ4 compression
   - tooltips and zooming in TGraphPolar drawings
   - TPavesText with multiple underlying paves
   - implement all fill styles
   - draw borders for TWbox
   - draw all objects from TList/TObjArray as they appear in list of primitives
   - let enable/disable highlight of extra objects in geometry viewer
   - draw axis labels on both sides when pad.fTick[x/y] > 1
   - make drawing of TCanvas with many primitives smoother
   - add fOptTitle, fOptLogx/y/z fields in JSROOT.gStyle
4. Behavior changes:
   - disable automatic frame adjustment, can be enabled with "&adjframe" parameter in URL
   - when drawing TH2/TH3 scatter plots, always generate same "random" pattern
   - use barwidth/baroffset parameters in lego plots
5. Bug fixes:
   - use same number of points to draw lines and markers on the TGraph
   - correctly draw filled TArrow endings
   - let combine "L" or "C" TGraph draw option with others
   - correct positioning of custom axis labels
   - correctly toggle lin/log axes in lego plot
   - let correctly change marker attributes interactively


## Changes in 5.3.5
1. Fix - correctly show histogram with negative bins and fill attributes (#143)
2. Fix - correct animation for status line (when visible)
3. Fix - correctly set lin/log settings back top TPad object
4. Fix - correctly use preloaded d3.js in notebooks/require.js environment
5. Cached Latex regex to improve drawing speed (#145)


## Changes in 5.3.4
1. Fix - several problem in TLatex preprocessing for MathJax.js
2. Fix - use "E" draw options for THStack only when no any other specified


## Changes in 5.3.3
1. Use latest jsdom and mathjax-node packages (Node.js only)


## Changes in 5.3.2
1. Fix - use FontSize when draw TLegend entries
2. Fix - correctly show TH2 overflow stats
3. Fix - tooltips handling for TH1 hbar drawings
4. Implement JSROOT.toJSON() function to produce ROOT JSON string


## Changes in 5.3.1
1. Fix - show TH2 projections also when tooltip is disabled
2. Fix - use z_handle to format Z-axis labels
3. Fix - support labels on TH3 Z axis
4. Fix - TH1 zooming in 3D mode
5. Fix - suppress empty {} in TLatex
6. Add several math symbols for TLatex
7. Fix - font kind 1 is italic times roman
8. Fix - do not let expand parent item in hierarchy
9. Fix - use correct painter to check range
10. Fix - change proper axis attributes in context menu
11. Fix - correctly show axis labels on 3D plot
12. Fix - correctly handle circle (marker style 24) as marker kind
13. Fix - correct circle drawing with coordinates rounding
14. Fix - TLatex #frac and #splitline, adjust vertical position
15. Fix - workaround for y range when fMinimum==fMaximum!=-1111
16. Fix - correct tooltips for graph with marker drawing


## Changes in 5.3.0
1. New supported classes:
    - TGraphPolar
    - TGraphTime
    - TSpline3
    - TSpline5
    - TPolyLine3D
    - TPolyMarker
    - TEfficiency
    - TH1K
2. New supported options:
     "PFC" - auto fill color (histograms and graphs)
     "PLC" - auto line color
     "PMC" - auto marker color
     "A"  - fully disables axes drawing for histograms painters
     "TEXT" - for TH2Poly
     "SAMES" - draw stat box for superimposed histograms
     "NOCOL" - ignore stored in the TCanvas colors list
     "NOPAL" - ignore stored in the TCanvas color palette
3. Improvements in existing painters:
     - use color palette stored in the TCanvas
     - draw stats box when really required
     - let resize frames and paves in all eight directions
     - support lines, boxes and arbitrary text positions in TPaveText
     - automatic title positioning of vertical axis when fTitleOffset==0
     - when pad.fTickx/y==2 draw axes labels on opposite side
     - editing of TGraph objects - moving of the graph bins
     - draw X/Y/Z axis titles in lego plots
     - use canvas Theta/Phi angles to set initial camera position in 3D plots
4. New TLatex processor supports most ROOT features, still MathJax can be used
5. New X/Y projections display for TH2 histograms (aka TH2::SetShowProjectionX/Y)
6. New in geometry viewer:
    - provide shape parameters in TGeo tooltips
    - let inspect selected TGeoNode
    - provide text info when geometry drawing takes too long
7. Change in JSROOT.draw functionality. Now valid painter instance can be only
   obtained via call-back - forth argument of JSROOT.draw() function.
8. Use latest three.js r86 with improved Projector and CanvasRenderer
   Still use own SVGRenderer which supported direct SVG text dump
9. Introduce openui5 components for webgui functionality
10. In all sources specify "use strict" directive


## Changes in 5.2.4
1. Fix - support pow(x,n) function in formula
2. Fix - use pad.fFillColor for frame when fFrameFillColor==0
3. Fix - correctly identify horizontal TGaxis with reverse scale
4. Fix - correctly handle negative line width in exclusion
5. Fix - tooltips handling for TF1


## Changes in 5.2.3
1. Fix - potential mix-up in marker attributes handling
2. Fix - unzomming of log scale https://root-forum.cern.ch/t/25889
3. Fix - ignore not-supported options in TMultiGraph https://root-forum.cern.ch/t/25888
4. Fix - correctly use fGridColor from TStyle
5. Fix - prevent error when TPaveText includes TLine or TBox in list of lines
6. Fix - bin errors calculations in TProfile


## Changes in 5.2.2
1. Fix several problems, discovered with "use strict" directive


## Changes in 5.2.1
1. Fix - correctly handle new TF1 parameter coding convention (#132)
2. Fix - Check if pad name can be used as element id (#133)
3. Fix - adjust title position for vertical axis with fTitleOffset==0


## Changes in 5.2.0
1. Basic JSROOT functionality can be used in Node.js:
       var jsroot = require("path/to/JSRootCore.js");
   One could parse ROOT JSON, read binary ROOT files (local and remote) and produce SVG.
2. Implement dropping of TTree object on the geometry drawing.
   This automatically invokes extract_geo_tracks() function, which
   should extract TGeoTracks from provided TTree.
   Example can be found in demo/alice_esd.js and in api.htm.
3. Implement projection of geometry on given plane.
   One could reuse drawing of geometry in other div (should be drawn with main option).
   In control GUI one could change position of the projection plane
4. One of the TGeo drawing can be assigned as main. When same object drawn next time,
   its drawing will be derived from the main. Useful for geometry projections.
   Also all tracks and hits will be imported from main drawing.
5. Let change background color of geo drawing.
6. One can change web browser title, providing &title="any string" in URL.
7. Introduce event status line, which is similar to ROOT TCanvas.
   Shown information similar to output in tooltip.
   One can enable both tooltips and status line at the same time.
8. Introduce JSROOT.GEO.build function to create three.js model for
   any supported TGeo class. Such model can be inserted in any three.js scene
   independent from normal JSROOT drawings.
9. Improve rendering of geometries with transparency. Use EVE approach, when transparent
   objects rendered after opaque and without writing depth buffer. Provide different
   methods to produce render order for transparent objects.
10. Let specify initial zoom factor for geometry like opt=zoom50.
11. Support also TPolyMarker3D class in geo painter.
12. Implement TGeoScaledShape.
13. Limit complexity of composite shape. If it has too many components, only most left is used.
14. When produce canvas or pad screenshot, render 3D objects with SVGRenderer.
    Allows to combine 2D and 3D objects in same PNG image
15. Improve MathJax.js output. It scales correctly in Firefox, makes correct alignment
    and works significantly faster.
16. When creating image in SVG format, correctly convert url("#id") references
17. Use latest three.js r85
18. Fix 'transpXY' URL parameter handling - it was used as opacity, but opacity=1-transparency


## Changes in 5.1.2
1. Fix - support newest TFormula in TF1 (#127)
2. Fix - ignore NaN value in saved TF1 buffer
3. Fix - correctly treat transparency in geo painter
4. Fix - disable useFontCache for SVG mathjax output
5. Fix - produce PNG image for objects with special symbols in names


## Changes in 5.1.1
1. Fix - invoke callback in JSROOT.draw() at proper time
2. Fix - support TGeoHMatrix, produced after GDML conversion
3. Fix - support also TGeoScale and TGeoGenTrans matrices
4. Fix - update histograms with all provided functions (#125)


## Changes in 5.1.0
1. New 'float' browser kind overlays with objects drawing
2. Browser can be enabled after drawing with 'nobrowser' mode
3. One can hide browser or switch browser kind at any time
4. New 'horizontal' and 'vertical' layouts for object display.
   One could configure several frames, each divided on sub-frames.
   Like display=horiz231 will create three horizontal frames,
   divided on 2,3 and 1 sub-frames.
5. One could enable status line where current tooltip info will be shown
6. Improve enlarge functionality - now works with all layouts
7. Do not display all canvas tool buttons by default - provide toggle button instead
8. Let move TAxis title, its position now similar to ROOT graphics
9. Support 'col0' option for TH2Poly class to suppress empty bins
10. Implement for TH3 'box2', 'box3', 'glbox2', 'glcol' draw options
11. Support more superscript/subscript letters in normal text output
12. Correctly handle unzoom with logx/logy scales
13. Let disable stamp parameter in file url with "-" sign at the end of file name
14. Let use quotes in the URL parameters to protect complex arguments with special symbols
15. Introduce direct streamers - like TBasket or TRef
    Benefit - one can add custom streamers of such kind or reuse existing
16. Handle TMatrixTSym classes in I/O
17. Correctly count TH3 statistic in TTree::Draw
18. Recognize bower installation when "bower_components/jsroot/scripts" string
    appears in the script path (#120)


## Changes in 5.0.3
1. Fix - prevent exception when discover HTML element position (#121)
2. Fix - prevent I/O failure when server automatically gzip response (#119)
3. Fix - lego drawing for stacked TH1 histograms
4. Fix - when change global tooltips settings, also change for each sub-pad


## Changes in 5.0.2
1. Fix - read branch entries as arrays
2. Fix - command submission to THttpServer
3. Fix - let refill statbox also for empty histogram
4. Fix - problem with online TTree::Draw and ROOT6


## Changes in 5.0.1
1. Support older ROOT files, created before 2010
2. Support TBranchObject - appears in old files
3. Correctly set TBasket buffer position for the entry
4. Fix - problem with empty STL containers
5. Fix - empty baskets at the end of branch store
6. Fix - problem with zooming in THStack


## Changes in 5.0.0
1. Reading TTree data
    - all kinds of branches, including split STL containers
    - branches with several elementary leaves
    - branches from different ROOT files
    - JSROOT.TSelector class to access TTree data
    - simple access to branch data with "dump" draw option
2. TTree::Draw support
    - simple 1D/2D/3D histograms
    - simple cut conditions
    - configurable histogram like "px:py>>hist(50,-5,5,50,-5,5)"
    - strings support
    - iterate over arrays indexes, let use another branch as index values
    - support "Entry$" and "Entries$" variables in expressions
    - bits histogram like "event.fTracks.fBits>>bits(16)"
    - special handling of TBits
    - arbitrary math function from JavaScript Math class, some TMath:: function from ROOT
    - if branch is object, one could use methods "TMath::Abs(lep1_p4.X()+lep1_p4.Y())"
    - interactive player to configure and execute draw expression
3. Full support of Float16_t and Double32_t types in I/O
4. Drawing of RooPlot objects, I/O support for RooFit classes
5. Many improvements in object inspector
    - support of large lists; only first part is shown
    - support of large arrays; values group in decades
    - allow to call draw function for sub-elements in inspector
6. Canvas or selected sub-pad can be enlarged when double-clicked outside frame (#116)
   Complete drawing will be expanded to the visible space.
   Not available for flex, tabs and collapsible layouts.
7. Support reading of local ROOT files with HTML5 FileReader.
   Files can be selected only with interactive dialog.
8. Combine "Ctrl" and "Shift" keys with mouse click on the items:
     - with Shift key typically object inspector will be activated
     - with Ctrl key alternative draw options will be used (like colz for TH2)
9. Update libraries
      - d3.js     - 4.4.4
      - three.js  - 84
      - jquery    - 3.3.1
      - jquery-ui - 1.12.1


## Changes in 4.8.2
1. Support compressed array, produced with newest TBufferJSON
   - $arr field identify such array and contains data type
   - native arrays are used when decoding such array
   - zero values are not stored
   - many similar values stored as one with repetition factor
   - position stored only when differ from produced with previous block
   - array [3,3,3,3,3,3,1,2,2,2,2,2,2,2] compressed as {$arr:"Int",len:14,v:3,n:6,v1:1,v2:2,n2:7}


## Changes in 4.8.1
1. Support new JSON format, produced with newest TBufferJSON
   - object references stored as {"$ref":12}
   - pair objects for std::map marked with "$pair" : "pair<type1,type2>" data member
   - old JSON format will be recognized automatically and supported as well
2. Fix - better selection of Y range for log scale
3. Provide JSROOT.parse_multi function to correctly parse response of multi.json request,
   support it in the JSROOT.NewHttpRequest method as well.
4. Fix - correctly calculate integral for TH1
5. Partially support new TFormula with complex C code inside


## Changes in 4.8.0
1. Many improvements in the I/O part
   - support most of STL containers
   - support TMap and TClonesArray containers
   - all kind of multidimensional arrays
   - correct treatment of foreign classes
   - supports different versions of class in the same file
   - support members like ClassName* fField; //[fCnt]
   - support const char*
   - support fixed-size array of TString, TObject and TNamed
2. Many new draw options for different classes are supported:
    - TGraph  - 'z', 'x', '||', '[]', '>', '|>', '5', 'X+', 'Y+'
    - TH1     - '*', 'L', 'LF2', 'B', 'B1', 'TEXT', 'E0', 'E3', 'E4', 'EX0', 'X+', 'Y+'
    - TH2     - 'E', 'col1', 'box', 'box1', 'surf3', 'surf7', 'base0'
    - TH2     - 'same' with 'box', 'col', 'cont', 'lego', 'surf'
    - TH3     - 'scat', use by default
    - TF1/TF2 - 'nosave' to ignore saved buffer
    - TCanvas - logx/y/z, gridx/y, tickx/y
    - THStack - 'lego' and other 3D draw options
3. Implement drawing of TProfile2D, TF2, TGraph2D, TGraph2DErrors and TMarker
4. Fix - correctly place TGAxis relative to frame (when exists)
5. When superimpose items, one can specify individual options
     ...&item=histo1+histo2&opt=hist+e1
     ...&item=[histo1,histo2]&opt=[hist,e1]
6. Support loading of TStyle object, providing in URL
     ...&style=item_name  or ...&style=json_file_name
   All values are copied directly to JSROOT.gStyle object.
7. Add callback argument into JSROOT.draw() function.
   Function will be called after drawing of object is completed.
   Painter for drawn object will be provided as first argument (or null in case of error).
8. Improve cleanup of JSROOT objects


## Changes in 4.7.1
1. Workaround for MathJax output - scaling not always works in Firefox
2. Fix - bin scaling for box draw option for TH2 and TH3 histograms
3. Fix - increase points limits for contour plots
4. Fix - position of 3D canvas in WebKit browsers
5. Fix - use abs bin content in RMS calculations
6. Fix - support char star* and object arrays in I/O
7. Fix - correct decoding of TAxis time offset
8. Fix - checksum reading for foreign classes


## Changes in 4.7.0
1. Implement simple TTree::Draw over single leaf (#80)
   Support basic types, fixed-size arrays and several vector types
2. Display of TEveTrack(s) and TEvePointSet(s) over drawn geometry (drag and drop)
   Also browsing, toggling, highlight of tracks and hits are done.
3. Let set default geo colors as TGeoManager::DefaultColors() does
4. Let use original ROOT macros to configure visibility of geometry volumes. Like:
     &file=files/alice2.root&item=Geometry;1&opt=macro:macros/geomAlice.C
   One can set default colors or colors/transparency for selected volumes.
   Also volume, selected for drawing in the macro, will be used in the JSROOT
5. Support drawing of TH2Poly class with 'col' and 'lego' options
6. Implement 'CONT', 'ARR' and 'SURF' draw options for TH2 class
7. Support basic drawing of TPolyLine class
8. Interactive axis zooming in 3D with mouse, very much like to 2D
9. Zooming and tool buttons via keyboards


## Changes in 4.6.0
1. Improvements in TGeo drawings
   - support of large (~10M volumes) models, only most significant volumes are shown
   - one could activate several clip planes (only with WebGL)
   - interaction with object browser to change visibility flags or focus on selected volume
   - support of floating browser for TGeo objects
   - intensive use of HTML Worker to offload computation tasks and keep interactivity
   - enable more details when changing camera position/zoom
   - better and faster build of composite shapes
2. Improvements in histograms 3D drawing
   - all lego options: lego1..lego4, combined with 'fb', 'bb', '0' or 'z'
   - support axis labels on lego plots
   - support lego plots for TH1
3. Improvements in all 3D graphics
   - upgrade three.js to r79
   - use of THREE.BufferGeometry for all components
   - significant (up to factor 10) performance improvement
4. Implement box and hbox draw options for TH1 class
5. Implement drawing of axes ticks on opposite side (when fTickx/y specified)
6. Preliminary support of candle plot (many options to be implemented)
7. Update draw attributes (fill/line/position) when monitor objects


## Changes in 4.5.3
1. Fix - position of TFrame in canvas/pad
2. Fix - use histogram fMinimum/fMaximum when creating color palette
3. Fix - correctly draw empty th2 bins when zmin<0 is specified
4. Fix - limit th2 text output size
5. Fix - use histogram fMinimum/fMaximum when drawing z axis in lego plot
6. Fix - error in TGeoCtub shape creation
7. Fix - error in pcon/pgon shapes when Rmin===0


## Changes in 4.5.1
1. Fix - correctly handle ^2..^9 in TFormula equations
2. Fix - support TMath::Gaus in TFormula
3. Fix - correctly display ^2 and ^3 in SVG text output
4. Fix - do not show tooltips for empty TProfile bins
5. Fix - statbox toggling was not working on subpads
6. Fix - positioning of 3D objects in Webkit browsers in complex layouts
7. Fix - difference in TF1 between ROOT5/6 (#54)


## Changes in 4.5.0
1. Zooming with mouse wheel
2. Context menus for many different objects attributes are provided
3. Context menu for every drawn object can be activated via toolbar button
4. Support browsing of TTask and derived classes (#40)
5. Apply user range for drawing TH1/TH2 histograms, also when superimposed (#44)
6. Implement scaling factor like x10^3 on the vertical axes
7. Provide shortcut buttons for each subpad
8. Implement simple drawing for TBox, TWbox, TSliderBox classes


## Changes in 4.4.4
1. Fix - toggling of statbox was not working in all situations
2. Fix - for mouse rect zooming use only left mouse button
3. Fix - correctly draw TH2 with lego option, when histogram has negative bin content
4. Fix - log axis drawing with no visible ticks


## Changes in 4.4.3
1. Fix - wrong selection of TH1 Y axis range when errors are displayed (#44)
2. Fix - apply user range for TH1 X-axis zooming (#44)
3. Fix - protect against pathological case of 1-bin histogram
4. Fix - use error plot by default in TH1 only when positive sumw2 entry exists
5. Fix - for TH2 box draw option draw at least 1px rect for non-empty bin
6. Fix - support transparency (alpha) in TColor (#45)
7. Fix - correct tooltip handling for graphs with lines and markers
8. Fix - interactive zooming in TH2 when doing histogram update


## Changes in 4.4.2
1. Fix - statistic collection for TH2
2. Fix - correct handling of empty TList in browser/inspector
3. Fix - support TFolder in browser/inspector (#40)


## Changes in 4.4.1
1. Fix - colz palette resize when drawing histogram second time
2. Fix - use embedded in TCanvas color for background color of canvas itself
3. Fix - rotate too long X axis text labels
4. Fix - draw histogram bins on frame boundary
5. Fix - use alternative color for shapes with default black color
6. Fix - correctly handle pcon/pgon shape with rmin==rmax on top or bottom side


## Changes in 4.4
1. Fix faces orientation for all TGeo shapes.
2. Improve TGeoTorus creation - handle all parameters combinations
3. Implement TGeoCompositeShape, using ThreeCSG.js
4. Fix problem with color palette when switch to 3D mode (#28)
5. Use nested CSS classes to avoid conflicts with other libraries (#29)
6. Let move and resize TFrame
7. Improve TH1/TH2 drawings
   - draw all histograms points in the range (no any skipped bins)
   - minimize SVG code for drawing (up to factor 100)
   - gives significant speedup in drawings
8. SVG code improvement for TGraph, TF1, TAxis drawings
9. Provide new tooltip kind
   - created only when needed (minimizing SVG code)
   - tooltip can be drawn for every object in the frame
   - touch devices are supported
10. Fix - let draw same object on the canvas with different options
11. Create cached list of known class methods. It can be extended by users.
12. Use of cached methods improves binary I/O performance by 20%
13. Support TGaxis
14. Project now can be obtained via 'bower install jsroot'
15. Support 'scat' and 'text' draw options for TH2
16. Support in binary I/O zipped buffer bigger than 16M
17. Correctly handle in binary I/O pointer on TArray object (like in THnSparseArrayChunk)


## Changes in 4.3
1. Implement TGeoCtub, TGeoParaboloid and TGeoHype shapes
2. Support TGeoTube with Rmin==0
3. Exclude empty faces in TGeoArb8
4. Improve TGeoSphere creation - handle all parameters combinations
5. Introduce JSROOT.cleanup() function to safely clear all drawn objects
6. Fix wrong resize method in 'tabs' and 'collapsible' layouts
7. Fix canvas resize problem (issue #27)
8. Fix zero-height canvas when draw TGeo in collapsible layout
9. Fix problem of simultaneous move TGeo drawings and canvas in flexible layout


## Changes in 4.2
1. Significant performance improvements in 3D drawings - TGeo/TH2/TH3
2. Implement TGeoPara, TGeoGtra, TGeoXtru and TGeoEltu shapes
3. Optimize (reduce vertices number) for others TGeo shapes
4. Correct rotation/translation/scaling of TGeo nodes
5. Workaround for axis reflection (not directly supported in three.js)
6. Support array of objects in I/O (like in TAxis3D)
7. Correct reading of multi-dim arrays like Double_t fXY[8][2];
8. Provide canvas toolbar for actions like savepng or unzoom
9. Implement JSROOT.resize() function to let resize drawing after changes in page layout
10. Fix error with title display/update


## Changes in 4.1
1. Introduce object inspector - one could browse object members of any class
2. Let draw sub-items from TCanvas list of primitives like sub-pad or TLatex
3. Provide possibility to save drawn SVG canvas as PNG
4. TGraph drawing optimization - limit number of drawn points
5. Implement painter for TPolyMarker3D
6. Improve drawing and update of TMultiGraph
7. Reorganize 3D drawing of TH2/TH3 histograms, allow to mix 2D and 3D display together
8. Support overlay of 3D graphic over SVG canvas (used for IE)
9. Fix problems and improve flex(ible) layout


## Changes in 4.0
1. New TGeo classes support:
   - browsing  through volumes hierarchy
   - changing visibility flags
   - drawing of selected volumes
2. New 'flex' layout:
   - create frames like in Multi Document Interface
   - one could move/resize/minimize/maximize such frames
3. Significant (factor 4) I/O performance improvement:
   - use ArrayBuffer class in HTTP requests instead of String
   - use native arrays (like Int32Array) for array data members
   - highly optimize streamer infos handling
4. TH2 drawing optimization:
   - if there are too many non-empty bins, combine them together
   - when zoom-in, all original bins will be displayed separately
   - let draw big TH2 histogram faster than in 1 sec
   - optimization can be disabled by providing '&optimize=0' in URL
5. TF1 drawing optimization:
   - function 'compiled' only once
6. Reorganize scripts structure:
   - move all math functions to JSRootMath.js
   - TH2, TF1, THStack and TMultiGraph painters moved into JSRootPainter.more.js script
   - reduce size of scripts required for default functionality
7. Update all basic libraries:
    - d3.js - v3.5.9,
    - jquery.js - v2.1.4,
    - jquery-ui.js - v1.11.4,
    - three.js - r73
8. Implement ROOT6-like color palettes:
    - all palettes in range 51...112 are implemented
    - by default palette 57 is used
    - one could change default palette with '&palette=111' in URL
    - or palette can be specified in draw option like '&opt=colz,pal77'


## Changes in 3.9
1. Support non-equidistant bins for TH1/TH2 objects.
2. Display entries count from histo.fEntries member, only when not set use computed value
3. Support italic and bold text when used with MathJax
4. Improve TF1 drawing - support exp function in TFormula, fix errors with logx scale, enable zoom-in, (re)calculate function points when zooming
5. Support several columns in TLegend
6. Introduce context menus for x/y axis, add some items similar to native ROOT menus
7. Introduce context menu for TPaveStats, let switch single elements in the box
8. Enable usage of all context menus on touch devices
9. Implement JSROOT.Math.Prob function, provides probability value in stat box
10. Introduce context menu for color palette (z axis)
11. Implement col0 and col0z draw option for TH2 histograms, similar to ROOT6


## Changes in 3.8
1. Let use HTML element pointer in JSROOT.draw function like:
       JSROOT.draw(document.getElementsByTagName("div")[0], obj, "hist");
   Normally unique identifier was used before, which is not required any longer.
   Of course, old functionality with element identifier will work as well.
2. TreePlayer can also be used for trees, which not yet read from the file.
   Requires appropriate changes in TRootSniffer class.
3. Fix error in I/O with members like:   `Double_t *fArr; //[fN]`
4. Introduce JSROOT.OpenFile function. It loads I/O functionality automatically,
   therefore can be used directly after loading JSRootCore.js script
5. Same is done with JSROOT.draw function. It is defined in the JSRootCore.js
   and can be used directly. Makes usage of JSROOT easier
6. Introduce JSRootPainter.more.js script, where painters for auxiliary classes
   will be implemented.
7. Implement painter for TEllipse, TLine, TArrow classes
8. Fix several problems with markers drawing; implement plus, asterisk, mult symbols.
9. Implement custom layout, which allows to configure user-defined layout for displayed objects
10. Fix errors with scaling of axis labels.
11. Support also Y axis with custom labels like: http://jsroot.gsi.de/dev/?nobrowser&file=../files/atlas.root&item=LEDShapeHeightCorr_Gain0;1&opt=col


## Changes in 3.7
1. Support of X axis with custom labels like: http://jsroot.gsi.de/dev/?nobrowser&json=../files/hist_xlabels.json
2. Extend functionality of JSROOT.addDrawFunc() function. One could register type-specific
   `make_request` and `after_request` functions; `icon`, `prereq`, `script`, `monitor` properties.
   This let add more custom elements to the generic gui, implemented with JSROOT.HierarchyPainter
3. Provide full support of require.js. One could load now JSRootCore.js script like:

      <script type="text/javascript" src="require.js" data-main="scripts/JSRootCore.js"></script>

   After this several modules are defined and can be used with syntax like:

      require(['JSRootPainter'], function(jsroot) { /*any user code*/});

   Also inside JSROOT require.js used to load all dependencies.


## Changes in 3.6
1. Try to provide workaround for websites where require.js already loaded.
   This makes problem by direct loading of jquery and jquery-ui
2. Provide workaround for older version of jquery-ui
3. Prompt for input of command arguments
4. After command execution one could automatically reload hierarchy (_hreload property) or
   update view of displayed object (_update_item property)
5. Use HierarchyPainter for implementing draw.htm. This let us handle
   all different kinds of extra attributes in central place
6. Fix problem in tabs layout - new tab should be add to direct child
7. When drawing several tabs, activate frame before drawing - only then
   real frame size will be set
8. Fix problem with GetBBox - it only can be used for visible elements in mozilla.
9. Support drawing of fit parameters in stat box, use (as far as possible) stat and
   fit format for statistic display
10. Implement 'g' formatting kind for stat box output - one need to checks
    significant digits when producing output.
11. Support new draw options for TGraph: 'C', 'B1', '0', '2', '3', '4', '[]'
12. Primary support for STL containers in IO part. Allows to read ROOT6 TF1.
13. Full support of TGraphBentErrors
14. Support objects drawing from JSON files in default user interface, including
    monitoring. One could open file from link like: https://root.cern.ch/js/dev/?json=demo/canvas_tf1.json
15. Introduce JSROOT.FFormat function to convert numeric values into string according
    format like 6.4g or 5.7e. Used for statistic display.


## Changes in 3.5
1. Fix error in vertical text alignment
2. Many improvements in TPaletteAxis drawing - draw label, avoid too large ticks.
3. Fix error with col drawing - bin with maximum value got wrong color
4. Test for existing jquery.js, jquery-ui.js and d3.js libraries, reuse when provided
5. Fix several I/O problems; now one could read files, produced in Geant4
6. Implement 'e2' drawing option for TH1 class,
   use by default 'e' option when TH1 has non-empty fSumw2
7. Reuse statistic from histogram itself, when no axis selection done
8. Support log/lin z scale for color drawing
9. Implement interactive z-scale selection on TPaletteAxis
10. Allow to redraw item with other draw options (before one should clear drawings)
11. Several improvements in THttpServer user interface - repair hierarchy reload,
    hide unsupported context menu entries, status line update


## Changes in 3.4
1. Support usage of minimized versions of .js and .css files.
   Minimized scripts used by default on web servers.
2. Implement JSROOT.extend instead of jQuery.extend, reduce
   usage of jquery.js in core JSROOT classes
3. Implement main graphics without jquery at all,
   such mode used in `nobrowser` mode.
4. Provide optional latex drawing with MathJax SVG.
   TMathText always drawn with MathJax,
   other classes require `mathjax` option in URL
5. Improve drawing of different text classes, correctly handle
   their alignment and scaling, special handling for IE
6. Fix error with time axes - time offset was not correctly interpreted


## Changes in 3.3
1. Use d3.time.scale for display of time scales
2. Within JSRootCore.js script URL one could specify JSROOT
   functionality to be loaded: '2d', '3d', 'io', 'load', 'onload'.
   Old method with JSROOT.AssertPrerequisites will also work.
3. With THttpServer JSROOT now provides simple control functionality.
   One could publish commands and execute them from the browser
4. One could open several ROOT files simultaneously
5. Add 'simple' layout - drawing uses full space on the right side
6. Allow to open ROOT files in online session (via url parameter)
7. One could monitor simultaneously objects from server and root files
8. Implement 'autocol' draw option  - when superimposing histograms,
   their line colors will be automatically assigned
9. Implement 'nostat' draw option - disabled stat drawing
10. Using '_same_' identifier in item name, one can easily draw or superimpose
    similar items from different files. Could be used in URL like:
      `...&files=[file1.root,file2.root]&items=[file1.root/hpx, file2.root/_same_]`
      `...&files=[file1.root,file2.root]&item=file1.root/hpx+file2.root/_same_`
    Main limitation - file names should have similar length.
11. When 'autozoom' specified in draw options, histogram zoomed into
    non-empty content. Same command available via context menu.
12. Item of 'Text' kind can be created. It is displayed as
    plain text in the browser. If property 'mathjax' specified,
    MathJax.js library will be loaded and used for rendering.
    See httpcontrol.C macro for example.
13. When using foreignObject, provide workaround for absolute positioning
    problem in Chrome/Safari, see <http://bit.ly/1wjqCQ9>


## Changes in 3.2
1. Support JSON objects embedding in html pages, produced by THttpServer
2. For small resize of canvas use autoscale functionality of SVG. Only when
   relative changes too large, redraw complete canvas again.
3. Use touch-punch.min.js to process touch events with jquery-ui
4. Even when several TH1/TGraph/TF1 objects with fill attribute overlap each other,
   one able to get tooltip for underlying objects
5. Use jquery-ui menu for context menu
6. From context menu one could select several options for drawing
7. Provide user interface for executing TTree::Draw on THttpServer
8. 3D graphic (three.js) works only with IE11


## Changes in 3.1
1. Correctly show tooltips in case of overlapped objects
2. Implement JSROOT.create() method to create supported
   in JavaScript ROOT classes like TH1 or TGraph
3. Fix problem with JSROOT.draw in HTML element with zero width (display:none)
4. Provide possibility to load user scripts with JSROOT.BuildSimpleGUI
   and JSROOT.AssertPrerequisites, also with main index.htm
5. Support of TCutG drawing
6. Implement hierarchy display (former dtree) with jQuery
7. Fix several problems in drawing optimization
8. Implement dragging objects from hierarchy browser into existing canvas
   to superimpose several objects
9. Implement col2 and col3 draw options, using html5 canvas
10. Support 'p' and 'p0' draw options for TH1 class


## Development of version 3.0

### November 2014
1. Better font size and position in pave stats
2. Resize/move of element only inside correspondent pad
3. Adjust of frame size when Y-axis exceed pad limits
4. Correct values in tooltip for THStack
5. Exclude drawing of markers from TGraph outside visible range
6. Drawing of canvas without TFrame object
7. Many other small bug fixes and improvements, thanks to Maximilian Dietrich

### October 2014
1.  Add "shortcut icon"
2.  Add demo of online THttpServer - shell script copies data from
    running httpserver.C macro on Apache webserver
3.  Evaluate 'monitoring' parameter for online server like:
      <http://localhost:8080/?monitoring=1000>
    Parameter defines how often displayed objects should be updated.
4.  Implement 'opt' and 'opts' URL parameters for main page.
5.  Show progress with scripts loading in the browser window
6.  When one appends "+" to the filename, its content read completely with first I/O operation.
7.  Implement JS custom streamer for TCanvas, restore aspect ratio when drawing
8.  Major redesign of drawing classes. Resize and update of TCanvas are implemented.
    All major draw functions working with HTML element id as first argument.
9.  Extract 3D drawings into separate JSRoot3DPainter.js script
10. Use newest three.min.js (r68) for 3D drawings, solves problem with Firefox.
11. Introduce generic list of draw functions for all supported classes.
12. Add possibility to 'expand' normal objects in the hierarchy browser.
    For instance, this gives access to single elements of canvas,
    when whole canvas cannot be drawn.
13. Correct usage of colors map, provided with TCanvas.
14. Introduce JSROOT.redraw() function which is capable to create or update object drawing.
15. In main index.htm page browser can be disabled (nobrowser parameter) and
    page can be used to display only specified items from the file
16. Add support of TPolyMarker3D in binary I/O

### September 2014
1. First try to handle resize of the browser,
   for the moment works only with collapsible layout
2. Also first try to interactively move separation line between
   browser and drawing field.
3. Small fix of minor ticks drawing on the axis
4. Introduce display class for MDI drawing. Provide two implementations -
   'collapsible' for old kind and 'tabs' for new kinds.
5. Adjust size of color palette drawing when labels would take more place as provided.
6. Add correct filling of statistic for TProfile,
   fix small problem with underflow/overflow bins.
7. Provide way to select display kind ('collapsible', 'tabs') in the simple GUI.
8. Implement 'grid' display, one could specify any number of division like
   'grid 3x3' or 'grid 4x2'.
9. MDI display object created at the moment when first draw is performed.
10. Introduce painter class for TCanvas, support resize and update of canvas drawing
11. Resize almost works for all layouts and all objects kinds.
12. Implement JSROOT.GetUrlOption to extract options from document URL.
13. Provide example fileitem.htm how read and display item from ROOT file.
14. In default index.htm page one could specify 'file', 'layout',
    'item' and 'items' parameters like:
      <http://root.cern.ch/js/3.0/index.htm?file=../files/hsimple.root&layout=grid3x2&item=hpx;1>
15. Support direct reading of objects from sub-sub-directories.
16. Introduce demo.htm, which demonstrates online usage of JSROOT.
17. One could use demo.htm directly with THttpServer providing address like:
     <http://localhost:8080/jsrootsys/demo/demo.htm?addr=../../Files/job1.root/hpx/root.json.gz&layout=3x3>
18. Also for online server process url options like 'item', 'items', 'layout'
19. Possibility to generate URL, which reproduces opened page with layout and drawn items

### August 2014
1. All communication between server and browser done with JSON format.
2. Fix small error in dtree.js - one should always set
   last sibling (_ls) property while tree can be dynamically changed.
3. In JSRootCore.js provide central function, which handles different kinds
   of XMLHttpRequest.  Use only async requests, also when getting file header.
4. Fully reorganize data management in file/tree/directory/collection hierarchical
   display. Now complete description collected in HPainter class and decoupled from
   visualization, performed with dTree.js.
5. Remove all global variables from the code.
6. Automatic scripts/style loading handled via JSROOT.loadScript() function.
   One can specify arbitrary scripts list, which asynchronously loaded by browser.
7. Method to build simple GUI changed and more simplified :). The example in index.htm.
   While loadScript and AssertPrerequisites functions moved to JSROOT, one
   can easily build many different kinds of GUIs, reusing provided JSRootCore.js functions.
8. In example.htm also use AssertPrerequisites to load necessary scripts.
   This helps to keep code up-to-date even by big changes in JavaScript code.
9. Provide monitoring of online THttpServer with similar interface as for ROOT files.
10. Fix several errors in TKey Streamer, use member names as in ROOT itself.
11. Keep the only version identifier JSROOT.version for JS code
12. One can specify in JSROOT.AssertPrerequisites functionality which is required.
    One could specify '2d', 'io' (default) or '3d'.
13. Use new AssertPrerequisites functionality to load only required functionality.
14. When displaying single element, one could specify draw options and monitor property like:
        <http://localhost:8080/Files/job1.root/hpxpy/draw.htm?opt=col&monitor=2000>
     Such link is best possibility to integrate display into different HTML pages,
     using `<iframe/>` tag like:
        `<iframe src="http://localhost:8080/Files/job1.root/hpx/draw.htm"`
          `style="width: 800px; height:600px"></iframe>`
15. Remove 'JSROOTIO.' prefix from _typename. Now real class name is used.
16. Use in all scripts JSROOT as central 'namespace'
17. Introduce context menu in 3D, use it for switch between 2D/3D modes
18. Use own code to generate hierarchical structure in HTML, replace dtree.js which is
    extremely slow for complex hierarchies. Dramatically improve performance for
    structures with large (~1000) number of items.
19. Deliver to the server title of the objects, display it as hint in the browser.
20. Better handling of special characters in the hierarchies - allows to display
    symbols like ' or " in the file structure.

### July 2014
1. Migration to d3.v3.js and jQuery v2.1.1
2. Fix errors in filling of histogram statbox
3. Possibility of move and resize of statbox, title, color palete
4. Remove many (not all) global variables
5. Example with direct usage of JSRootIO graphics
6. Example of inserting ROOT graphics from THttpServer into `<iframe></iframe>`

### May 2014
1. This JSRootIO code together with THttpServer class included
   in ROOT repository

### March 2014
1. Introduce TBuffer class, which plays similar role
   as TBuffer in native ROOT I/O. Simplifies I/O logic,
   reduce duplication of code in many places, fix errors.
   Main advantage - one could try to keep code synchronous with C++.
2. Avoid objects cloning when object referenced several times.
3. Treat special cases (collection, arrays) in one place.
   This is major advantage, while any new classes need to be implemented only once.
4. Object representation, produced by JSRootIO is similar to
   objects, produced by TBufferJSON class. By this one can exchange
   I/O engine and use same JavaSctript graphic for display.
5. More clear functions to display different elements of the file.
   In the future functions should be fully separated from I/O part
   and organized in similar way as online part.
6. Eliminate usage of gFile pointer in the I/O part.
7. Provide TBufferJSON::JsonWriteMember method. It allows to stream any
   selected data member of the class. Supported are:
   basic data types, arrays of basic data types, TString, TArray classes.
   Also any object as data member can be streamed.
8. TRootSniffer do not creates sublevels for base classes<|MERGE_RESOLUTION|>--- conflicted
+++ resolved
@@ -1,7 +1,5 @@
 # JSROOT changelog
 
-<<<<<<< HEAD
-=======
 ## Changes in 7.7.0
 1. Let plot current time, file creation or modification time with `&optdate=[1,2,3]` URL parameters
 2. Let plot file name, full file name or item name with `&optfile=[1,2,3]` URL parameters
@@ -64,7 +62,6 @@
 26. Fix - better logy scale selection
 
 
->>>>>>> 22aeb252
 ## Changes in 7.5.5
 1. Fix - abort tree draw operation faster
 2. Fix - support plain TRI option for TGraph2D
