--- conflicted
+++ resolved
@@ -1,12 +1,5 @@
 # JSROOT changelog
 
-<<<<<<< HEAD
-## Changes in 7.3.x
-1. Fix - do not allow move float browser too far left/top
-
-
-## Changes in 7.3.3
-=======
 ## Change in 7.5.2
 1. Fix - proper fit pars display in stats, proper #chi^{2}
 2. Fix - several bugs in TFormula parsing
@@ -123,15 +116,11 @@
 
 
 ## Changes in 7.3.4
->>>>>>> 49ae85f5
 1. Fix - failure in normal_cdf calculation
 2. Fix - check in TTree::Draw for null buffer
 3. Fix - do not rise exception in treeProcess
 4. Fix - RH1 zero line drawing only when required
-<<<<<<< HEAD
-=======
 5. Fix - do not allow move float browser too far left/top
->>>>>>> 49ae85f5
 
 
 ## Changes in 7.3.2
