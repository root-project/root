#ifndef ROOT_RVERSION_HXX
#define ROOT_RVERSION_HXX

/* Update on release: */
#define ROOT_VERSION_MAJOR 6
<<<<<<< HEAD
#define ROOT_VERSION_MINOR 32
#define ROOT_VERSION_PATCH 12
#define ROOT_RELEASE_DATE "Apr 8 2025"
=======
#define ROOT_VERSION_MINOR 36
#define ROOT_VERSION_PATCH 00
#define ROOT_RELEASE_DATE "May 26 2025"
>>>>>>> 4f177922

/* Don't change the lines below. */

/*
 * These macros can be used in the following way:
 *
 *    #if ROOT_VERSION_CODE >= ROOT_VERSION(6,32,6)
 *       #include <newheader.h>
 *    #else
 *       #include <oldheader.h>
 *    #endif
 *
*/

#define ROOT_VERSION(a,b,c) (((a) << 16) + ((b) << 8) + (c))
#define ROOT_VERSION_CODE ROOT_VERSION(ROOT_VERSION_MAJOR, ROOT_VERSION_MINOR, ROOT_VERSION_PATCH)

#define R__VERS_QUOTE1_MAJOR(P) #P
#define R__VERS_QUOTE_MAJOR(P) R__VERS_QUOTE1_MAJOR(P)


#if ROOT_VERSION_MINOR < 10
#define R__VERS_QUOTE1_MINOR(P) "0" #P
#else
#define R__VERS_QUOTE1_MINOR(P) #P
#endif
#define R__VERS_QUOTE_MINOR(P) R__VERS_QUOTE1_MINOR(P)

#if ROOT_VERSION_PATCH < 10
#define R__VERS_QUOTE1_PATCH(P) "0" #P
#else
#define R__VERS_QUOTE1_PATCH(P) #P
#endif
#define R__VERS_QUOTE_PATCH(P) R__VERS_QUOTE1_PATCH(P)

#define ROOT_RELEASE R__VERS_QUOTE_MAJOR(ROOT_VERSION_MAJOR) \
   "." R__VERS_QUOTE_MINOR(ROOT_VERSION_MINOR) \
   "." R__VERS_QUOTE_PATCH(ROOT_VERSION_PATCH)

#endif // ROOT_RVERSION_H<|MERGE_RESOLUTION|>--- conflicted
+++ resolved
@@ -3,22 +3,16 @@
 
 /* Update on release: */
 #define ROOT_VERSION_MAJOR 6
-<<<<<<< HEAD
-#define ROOT_VERSION_MINOR 32
-#define ROOT_VERSION_PATCH 12
-#define ROOT_RELEASE_DATE "Apr 8 2025"
-=======
 #define ROOT_VERSION_MINOR 36
 #define ROOT_VERSION_PATCH 00
 #define ROOT_RELEASE_DATE "May 26 2025"
->>>>>>> 4f177922
 
 /* Don't change the lines below. */
 
 /*
  * These macros can be used in the following way:
  *
- *    #if ROOT_VERSION_CODE >= ROOT_VERSION(6,32,6)
+ *    #if ROOT_VERSION_CODE >= ROOT_VERSION(6,32,4)
  *       #include <newheader.h>
  *    #else
  *       #include <oldheader.h>
