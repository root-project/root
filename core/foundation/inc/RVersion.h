#ifndef ROOT_RVersion
#define ROOT_RVersion

#include "ROOT/RVersion.hxx"

<<<<<<< HEAD
/*
 * These macros can be used in the following way:
 *
 *    #if ROOT_VERSION_CODE >= ROOT_VERSION(6,32,4)
 *       #include <newheader.h>
 *    #else
 *       #include <oldheader.h>
 *    #endif
 *
*/

#define ROOT_RELEASE "6.28/06"
#define ROOT_RELEASE_DATE "Aug 28 2023"
#define ROOT_RELEASE_TIME "13:26:43"
#define ROOT_VERSION(a,b,c) (((a) << 16) + ((b) << 8) + (c))
#define ROOT_VERSION_CODE ROOT_VERSION(6,28,6) /* 400390 */
=======
#define ROOT_RELEASE_TIME "00:00:00" /* not updated anymore */
>>>>>>> 49ae85f5

#endif<|MERGE_RESOLUTION|>--- conflicted
+++ resolved
@@ -3,25 +3,6 @@
 
 #include "ROOT/RVersion.hxx"
 
-<<<<<<< HEAD
-/*
- * These macros can be used in the following way:
- *
- *    #if ROOT_VERSION_CODE >= ROOT_VERSION(6,32,4)
- *       #include <newheader.h>
- *    #else
- *       #include <oldheader.h>
- *    #endif
- *
-*/
-
-#define ROOT_RELEASE "6.28/06"
-#define ROOT_RELEASE_DATE "Aug 28 2023"
-#define ROOT_RELEASE_TIME "13:26:43"
-#define ROOT_VERSION(a,b,c) (((a) << 16) + ((b) << 8) + (c))
-#define ROOT_VERSION_CODE ROOT_VERSION(6,28,6) /* 400390 */
-=======
 #define ROOT_RELEASE_TIME "00:00:00" /* not updated anymore */
->>>>>>> 49ae85f5
 
 #endif