--- conflicted
+++ resolved
@@ -90,11 +90,7 @@
    llvm::orc::SymbolNameVector fSymbols;
 public:
    AutoloadLibraryMU(const TClingCallbacks &cb, const std::string &Library, const llvm::orc::SymbolNameVector &Symbols)
-<<<<<<< HEAD
-      : MaterializationUnit(getSymbolFlagsMap(Symbols), nullptr), fCallbacks(cb), fLibrary(Library), fSymbols(Symbols)
-=======
       : MaterializationUnit({getSymbolFlagsMap(Symbols), nullptr}), fCallbacks(cb), fLibrary(Library), fSymbols(Symbols)
->>>>>>> 22aeb252
    {
    }
 
