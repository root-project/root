--- conflicted
+++ resolved
@@ -30,11 +30,7 @@
 //    n - is a number of array elements to be copied and byteswapped.   //
 //        (It is not the number of bytes!)                              //
 //                                                                      //
-<<<<<<< HEAD
-// Note: It is note safe to call these routines with n == 0.            //
-=======
 // Note: It is not safe to call these routines with n == 0.             //
->>>>>>> 4f177922
 //                                                                      //
 // For arrays of short type (2 bytes in size) use bswapcpy16().         //
 // For arrays of of 4-byte types (int, float) use bswapcpy32().         //
