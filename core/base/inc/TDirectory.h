// @(#)root/base:$Id$
// Author: Rene Brun   28/11/94

/*************************************************************************
 * Copyright (C) 1995-2000, Rene Brun and Fons Rademakers.               *
 * All rights reserved.                                                  *
 *                                                                       *
 * For the licensing terms see $ROOTSYS/LICENSE.                         *
 * For the list of contributors see $ROOTSYS/README/CREDITS.             *
 *************************************************************************/

#ifndef ROOT_TDirectory
#define ROOT_TDirectory


//////////////////////////////////////////////////////////////////////////
//                                                                      //
// TDirectory                                                           //
//                                                                      //
// Describe directory structure in memory.                              //
//                                                                      //
//////////////////////////////////////////////////////////////////////////

#include "TNamed.h"
#include "TClass.h"
#include "TUUID.h"
#include <atomic>

#ifdef R__LESS_INCLUDES
class TList;
#else
#include "TList.h"
#include "TBuffer.h"
// #include "TDatime.h"
#endif

class TBrowser;
class TKey;
class TFile;
namespace ROOT {
namespace Internal {
   struct TDirectoryAtomicAdapter;
}}

class TDirectory : public TNamed {
public:

/** \class TContext
\ingroup Base

TDirectory::TContext keeps track and restore the current directory.
With this tool C++ exceptions will be guaranteed to properly restore the
current directory pointer.

For example code like:

~~~ {.cpp}
   TDirectory *sav = gDirectory;
   mydirectory->cd();
   if (...) {
      ....
      sav->cd();
      return;
   } else if (...) {
      ....
      sav->cd();
      return;
   }
   sav->cd;
   return;
~~~

can be replaced with the simpler and exception safe:

~~~ {.cpp}
   TDirectory::TContext context(gDirectory, mydirectory);
   if (...) {
      ....
      return;
   } else if (...) {
      ....
      return;
   }
   return;
~~~

*/

   class TContext  {
   private:
      std::atomic<TDirectory*> fDirectory{nullptr}; //! Pointer to the previous current directory.
      std::atomic<bool> fActiveDestructor{false};   //! Set to true during the destructor execution
      std::atomic<bool> fDirectoryWait{false};      //! Set to true if a TDirectory might still access this object.
      TContext   *fPrevious{nullptr};               //! Pointer to the next TContext in the implied list of context pointing to fPrevious.
      TContext   *fNext{nullptr};                   //! Pointer to the next TContext in the implied list of context pointing to fPrevious.

      TContext(TContext&) = delete;
      TContext& operator=(TContext&) = delete;

      void CdNull();
      friend class TDirectory;

      void RegisterCurrentDirectory();

   public:
      // Note: the directory pointed to by `previous` must not be already deleted
      // or in the process of being deleted by another thread while this constructor runs.
      TContext(TDirectory *previous, TDirectory *newCurrent) : fDirectory(previous)
      {
         // Store the value of `previous` as the directory to return to when
         // this object is destructed.
         // Then cd to the `newCurrent` directory.
         if (fDirectory)
            (*fDirectory).RegisterContext(this);
         if (newCurrent)
            newCurrent->cd();
         else
            CdNull();
      }
      TContext() : fDirectory(TDirectory::CurrentDirectory().load())
      {
         // Store the current directory so we can restore it
         // later and cd to the new directory.
         RegisterCurrentDirectory();
      }
      TContext(TDirectory *newCurrent) : fDirectory(TDirectory::CurrentDirectory().load())
      {
         // Store the current directory so we can restore it
         // later and cd to the new directory.
         RegisterCurrentDirectory();
         if (newCurrent)
            newCurrent->cd();
         else
            CdNull();
      }
      ~TContext();
   };

protected:

   TObject         *fMother{nullptr};   // pointer to mother of the directory
   TList           *fList{nullptr};     // List of objects in memory
   TUUID            fUUID;              // Unique identifier
   mutable TString  fPathBuffer;        //! Buffer for GetPath() function
   TContext        *fContext{nullptr};  //! Pointer to a list of TContext object pointing to this TDirectory

   using SharedGDirectory_t = std::shared_ptr<std::atomic<TDirectory *>>;

   static SharedGDirectory_t &GetSharedLocalCurrentDirectory();

   std::vector<SharedGDirectory_t> fGDirectories; //! thread local gDirectory pointing to this object.

   std::atomic<size_t> fContextPeg{0};  //! Counter delaying the TDirectory destructor from finishing.
   mutable std::atomic_flag fSpinLock;  //! MSVC doesn't support = ATOMIC_FLAG_INIT;

   static Bool_t fgAddDirectory;        //!flag to add histograms, graphs,etc to the directory

          Bool_t  cd1(const char *path);
   static Bool_t  Cd1(const char *path);

           void   CleanTargets();
           void   FillFullPath(TString& buf) const;
           void   RegisterContext(TContext *ctxt);
           void   RegisterGDirectory(SharedGDirectory_t &ptr);
           void   UnregisterContext(TContext *ctxt);
           void   BuildDirectory(TFile* motherFile, TDirectory* motherDir);

   friend class TContext;
   friend struct ROOT::Internal::TDirectoryAtomicAdapter;

protected:
   TDirectory(const TDirectory &directory) = delete;  //Directories cannot be copied
   void operator=(const TDirectory &) = delete; //Directories cannot be copied

public:

   TDirectory();
   TDirectory(const char *name, const char *title, Option_t *option = "", TDirectory* motherDir = nullptr);
   virtual ~TDirectory();
   static  void        AddDirectory(Bool_t add=kTRUE);
   static  Bool_t      AddDirectoryStatus();
   virtual void        Append(TObject *obj, Bool_t replace = kFALSE);
   virtual void        Add(TObject *obj, Bool_t replace = kFALSE) { Append(obj,replace); }
   virtual Int_t       AppendKey(TKey *) {return 0;}
           void        Browse(TBrowser *b) override;
   virtual void        Build(TFile* motherFile = nullptr, TDirectory* motherDir = nullptr) { BuildDirectory(motherFile, motherDir); }
           void        Clear(Option_t *option="") override;
   virtual TObject    *CloneObject(const TObject *obj, Bool_t autoadd = kTRUE);
   virtual void        Close(Option_t *option="");
   static std::atomic<TDirectory*> &CurrentDirectory();  // Return the current directory for this thread.
           void        Copy(TObject &) const override { MayNotUse("Copy(TObject &)"); }
   virtual Bool_t      cd();
   virtual Bool_t      cd(const char *path);
   virtual void        DeleteAll(Option_t *option="");
           void        Delete(const char *namecycle="") override;
           void        Draw(Option_t *option="") override;
   virtual TKey       *FindKey(const char * /*keyname*/) const {return nullptr;}
   virtual TKey       *FindKeyAny(const char * /*keyname*/) const {return nullptr;}
           TObject    *FindObject(const char *name) const override;
           TObject    *FindObject(const TObject *obj) const override;
   virtual TObject    *FindObjectAny(const char *name) const;
   virtual TObject    *FindObjectAnyFile(const char * /*name*/) const {return nullptr;}
   virtual TObject    *Get(const char *namecycle);
   /// See documentation of TDirectoryFile::Get(const char *namecycle)
   template <class T> inline T* Get(const char* namecycle)
   {
      return static_cast<T*>(GetObjectChecked(namecycle, TClass::GetClass<T>()));
   }
   virtual TDirectory *GetDirectory(const char *namecycle, Bool_t printError = false, const char *funcname = "GetDirectory");
   /// Get an object with proper type checking. If the object doesn't exist in the file or if the type doesn't match,
   /// a `nullptr` is returned. Also see TDirectory::Get().
   template <class T> inline void GetObject(const char* namecycle, T*& ptr)
   {
      ptr = (T *)GetObjectChecked(namecycle, TClass::GetClass<T>());
   }
   virtual void       *GetObjectChecked(const char *namecycle, const char* classname);
   virtual void       *GetObjectChecked(const char *namecycle, const TClass* cl);
   virtual void       *GetObjectUnchecked(const char *namecycle);
   virtual Int_t       GetBufferSize() const {return 0;}
   virtual TFile      *GetFile() const { return nullptr; }
   virtual TKey       *GetKey(const char * /*name */, Short_t /* cycle */=9999) const {return nullptr;}
   virtual TList      *GetList() const { return fList; }
   virtual TList      *GetListOfKeys() const { return nullptr; }
           TObject    *GetMother() const { return fMother; }
           TDirectory *GetMotherDir() const { return !fMother ? nullptr : dynamic_cast<TDirectory*>(fMother); }
   virtual Int_t       GetNbytesKeys() const { return 0; }
   virtual Int_t       GetNkeys() const { return 0; }
   virtual Long64_t    GetSeekDir() const { return 0; }
   virtual Long64_t    GetSeekParent() const { return 0; }
   virtual Long64_t    GetSeekKeys() const { return 0; }
   virtual const char *GetPathStatic() const;
   virtual const char *GetPath() const;
   TUUID               GetUUID() const {return fUUID;}
           Bool_t      IsBuilt() const { return fList != nullptr; }
           Bool_t      IsFolder() const override { return kTRUE; }
   virtual Bool_t      IsModified() const { return kFALSE; }
   virtual Bool_t      IsWritable() const { return kFALSE; }
           void        ls(Option_t *option="") const override;
   virtual TDirectory *mkdir(const char *name, const char *title="", Bool_t returnExistingDirectory = kFALSE);
   virtual TFile      *OpenFile(const char * /*name*/, Option_t * /*option*/ = "",
                            const char * /*ftitle*/ = "", Int_t /*compress*/ = 1,
                            Int_t /*netopt*/ = 0) {return nullptr;}
           void        Paint(Option_t *option="") override;
           void        Print(Option_t *option="") const override;
   virtual void        Purge(Short_t /*nkeep*/=1) {}
   virtual void        pwd() const;
   virtual void        ReadAll(Option_t * /*option*/="") {}
   virtual Int_t       ReadKeys(Bool_t /*forceRead*/=kTRUE) {return 0;}
   virtual Int_t       ReadTObject(TObject * /*obj*/, const char * /*keyname*/) {return 0;}
   virtual TObject    *Remove(TObject*);
           void        RecursiveRemove(TObject *obj) override;
   virtual void        rmdir(const char *name);
   virtual void        Save() {}
   virtual Int_t       SaveObjectAs(const TObject * /*obj*/, const char * /*filename*/="", Option_t * /*option*/="") const;
   virtual void        SaveSelf(Bool_t /*force*/ = kFALSE) {}
   virtual void        SetBufferSize(Int_t /* bufsize */) {}
   virtual void        SetModified() {}
   virtual void        SetMother(TObject *mother) {fMother = (TObject*)mother;}
           void        SetName(const char* newname) override;
   virtual void        SetTRefAction(TObject * /*ref*/, TObject * /*parent*/) {}
   virtual void        SetSeekDir(Long64_t) {}
   virtual void        SetWritable(Bool_t) {}
           Int_t       Sizeof() const override {return 0;}
   virtual Int_t       Write(const char * /*name*/=nullptr, Int_t /*opt*/=0, Int_t /*bufsize*/=0) override {return 0;}
   virtual Int_t       Write(const char * /*name*/=nullptr, Int_t /*opt*/=0, Int_t /*bufsize*/=0) const override {return 0;}
   virtual Int_t       WriteTObject(const TObject *obj, const char *name =nullptr, Option_t * /*option*/="", Int_t /*bufsize*/ =0);
private:
/// \cond HIDDEN_SYMBOLS
           Int_t       WriteObject(void *obj, const char* name, Option_t *option="", Int_t bufsize=0); // Intentionally not implemented.
/// \endcond
public:
   /// \brief Write an object with proper type checking.
   /// \param[in] obj Pointer to an object to be written.
   /// \param[in] name Name of the object in the file.
   /// \param[in] option Options. See TDirectory::WriteTObject.
   /// \param[in] bufsize Buffer size. See TDirectory::WriteTObject.
   ///
   /// This overload takes care of instances of classes that are not derived
   /// from TObject. The method redirects to TDirectory::WriteObjectAny.
   template <typename T>
   inline std::enable_if_t<!std::is_base_of<TObject, T>::value, Int_t>
   WriteObject(const T *obj, const char *name, Option_t *option = "", Int_t bufsize = 0)
   {
      return WriteObjectAny(obj, TClass::GetClass<T>(), name, option, bufsize);
   }
   /// \brief Write an object with proper type checking.
   /// \param[in] obj Pointer to an object to be written.
   /// \param[in] name Name of the object in the file.
   /// \param[in] option Options. See TDirectory::WriteTObject.
   /// \param[in] bufsize Buffer size. See TDirectory::WriteTObject.
   ///
   /// This overload takes care of instances of classes that are derived from
   /// TObject. The method redirects to TDirectory::WriteTObject.
   template <typename T>
   inline std::enable_if_t<std::is_base_of<TObject, T>::value, Int_t>
   WriteObject(const T *obj, const char *name, Option_t *option = "", Int_t bufsize = 0)
   {
      return WriteTObject(obj, name, option, bufsize);
   }
   virtual Int_t       WriteObjectAny(const void *, const char * /*classname*/, const char * /*name*/, Option_t * /*option*/="", Int_t /*bufsize*/ =0) {return 0;}
   virtual Int_t       WriteObjectAny(const void *, const TClass * /*cl*/, const char * /*name*/, Option_t * /*option*/="", Int_t /*bufsize*/ =0) {return 0;}
   virtual void        WriteDirHeader() {}
   virtual void        WriteKeys() {}

   static Bool_t       Cd(const char *path);
   static void         DecodeNameCycle(const char *namecycle, char *name, Short_t &cycle, const size_t namesize = 0);
<<<<<<< HEAD
   R__DEPRECATED(6,30, "Cannot be used safely, use `name + ';' + std::to_string(cycle)`")
   static void         EncodeNameCycle(char *buffer, const char *name, Short_t cycle);
=======
>>>>>>> 49ae85f5

   ClassDefOverride(TDirectory,5)  //Describe directory structure in memory
};

namespace ROOT {
namespace Internal {
   /// \brief Internal class used in the implementation of `gDirectory`
   /// The objects of type `TDirectoryAtomicAdapter` should only be used inside the
   /// thread that created them.  The intent is for those objects to be used indirectly
   /// through the macro `gDirectory` and solely as temporary objects.
   /// For example:
   /// ```
   ///   gDirectory = newvalue;
   ///   gDirectory->ls();
   ///   TDirectory *current = gDirectory;
   /// ```
   /// Note that:
   /// ```
   ///   auto dir = gDirectory;
   /// ```
   /// currently behaves "unexpectedly" as changing `dir` will also change `gDirectory`:
   /// ```
   ///   dir = newvalue;
   /// ```
   /// leads to
   /// ```
   ///   gDirectory == newvalue
   /// ```
   /// To prevent this we would need a new mechanism such that the type
   /// used by `auto` in that case is `TDirectory*` rather than the `Internal`
   /// type `TDirectoryAtomicAdapter`.
   struct TDirectoryAtomicAdapter {
      // The shared pointer's lifetime is that of the thread creating this object
      // (with the default constructor)
      TDirectory::SharedGDirectory_t &fValue;

      TDirectoryAtomicAdapter() : fValue(TDirectory::GetSharedLocalCurrentDirectory()) {}

      template <typename T>
      explicit operator T*() const {
         return (T *)fValue->load();
      }

      operator TDirectory*() const {
         return fValue->load();
      }

      operator bool() const { return fValue->load() != nullptr; }

      bool operator==(const TDirectory *other) const {
         return fValue->load() == other;
      }

      bool operator!=(const TDirectory *other) const {
         return fValue->load() != other;
      }

      bool operator==(TDirectory *other) const {
         return fValue->load() == other;
      }

      bool operator!=(TDirectory *other) const {
         return fValue->load() != other;
      }

      TDirectory *operator=(TDirectory *newvalue) {
         if (newvalue) {
            newvalue->RegisterGDirectory(fValue);
         }
         fValue->exchange(newvalue);
         return newvalue;
      }

      TDirectory *operator->() const { return fValue->load(); }
   };
} // Internal
} // ROOT
#define gDirectory (::ROOT::Internal::TDirectoryAtomicAdapter{})

#endif<|MERGE_RESOLUTION|>--- conflicted
+++ resolved
@@ -304,11 +304,6 @@
 
    static Bool_t       Cd(const char *path);
    static void         DecodeNameCycle(const char *namecycle, char *name, Short_t &cycle, const size_t namesize = 0);
-<<<<<<< HEAD
-   R__DEPRECATED(6,30, "Cannot be used safely, use `name + ';' + std::to_string(cycle)`")
-   static void         EncodeNameCycle(char *buffer, const char *name, Short_t cycle);
-=======
->>>>>>> 49ae85f5
 
    ClassDefOverride(TDirectory,5)  //Describe directory structure in memory
 };
