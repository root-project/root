--- conflicted
+++ resolved
@@ -1287,27 +1287,6 @@
 }
 
 ////////////////////////////////////////////////////////////////////////////////
-<<<<<<< HEAD
-/// Encode the name and cycle into buffer like: "aap;2".
-/// @note if `cycle` is 9999, its value will not appear in the output and `name` will be used verbatim.
-
-void TDirectory::EncodeNameCycle(char *buffer, const char *name, Short_t cycle)
-{
-   if (cycle == 9999)
-      strcpy(buffer, name);
-   else {
-      // sizeof(buffer) is unknown, this interface is broken.
-      // It's now also deprecated. Until it's removed, silence sprintf warning
-      // on macOS / Xcode / clang by using an equivalently bad snprintf without
-      // knowledge of sizeof(buffer):
-      size_t unsafeSize = strlen(name) + std::to_string(cycle).length() + 1;
-      snprintf(buffer, unsafeSize, "%s;%d", name, cycle);
-   }
-}
-
-////////////////////////////////////////////////////////////////////////////////
-=======
->>>>>>> 7c5b7714
 /// Decode a namecycle "aap;2" into name "aap" and cycle "2". Destination
 /// buffer size for name (including string terminator) should be specified in
 /// namesize.
