--- conflicted
+++ resolved
@@ -412,13 +412,8 @@
       while ((s = (TObjString*)next())) {
          if (gDebug > 1)
             Info("LoadHandlerMacros", "   plugin macro: %s", s->String().Data());
-<<<<<<< HEAD
-         Long_t res;
+         Longptr_t res;
          if ((res = gROOT->Macro(s->String(), nullptr, kFALSE)) < 0) {
-=======
-         Longptr_t res;
-         if ((res = gROOT->Macro(s->String(), 0, kFALSE)) < 0) {
->>>>>>> 0f14430b
             Error("LoadHandlerMacros", "pluging macro %s returned %ld",
                   s->String().Data(), res);
          }
