--- conflicted
+++ resolved
@@ -2275,7 +2275,6 @@
       }
    }
 
-<<<<<<< HEAD
    // Go through the list of headers that are required by the ModuleGenerator
    // and check for each header if it's in one of the modules we loaded.
    // If not, make sure we fail at the end and mark the header as missing.
@@ -2288,21 +2287,6 @@
    }
    return foundAllHeaders;
 }
-=======
-   // From PCHGenerator and friends:
-   llvm::SmallString<128> Buffer;
-   llvm::BitstreamWriter Stream(Buffer);
-   clang::MemoryBufferCache PCMCache;
-   clang::ASTWriter Writer(Stream, Buffer, PCMCache, {});
-   auto OS
-      = CI->createOutputFile(modGen.GetModuleFileName().c_str(),
-                             /*Binary=*/true,
-                             /*RemoveFileOnSignal=*/false, /*InFile*/"",
-                             /*Extension=*/"", /*useTemporary=*/false,
-                             /*CreateMissingDirectories*/false);
-   if (OS) {
-      // Emit the PCH file
->>>>>>> 0413c6e2
 
 ////////////////////////////////////////////////////////////////////////////////
 /// Generates a module from the given ModuleGenerator and CompilerInstance.
