// @(#)root/new:$Id$
// Author: Fons Rademakers   29/07/95

/*************************************************************************
 * Copyright (C) 1995-2000, Rene Brun and Fons Rademakers.               *
 * All rights reserved.                                                  *
 *                                                                       *
 * For the licensing terms see $ROOTSYS/LICENSE.                         *
 * For the list of contributors see $ROOTSYS/README/CREDITS.             *
 *************************************************************************/

//////////////////////////////////////////////////////////////////////////
//                                                                      //
// Custom operators new and delete and ReAlloc functions.               //
//                                                                      //
// All new and delete operations in the ROOT system pass                //
// via the custom new and delete operators defined in this file.        //
// This scheme allows extensive memory checking and usage statistics    //
// gathering and an easy way to access shared memory segments.          //
// Memory checking is by default enabled and usage statistics is        //
// gathered. Using the resource (in .rootrc): Root.MemStat one can      //
// toggle statistics gathering on or off. More specifically on can trap //
// the allocation of a block of memory of a certain size. This can be   //
// specified using the resource: Root.MemStat.size, using the resource  //
// Root.MemStat.cnt one can specify after how many allocations of       //
// this size the trap should occur.                                     //
// Set the compile option R__NOSTATS to de-activate all memory checking //
// statistics gathering in the system.                                  //
//                                                                      //
// When memory checking is enabled the following happens during         //
// allocation:                                                          //
//  - each allocation results in the allocation of 9 extra bytes:       //
//    2 words in front and 1 byte at the end of the memory chunck       //
//    returned to the caller.                                           //
//  - the allocated memory is set to 0.                                 //
//  - the size of the chunck is stored in the first word. The second    //
//    word is left empty (for alignment).                               //
//  - the last byte is initialized to MEM_MAGIC.                        //
//                                                                      //
// And during de-allocation this happens:                               //
//  - first the size if the block is checked. It should be >0 and       //
//    <= than any block allocated up to that moment. If not a Fatal     //
//    error is generated.                                               //
//  - the MEM_MAGIC byte at the end of the block is checked. When not   //
//    there, the memory has been overwritten and a Fatal error is       //
//    generated.                                                        //
//  - memory block is reset to 0.                                       //
//                                                                      //
// Although this does not replace powerful tools like Purify, it is a   //
// good first line of protection.                                       //
//                                                                      //
// Independent of any compile option settings the new, and ReAlloc      //
// functions always set the memory to 0.                                //
//                                                                      //
// The powerful MEM_DEBUG and MEM_STAT macros were originally borrowed  //
// from the ET++ framework.                                             //
//                                                                      //
//////////////////////////////////////////////////////////////////////////

#include <stdlib.h>
#include <errno.h>

#include "TObjectTable.h"
#include "TError.h"
#include "TStorage.h" // for ROOT::Internal::gFreeIfTMapFile
#include "TSystem.h"
#include "mmalloc.h"

void *CustomReAlloc1(void *ovp, size_t size);
void *CustomReAlloc2(void *ovp, size_t size, size_t oldsize);

class TReAllocInit {
public:
   TReAllocInit() { TStorage::SetReAllocHooks(&CustomReAlloc1, &CustomReAlloc2); }
};
static TReAllocInit gReallocInit;

//---- memory checking macros --------------------------------------------------

#if !defined(R__NOSTATS)
#   define MEM_DEBUG
#   define MEM_STAT
#   define MEM_CHECKOBJECTPOINTERS
#endif

#if defined(MEM_STAT) && !defined(MEM_DEBUG)
#   define MEM_DEBUG
#endif

////////////////////////////////////////////////////////////////////////////////

namespace {

#ifdef MEM_STAT

auto EnterStat(size_t s, void *p)
{
   TStorage::EnterStat(s, p);
}
auto RemoveStat(void *p)
{
   TStorage::RemoveStat(p);
}

#else

auto EnterStat(size_t s, void *)
{
   TStorage::SetMaxBlockSize(TMath::Max(TStorage::GetMaxBlockSize(), s));
}
auto RemoveStat(void *) {}

#endif

constexpr unsigned char kOffsetSlot = 1;
constexpr unsigned char kAlignmentSlot = 2;
constexpr unsigned char kSizeSlot = 3;


auto align_address_up(void *p, std::align_val_t al)
{
   size_t alignment = static_cast<size_t>(al);
   auto aligned_start = (((size_t)p) + (alignment - 1)) & ~(alignment - 1);
   return reinterpret_cast<void*>(aligned_start);
}

auto Offset(void *data_start)
{
   size_t *start = reinterpret_cast<size_t*>(data_start);
   return *(start - kOffsetSlot);
}

auto RealStart(void *data_start)
{
   return ((char *)(data_start) - Offset(data_start));
}

auto RequestedAlignment(void *data_start)
{
   size_t *start = reinterpret_cast<size_t*>(data_start);
   return static_cast<std::align_val_t>(*(start - kAlignmentSlot));
}

#ifdef MEM_DEBUG

constexpr unsigned char kMetaDataSize = 3;

#   define MEM_MAGIC ((unsigned char)0xAB)

auto ExtStart(void *p, std::align_val_t al)
{
   size_t *start = reinterpret_cast<size_t*>(p);
   // start is of type size_t so that the addition of kMetaDataSize is correct
   return reinterpret_cast<size_t*>(align_address_up(start + kMetaDataSize, al));
}

auto storage_size(void *data_start)
{
   size_t *start = reinterpret_cast<size_t*>(data_start);
   return *(start - kSizeSlot);
}

auto StoreSize(void *p, size_t sz, std::align_val_t al)
{
   size_t *start = ExtStart(p, al);
   *(start - kOffsetSlot) = (char*)start - (char*)p;
   *(start - kAlignmentSlot) = static_cast<size_t>(al);
   return (*(start - kSizeSlot) = sz);
}

auto RealSize(void *ptr)
{
   auto requested_size = storage_size(ptr);
   auto offset = Offset(ptr);
   return requested_size + offset + 1;
}

auto RealSize(size_t sz, std::align_val_t ale)
{
   size_t al = static_cast<size_t>(ale);
   // The meta data is the offset and alignment
   auto real_size = sz + sizeof(size_t) * 2; // Always store the offset
   real_size += sizeof(size_t) + 1; // size and MEM_MAGIC
   if ( al > sizeof(size_t) )
      // Maximum possible 'wastage/padding due to alignment'
      // i.e. 'at worst' the allocation was one 'calloc' aligment away from
      // the proper `al` alignment.
      real_size += al - sizeof(size_t);
   return real_size;
}

auto StoreMagic(void *p, size_t sz, std::align_val_t al)
{
   auto where = reinterpret_cast<char*>(ExtStart(p, al)) + sz;
   return *reinterpret_cast<unsigned char*>(where) = MEM_MAGIC;
}

auto MemClear(void *p, size_t start, size_t len)
{
   if ((len) > 0)
      memset(&((char *)(p))[(start)], 0, (len));
}

auto TestMagic(void *data_start, size_t sz)
{
   return (*((unsigned char *)(data_start) + sz) != MEM_MAGIC);
}

auto CheckMagic(void *data_start, size_t s, const char *where)
{
   if (TestMagic(data_start, s))
      Fatal(where, "%s", "storage area overwritten");
}

auto CheckFreeSize(void *data_start, const char *where)
{
   if (storage_size((data_start)) > TStorage::GetMaxBlockSize())
      Fatal(where, "unreasonable size (%ld)", (Long_t)storage_size(data_start));
}

auto RemoveStatMagic(void *data_start, const char *where)
{
   CheckFreeSize(data_start, where);
   RemoveStat(data_start);
   CheckMagic(data_start, storage_size(data_start), where);
}

auto StoreSizeMagic(void *p, size_t size, std::align_val_t al)
{
   StoreSize(p, size, al);
   StoreMagic(p, size, al);
   EnterStat(size, ExtStart(p, al));
}

#else

constexpr unsigned char kMetaDataSize = 2;
auto storage_size(void *)
{
   return ((size_t)0);
}
auto RealSize(void *ptr)
{
   auto requested_size = storage_size(ptr);
   auto offset = Offset(ptr);
   return requested_size + offset;
}
auto RealSize(size_t sz, std::align_val_t  ale)
{
   size_t al = static_cast<size_t>(ale);
   // The meta data is the offset and alignment
   auto real_size = sz + sizeof(size_t) * kMetaDataSize;
   if ( al > sizeof(size_t) )
      // Maximum possible 'wastage/padding due to alignment'
      // i.e. 'at worst' the allocation was one 'calloc' aligment away from
      // the proper `al` alignment.
      real_size += al - sizeof(size_t));
   return real_size;
}
auto ExtStart(void *p, std::align_val_t al)
{
   size_t *start = reinterpret_cast<size_t*>(p);
   return reinterpret_cast<size_t*>(align_address_up(start + kMetaDataSize, al));
}
auto MemClear(void *, size_t /* start */, size_t /* len */) {}
auto StoreSizeMagic(void *p, size_t size, std::align_val_t al)
{
   size_t *start = ExtStart(p, al);
   *(start - kOffsetSlot) = (char*)start - (char*)p;
   *(start - kAlignmentSlot) = static_cast<size_t>(al);
   (void)kSizeSlot;
   EnterStat(size, ExtStart(p, al));
}
auto RemoveStatMagic(void *p, const char * /* where */)
{
   RemoveStat(p);
}
#endif

auto MemClearRe(void *p, size_t start, size_t len)
{
   if ((len) > 0)
      memset(&((char *)(p))[(start)], 0, (len));
}

auto CallFreeHook(void *p, size_t size)
{
   if (TStorage::GetFreeHook())
      TStorage::GetFreeHook()(TStorage::GetFreeHookData(), (p), (size));
}

} // anonymous namespace

//------------------------------------------------------------------------------
static const char *gSpaceErr = "storage exhausted (failed to allocate %ld bytes)";
static int gNewInit = 0;

////////////////////////////////////////////////////////////////////////////////
/// Custom new() operator.
<<<<<<< HEAD

void *operator new(size_t size)
{
   return ::operator new(size, (std::align_val_t)__STDCPP_DEFAULT_NEW_ALIGNMENT__);
}

void *operator new(size_t size, const std::nothrow_t&) noexcept
{
=======

void *operator new(size_t size)
{
   return ::operator new(size, (std::align_val_t)__STDCPP_DEFAULT_NEW_ALIGNMENT__);
}

void *operator new(size_t size, const std::nothrow_t&) noexcept
{
>>>>>>> 4f177922
   return ::operator new(size);
}

void *operator new(size_t size, std::align_val_t al)
{
   static const char *where = "operator new";

   if (!gNewInit) {
      TStorage::SetCustomNewDelete();
      gNewInit++;
   }

   // Old Notes:
   // The return of calloc is aligned with std::max_align_t.
   // If/whe al > std::max_align_t we need to adjust.
   // The layout for the Magic, Stat and Size is:
   //  [0 : sizeof(std::max_align_t) [ -> Record `size`
   //  [sizeof(std::max_align_t) : same + size ] -> Real data; lower bound id return value
   //  [sizeof(std::max_align_t) + size : same + 1 [   -> MEM_MAGIC / Integrity marker
   // We need sizeof(size_t) <= sizeof(std::max_align_t)
   //
   // New Notes:
   // The return of calloc is aligned with std::max_align_t.
   // If/whe al > std::max_align_t we need to adjust.
   // The layout for the Offset, Magic, Stat and Size is:
   //  [0 : returned ptr value - sizeof(size_t) * 3 [ -> Unused; Usually of size 0.
#ifdef MEM_DEBUG
   //  [returned ptr value - sizeof(size_t) * 3 : same + sizeof(size_t) [  -> Requested allocation size
#endif
   //  [returned ptr value - sizeof(size_t) * 2 : same + sizeof(size_t) [  -> Requested alignment
   //  [returned ptr value - sizeof(size_t) : same + sizeof(size_t) [  -> Offset between the return ptr value and the allocated start
   //  [returned ptr value : same + size [ -> Real data start
   //  [returned ptr value + size : same + 1 [   -> MEM_MAGIC / Integrity marker
   //
   // Per C++ standard 3.11 Alignment [basic.align]:
   //   Every alignment value shall be a non-negative integral power of two.
#if 0
   assert( sizeof(size_t) <= sizeof(std::max_align_t) );
   if (reinterpret_cast<size_t>(al) > sizeof(std::max_align_t)) {
      // This actually the usual case since __STDCPP_DEFAULT_NEW_ALIGNMENT__ > sizeof(std::max_align_t)

      size_t alignment = reinterpret_cast<size_t>(al);
      char *p = ...;
      // size_t((p + (alignment - 1)) / alignment) * alignment
      char *aligned_start = ((p + (alignment - 1)) & ~(alignment - 1));
   }
#endif

   void *vp;
   auto real_size = RealSize(size, al);
   if (ROOT::Internal::gMmallocDesc)
      vp = ::mcalloc(ROOT::Internal::gMmallocDesc, real_size, sizeof(char));
   else
      vp = ::calloc(real_size, sizeof(char));
<<<<<<< HEAD
   if (vp == 0)
=======
   if (vp == nullptr)
>>>>>>> 4f177922
      Fatal(where, gSpaceErr, real_size);
   StoreSizeMagic(vp, size, al); // NOLINT
   return ExtStart(vp, al);
}

void *operator new(size_t size, std::align_val_t al, const std::nothrow_t&) noexcept
{
   return ::operator new(size, al);
}

////////////////////////////////////////////////////////////////////////////////
/// Custom delete() operator.

void operator delete(void *ptr) noexcept
{
   static const char *where = "operator delete";

   if (!gNewInit)
      Fatal(where, "space was not allocated via custom new");

   if (ptr) {
      auto requested_size = storage_size(ptr);
      auto start = RealStart(ptr);
      auto real_size = RealSize(ptr);
      CallFreeHook(ptr, requested_size);
      RemoveStatMagic(ptr, where);
      // After this the meta-data is also cleared.
      MemClear(start, 0, real_size);
      TSystem::ResetErrno();
      if (!ROOT::Internal::gFreeIfTMapFile
          || !ROOT::Internal::gFreeIfTMapFile(start)) {
         do {
            TSystem::ResetErrno();
            ::free(start); // NOLINT
         } while (TSystem::GetErrno() == EINTR);
      }
      if (TSystem::GetErrno() != 0)
         SysError(where, "free");
   }
}

void operator delete(void *ptr, const std::nothrow_t &) noexcept
{
   ::operator delete(ptr);
}

void operator delete(void *ptr, std::align_val_t /*al*/) noexcept
{
   ::operator delete(ptr);
}
void operator delete(void *ptr, std::align_val_t al, const std::nothrow_t&) noexcept
{
   ::operator delete(ptr, al);
}


#ifdef R__SIZEDDELETE
////////////////////////////////////////////////////////////////////////////////
/// Sized-delete calling non-sized one.
void operator delete(void *ptr, std::size_t) noexcept
{
   ::operator delete(ptr);
}
void operator delete(void *ptr, std::size_t, std::align_val_t al) noexcept
{
   ::operator delete(ptr, al);
}
#endif

////////////////////////////////////////////////////////////////////////////////
/// Custom vector new operator.

void *operator new[](size_t size)
{
   return ::operator new(size);
}

void *operator new[](size_t size, const std::nothrow_t &) noexcept
{
   return ::operator new(size);
}

void *operator new[](size_t size, std::align_val_t al)
{
   return ::operator new(size, al);
}

void *operator new[](size_t size, std::align_val_t al, const std::nothrow_t &nt) noexcept
{
   return ::operator new(size, al, nt);
}

////////////////////////////////////////////////////////////////////////////////

void operator delete[](void *ptr) noexcept
{
   ::operator delete(ptr);
}

void operator delete[](void *ptr, std::align_val_t al) noexcept
{
   ::operator delete(ptr, al);
}

#ifdef R__SIZEDDELETE
////////////////////////////////////////////////////////////////////////////////
/// Sized-delete calling non-sized one.
void operator delete[](void *ptr, std::size_t) noexcept
{
   ::operator delete[](ptr);
}
void operator delete[](void *ptr, std::size_t, std::align_val_t al) noexcept
{
   ::operator delete(ptr, al);
}
#endif

////////////////////////////////////////////////////////////////////////////////
/// Reallocate (i.e. resize) block of memory.

void *CustomReAlloc1(void *, size_t)
{
   Fatal("NewDelete::CustomRealloc1", "This should not be used. The TStorage interface using this has been removed.");
   return nullptr;
}

////////////////////////////////////////////////////////////////////////////////
/// Reallocate (i.e. resize) block of memory. Checks if current size is
/// equal to oldsize. If not memory was overwritten.

void *CustomReAlloc2(void *ovp, size_t size, size_t oldsize)
{
   static const char *where = "CustomReAlloc2";

   if (ovp == nullptr)
      return ::operator new(size);

   if (!gNewInit)
      Fatal(where, "space was not allocated via custom new");

#if defined(MEM_DEBUG)
   if (oldsize != storage_size(ovp))
      fprintf(stderr, "<%s>: passed oldsize %u, should be %u\n", where, (unsigned int)oldsize,
              (unsigned int)storage_size(ovp));
#endif
   if (oldsize == size)
      return ovp;
   RemoveStatMagic(ovp, where);
   void *vp;
   std::align_val_t al = RequestedAlignment(ovp);
   void *realstart = RealStart(ovp);
   void *localMallocDesc = nullptr;
   if (ROOT::Internal::gGetMapFileMallocDesc &&
       (localMallocDesc = ROOT::Internal::gGetMapFileMallocDesc(realstart))) {
      vp = ::mrealloc(localMallocDesc, realstart, RealSize(size, al));
   } else {
      vp = ::realloc((char *)realstart, RealSize(size, al));
   }
<<<<<<< HEAD
   if (vp == 0)
=======
   if (vp == nullptr)
>>>>>>> 4f177922
      Fatal(where, gSpaceErr, RealSize(size, al));
   if (size > oldsize)
      MemClearRe(ExtStart(vp, al), oldsize, size - oldsize); // NOLINT

   StoreSizeMagic(vp, size, al);                      // NOLINT
   return ExtStart(vp, al);
}<|MERGE_RESOLUTION|>--- conflicted
+++ resolved
@@ -297,7 +297,6 @@
 
 ////////////////////////////////////////////////////////////////////////////////
 /// Custom new() operator.
-<<<<<<< HEAD
 
 void *operator new(size_t size)
 {
@@ -306,16 +305,6 @@
 
 void *operator new(size_t size, const std::nothrow_t&) noexcept
 {
-=======
-
-void *operator new(size_t size)
-{
-   return ::operator new(size, (std::align_val_t)__STDCPP_DEFAULT_NEW_ALIGNMENT__);
-}
-
-void *operator new(size_t size, const std::nothrow_t&) noexcept
-{
->>>>>>> 4f177922
    return ::operator new(size);
 }
 
@@ -370,11 +359,7 @@
       vp = ::mcalloc(ROOT::Internal::gMmallocDesc, real_size, sizeof(char));
    else
       vp = ::calloc(real_size, sizeof(char));
-<<<<<<< HEAD
-   if (vp == 0)
-=======
    if (vp == nullptr)
->>>>>>> 4f177922
       Fatal(where, gSpaceErr, real_size);
    StoreSizeMagic(vp, size, al); // NOLINT
    return ExtStart(vp, al);
@@ -533,11 +518,7 @@
    } else {
       vp = ::realloc((char *)realstart, RealSize(size, al));
    }
-<<<<<<< HEAD
-   if (vp == 0)
-=======
    if (vp == nullptr)
->>>>>>> 4f177922
       Fatal(where, gSpaceErr, RealSize(size, al));
    if (size > oldsize)
       MemClearRe(ExtStart(vp, al), oldsize, size - oldsize); // NOLINT
