# Copyright (C) 1995-2019, Rene Brun and Fons Rademakers.
# All rights reserved.
#
# For the licensing terms see $ROOTSYS/LICENSE.
# For the list of contributors see $ROOTSYS/README/CREDITS.

############################################################################
# CMakeLists.txt file for building ROOT (global) core package
############################################################################

include(SetROOTVersion)

set_source_files_properties(${CMAKE_BINARY_DIR}/ginclude/RConfigure.h
  PROPERTIES GENERATED TRUE)

add_custom_command(OUTPUT ${CMAKE_BINARY_DIR}/include/RConfigure.h
  COMMAND
    ${CMAKE_COMMAND} -E copy_if_different
    ${CMAKE_BINARY_DIR}/ginclude/RConfigure.h
    ${CMAKE_BINARY_DIR}/include/RConfigure.h
  DEPENDS
    ${CMAKE_BINARY_DIR}/ginclude/RConfigure.h
)

add_custom_target(rconfigure ALL DEPENDS ${CMAKE_BINARY_DIR}/include/RConfigure.h)

ROOT_LINKER_LIBRARY(Core BUILTINS LZMA)

generateHeader(Core
  ${CMAKE_SOURCE_DIR}/core/base/src/root-argparse.py
  ${CMAKE_BINARY_DIR}/ginclude/TApplicationCommandLineOptionsHelp.h
)

add_dependencies(Core CLING rconfigure)

target_link_libraries(Core
  PRIVATE
    ${CMAKE_DL_LIBS}
    ${CMAKE_THREAD_LIBS_INIT}
    ${ROOT_ATOMIC_LIBS}
)

if (CMAKE_SYSTEM_NAME MATCHES FreeBSD)
  target_link_libraries(Core PUBLIC util procstat)
endif()

target_include_directories(Core PUBLIC
   $<BUILD_INTERFACE:${CMAKE_BINARY_DIR}/ginclude>
)

# Must be first because it defines ROOTStaticSanitizerConfig which needs
# to be linked into rootcling_stage1 (via ROOT_EXECUTABLE).
add_subdirectory(sanitizer)

add_subdirectory(rootcling_stage1)

add_subdirectory(base)
add_subdirectory(clib)
add_subdirectory(clingutils)
add_subdirectory(cont)
add_subdirectory(dictgen)
add_subdirectory(foundation)
add_subdirectory(gui)
add_subdirectory(imt)
add_subdirectory(meta)
add_subdirectory(metacling)
add_subdirectory(multiproc)
add_subdirectory(newdelete)
add_subdirectory(rint)
add_subdirectory(testsupport)
add_subdirectory(textinput)
add_subdirectory(thread)
add_subdirectory(zip)
add_subdirectory(lzma)
add_subdirectory(lz4)
add_subdirectory(zstd)

add_subdirectory(macosx)
add_subdirectory(unix)
add_subdirectory(winnt)

#-------------------------------------------------------------------------------

if (libcxx AND NOT APPLE)
  # In case we use libcxx and glibc together there is a mismatch of the
  # signatures of functions in the header wchar.h. This macro tweaks the
  # header in rootcling resource directory to be compatible with the one from
  # libc++.
  target_compile_definitions(Core PRIVATE __CORRECT_ISO_CPP_WCHAR_H_PROTO)
endif()

if(MSVC)
  # Definitions of MATH Macros (required in MathCore) like M_PI are only
  # exposed on Windows after defining the _USE_MATH_DEFINES macro. By
  # specifying it as a property for Core, we ensure that the macros are
  # properly exposed when using Modules on Windows.
  target_compile_definitions(Core PRIVATE _USE_MATH_DEFINES)
endif()

# Inclusion of `complex.h` causes havoc: `complex` and `I` become CPP macros.
# Darwin's complex.h does not implement C11's __STDC_NO_COMPLEX__, use the
# header guard instead. This prevents inclusion of complex.h in Darwin.pcm.
# GCC <=5 has _COMPLEX_H but none of the others.
# __CLANG_STDATOMIC_H prevents inclusion of stdatomic in our Darwin.pcm: its
# macros cause conflics with boost.
target_compile_definitions(Core PRIVATE
  __STDC_NO_COMPLEX__
  __COMPLEX_H__
  _COMPLEX_H

  __CLANG_STDATOMIC_H
 )

if (runtime_cxxmodules)
<<<<<<< HEAD
  if(APPLE)
    list(APPEND core_implicit_modules "-mByproduct" "Darwin")
  endif()
  if(MSVC)
    list(APPEND core_implicit_modules "-mByproduct" "services")
  endif()
=======
  list(APPEND core_implicit_modules "-mSystemByproducts")
>>>>>>> 4f177922
  # Force generation of _Builtin_intrinsics from Core.
  list(APPEND core_implicit_modules "-m" "_Builtin_intrinsics" "-mByproduct" "_Builtin_intrinsics")
  list(APPEND core_implicit_modules "-mByproduct" "ROOT_Foundation_Stage1_NoRTTI")
  list(APPEND core_implicit_modules "-mByproduct" "ROOT_Foundation_C")
  list(APPEND core_implicit_modules "-mByproduct" "ROOT_Rtypes")
endif(runtime_cxxmodules)

get_target_property(CORE_DICT_HEADERS Core DICT_HEADERS)

ROOT_GENERATE_DICTIONARY(G__Core
  ${CORE_DICT_HEADERS}
  STAGE1
  MODULE
    Core
  OPTIONS
    -writeEmptyRootPCM
    ${core_implicit_modules}
  LINKDEF
    base/inc/LinkDef.h
)<|MERGE_RESOLUTION|>--- conflicted
+++ resolved
@@ -112,16 +112,7 @@
  )
 
 if (runtime_cxxmodules)
-<<<<<<< HEAD
-  if(APPLE)
-    list(APPEND core_implicit_modules "-mByproduct" "Darwin")
-  endif()
-  if(MSVC)
-    list(APPEND core_implicit_modules "-mByproduct" "services")
-  endif()
-=======
   list(APPEND core_implicit_modules "-mSystemByproducts")
->>>>>>> 4f177922
   # Force generation of _Builtin_intrinsics from Core.
   list(APPEND core_implicit_modules "-m" "_Builtin_intrinsics" "-mByproduct" "_Builtin_intrinsics")
   list(APPEND core_implicit_modules "-mByproduct" "ROOT_Foundation_Stage1_NoRTTI")
