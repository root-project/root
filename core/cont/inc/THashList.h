// @(#)root/cont:$Id$
// Author: Fons Rademakers   10/08/95

/*************************************************************************
 * Copyright (C) 1995-2000, Rene Brun and Fons Rademakers.               *
 * All rights reserved.                                                  *
 *                                                                       *
 * For the licensing terms see $ROOTSYS/LICENSE.                         *
 * For the list of contributors see $ROOTSYS/README/CREDITS.             *
 *************************************************************************/

#ifndef ROOT_THashList
#define ROOT_THashList


//////////////////////////////////////////////////////////////////////////
//                                                                      //
// THashList                                                            //
//                                                                      //
// THashList implements a hybrid collection class consisting of a       //
// hash table and a list to store TObject's. The hash table is used for //
// quick access and lookup of objects while the list allows the objects //
// to be ordered. The hash value is calculated using the value returned //
// by the TObject's Hash() function. Each class inheriting from TObject //
// can override Hash() as it sees fit.                                  //
//                                                                      //
//////////////////////////////////////////////////////////////////////////

#include "TList.h"

class THashTable;


class THashList : public TList {

protected:
   THashTable   *fTable;    //Hashtable used for quick lookup of objects

private:
   THashList(const THashList&) = delete;
   THashList& operator=(const THashList&) = delete;

public:
   THashList(Int_t capacity=TCollection::kInitHashTableCapacity, Int_t rehash=0);
   THashList(TObject *parent, Int_t capacity=TCollection::kInitHashTableCapacity, Int_t rehash=0);
   virtual    ~THashList();
   Float_t    AverageCollisions() const;
   void       Clear(Option_t *option="") override;
   void       Delete(Option_t *option="") override;

   TObject   *FindObject(const char *name) const override;
   TObject   *FindObject(const TObject *obj) const override;

   const TList *GetListForObject(const char *name) const;
   const TList *GetListForObject(const TObject *obj) const;

   void       AddFirst(TObject *obj) override;
   void       AddFirst(TObject *obj, Option_t *opt) override;
   void       AddLast(TObject *obj) override;
   void       AddLast(TObject *obj, Option_t *opt) override;
   void       AddAt(TObject *obj, Int_t idx) override;
   void       AddAfter(const TObject *after, TObject *obj) override;
   void       AddAfter(TObjLink *after, TObject *obj) override;
   void       AddBefore(const TObject *before, TObject *obj) override;
   void       AddBefore(TObjLink *before, TObject *obj) override;
   void       RecursiveRemove(TObject *obj) override;
   void       Rehash(Int_t newCapacity);
<<<<<<< HEAD
   TObject   *Remove(TObject *obj);
   TObject   *Remove(TObjLink *lnk);
   bool       UseRWLock(Bool_t enable = true);
=======
   TObject   *Remove(TObject *obj) override;
   TObject   *Remove(TObjLink *lnk) override;
   bool       UseRWLock(Bool_t enable = true) override;
>>>>>>> 18b4f317

   ClassDefOverride(THashList,0)  //Doubly linked list with hashtable for lookup
};

#endif<|MERGE_RESOLUTION|>--- conflicted
+++ resolved
@@ -65,15 +65,9 @@
    void       AddBefore(TObjLink *before, TObject *obj) override;
    void       RecursiveRemove(TObject *obj) override;
    void       Rehash(Int_t newCapacity);
-<<<<<<< HEAD
-   TObject   *Remove(TObject *obj);
-   TObject   *Remove(TObjLink *lnk);
-   bool       UseRWLock(Bool_t enable = true);
-=======
    TObject   *Remove(TObject *obj) override;
    TObject   *Remove(TObjLink *lnk) override;
    bool       UseRWLock(Bool_t enable = true) override;
->>>>>>> 18b4f317
 
    ClassDefOverride(THashList,0)  //Doubly linked list with hashtable for lookup
 };
