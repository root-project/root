--- conflicted
+++ resolved
@@ -71,11 +71,6 @@
 
    TList() : fAscending(kTRUE) { }
 
-<<<<<<< HEAD
-   TList(TObject *) R__DEPRECATED(6, 34, "The argument is ignored. Use the default constructor TList::TList().") : fAscending(kTRUE) { } // for backward compatibility, don't use
-
-=======
->>>>>>> 4f177922
    virtual           ~TList();
    void              Clear(Option_t *option="") override;
    void              Delete(Option_t *option="") override;
