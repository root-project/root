--- conflicted
+++ resolved
@@ -173,11 +173,7 @@
             const char *enumTypeName = dm->GetTypeName();
             auto enumType = TEnum::GetEnum(enumTypeName);
             if (enumType && (!enumType->GetClass() || !enumType->GetClass()->IsLoaded()) &&
-<<<<<<< HEAD
-                ((strstr(enumTypeName, "(anonymous)") == nullptr) &&
-=======
                 ((strstr(enumTypeName, "(unnamed)") == nullptr) &&
->>>>>>> 18b4f317
                 std::find(gEnumsToStore.begin(), gEnumsToStore.end(), enumTypeName) == gEnumsToStore.end()))
                gEnumsToStore.emplace_back(enumTypeName);
          }
