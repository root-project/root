#include <memory>
#include <vector>
#include <string>

#include "gtest/gtest.h"

#include "TFile.h"
#include "TMemFile.h"
#include "TDirectory.h"
#include "TKey.h"
#include "TNamed.h"
#include "TPluginManager.h"
#include "TROOT.h" // gROOT
#include "TSystem.h"
#include "TEnv.h" // gEnv

TEST(TFile, WriteObjectTObject)
{
    auto filename{"tfile_writeobject_tobject.root"};
    auto tnamed_name{"mytnamed_name"};
    auto tnamed_title{"mytnamed_title"};

    {
        TNamed mytnamed{tnamed_name, tnamed_title};
        TFile f{filename, "recreate"};
        f.WriteObject(&mytnamed, mytnamed.GetName());
        f.Close();
    }

    TFile input{filename};
    auto named = input.Get<TNamed>(tnamed_name);
    auto keyptr = static_cast<TKey *>(input.GetListOfKeys()->At(0));

    EXPECT_STREQ(named->GetName(), tnamed_name);
    EXPECT_STREQ(named->GetTitle(), tnamed_title);
    EXPECT_STREQ(keyptr->GetName(), tnamed_name);
    EXPECT_STREQ(keyptr->GetTitle(), tnamed_title);

    input.Close();
    gSystem->Unlink(filename);
}

TEST(TFile, WriteObjectVector)
{
    auto filename{"tfile_writeobject_vector.root"};
    auto vec_name{"object name"}; // Decided arbitrarily

    {
        std::vector<int> myvec{1,2,3,4,5};
        TFile f{filename, "recreate"};
        f.WriteObject(&myvec, vec_name);
        f.Close();
    }

    TFile input{filename};
    auto retvecptr = input.Get<std::vector<int>>(vec_name);
    const auto &retvec = *retvecptr;
    auto retkey = static_cast<TKey *>(input.GetListOfKeys()->At(0));

    std::vector<int> expected{1,2,3,4,5};

    ASSERT_EQ(retvec.size(), expected.size());
    for (std::size_t i = 0; i < retvec.size(); ++i) {
        EXPECT_EQ(retvec[i], expected[i]);
    }

    EXPECT_STREQ(retkey->GetName(), vec_name);
    EXPECT_STREQ(retkey->GetTitle(), ""); // Objects that don't derive from TObject have no title

    input.Close();
    gSystem->Unlink(filename);
}

// Tests ROOT-9857
TEST(TFile, ReadFromSameFile)
{
   const auto filename = "ReadFromSameFile.root";
   const auto objname = "foo";
   const auto objpath = "./ReadFromSameFile.root/foo";
   {
      TFile f(filename, "RECREATE");
      TObject obj;
      f.WriteObject(&obj, objname);
   }

   TFile f1(filename);
   auto o1 = f1.Get(objname);

   TFile f2(filename);
   auto o2 = f2.Get(objpath);

   EXPECT_TRUE(o1 != o2) << "Same objects read from two different files have the same pointer!";
}

TEST(TFile, ReadWithoutGlobalRegistrationLocal)
{
   const auto localFile = "TFileTestReadWithoutGlobalRegistrationLocal.root";

   // create local input file
   {
      std::unique_ptr<TFile> input{TFile::Open(localFile, "RECREATE")};
      ASSERT_TRUE(input != nullptr);
      ASSERT_FALSE(input->IsZombie());
   }

   // test that with READ_WITHOUT_GLOBALREGISTRATION the file does not end up in the global list of files
   std::unique_ptr<TFile> f{TFile::Open(localFile, "READ_WITHOUT_GLOBALREGISTRATION")};
   EXPECT_TRUE(f != nullptr);
   EXPECT_FALSE(f->IsZombie());
   EXPECT_TRUE(gROOT->GetListOfFiles()->FindObject(localFile) == nullptr);

   gSystem->Unlink(localFile);
}

void TestReadWithoutGlobalRegistrationIfPossible(const char *fname)
{
   TPluginHandler *h;
   if ((h = gROOT->GetPluginManager()->FindHandler("TFile", fname))) {
      if (h->LoadPlugin() == -1)
         return;
   }

   // test that with READ_WITHOUT_GLOBALREGISTRATION the file does not end up in the global list of files
   std::unique_ptr<TFile> f{TFile::Open(fname, "READ_WITHOUT_GLOBALREGISTRATION")};
   EXPECT_TRUE(f != nullptr);
   EXPECT_FALSE(f->IsZombie());
   EXPECT_TRUE(gROOT->GetListOfFiles()->FindObject(fname) == nullptr);
}

// https://github.com/root-project/root/issues/10742
#ifndef R__WIN32
// We prefer not to read remotely files from Windows, if possible
TEST(TFile, ReadWithoutGlobalRegistrationWeb)
{
   const auto webFile = "http://root.cern/files/h1/dstarmb.root";
   TestReadWithoutGlobalRegistrationIfPossible(webFile);
}
TEST(TFile, ReadWithoutGlobalRegistrationNet)
{
   const auto netFile = "root://eospublic.cern.ch//eos/root-eos/h1/dstarmb.root";
   TestReadWithoutGlobalRegistrationIfPossible(netFile);
}
#endif 

// https://github.com/root-project/root/issues/16189
TEST(TFile, k630forwardCompatibility)
{
   gEnv->SetValue("TFile.v630forwardCompatibility", 1);
   const std::string filename{"filek30.root"};
   // Testing that the flag is also set when creating the file from scratch (as opposed to "UPDATE")
   TFile filec{filename.c_str(),"RECREATE"};
   ASSERT_EQ(filec.TestBit(TFile::k630forwardCompatibility), true);  
   filec.Close();
   TFile filer{filename.c_str(),"READ"};
   ASSERT_EQ(filer.TestBit(TFile::k630forwardCompatibility), true);  
   filer.Close();
   TFile fileu{filename.c_str(),"UPDATE"};
   ASSERT_EQ(fileu.TestBit(TFile::k630forwardCompatibility), true);  
   fileu.Close();
   gSystem->Unlink(filename.c_str());
<<<<<<< HEAD
=======
}

// https://github.com/root-project/root/issues/17824
TEST(TFile, MakeSubDirectory)
{
   // create test file
   TMemFile outFile("dirTest17824.root", "RECREATE");
   // create test dir
   auto d = outFile.mkdir("test");
   // check if returned pointer points to test dir
   EXPECT_EQ(std::string(d->GetName()), "test");
   // move to dir and check
   d->cd();
   EXPECT_EQ(std::string(gDirectory->GetPath()), "dirTest17824.root:/test");
   EXPECT_EQ(std::string(gDirectory->GetName()), "test");

   // make test2 subdir
   auto d2 = outFile.mkdir("test/test2");
   // check if returned pointer points to test2 subdir
   EXPECT_NE(d2, d);
   EXPECT_EQ(std::string(d2->GetName()), "test2");
   // move to test2 subdir
   d2->cd();
   EXPECT_EQ(d2, gDirectory);
   EXPECT_EQ(std::string(gDirectory->GetPath()), "dirTest17824.root:/test/test2");
   EXPECT_EQ(std::string(gDirectory->GetName()), "test2");
   // rebase (because paths in cd() are relative) and move to test2 subdir via gDirectory and explicit path
   outFile.cd();
   gDirectory->cd("test/test2");
   // check location again
   EXPECT_EQ(d2, gDirectory);
   EXPECT_EQ(std::string(gDirectory->GetPath()), "dirTest17824.root:/test/test2");
   EXPECT_EQ(std::string(gDirectory->GetName()), "test2");
   // test now three-level as in the doxygen docu
   outFile.cd();
   auto c = outFile.mkdir("a/b/c");
   EXPECT_EQ(std::string(c->GetPath()), "dirTest17824.root:/a/b/c");
   EXPECT_EQ(std::string(c->GetName()), "c");
   gDirectory->cd("a/b/c");
   EXPECT_EQ(c, gDirectory);
   EXPECT_EQ(std::string(gDirectory->GetPath()), "dirTest17824.root:/a/b/c");
   EXPECT_EQ(std::string(gDirectory->GetName()), "c");
>>>>>>> 4f177922
}<|MERGE_RESOLUTION|>--- conflicted
+++ resolved
@@ -158,8 +158,6 @@
    ASSERT_EQ(fileu.TestBit(TFile::k630forwardCompatibility), true);  
    fileu.Close();
    gSystem->Unlink(filename.c_str());
-<<<<<<< HEAD
-=======
 }
 
 // https://github.com/root-project/root/issues/17824
@@ -202,5 +200,4 @@
    EXPECT_EQ(c, gDirectory);
    EXPECT_EQ(std::string(gDirectory->GetPath()), "dirTest17824.root:/a/b/c");
    EXPECT_EQ(std::string(gDirectory->GetName()), "c");
->>>>>>> 4f177922
 }