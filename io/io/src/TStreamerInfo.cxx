--- conflicted
+++ resolved
@@ -1590,11 +1590,7 @@
          TStreamerElement *f = (TStreamerElement*) info->GetElements()->At(0);
          TStreamerElement *s = (TStreamerElement*) info->GetElements()->At(1);
 
-<<<<<<< HEAD
-         // Since we do not create TClass for pair of unknow types, old->GetValueClass can
-=======
          // Since we do not create TClass for pair of unknown types, old->GetValueClass can
->>>>>>> 54a757ac
          // be nullptr even-though the type used be known.  An example of such change
          // is `RooExpensiveObjectCache::ExpensiveObject` which used to be recorded
          // as `ExpensiveObject` in the name of the map ... making it unknown
