--- conflicted
+++ resolved
@@ -14,13 +14,8 @@
 \class TFile
 \ingroup IO
 \brief A ROOT file is an on-disk file, usually with extension .root, that stores objects in a file-system-like logical structure, possibly including subdirectory hierarchies.
-<<<<<<< HEAD
-\sa \ref IO
-\sa \ref rootio (or `io/doc/TFile` folder in your codebase)
-=======
 \note See also \ref IO
 \note See also \ref rootio (or `io/doc/TFile` folder in your codebase)
->>>>>>> 4f177922
 
 <details>
 <summary>ROOT file data format specification</summary>
@@ -83,10 +78,6 @@
 End_Macro
 
 The structure of a directory is shown in TDirectoryFile::TDirectoryFile
-<<<<<<< HEAD
-
-=======
->>>>>>> 4f177922
 </details>
 */
 
