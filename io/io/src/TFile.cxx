--- conflicted
+++ resolved
@@ -534,18 +534,6 @@
    TFile::Init(create);                        // NOLINT: silence clang-tidy warnings
 
    return;
-<<<<<<< HEAD
-
-zombie:
-   // error in file opening occurred, make this object a zombie
-   if (fGlobalRegistration) {
-      R__LOCKGUARD(gROOTMutex);
-      gROOT->GetListOfClosedObjects()->Add(this);
-   }
-   MakeZombie();
-   gDirectory = gROOT;
-=======
->>>>>>> 18b4f317
 }
 
 ////////////////////////////////////////////////////////////////////////////////
