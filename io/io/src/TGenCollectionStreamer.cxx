// @(#)root/io:$Id$
// Author: Markus Frank 28/10/04

/*************************************************************************
 * Copyright (C) 1995-2000, Rene Brun and Fons Rademakers.               *
 * All rights reserved.                                                  *
 *                                                                       *
 * For the licensing terms see $ROOTSYS/LICENSE.                         *
 * For the list of contributors see $ROOTSYS/README/CREDITS.             *
 *************************************************************************/

/*
\class TGenCollectionStreamer
\ingroup IO

Streamer around an arbitrary container, which implements basic
functionality and iteration.

In particular this is used to implement splitting and abstract
element access of any container. Access to compiled code is necessary
to implement the abstract iteration sequence and functionality like
size(), clear(), resize(). resize() may be a void operation.
**/

#include "TGenCollectionStreamer.h"
#include "TClassEdit.h"
#include "TError.h"
#include "TROOT.h"
#include "TStreamerInfo.h"
#include "TStreamerElement.h"
#include "TVirtualCollectionIterators.h"

#include <memory>

TGenCollectionStreamer::TGenCollectionStreamer(const TGenCollectionStreamer& copy)
      : TGenCollectionProxy(copy), fReadBufferFunc(&TGenCollectionStreamer::ReadBufferDefault)
{
   // Build a Streamer for an emulated vector whose type is 'name'.
}

TGenCollectionStreamer::TGenCollectionStreamer(Info_t info, size_t iter_size)
      : TGenCollectionProxy(info, iter_size), fReadBufferFunc(&TGenCollectionStreamer::ReadBufferDefault)
{
   // Build a Streamer for a collection whose type is described by 'collectionClass'.
}

TGenCollectionStreamer::TGenCollectionStreamer(const ROOT::TCollectionProxyInfo &info, TClass *cl)
      : TGenCollectionProxy(info, cl), fReadBufferFunc(&TGenCollectionStreamer::ReadBufferDefault)
{
   // Build a Streamer for a collection whose type is described by 'collectionClass'.
}

TGenCollectionStreamer::~TGenCollectionStreamer()
{
   // Standard destructor.
}

TVirtualCollectionProxy* TGenCollectionStreamer::Generate() const
{
   // Virtual copy constructor.
   if (!fValue.load()) Initialize(kFALSE);
   return new TGenCollectionStreamer(*this);
}

template <typename T>
T* getaddress(TGenCollectionProxy::StreamHelper &itm);

template <>
bool* getaddress<bool>(TGenCollectionProxy::StreamHelper &itm)
{
   return &itm.boolean;
}

template <>
Char_t* getaddress<Char_t>(TGenCollectionProxy::StreamHelper &itm)
{
   return &itm.s_char;
}

template <>
Short_t* getaddress<Short_t>(TGenCollectionProxy::StreamHelper &itm)
{
   return &itm.s_short;
}

template <>
Int_t* getaddress<Int_t>(TGenCollectionProxy::StreamHelper &itm)
{
   return &itm.s_int;
}

template <>
Long_t* getaddress<Long_t>(TGenCollectionProxy::StreamHelper &itm)
{
   return &itm.s_long;
}

template <>
Long64_t* getaddress<Long64_t>(TGenCollectionProxy::StreamHelper &itm)
{
   return &itm.s_longlong;
}

template <>
Float_t* getaddress<Float_t>(TGenCollectionProxy::StreamHelper &itm)
{
   return &itm.flt;
}

template <>
Double_t* getaddress<Double_t>(TGenCollectionProxy::StreamHelper &itm)
{
   return &itm.dbl;
}

template <>
UChar_t* getaddress<UChar_t>(TGenCollectionProxy::StreamHelper &itm)
{
   return &itm.u_char;
}

template <>
UShort_t* getaddress<UShort_t>(TGenCollectionProxy::StreamHelper &itm)
{
   return &itm.u_short;
}

template <>
UInt_t* getaddress<UInt_t>(TGenCollectionProxy::StreamHelper &itm)
{
   return &itm.u_int;
}

template <>
ULong_t* getaddress<ULong_t>(TGenCollectionProxy::StreamHelper &itm)
{
   return &itm.u_long;
}

template <>
ULong64_t* getaddress<ULong64_t>(TGenCollectionProxy::StreamHelper &itm)
{
   return &itm.u_longlong;
}

template <typename From, typename To>
void ConvertArray(TGenCollectionProxy::StreamHelper *read, TGenCollectionProxy::StreamHelper *write, int nElements)
{
   From *r = getaddress<From>( *read );
   To *w = getaddress<To>( *write );
   for(int i = 0; i < nElements; ++i) {
      // getvalue<To>( write[i] ) = (To) getvalue<From>( read[i] );
      w[i] = (To)r[i];
   }
}

template <typename From>
void DispatchConvertArray(int writeType, TGenCollectionProxy::StreamHelper *read, TGenCollectionProxy::StreamHelper *write, int nElements)
{
   switch(writeType) {
      case kBool_t:
         ConvertArray<From,bool>(read,write,nElements);
         break;
      case kChar_t:
         ConvertArray<From,Char_t>(read,write,nElements);
         break;
      case kShort_t:
         ConvertArray<From,Short_t>(read,write,nElements);
         break;
      case kInt_t:
         ConvertArray<From,Int_t>(read,write,nElements);
         break;
      case kLong_t:
         ConvertArray<From,Long64_t>(read,write,nElements);
         break;
      case kLong64_t:
         ConvertArray<From,Long64_t>(read,write,nElements);
         break;
      case kFloat_t:
         ConvertArray<From,Float_t>(read,write,nElements);
         break;
      case kFloat16_t:
         ConvertArray<From,Float16_t>(read,write,nElements);
         break;
      case kDouble_t:
         ConvertArray<From,Double_t>(read,write,nElements);
         break;
      case kUChar_t:
         ConvertArray<From,UChar_t>(read,write,nElements);
         break;
      case kUShort_t:
         ConvertArray<From,UShort_t>(read,write,nElements);
         break;
      case kUInt_t:
         ConvertArray<From,UInt_t>(read,write,nElements);
         break;
      case kULong_t:
         ConvertArray<From,ULong_t>(read,write,nElements);
         break;
      case kULong64_t:
         ConvertArray<From,ULong64_t>(read,write,nElements);
         break;
      case kDouble32_t:
         ConvertArray<From,Double32_t>(read,write,nElements);
         break;
      case kchar:
      case kNoType_t:
      case kOther_t:
         Error("TGenCollectionStreamer", "fType %d is not supported yet!\n", writeType);
   }
}

void TGenCollectionStreamer::ReadPrimitives(int nElements, TBuffer &b, const TClass *onFileClass)
{
   // Primitive input streamer.
   size_t len = fValDiff * nElements;
   char   buffer[8096];
   Bool_t   feed = false;
   void*  memory = 0;
   StreamHelper* itmstore = 0;
   StreamHelper* itmconv = 0;
   fEnv->fSize = nElements;
   // TODO could RVec use something faster the default?
   switch (fSTL_type)  {
      case ROOT::kSTLvector:
         if (fVal->fKind != kBool_t)  {
            fResize(fEnv->fObject,fEnv->fSize);
            fEnv->fIdx = 0;

            TVirtualVectorIterators iterators(fFunctionCreateIterators);
            iterators.CreateIterators(fEnv->fObject);
            itmstore = (StreamHelper*)iterators.fBegin;
            fEnv->fStart = itmstore;
            break;
         }
      default:
         feed = true;
         itmstore = (StreamHelper*)(len < sizeof(buffer) ? buffer : memory =::operator new(len));
         break;
   }
   fEnv->fStart = itmstore;

   StreamHelper *itmread;
   int readkind;
   if (onFileClass) {
      readkind = onFileClass->GetCollectionProxy()->GetType();
      itmconv = (StreamHelper*) ::operator new( nElements * onFileClass->GetCollectionProxy()->GetIncrement() );
      itmread = itmconv;
   } else {
      itmread = itmstore;
      readkind = fVal->fKind;
   }
   switch (readkind)   {
      case kBool_t:
         b.ReadFastArray(&itmread->boolean   , nElements);
         break;
      case kChar_t:
         b.ReadFastArray(&itmread->s_char    , nElements);
         break;
      case kShort_t:
         b.ReadFastArray(&itmread->s_short   , nElements);
         break;
      case kInt_t:
         b.ReadFastArray(&itmread->s_int     , nElements);
         break;
      case kLong_t:
         b.ReadFastArray(&itmread->s_long    , nElements);
         break;
      case kLong64_t:
         b.ReadFastArray(&itmread->s_longlong, nElements);
         break;
      case kFloat_t:
         b.ReadFastArray(&itmread->flt       , nElements);
         break;
      case kFloat16_t:
         b.ReadFastArrayFloat16(&itmread->flt, nElements);
         break;
      case kDouble_t:
         b.ReadFastArray(&itmread->dbl       , nElements);
         break;
      case kUChar_t:
         b.ReadFastArray(&itmread->u_char    , nElements);
         break;
      case kUShort_t:
         b.ReadFastArray(&itmread->u_short   , nElements);
         break;
      case kUInt_t:
         b.ReadFastArray(&itmread->u_int     , nElements);
         break;
      case kULong_t:
         b.ReadFastArray(&itmread->u_long    , nElements);
         break;
      case kULong64_t:
         b.ReadFastArray(&itmread->u_longlong, nElements);
         break;
      case kDouble32_t:
         b.ReadFastArrayDouble32(&itmread->dbl, nElements);
         break;
      case kchar:
      case kNoType_t:
      case kOther_t:
         Error("TGenCollectionStreamer", "fType %d is not supported yet!\n", readkind);
   }
   if (onFileClass) {
      switch (readkind)   {
         case kBool_t:
            DispatchConvertArray<bool>(fVal->fKind, itmread, itmstore, nElements);
            break;
         case kChar_t:
            DispatchConvertArray<Char_t>(fVal->fKind, itmread, itmstore, nElements);
            break;
         case kShort_t:
            DispatchConvertArray<Short_t>(fVal->fKind, itmread, itmstore, nElements);
            break;
         case kInt_t:
            DispatchConvertArray<Int_t>(fVal->fKind, itmread, itmstore, nElements);
            break;
         case kLong_t:
            DispatchConvertArray<Long_t>(fVal->fKind, itmread, itmstore, nElements);
            break;
         case kLong64_t:
            DispatchConvertArray<Long64_t>(fVal->fKind, itmread, itmstore, nElements);
            break;
         case kFloat_t:
            DispatchConvertArray<Float_t>(fVal->fKind, itmread, itmstore, nElements);
            break;
         case kFloat16_t:
            DispatchConvertArray<Float16_t>(fVal->fKind, itmread, itmstore, nElements);
            break;
         case kDouble_t:
            DispatchConvertArray<Double_t>(fVal->fKind, itmread, itmstore, nElements);
            break;
         case kUChar_t:
            DispatchConvertArray<UChar_t>(fVal->fKind, itmread, itmstore, nElements);
            break;
         case kUShort_t:
            DispatchConvertArray<UShort_t>(fVal->fKind, itmread, itmstore, nElements);
            break;
         case kUInt_t:
            DispatchConvertArray<UInt_t>(fVal->fKind, itmread, itmstore, nElements);
            break;
         case kULong_t:
            DispatchConvertArray<ULong_t>(fVal->fKind, itmread, itmstore, nElements);
            break;
         case kULong64_t:
            DispatchConvertArray<ULong64_t>(fVal->fKind, itmread, itmstore, nElements);
            break;
         case kDouble32_t:
            DispatchConvertArray<Double_t>(fVal->fKind, itmread, itmstore, nElements);
            break;
         case kchar:
         case kNoType_t:
         case kOther_t:
            Error("TGenCollectionStreamer", "fType %d is not supported yet!\n", readkind);
      }
      ::operator delete((void*)itmconv);
   }
   if (feed)  {      // need to feed in data...
      fEnv->fStart = fFeed(itmstore,fEnv->fObject,fEnv->fSize);
      if (memory)  {
         ::operator delete(memory);
      }
   }
}

void TGenCollectionStreamer::ReadObjects(int nElements, TBuffer &b, const TClass *onFileClass)
{
   // Object input streamer.
   Bool_t vsn3 = b.GetInfo() && b.GetInfo()->GetOldVersion() <= 3;
   size_t len = fValDiff * nElements;
   StreamHelper* itm = 0;

   TClass* onFileValClass = (onFileClass ? onFileClass->GetCollectionProxy()->GetValueClass() : 0);

   fEnv->fSize = nElements;
   switch (fSTL_type)  {
         // Simple case: contiguous memory. get address of first, then jump.
      case ROOT::kSTLvector:
#define DOLOOP(x) {int idx=0; while(idx<nElements) {StreamHelper* i=(StreamHelper*)(((char*)itm) + fValDiff*idx); { x ;} ++idx;} break;}
         fResize(fEnv->fObject,fEnv->fSize);
         fEnv->fIdx = 0;

         {
            TVirtualVectorIterators iterators(fFunctionCreateIterators);
            iterators.CreateIterators(fEnv->fObject);
            itm = (StreamHelper*)iterators.fBegin;
         }
         fEnv->fStart = itm;
         switch (fVal->fCase) {
            case kIsClass:
               DOLOOP(b.StreamObject(i, fVal->fType, onFileValClass ));
            case kBIT_ISSTRING:
               DOLOOP(i->read_std_string(b));
            case kIsPointer | kIsClass:
               DOLOOP(i->set(b.ReadObjectAny(fVal->fType)));
<<<<<<< HEAD
            case kIsPointer | kBIT_ISSTRING:
               DOLOOP(i->read_std_string_pointer(b));
            case kIsPointer | kBIT_ISTSTRING | kIsClass:
=======
            case 0U | kIsPointer | kBIT_ISSTRING:
               DOLOOP(i->read_std_string_pointer(b));
            case 0U | kIsPointer | kBIT_ISTSTRING | kIsClass:
>>>>>>> 18b4f317
               DOLOOP(i->read_tstring_pointer(vsn3, b));
         }
#undef DOLOOP
         break;

         // No contiguous memory, but resize is possible
         // Hence accessing objects using At(i) should be not too much an overhead
      case ROOT::kSTLlist:
      case ROOT::kSTLforwardlist:
      case ROOT::kSTLdeque:
      case ROOT::kROOTRVec: // TODO could we do something faster?
#define DOLOOP(x) {int idx=0; while(idx<nElements) {StreamHelper* i=(StreamHelper*)TGenCollectionProxy::At(idx); { x ;} ++idx;} break;}
         fResize(fEnv->fObject,fEnv->fSize);
         fEnv->fIdx = 0;
         fEnv->fStart = 0;
         switch (fVal->fCase) {
            case kIsClass:
               DOLOOP(b.StreamObject(i, fVal->fType, onFileValClass));
            case kBIT_ISSTRING:
               DOLOOP(i->read_std_string(b));
            case kIsPointer | kIsClass:
               DOLOOP(i->set(b.ReadObjectAny(fVal->fType)));
            case 0U | kIsPointer | kBIT_ISSTRING:
               DOLOOP(i->read_std_string_pointer(b));
            case 0U | kIsPointer | kBIT_ISTSTRING | kIsClass:
               DOLOOP(i->read_tstring_pointer(vsn3, b));
         }
#undef DOLOOP
         break;

         // Rather troublesome case: Objects can only be fed into the container
         // Once they are created. Need to take memory from stack or heap.
      case ROOT::kSTLmultiset:
      case ROOT::kSTLset:
      case ROOT::kSTLunorderedset:
      case ROOT::kSTLunorderedmultiset: {
#define DOLOOP(x) {int idx=0; while(idx<nElements) {StreamHelper* i=(StreamHelper*)(((char*)itm) + fValDiff*idx); { x ;} ++idx;}}
         auto buffer = std::make_unique<char[]>(len);
         fEnv->fStart = itm = reinterpret_cast<StreamHelper *>(buffer.get());
         fConstruct(itm,nElements);
         switch (fVal->fCase) {
            case kIsClass:
               DOLOOP(b.StreamObject(i, fVal->fType, onFileValClass));
               fFeed(fEnv->fStart,fEnv->fObject,fEnv->fSize);
               fDestruct(fEnv->fStart,fEnv->fSize);
               break;
            case kBIT_ISSTRING:
               DOLOOP(i->read_std_string(b))
               fFeed(fEnv->fStart,fEnv->fObject,fEnv->fSize);
               fDestruct(fEnv->fStart,fEnv->fSize);
               break;
            case kIsPointer | kIsClass:
               DOLOOP(i->set(b.ReadObjectAny(fVal->fType)));
               fFeed(fEnv->fStart,fEnv->fObject,fEnv->fSize);
               break;
<<<<<<< HEAD
            case kIsPointer | kBIT_ISSTRING:
               DOLOOP(i->read_std_string_pointer(b))
               fFeed(fEnv->fStart,fEnv->fObject,fEnv->fSize);
               break;
            case kIsPointer | kBIT_ISTSTRING | kIsClass:
=======
            case 0U | kIsPointer | kBIT_ISSTRING:
               DOLOOP(i->read_std_string_pointer(b))
               fFeed(fEnv->fStart,fEnv->fObject,fEnv->fSize);
               break;
            case 0U | kIsPointer | kBIT_ISTSTRING | kIsClass:
>>>>>>> 18b4f317
               DOLOOP(i->read_tstring_pointer(vsn3, b));
               fFeed(fEnv->fStart,fEnv->fObject,fEnv->fSize);
               break;
         }
#undef DOLOOP
         break;
      }
      default:
         break;
   }
}

void TGenCollectionStreamer::ReadPairFromMap(int nElements, TBuffer &b)
{
   // Input streamer to convert a map into another collection

   Bool_t vsn3 = b.GetInfo() && b.GetInfo()->GetOldVersion() <= 3;
   size_t len = fValDiff * nElements;
   StreamHelper* itm = 0;

   TStreamerInfo *pinfo = (TStreamerInfo*)fVal->fType->GetStreamerInfo();
   R__ASSERT(pinfo);
   R__ASSERT(fVal->fCase == kIsClass);

   int nested = 0;
   std::vector<std::string> inside;
   TClassEdit::GetSplit(pinfo->GetName(), inside, nested);
   Value first(inside[1],kFALSE);
   Value second(inside[2],kFALSE);
   fValOffset = ((TStreamerElement*)pinfo->GetElements()->At(1))->GetOffset();

   fEnv->fSize = nElements;
   switch (fSTL_type)  {
         // Simple case: contiguous memory. get address of first, then jump.
      case ROOT::kSTLvector:
#define DOLOOP(x) {int idx=0; while(idx<nElements) {StreamHelper* i=(StreamHelper*)(((char*)itm) + fValDiff*idx); { x ;} ++idx;} break;}
         fResize(fEnv->fObject,fEnv->fSize);
         fEnv->fIdx = 0;

         {
            TVirtualVectorIterators iterators(fFunctionCreateIterators);
            iterators.CreateIterators(fEnv->fObject);
            itm = (StreamHelper*)iterators.fBegin;
         }
         fEnv->fStart = itm;
         switch (fVal->fCase) {
            case kIsClass:
               DOLOOP(
                  ReadMapHelper(i, &first, vsn3, b);
                  ReadMapHelper((StreamHelper*)(((char*)i) + fValOffset), &second, vsn3, b)
               );
         }
#undef DOLOOP
         break;

         // No contiguous memory, but resize is possible
         // Hence accessing objects using At(i) should be not too much an overhead
      case ROOT::kSTLlist:
      case ROOT::kSTLforwardlist:
      case ROOT::kSTLdeque:
      case ROOT::kROOTRVec: // TODO could we do something faster?
#define DOLOOP(x) {int idx=0; while(idx<nElements) {StreamHelper* i=(StreamHelper*)TGenCollectionProxy::At(idx); { x ;} ++idx;} break;}
         fResize(fEnv->fObject,fEnv->fSize);
         fEnv->fIdx = 0;
         {
            TVirtualVectorIterators iterators(fFunctionCreateIterators);
            iterators.CreateIterators(fEnv->fObject);
            fEnv->fStart = iterators.fBegin;
         }
         switch (fVal->fCase) {
            case kIsClass:
               DOLOOP(
                  char **where = (char**)(void*) & i;
                  b.ApplySequence(*(pinfo->GetReadObjectWiseActions()), where);
               );
         }
#undef DOLOOP
         break;

         // Rather troublesome case: Objects can only be fed into the container
         // Once they are created. Need to take memory from stack or heap.
      case ROOT::kSTLmultiset:
      case ROOT::kSTLset:
      case ROOT::kSTLunorderedset:
      case ROOT::kSTLunorderedmultiset: {
#define DOLOOP(x) {int idx=0; while(idx<nElements) {StreamHelper* i=(StreamHelper*)(((char*)itm) + fValDiff*idx); { x ;} ++idx;}}
         auto buffer = std::make_unique<char[]>(len);
         fEnv->fStart = itm = reinterpret_cast<StreamHelper *>(buffer.get());
         fConstruct(itm,nElements);
         switch (fVal->fCase) {
            case kIsClass:
               DOLOOP(
                  char **where = (char**)(void*) & i;
                  b.ApplySequence(*(pinfo->GetReadObjectWiseActions()), where);
               );
               fFeed(fEnv->fStart,fEnv->fObject,fEnv->fSize);
               fDestruct(fEnv->fStart,fEnv->fSize);
               break;
         }
#undef DOLOOP
         break;
      }
      default:
         break;
   }
}


void TGenCollectionStreamer::ReadMapHelper(StreamHelper *i, Value *v, Bool_t vsn3,  TBuffer &b)
{
   // helper class to read std::map

   float f;

   switch (v->fCase) {
      case kIsFundamental:  // Only handle primitives this way
      case kIsEnum:
         switch (int(v->fKind))   {
            case kBool_t:
               b >> i->boolean;
               break;
            case kChar_t:
               b >> i->s_char;
               break;
            case kShort_t:
               b >> i->s_short;
               break;
            case kInt_t:
               b >> i->s_int;
               break;
            case kLong_t:
               b >> i->s_long;
               break;
            case kLong64_t:
               b >> i->s_longlong;
               break;
            case kFloat_t:
               b >> i->flt;
               break;
            case kFloat16_t:
               b >> f;
               i->flt = float(f);
               break;
            case kDouble_t:
               b >> i->dbl;
               break;
            case kUChar_t:
               b >> i->u_char;
               break;
            case kUShort_t:
               b >> i->u_short;
               break;
            case kUInt_t:
               b >> i->u_int;
               break;
            case kULong_t:
               b >> i->u_long;
               break;
            case kULong64_t:
               b >> i->u_longlong;
               break;
            case kDouble32_t:
               b >> f;
               i->dbl = double(f);
               break;
            case kchar:
            case kNoType_t:
            case kOther_t:
               Error("TGenCollectionStreamer", "fType %d is not supported yet!\n", v->fKind);
         }
         break;
      case kIsClass:
         b.StreamObject(i, v->fType);
         break;
      case kBIT_ISSTRING:
         i->read_std_string(b);
         break;
      case kIsPointer | kIsClass:
         i->set(b.ReadObjectAny(v->fType));
         break;
      case 0U | kIsPointer | kBIT_ISSTRING:
         i->read_std_string_pointer(b);
         break;
      case 0U | kIsPointer | kBIT_ISTSTRING | kIsClass:
         i->read_tstring_pointer(vsn3, b);
         break;
   }
}

template <typename To>
To readOneValue(TBuffer &b, int readtype) {
   TGenCollectionProxy::StreamHelper itm;
   TGenCollectionProxy::StreamHelper *i = &itm;
   switch (readtype)   {
   case kBool_t:
      b >> i->boolean;
      return (To)i->boolean;
      break;
   case kChar_t:
      b >> i->s_char;
      return (To)i->s_char;
      break;
   case kShort_t:
      b >> i->s_short;
      return (To)i->s_short;
      break;
   case kInt_t:
      b >> i->s_int;
      return (To)i->s_int;
      break;
   case kLong_t:
      b >> i->s_long;
      return (To)i->s_long;
      break;
   case kLong64_t:
      b >> i->s_longlong;
      return (To)i->s_longlong;
      break;
   case kFloat_t:
      b >> i->flt;
      return (To)i->flt;
      break;
   case kFloat16_t:
      b >> i->flt;
      return (To)i->flt;
      break;
   case kDouble_t:
      b >> i->dbl;
      return (To)i->dbl;
      break;
   case kUChar_t:
      b >> i->u_char;
      return (To)i->u_char;
      break;
   case kUShort_t:
      b >> i->u_short;
      return (To)i->u_short;
      break;
   case kUInt_t:
      b >> i->u_int;
      return (To)i->u_int;
      break;
   case kULong_t:
      b >> i->u_long;
      return (To)i->u_long;
      break;
   case kULong64_t:
      b >> i->u_longlong;
      return (To)i->u_longlong;
      break;
   case kDouble32_t: {
      float f;
      b >> f;
      i->dbl = double(f);
      return (To)i->dbl;
      break;
   }
   case kchar:
   case kNoType_t:
   case kOther_t:
      Error("TGenCollectionStreamer", "fType %d is not supported yet!\n", readtype);
   }
   return 0;
}


void TGenCollectionStreamer::ReadMap(int nElements, TBuffer &b, const TClass *onFileClass)
{
   // Map input streamer.
   Bool_t vsn3 = b.GetInfo() && b.GetInfo()->GetOldVersion() <= 3;
   size_t len = fValDiff * nElements;
   Value  *v;
   char buffer[8096], *addr, *temp;
   void* memory = 0;
   StreamHelper* i;
   float f;
   fEnv->fSize  = nElements;
   fEnv->fStart = (len < sizeof(buffer) ? buffer : memory =::operator new(len));
   addr = temp = (char*)fEnv->fStart;
   fConstruct(addr,nElements);

   int onFileValueKind[2];
   if (onFileClass) {
      TClass *onFileValueClass = onFileClass->GetCollectionProxy()->GetValueClass();
      TVirtualStreamerInfo *sourceInfo = onFileValueClass->GetStreamerInfo();
      onFileValueKind[0] = ((TStreamerElement*)sourceInfo->GetElements()->At(0))->GetType();
      onFileValueKind[1] = ((TStreamerElement*)sourceInfo->GetElements()->At(1))->GetType();
   }
   for (int loop, idx = 0; idx < nElements; ++idx)  {
      addr = temp + fValDiff * idx;
      v = fKey;
      for (loop = 0; loop < 2; loop++)  {
         i = (StreamHelper*)addr;
         switch (v->fCase) {
            case kIsFundamental:  // Only handle primitives this way
            case kIsEnum:
               if (onFileClass) {
                  int readtype = (int)(onFileValueKind[loop]);
                  switch (int(v->fKind))   {
                  case kBool_t:
                     i->boolean = readOneValue<bool>(b,readtype);
                     break;
                  case kChar_t:
                     i->s_char = readOneValue<Char_t>(b,readtype);
                     break;
                  case kShort_t:
                     i->s_short = readOneValue<Short_t>(b,readtype);
                     break;
                  case kInt_t:
                     i->s_int = readOneValue<Int_t>(b,readtype);
                     break;
                  case kLong_t:
                     i->s_long = readOneValue<Long_t>(b,readtype);
                     break;
                  case kLong64_t:
                     i->s_longlong = readOneValue<Long64_t>(b,readtype);
                     break;
                  case kFloat_t:
                     i->flt = readOneValue<Float_t>(b,readtype);
                     break;
                  case kFloat16_t:
                     i->flt = readOneValue<Float16_t>(b,readtype);
                     break;
                  case kDouble_t:
                     i->dbl = readOneValue<Double_t>(b,readtype);
                     break;
                  case kUChar_t:
                     i->u_char = readOneValue<UChar_t>(b,readtype);
                     break;
                  case kUShort_t:
                     i->u_short = readOneValue<UShort_t>(b,readtype);
                     break;
                  case kUInt_t:
                     i->u_int = readOneValue<UInt_t>(b,readtype);
                     break;
                  case kULong_t:
                     i->u_long = readOneValue<ULong_t>(b,readtype);
                     break;
                  case kULong64_t:
                     i->u_longlong = readOneValue<ULong64_t>(b,readtype);
                     break;
                  case kDouble32_t:
                     i->dbl = readOneValue<Double32_t>(b,readtype);
                     break;
                  case kchar:
                  case kNoType_t:
                  case kOther_t:
                     Error("TGenCollectionStreamer", "fType %d is not supported yet!\n", v->fKind);
                  }
               } else {
                  switch (int(v->fKind))   {
                  case kBool_t:
                     b >> i->boolean;
                     break;
                  case kChar_t:
                     b >> i->s_char;
                     break;
                  case kShort_t:
                     b >> i->s_short;
                     break;
                  case kInt_t:
                     b >> i->s_int;
                     break;
                  case kLong_t:
                     b >> i->s_long;
                     break;
                  case kLong64_t:
                     b >> i->s_longlong;
                     break;
                  case kFloat_t:
                     b >> i->flt;
                     break;
                  case kFloat16_t:
                     b >> f;
                     i->flt = float(f);
                     break;
                  case kDouble_t:
                     b >> i->dbl;
                     break;
                  case kUChar_t:
                     b >> i->u_char;
                     break;
                  case kUShort_t:
                     b >> i->u_short;
                     break;
                  case kUInt_t:
                     b >> i->u_int;
                     break;
                  case kULong_t:
                     b >> i->u_long;
                     break;
                  case kULong64_t:
                     b >> i->u_longlong;
                     break;
                  case kDouble32_t:
                     b >> f;
                     i->dbl = double(f);
                     break;
                  case kchar:
                  case kNoType_t:
                  case kOther_t:
                     Error("TGenCollectionStreamer", "fType %d is not supported yet!\n", v->fKind);
                  }
               }
               break;
            case kIsClass:
               b.StreamObject(i, v->fType);
               break;
            case kBIT_ISSTRING:
               i->read_std_string(b);
               break;
            case kIsPointer | kIsClass:
               i->set(b.ReadObjectAny(v->fType));
               break;
<<<<<<< HEAD
            case kIsPointer | kBIT_ISSTRING:
               i->read_std_string_pointer(b);
               break;
            case kIsPointer | kBIT_ISTSTRING | kIsClass:
=======
            case 0U | kIsPointer | kBIT_ISSTRING:
               i->read_std_string_pointer(b);
               break;
            case 0U | kIsPointer | kBIT_ISTSTRING | kIsClass:
>>>>>>> 18b4f317
               i->read_tstring_pointer(vsn3, b);
               break;
         }
         v = fVal;
         addr += fValOffset;
      }
   }
   fFeed(fEnv->fStart,fEnv->fObject,fEnv->fSize);
   fDestruct(fEnv->fStart,fEnv->fSize);
   if (memory) {
      ::operator delete(memory);
   }
}

void TGenCollectionStreamer::WritePrimitives(int nElements, TBuffer &b)
{
   // Primitive output streamer.
   size_t len = fValDiff * nElements;
   char   buffer[8192];
   void*  memory  = 0;
   StreamHelper* itm = 0;
   switch (fSTL_type)  {
      case ROOT::kSTLvector:
         if (fVal->fKind != kBool_t)  {
            itm = (StreamHelper*)(fEnv->fStart = fFirst.invoke(fEnv));
            break;
         }
      default:
         fEnv->fStart = itm = (StreamHelper*)(len < sizeof(buffer) ? buffer : memory =::operator new(len));
         fCollect(fEnv->fObject,itm);
         break;
   }
   switch (int(fVal->fKind))   {
      case kBool_t:
         b.WriteFastArray(&itm->boolean    , nElements);
         break;
      case kChar_t:
         b.WriteFastArray(&itm->s_char    , nElements);
         break;
      case kShort_t:
         b.WriteFastArray(&itm->s_short   , nElements);
         break;
      case kInt_t:
         b.WriteFastArray(&itm->s_int     , nElements);
         break;
      case kLong_t:
         b.WriteFastArray(&itm->s_long    , nElements);
         break;
      case kLong64_t:
         b.WriteFastArray(&itm->s_longlong, nElements);
         break;
      case kFloat_t:
         b.WriteFastArray(&itm->flt       , nElements);
         break;
      case kFloat16_t:
         b.WriteFastArrayFloat16(&itm->flt, nElements);
         break;
      case kDouble_t:
         b.WriteFastArray(&itm->dbl       , nElements);
         break;
      case kUChar_t:
         b.WriteFastArray(&itm->u_char    , nElements);
         break;
      case kUShort_t:
         b.WriteFastArray(&itm->u_short   , nElements);
         break;
      case kUInt_t:
         b.WriteFastArray(&itm->u_int     , nElements);
         break;
      case kULong_t:
         b.WriteFastArray(&itm->u_long    , nElements);
         break;
      case kULong64_t:
         b.WriteFastArray(&itm->u_longlong, nElements);
         break;
      case kDouble32_t:
         b.WriteFastArrayDouble32(&itm->dbl, nElements);
         break;
      case kchar:
      case kNoType_t:
      case kOther_t:
         Error("TGenCollectionStreamer", "fType %d is not supported yet!\n", fVal->fKind);
   }
   if (memory)  {
      ::operator delete(memory);
   }
}

void TGenCollectionStreamer::WriteObjects(int nElements, TBuffer &b)
{
   // Object output streamer.
   StreamHelper* itm = 0;
   switch (fSTL_type)  {
         // Simple case: contiguous memory. get address of first, then jump.
      case ROOT::kSTLvector:
#define DOLOOP(x) {int idx=0; while(idx<nElements) {StreamHelper* i=(StreamHelper*)(((char*)itm) + fValDiff*idx); { x ;} ++idx;} break;}
         itm = (StreamHelper*)fFirst.invoke(fEnv);
         switch (fVal->fCase) {
            case kIsClass:
               DOLOOP(b.StreamObject(i, fVal->fType));
               break;
            case kBIT_ISSTRING:
               DOLOOP(TString(i->c_str()).Streamer(b));
               break;
            case kIsPointer | kIsClass:
               DOLOOP(b.WriteObjectAny(i->ptr(), fVal->fType));
               break;
            case 0U | kBIT_ISSTRING | kIsPointer:
               DOLOOP(i->write_std_string_pointer(b));
               break;
            case 0U | kBIT_ISTSTRING | kIsClass | kIsPointer:
               DOLOOP(i->write_tstring_pointer(b));
               break;
         }
#undef DOLOOP
         break;

         // No contiguous memory, but resize is possible
         // Hence accessing objects using At(i) should be not too much an overhead
      case ROOT::kSTLlist:
      case ROOT::kSTLforwardlist:
      case ROOT::kSTLdeque:
      case ROOT::kSTLmultiset:
      case ROOT::kSTLset:
      case ROOT::kSTLunorderedset:
      case ROOT::kSTLunorderedmultiset:
      case ROOT::kROOTRVec: // TODO could we do something faster?
#define DOLOOP(x) {int idx=0; while(idx<nElements) {StreamHelper* i=(StreamHelper*)TGenCollectionProxy::At(idx); { x ;} ++idx;} break;}
         switch (fVal->fCase) {
            case kIsClass:
               DOLOOP(b.StreamObject(i, fVal->fType));
            case kBIT_ISSTRING:
               DOLOOP(TString(i->c_str()).Streamer(b));
            case kIsPointer | kIsClass:
               DOLOOP(b.WriteObjectAny(i->ptr(), fVal->fType));
            case 0U | kBIT_ISSTRING | kIsPointer:
               DOLOOP(i->write_std_string_pointer(b));
            case 0U | kBIT_ISTSTRING | kIsClass | kIsPointer:
               DOLOOP(i->write_tstring_pointer(b));
         }
#undef DOLOOP
         break;
      default:
         break;
   }
}

void TGenCollectionStreamer::WriteMap(int nElements, TBuffer &b)
{
   // Map output streamer
   StreamHelper* i;
   Value  *v;

   for (int loop, idx = 0; idx < nElements; ++idx)  {
      char* addr = (char*)TGenCollectionProxy::At(idx);
      v = fKey;
      for (loop = 0; loop < 2; ++loop)  {
         i = (StreamHelper*)addr;
         switch (v->fCase) {
            case kIsFundamental:  // Only handle primitives this way
            case kIsEnum:
               switch (int(v->fKind))   {
                  case kBool_t:
                     b << i->boolean;
                     break;
                  case kChar_t:
                     b << i->s_char;
                     break;
                  case kShort_t:
                     b << i->s_short;
                     break;
                  case kInt_t:
                     b << i->s_int;
                     break;
                  case kLong_t:
                     b << i->s_long;
                     break;
                  case kLong64_t:
                     b << i->s_longlong;
                     break;
                  case kFloat_t:
                     b << i->flt;
                     break;
                  case kFloat16_t:
                     b << float(i->flt);
                     break;
                  case kDouble_t:
                     b << i->dbl;
                     break;
                  case kUChar_t:
                     b << i->u_char;
                     break;
                  case kUShort_t:
                     b << i->u_short;
                     break;
                  case kUInt_t:
                     b << i->u_int;
                     break;
                  case kULong_t:
                     b << i->u_long;
                     break;
                  case kULong64_t:
                     b << i->u_longlong;
                     break;
                  case kDouble32_t:
                     b << float(i->dbl);
                     break;
                  case kchar:
                  case kNoType_t:
                  case kOther_t:
                     Error("TGenCollectionStreamer", "fType %d is not supported yet!\n", v->fKind);
               }
               break;
            case kIsClass:
               b.StreamObject(i, v->fType);
               break;
            case kBIT_ISSTRING:
               TString(i->c_str()).Streamer(b);
               break;
            case kIsPointer | kIsClass:
               b.WriteObjectAny(i->ptr(), v->fType);
               break;
            case 0U | kBIT_ISSTRING | kIsPointer:
               i->write_std_string_pointer(b);
               break;
            case 0U | kBIT_ISTSTRING | kIsClass | kIsPointer:
               i->write_tstring_pointer(b);
               break;
         }
         addr += fValOffset;
         v = fVal;
      }
   }
}

template <typename From, typename To>
void TGenCollectionStreamer::ConvertBufferVectorPrimitives(TBuffer &b, void *obj, Int_t nElements)
{
   From *temp = new From[nElements];
   b.ReadFastArray(temp, nElements);
   std::vector<To> *const vec = (std::vector<To>*)(obj);
   for(Int_t ind = 0; ind < nElements; ++ind) {
      (*vec)[ind] = (To)temp[ind];
   }
   delete [] temp;
}

template <typename To>
void TGenCollectionStreamer::ConvertBufferVectorPrimitivesFloat16(TBuffer &b, void *obj, Int_t nElements)
{
   Float16_t *temp = new Float16_t[nElements];
   b.ReadFastArrayFloat16(temp, nElements);
   std::vector<To> *const vec = (std::vector<To>*)(obj);
   for(Int_t ind = 0; ind < nElements; ++ind) {
      (*vec)[ind] = (To)temp[ind];
   }
   delete [] temp;
}

template <typename To>
void TGenCollectionStreamer::ConvertBufferVectorPrimitivesDouble32(TBuffer &b, void *obj, Int_t nElements)
{
   Double32_t *temp = new Double32_t[nElements];
   b.ReadFastArrayDouble32(temp, nElements);
   std::vector<To> *const vec = (std::vector<To>*)(obj);
   for(Int_t ind = 0; ind < nElements; ++ind) {
      (*vec)[ind] = (To)temp[ind];
   }
   delete [] temp;
}

template <typename To>
void TGenCollectionStreamer::DispatchConvertBufferVectorPrimitives(TBuffer &b, void *obj, Int_t nElements, const TVirtualCollectionProxy *onFileProxy)
{
   switch ((TStreamerInfo::EReadWrite)onFileProxy->GetType()) {
      case TStreamerInfo::kBool:     ConvertBufferVectorPrimitives<Bool_t    ,To>(b,obj,nElements); break;
      case TStreamerInfo::kChar:     ConvertBufferVectorPrimitives<Char_t    ,To>(b,obj,nElements); break;
      case TStreamerInfo::kShort:    ConvertBufferVectorPrimitives<Short_t   ,To>(b,obj,nElements); break;
      case TStreamerInfo::kInt:      ConvertBufferVectorPrimitives<Int_t     ,To>(b,obj,nElements); break;
      case TStreamerInfo::kLong:     ConvertBufferVectorPrimitives<Long_t    ,To>(b,obj,nElements); break;
      case TStreamerInfo::kLong64:   ConvertBufferVectorPrimitives<Long64_t  ,To>(b,obj,nElements); break;
      case TStreamerInfo::kFloat:    ConvertBufferVectorPrimitives<Float_t   ,To>(b,obj,nElements); break;
      case TStreamerInfo::kFloat16:  ConvertBufferVectorPrimitives<Float16_t ,To>(b,obj,nElements); break;
      case TStreamerInfo::kDouble:   ConvertBufferVectorPrimitives<Double_t  ,To>(b,obj,nElements); break;
      case TStreamerInfo::kDouble32: ConvertBufferVectorPrimitives<Double32_t,To>(b,obj,nElements); break;
      case TStreamerInfo::kUChar:    ConvertBufferVectorPrimitives<UChar_t   ,To>(b,obj,nElements); break;
      case TStreamerInfo::kUShort:   ConvertBufferVectorPrimitives<UShort_t  ,To>(b,obj,nElements); break;
      case TStreamerInfo::kUInt:     ConvertBufferVectorPrimitives<UInt_t    ,To>(b,obj,nElements); break;
      case TStreamerInfo::kULong:    ConvertBufferVectorPrimitives<ULong_t   ,To>(b,obj,nElements); break;
      case TStreamerInfo::kULong64:  ConvertBufferVectorPrimitives<ULong64_t ,To>(b,obj,nElements); break;
     default: break;
   }
}

template <typename basictype>
void TGenCollectionStreamer::ReadBufferVectorPrimitives(TBuffer &b, void *obj, const TClass *onFileClass)
{
   int nElements = 0;
   b >> nElements;
   fResize(obj,nElements);

   if (onFileClass) {
      DispatchConvertBufferVectorPrimitives<basictype>(b,obj,nElements,onFileClass->GetCollectionProxy());
   } else {
      TVirtualVectorIterators iterators(fFunctionCreateIterators);
      iterators.CreateIterators(obj);
      b.ReadFastArray((basictype*)iterators.fBegin, nElements);
   }
}

void TGenCollectionStreamer::ReadBufferVectorPrimitivesFloat16(TBuffer &b, void *obj, const TClass *onFileClass)
{
   int nElements = 0;
   b >> nElements;
   fResize(obj,nElements);

   if (onFileClass) {
      DispatchConvertBufferVectorPrimitives<Float16_t>(b,obj,nElements,onFileClass->GetCollectionProxy());
   } else {
      TVirtualVectorIterators iterators(fFunctionCreateIterators);
      iterators.CreateIterators(obj);
      b.ReadFastArrayFloat16((Float16_t*)iterators.fBegin, nElements);
   }
}

void TGenCollectionStreamer::ReadBufferVectorPrimitivesDouble32(TBuffer &b, void *obj, const TClass *onFileClass)
{
   int nElements = 0;
   b >> nElements;
   fResize(obj,nElements);

   if (onFileClass) {
      DispatchConvertBufferVectorPrimitives<Double32_t>(b,obj,nElements,onFileClass->GetCollectionProxy());
   } else {
      TVirtualVectorIterators iterators(fFunctionCreateIterators);
      iterators.CreateIterators(obj);
      b.ReadFastArrayDouble32((Double32_t*)iterators.fBegin, nElements);
   }
}



void TGenCollectionStreamer::ReadBuffer(TBuffer &b, void *obj, const TClass *onFileClass)
{
   // Call the specialized function.  The first time this call ReadBufferDefault which
   // actually set to fReadBufferFunc to the 'right' specialized version.

   (this->*fReadBufferFunc)(b,obj,onFileClass);
}

void TGenCollectionStreamer::ReadBuffer(TBuffer &b, void *obj)
{
   // Call the specialized function.  The first time this call ReadBufferDefault which
   // actually set to fReadBufferFunc to the 'right' specialized version.

   (this->*fReadBufferFunc)(b,obj,0);
}

void TGenCollectionStreamer::ReadBufferDefault(TBuffer &b, void *obj, const TClass *onFileClass)
{

   fReadBufferFunc = &TGenCollectionStreamer::ReadBufferGeneric;

   // We will need this later, so let's make sure it is initialized.
   if ( !fValue.load() ) InitializeEx(kFALSE);
   if (!GetFunctionCreateIterators()) {
      Fatal("TGenCollectionStreamer::ReadBufferDefault","No CreateIterators function for %s",fName.c_str());
   }
   if (fSTL_type == ROOT::kSTLvector && ( fVal->fCase == kIsFundamental || fVal->fCase == kIsEnum ) )
   {
      // Only handle primitives this way
      switch (int(fVal->fKind))   {
         case kBool_t:
            // Nothing use generic for now
            break;
         case kChar_t:
            fReadBufferFunc = &TGenCollectionStreamer::ReadBufferVectorPrimitives<Char_t>;
            break;
         case kShort_t:
            fReadBufferFunc = &TGenCollectionStreamer::ReadBufferVectorPrimitives<Short_t>;
            break;
         case kInt_t:
            fReadBufferFunc = &TGenCollectionStreamer::ReadBufferVectorPrimitives<Int_t>;
            break;
         case kLong_t:
            fReadBufferFunc = &TGenCollectionStreamer::ReadBufferVectorPrimitives<Long_t>;
            break;
         case kLong64_t:
            fReadBufferFunc = &TGenCollectionStreamer::ReadBufferVectorPrimitives<Long64_t>;
            break;
         case kFloat_t:
            fReadBufferFunc = &TGenCollectionStreamer::ReadBufferVectorPrimitives<Float_t>;
            break;
         case kFloat16_t:
            fReadBufferFunc = &TGenCollectionStreamer::ReadBufferVectorPrimitivesFloat16;
            break;
         case kDouble_t:
            fReadBufferFunc = &TGenCollectionStreamer::ReadBufferVectorPrimitives<Double_t>;
            break;
         case kUChar_t:
            fReadBufferFunc = &TGenCollectionStreamer::ReadBufferVectorPrimitives<UChar_t>;
            break;
         case kUShort_t:
            fReadBufferFunc = &TGenCollectionStreamer::ReadBufferVectorPrimitives<UShort_t>;
            break;
         case kUInt_t:
            fReadBufferFunc = &TGenCollectionStreamer::ReadBufferVectorPrimitives<UInt_t>;
            break;
         case kULong_t:
            fReadBufferFunc = &TGenCollectionStreamer::ReadBufferVectorPrimitives<ULong_t>;
            break;
         case kULong64_t:
            fReadBufferFunc = &TGenCollectionStreamer::ReadBufferVectorPrimitives<ULong64_t>;
            break;
         case kDouble32_t:
            fReadBufferFunc = &TGenCollectionStreamer::ReadBufferVectorPrimitivesDouble32;
            break;
         case kchar:
         case kNoType_t:
         case kOther_t:
            // Nothing use the generic for now
            break;
      }
   }
   // TODO Could we do something better for RVec?
   (this->*fReadBufferFunc)(b,obj,onFileClass);
}

void TGenCollectionStreamer::ReadBufferGeneric(TBuffer &b, void *obj, const TClass *onFileClass)
{
   TVirtualCollectionProxy::TPushPop env(this, obj);

   int nElements = 0;
   b >> nElements;

   if (nElements == 0) {
      if (obj) {
         TGenCollectionProxy::Clear("force");
      }
   } else if (nElements > 0)  {
      switch (fSTL_type)  {
         case ROOT::kSTLbitset:
            if (obj) {
               if (fProperties & kNeedDelete)   {
                  TGenCollectionProxy::Clear("force");
               }  else {
                  fClear.invoke(fEnv);
               }
            }
            ReadPrimitives(nElements, b, onFileClass);
            return;
         case ROOT::kSTLvector:
            if (obj) {
               if (fProperties & kNeedDelete)   {
                  TGenCollectionProxy::Clear("force");
               } // a resize will be called in ReadPrimitives/ReadObjects.
               else if (fVal->fKind == kBool_t) {
                  fClear.invoke(fEnv);
               }
            }
            switch (fVal->fCase) {
               case kIsFundamental:  // Only handle primitives this way
               case kIsEnum:
                  ReadPrimitives(nElements, b, onFileClass);
                  return;
               default:
                  ReadObjects(nElements, b, onFileClass);
                  return;
            }
            break;
         case ROOT::kSTLlist:
         case ROOT::kSTLforwardlist:
         case ROOT::kSTLdeque:
         case ROOT::kSTLmultiset:
         case ROOT::kSTLset:
         case ROOT::kSTLunorderedset:
         case ROOT::kSTLunorderedmultiset:
         case ROOT::kROOTRVec: // TODO could we do something faster?
            if (obj) {
               if (fProperties & kNeedDelete)   {
                  TGenCollectionProxy::Clear("force");
               }  else {
                  fClear.invoke(fEnv);
               }
            }
            switch (fVal->fCase) {
               case kIsFundamental:  // Only handle primitives this way
               case kIsEnum:
                  ReadPrimitives(nElements, b, onFileClass);
                  return;
               default:
                  ReadObjects(nElements, b, onFileClass);
                  return;
            }
            break;
         case ROOT::kSTLmap:
         case ROOT::kSTLmultimap:
         case ROOT::kSTLunorderedmap:
         case ROOT::kSTLunorderedmultimap:
            if (obj) {
               if (fProperties & kNeedDelete)   {
                  TGenCollectionProxy::Clear("force");
               }  else {
                  fClear.invoke(fEnv);
               }
            }
            ReadMap(nElements, b, onFileClass);
            break;
      }
   }
}

void TGenCollectionStreamer::Streamer(TBuffer &b)
{
   // TClassStreamer IO overload.
   if (b.IsReading()) {    //Read mode
      int nElements = 0;
      b >> nElements;
      if (fEnv->fObject)   {
         TGenCollectionProxy::Clear("force");
      }
      if (nElements > 0)  {
         switch (fSTL_type)  {
            case ROOT::kSTLbitset:
               ReadPrimitives(nElements, b, fOnFileClass);
               return;
            case ROOT::kSTLvector:
            case ROOT::kSTLlist:
            case ROOT::kSTLdeque:
            case ROOT::kSTLmultiset:
            case ROOT::kSTLset:
            case ROOT::kSTLunorderedset:
            case ROOT::kSTLunorderedmultiset:
            case ROOT::kROOTRVec: // TODO could we do something faster?
               switch (fVal->fCase) {
                  case kIsFundamental:  // Only handle primitives this way
                  case kIsEnum:
                     ReadPrimitives(nElements, b, fOnFileClass);
                     return;
                  default:
                     ReadObjects(nElements, b, fOnFileClass);
                     return;
               }
               break;
            case ROOT::kSTLmap:
            case ROOT::kSTLmultimap:
            case ROOT::kSTLunorderedmap:
            case ROOT::kSTLunorderedmultimap:
               ReadMap(nElements, b, fOnFileClass);
               break;
         }
      }
   } else {    // Write case
      int nElements = fEnv->fObject ? *(size_t*)fSize.invoke(fEnv) : 0;
      b << nElements;
      if (nElements > 0)  {
         switch (fSTL_type)  {
            case ROOT::kSTLbitset:
               WritePrimitives(nElements, b);
               return;
            case ROOT::kSTLvector:
            case ROOT::kSTLlist:
            case ROOT::kSTLforwardlist:
            case ROOT::kSTLdeque:
            case ROOT::kSTLmultiset:
            case ROOT::kSTLset:
            case ROOT::kSTLunorderedset:
            case ROOT::kSTLunorderedmultiset:
            case ROOT::kROOTRVec: // TODO could we do something faster?
               switch (fVal->fCase) {
                  case kIsFundamental:  // Only handle primitives this way
                  case kIsEnum:
                     WritePrimitives(nElements, b);
                     return;
                  default:
                     WriteObjects(nElements, b);
                     return;
               }
               break;
            case ROOT::kSTLmap:
            case ROOT::kSTLmultimap:
            case ROOT::kSTLunorderedmap:
            case ROOT::kSTLunorderedmultimap:
               WriteMap(nElements, b);
               break;
         }
      }
   }
}

void TGenCollectionStreamer::StreamerAsMap(TBuffer &b)
{
   // TClassStreamer IO overload.
   if (b.IsReading()) {    //Read mode
      int nElements = 0;
      b >> nElements;
      if (fEnv->fObject)   {
         TGenCollectionProxy::Clear("force");
      }
      if (nElements > 0)  {
         switch (fSTL_type)  {
            case ROOT::kSTLmap:
            case ROOT::kSTLmultimap:
            case ROOT::kSTLunorderedmap:
            case ROOT::kSTLunorderedmultimap:
               ReadMap(nElements, b, fOnFileClass);
               break;
            case ROOT::kSTLvector:
            case ROOT::kSTLlist:
            case ROOT::kSTLforwardlist:
            case ROOT::kSTLdeque:
            case ROOT::kSTLmultiset:
            case ROOT::kSTLset:
            case ROOT::kSTLunorderedset:
            case ROOT::kROOTRVec: // TODO could we do something faster?
            case ROOT::kSTLunorderedmultiset:{
                  ReadPairFromMap(nElements, b);
                  break;
               }
            default:
               break;
         }
      }
   } else {    // Write case
      Streamer(b);
   }
}<|MERGE_RESOLUTION|>--- conflicted
+++ resolved
@@ -393,15 +393,9 @@
                DOLOOP(i->read_std_string(b));
             case kIsPointer | kIsClass:
                DOLOOP(i->set(b.ReadObjectAny(fVal->fType)));
-<<<<<<< HEAD
-            case kIsPointer | kBIT_ISSTRING:
-               DOLOOP(i->read_std_string_pointer(b));
-            case kIsPointer | kBIT_ISTSTRING | kIsClass:
-=======
             case 0U | kIsPointer | kBIT_ISSTRING:
                DOLOOP(i->read_std_string_pointer(b));
             case 0U | kIsPointer | kBIT_ISTSTRING | kIsClass:
->>>>>>> 18b4f317
                DOLOOP(i->read_tstring_pointer(vsn3, b));
          }
 #undef DOLOOP
@@ -457,19 +451,11 @@
                DOLOOP(i->set(b.ReadObjectAny(fVal->fType)));
                fFeed(fEnv->fStart,fEnv->fObject,fEnv->fSize);
                break;
-<<<<<<< HEAD
-            case kIsPointer | kBIT_ISSTRING:
-               DOLOOP(i->read_std_string_pointer(b))
-               fFeed(fEnv->fStart,fEnv->fObject,fEnv->fSize);
-               break;
-            case kIsPointer | kBIT_ISTSTRING | kIsClass:
-=======
             case 0U | kIsPointer | kBIT_ISSTRING:
                DOLOOP(i->read_std_string_pointer(b))
                fFeed(fEnv->fStart,fEnv->fObject,fEnv->fSize);
                break;
             case 0U | kIsPointer | kBIT_ISTSTRING | kIsClass:
->>>>>>> 18b4f317
                DOLOOP(i->read_tstring_pointer(vsn3, b));
                fFeed(fEnv->fStart,fEnv->fObject,fEnv->fSize);
                break;
@@ -884,17 +870,10 @@
             case kIsPointer | kIsClass:
                i->set(b.ReadObjectAny(v->fType));
                break;
-<<<<<<< HEAD
-            case kIsPointer | kBIT_ISSTRING:
-               i->read_std_string_pointer(b);
-               break;
-            case kIsPointer | kBIT_ISTSTRING | kIsClass:
-=======
             case 0U | kIsPointer | kBIT_ISSTRING:
                i->read_std_string_pointer(b);
                break;
             case 0U | kIsPointer | kBIT_ISTSTRING | kIsClass:
->>>>>>> 18b4f317
                i->read_tstring_pointer(vsn3, b);
                break;
          }
