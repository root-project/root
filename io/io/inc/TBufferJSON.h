// $Id$
// Author: Sergey Linev  4.03.2014

/*************************************************************************
 * Copyright (C) 1995-2004, Rene Brun and Fons Rademakers.               *
 * All rights reserved.                                                  *
 *                                                                       *
 * For the licensing terms see $ROOTSYS/LICENSE.                         *
 * For the list of contributors see $ROOTSYS/README/CREDITS.             *
 *************************************************************************/

#ifndef ROOT_TBufferJSON
#define ROOT_TBufferJSON

#include "TBufferText.h"
#include "TString.h"

#include <deque>
#include <memory>
#include <string>
#include <vector>

class TVirtualStreamerInfo;
class TStreamerInfo;
class TStreamerElement;
class TMemberStreamer;
class TDataMember;
class TJSONStackObj;

class TBufferJSON final : public TBufferText {

public:

   enum {
     // values 0..3 are exclusive, define text formating, JSON data are same
     kNoCompress    = 0,             ///< no any compression, maximal size of JSON (default)
     kNoIndent      = 1,             ///< remove spaces in the beginning showing JSON indentation level
     kNoNewLine     = 2,             ///< no indent plus skip newline symbols
     kNoSpaces      = 3,             ///< no new lines plus remove all spaces around "," and ":" symbols

     kMapAsObject   = 5,             ///< store std::map, std::unordered_map as JSON object

     // algorithms for array compression - exclusive
     kZeroSuppression = 10,          ///< if array has much zeros in begin and/or end, they will be removed
     kSameSuppression = 20,          ///< zero suppression plus compress many similar values together
     kBase64          = 30,          ///< all binary arrays will be compressed with base64 coding, supported by JSROOT

     kSkipTypeInfo  = 100            ///< do not store typenames in JSON
   };

   TBufferJSON(TBuffer::EMode mode = TBuffer::kWrite);
   ~TBufferJSON() override;

   void SetCompact(int level);
   void SetTypenameTag(const char *tag = "_typename");
   void SetTypeversionTag(const char *tag = nullptr);
   void SetSkipClassInfo(const TClass *cl);
   Bool_t IsSkipClassInfo(const TClass *cl) const;

   TString StoreObject(const void *obj, const TClass *cl);
   void *RestoreObject(const char *str, TClass **cl);

   static TString ConvertToJSON(const TObject *obj, Int_t compact = 0, const char *member_name = nullptr);
   static TString
   ConvertToJSON(const void *obj, const TClass *cl, Int_t compact = 0, const char *member_name = nullptr);
   static TString ConvertToJSON(const void *obj, TDataMember *member, Int_t compact = 0, Int_t arraylen = -1);

   static Int_t ExportToFile(const char *filename, const TObject *obj, const char *option = nullptr);
   static Int_t ExportToFile(const char *filename, const void *obj, const TClass *cl, const char *option = nullptr);

   static TObject *ConvertFromJSON(const char *str);
   static void *ConvertFromJSONAny(const char *str, TClass **cl = nullptr);

   template <class T>
   static TString ToJSON(const T *obj, Int_t compact = 0, const char *member_name = nullptr)
   {
      return ConvertToJSON(obj, TClass::GetClass<T>(), compact, member_name);
   }

   template <class T>
   static Bool_t FromJSON(T *&obj, const char *json)
   {
      if (obj)
         return kFALSE;
      obj = (T *)ConvertFromJSONChecked(json, TClass::GetClass<T>());
      return obj != nullptr;
   }

   template <class T>
   static std::unique_ptr<T> FromJSON(const std::string &json)
   {
      T *obj = (T *)ConvertFromJSONChecked(json.c_str(), TClass::GetClass<T>());
      return std::unique_ptr<T>(obj);
   }

   // suppress class writing/reading

   TClass *ReadClass(const TClass *cl = nullptr, UInt_t *objTag = nullptr) final;
   void WriteClass(const TClass *cl) final;

   // redefined virtual functions of TBuffer

   Version_t ReadVersion(UInt_t *start = nullptr, UInt_t *bcnt = nullptr, const TClass *cl = nullptr) final;
   UInt_t WriteVersion(const TClass *cl, Bool_t useBcnt = kFALSE) final;

   void *ReadObjectAny(const TClass *clCast) final;
   void SkipObjectAny() final;

   // these methods used in streamer info to indicate currently streamed element,
   void IncrementLevel(TVirtualStreamerInfo *) final;
   void SetStreamerElementNumber(TStreamerElement *elem, Int_t comp_type) final;
   void DecrementLevel(TVirtualStreamerInfo *) final;

   void ClassBegin(const TClass *, Version_t = -1) final;
   void ClassEnd(const TClass *) final;
   void ClassMember(const char *name, const char *typeName = nullptr, Int_t arrsize1 = -1, Int_t arrsize2 = -1) final;

   Int_t ReadArray(Bool_t *&b) final;
   Int_t ReadArray(Char_t *&c) final;
   Int_t ReadArray(UChar_t *&c) final;
   Int_t ReadArray(Short_t *&h) final;
   Int_t ReadArray(UShort_t *&h) final;
   Int_t ReadArray(Int_t *&i) final;
   Int_t ReadArray(UInt_t *&i) final;
   Int_t ReadArray(Long_t *&l) final;
   Int_t ReadArray(ULong_t *&l) final;
   Int_t ReadArray(Long64_t *&l) final;
   Int_t ReadArray(ULong64_t *&l) final;
   Int_t ReadArray(Float_t *&f) final;
   Int_t ReadArray(Double_t *&d) final;

   Int_t ReadStaticArray(Bool_t *b) final;
   Int_t ReadStaticArray(Char_t *c) final;
   Int_t ReadStaticArray(UChar_t *c) final;
   Int_t ReadStaticArray(Short_t *h) final;
   Int_t ReadStaticArray(UShort_t *h) final;
   Int_t ReadStaticArray(Int_t *i) final;
   Int_t ReadStaticArray(UInt_t *i) final;
   Int_t ReadStaticArray(Long_t *l) final;
   Int_t ReadStaticArray(ULong_t *l) final;
   Int_t ReadStaticArray(Long64_t *l) final;
   Int_t ReadStaticArray(ULong64_t *l) final;
   Int_t ReadStaticArray(Float_t *f) final;
   Int_t ReadStaticArray(Double_t *d) final;

   void ReadFastArray(Bool_t *b, Int_t n) final;
   void ReadFastArray(Char_t *c, Int_t n) final;
   void ReadFastArrayString(Char_t *c, Int_t n) final;
   void ReadFastArray(UChar_t *c, Int_t n) final;
   void ReadFastArray(Short_t *h, Int_t n) final;
   void ReadFastArray(UShort_t *h, Int_t n) final;
   void ReadFastArray(Int_t *i, Int_t n) final;
   void ReadFastArray(UInt_t *i, Int_t n) final;
   void ReadFastArray(Long_t *l, Int_t n) final;
   void ReadFastArray(ULong_t *l, Int_t n) final;
   void ReadFastArray(Long64_t *l, Int_t n) final;
   void ReadFastArray(ULong64_t *l, Int_t n) final;
   void ReadFastArray(Float_t *f, Int_t n) final;
   void ReadFastArray(Double_t *d, Int_t n) final;
   void ReadFastArray(void *start, const TClass *cl, Int_t n = 1, TMemberStreamer *s = nullptr,
                      const TClass *onFileClass = nullptr) final;
   void ReadFastArray(void **startp, const TClass *cl, Int_t n = 1, Bool_t isPreAlloc = kFALSE,
                      TMemberStreamer *s = nullptr, const TClass *onFileClass = nullptr) final;

   void WriteArray(const Bool_t *b, Int_t n) final;
   void WriteArray(const Char_t *c, Int_t n) final;
   void WriteArray(const UChar_t *c, Int_t n) final;
   void WriteArray(const Short_t *h, Int_t n) final;
   void WriteArray(const UShort_t *h, Int_t n) final;
   void WriteArray(const Int_t *i, Int_t n) final;
   void WriteArray(const UInt_t *i, Int_t n) final;
   void WriteArray(const Long_t *l, Int_t n) final;
   void WriteArray(const ULong_t *l, Int_t n) final;
   void WriteArray(const Long64_t *l, Int_t n) final;
   void WriteArray(const ULong64_t *l, Int_t n) final;
   void WriteArray(const Float_t *f, Int_t n) final;
   void WriteArray(const Double_t *d, Int_t n) final;

   void WriteFastArray(const Bool_t *b, Long64_t n) final;
   void WriteFastArray(const Char_t *c, Long64_t n) final;
   void WriteFastArrayString(const Char_t *c, Long64_t n) final;
   void WriteFastArray(const UChar_t *c, Long64_t n) final;
   void WriteFastArray(const Short_t *h, Long64_t n) final;
   void WriteFastArray(const UShort_t *h, Long64_t n) final;
   void WriteFastArray(const Int_t *i, Long64_t n) final;
   void WriteFastArray(const UInt_t *i, Long64_t n) final;
   void WriteFastArray(const Long_t *l, Long64_t n) final;
   void WriteFastArray(const ULong_t *l, Long64_t n) final;
   void WriteFastArray(const Long64_t *l, Long64_t n) final;
   void WriteFastArray(const ULong64_t *l, Long64_t n) final;
   void WriteFastArray(const Float_t *f, Long64_t n) final;
   void WriteFastArray(const Double_t *d, Long64_t n) final;
   void WriteFastArray(void *start, const TClass *cl, Long64_t n = 1, TMemberStreamer *s = nullptr) final;
   Int_t WriteFastArray(void **startp, const TClass *cl, Long64_t n = 1, Bool_t isPreAlloc = kFALSE,
                        TMemberStreamer *s = nullptr) final;

   void StreamObject(void *obj, const TClass *cl, const TClass *onFileClass = nullptr) final;
   using TBufferText::StreamObject;

   void ReadBool(Bool_t &b) final;
   void ReadChar(Char_t &c) final;
   void ReadUChar(UChar_t &c) final;
   void ReadShort(Short_t &s) final;
   void ReadUShort(UShort_t &s) final;
   void ReadInt(Int_t &i) final;
   void ReadUInt(UInt_t &i) final;
   void ReadLong(Long_t &l) final;
   void ReadULong(ULong_t &l) final;
   void ReadLong64(Long64_t &l) final;
   void ReadULong64(ULong64_t &l) final;
   void ReadFloat(Float_t &f) final;
   void ReadDouble(Double_t &d) final;
   void ReadCharP(Char_t *c) final;
   void ReadTString(TString &s) final;
   void ReadStdString(std::string *s) final;
   using TBuffer::ReadStdString;
   void ReadCharStar(char *&s) final;

   void WriteBool(Bool_t b) final;
   void WriteChar(Char_t c) final;
   void WriteUChar(UChar_t c) final;
   void WriteShort(Short_t s) final;
   void WriteUShort(UShort_t s) final;
   void WriteInt(Int_t i) final;
   void WriteUInt(UInt_t i) final;
   void WriteLong(Long_t l) final;
   void WriteULong(ULong_t l) final;
   void WriteLong64(Long64_t l) final;
   void WriteULong64(ULong64_t l) final;
   void WriteFloat(Float_t f) final;
   void WriteDouble(Double_t d) final;
   void WriteCharP(const Char_t *c) final;
   void WriteTString(const TString &s) final;
   void WriteStdString(const std::string *s) final;
   using TBuffer::WriteStdString;
   void WriteCharStar(char *s) final;

   TVirtualStreamerInfo *GetInfo() final;

   // end of redefined virtual functions

   void ReadBaseClass(void *start, TStreamerBase *elem) final;

protected:
   // redefined protected virtual functions

   void WriteObjectClass(const void *actualObjStart, const TClass *actualClass, Bool_t cacheReuse) final;

   // end redefined protected virtual functions

   static void *ConvertFromJSONChecked(const char *str, const TClass *expectedClass);

   TString JsonWriteMember(const void *ptr, TDataMember *member, TClass *memberClass, Int_t arraylen);

   TJSONStackObj *PushStack(Int_t inclevel = 0, void *readnode = nullptr);
   TJSONStackObj *PopStack();
   TJSONStackObj *Stack() { return fStack.back().get(); }

   void WorkWithClass(TStreamerInfo *info, const TClass *cl = nullptr);
   void WorkWithElement(TStreamerElement *elem, Int_t);

   void JsonDisablePostprocessing();
   Int_t JsonSpecialClass(const TClass *cl) const;

   TJSONStackObj *JsonStartObjectWrite(const TClass *obj_class, TStreamerInfo *info = nullptr);

   void JsonStartElement(const TStreamerElement *elem, const TClass *base_class);

   void PerformPostProcessing(TJSONStackObj *stack, const TClass *obj_cl = nullptr);

   void JsonWriteBasic(Char_t value);
   void JsonWriteBasic(Short_t value);
   void JsonWriteBasic(Int_t value);
   void JsonWriteBasic(Long_t value);
   void JsonWriteBasic(Long64_t value);
   void JsonWriteBasic(Float_t value);
   void JsonWriteBasic(Double_t value);
   void JsonWriteBasic(Bool_t value);
   void JsonWriteBasic(UChar_t value);
   void JsonWriteBasic(UShort_t value);
   void JsonWriteBasic(UInt_t value);
   void JsonWriteBasic(ULong_t value);
   void JsonWriteBasic(ULong64_t value);

   void JsonWriteConstChar(const char *value, Int_t len = -1, const char * /*typname*/ = nullptr);

   void JsonWriteObject(const void *obj, const TClass *objClass, Bool_t check_map = kTRUE);

   void JsonWriteCollection(TCollection *obj, const TClass *objClass);

   void JsonReadCollection(TCollection *obj, const TClass *objClass);

   void JsonReadTObjectMembers(TObject *obj, void *node = nullptr);

   void *JsonReadObject(void *obj, const TClass *objClass = nullptr, TClass **readClass = nullptr);

   void AppendOutput(const char *line0, const char *line1 = nullptr);

   void JsonPushValue();

   template <typename T>
   void JsonWriteArrayCompress(const T *vname, Int_t arrsize, const char *typname);

   template <typename T>
   void JsonReadBasic(T &value);

   template <typename T>
   Int_t JsonReadArray(T *value);

   template <typename T>
   void JsonReadFastArray(T *arr, Int_t arrsize, bool asstring = false);

   template <typename T>
<<<<<<< HEAD
   void JsonWriteFastArray(const T *arr, Int_t arrsize, const char *typname,
=======
   void JsonWriteFastArray(const T *arr, Long64_t arrsize, const char *typname,
>>>>>>> 22aeb252
                                            void (TBufferJSON::*method)(const T *, Int_t, const char *));

   TString fOutBuffer;                 ///<!  main output buffer for json code
   TString *fOutput{nullptr};          ///<!  current output buffer for json code
   TString fValue;                     ///<!  buffer for current value
   unsigned fJsonrCnt{0};              ///<!  counter for all objects, used for referencing
   std::deque<std::unique_ptr<TJSONStackObj>> fStack; ///<!  hierarchy of currently streamed element
   Int_t fCompact{0};                  ///<!  0 - no any compression, 1 - no spaces in the begin, 2 - no new lines, 3 - no spaces at all
   Bool_t fMapAsObject{kFALSE};        ///<! when true, std::map will be converted into JSON object
   TString fSemicolon;                 ///<!  depending from compression level, " : " or ":"
   Int_t fArrayCompact{0};             ///<!  0 - no array compression, 1 - exclude leading/trailing zeros, 2 - check value repetition
   TString fArraySepar;                ///<!  depending from compression level, ", " or ","
   TString fNumericLocale;             ///<!  stored value of setlocale(LC_NUMERIC), which should be recovered at the end
   TString fTypeNameTag;               ///<! JSON member used for storing class name, when empty - no class name will be stored
   TString fTypeVersionTag;            ///<! JSON member used to store class version, default empty
   std::vector<const TClass *> fSkipClasses; ///<! list of classes, which class info is not stored

   ClassDefOverride(TBufferJSON, 0) // a specialized TBuffer to only write objects into JSON format
};

#endif<|MERGE_RESOLUTION|>--- conflicted
+++ resolved
@@ -311,11 +311,7 @@
    void JsonReadFastArray(T *arr, Int_t arrsize, bool asstring = false);
 
    template <typename T>
-<<<<<<< HEAD
-   void JsonWriteFastArray(const T *arr, Int_t arrsize, const char *typname,
-=======
    void JsonWriteFastArray(const T *arr, Long64_t arrsize, const char *typname,
->>>>>>> 22aeb252
                                             void (TBufferJSON::*method)(const T *, Int_t, const char *));
 
    TString fOutBuffer;                 ///<!  main output buffer for json code
