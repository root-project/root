--- conflicted
+++ resolved
@@ -249,11 +249,8 @@
 WebGui.HttpBind:
 # Use only loopback address to bind http server (default - yes)
 WebGui.HttpLoopback:        yes
-<<<<<<< HEAD
-=======
 # Require unique single-time token (key) for connecting with widget (default - yes)
 WebGui.OnetimeKey:          yes
->>>>>>> 22aeb252
 # Use https protocol for the http server (default - no)
 WebGui.UseHttps:            no
 WebGui.ServerCert:          rootserver.pem
