--- conflicted
+++ resolved
@@ -19,7 +19,6 @@
 from time import sleep
 from itertools import zip_longest
 import cppyy
-
 
 def fileno(file_or_fd):
     """
@@ -245,13 +244,8 @@
         return True  # the object is the rootFile itself
     else:
         return isDirectoryKey(getKey(rootFile, pathSplit))
-<<<<<<< HEAD
-
-
-=======
-
-
->>>>>>> 4f177922
+
+
 def isTree(rootFile, pathSplit):
     """
     Return True if the object, corresponding to (rootFile,pathSplit), inherits from TTree
@@ -365,13 +359,8 @@
                 logging.warning(MANY_OCCURENCE_WARNING.format(joinPathSplit(n), fileName))
                 while n in pathSplitList and pathSplitList.count(n) != 1:
                     pathSplitList.remove(n)
-<<<<<<< HEAD
-
-
-=======
-
-
->>>>>>> 4f177922
+
+
 def patternToPathSplitList(fileName, pattern):
     """
     Get the list of pathSplit of objects in the ROOT file
@@ -419,13 +408,8 @@
         return [os.path.expandvars(os.path.expanduser(i)) for i in glob.iglob(filePattern)]
     else:
         return [os.path.expandvars(os.path.expanduser(filePattern))]
-<<<<<<< HEAD
-
-
-=======
-
-
->>>>>>> 4f177922
+
+
 def pathSplitListMatch(fileName, objPattern, wildcards):
     """
     Get the list of pathSplit that match with objPattern
@@ -434,13 +418,8 @@
         return patternToPathSplitList(fileName, objPattern)
     else:
         return [[n for n in objPattern.split("/") if n != ""]]
-<<<<<<< HEAD
-
-
-=======
-
-
->>>>>>> 4f177922
+
+
 def patternToFileNameAndPathSplitList(pattern, wildcards=True):
     """
     Get the list of tuple containing both :
@@ -819,11 +798,7 @@
 
 def _openBrowser(rootFile=None):
     browser = ROOT.TBrowser()
-<<<<<<< HEAD
-    if ROOT.gSystem.InheritsFrom("TMacOSXSystem") or ROOT.gROOT.IsWebDisplay():
-=======
     if ROOT.gSystem.InheritsFrom("TMacOSXSystem") or browser.IsWeb():
->>>>>>> 4f177922
         print("Press ctrl+c to exit.")
         try:
             while True:
