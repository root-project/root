--- conflicted
+++ resolved
@@ -1143,11 +1143,7 @@
             if (size_of_polygon > 3)
                for (unsigned vertex = 3; vertex < size_of_polygon; vertex++) {
                   indexes[pos++] = mesh->GetVertexIndex(polyIndex, 0);
-<<<<<<< HEAD
-                  indexes[pos++] = mesh->GetVertexIndex(polyIndex, vertex-1);
-=======
                   indexes[pos++] = mesh->GetVertexIndex(polyIndex, vertex - 1);
->>>>>>> 7c5b7714
                   indexes[pos++] = mesh->GetVertexIndex(polyIndex, vertex);
                }
          }
