--- conflicted
+++ resolved
@@ -22,7 +22,7 @@
     " Please see README/INSTALL for more information.")
 endif()
 
-set(policy_new CMP0072 CMP0077 CMP0135)
+set(policy_new CMP0072 CMP0077)
 foreach(policy ${policy_new})
   if(POLICY ${policy})
     cmake_policy(SET ${policy} NEW)
@@ -513,11 +513,6 @@
    PATTERN "pkgconfig" EXCLUDE
 )
 
-<<<<<<< HEAD
-# modules.idx
-if(runtime_cxxmodules)
-  ROOT_GET_LIBRARY_OUTPUT_DIR(library_output_dir)
-=======
 if(Vc_INCLUDE_DIR)
   set(MODULES_ROOT_INCPATH "ROOT_INCLUDE_PATH=${Vc_INCLUDE_DIR}:${ROOT_INCLUDE_PATH}")
 endif()
@@ -526,24 +521,17 @@
 if(runtime_cxxmodules)
   ROOT_GET_LIBRARY_OUTPUT_DIR(library_output_dir)
   get_property(modules_idx_deps GLOBAL PROPERTY modules_idx_deps_property)
->>>>>>> 18b4f317
   add_custom_command(OUTPUT ${library_output_dir}/modules.idx
                      COMMAND ${CMAKE_COMMAND} -E remove -f modules.idx modules.timestamp
                      COMMAND ${ld_library_path}=${library_output_dir}:$ENV{${ld_library_path}}
                              ROOTIGNOREPREFIX=1 ROOT_HIST=0
                              $<TARGET_FILE:root.exe> -l -q -b
                      WORKING_DIRECTORY ${library_output_dir}
-<<<<<<< HEAD
-                     DEPENDS $<TARGET_FILE:root.exe> Cling Hist Tree Gpad Graf HistPainter move_artifacts ${modules_idx_deps})
-  add_custom_target(modules_idx ALL DEPENDS ${library_output_dir}/modules.idx)
-  add_dependencies(modules_idx ${modules_idx_deps})
-=======
                      DEPENDS $<TARGET_FILE:root.exe> Cling Hist Tree Gpad Graf HistPainter move_artifacts
                              ${modules_idx_deps})
   add_custom_target(modules_idx ALL DEPENDS ${library_output_dir}/modules.idx)
   add_dependencies(modules_idx ${modules_idx_deps})
   set_property(TARGET modules_idx PROPERTY modules_idx_file ${library_output_dir}/modules.idx)
->>>>>>> 18b4f317
   set_directory_properties(PROPERTIES ADDITIONAL_CLEAN_FILES "${library_output_dir}/modules.timestamp")
 endif()
 
