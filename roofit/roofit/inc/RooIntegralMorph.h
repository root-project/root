--- conflicted
+++ resolved
@@ -75,13 +75,8 @@
     RooAbsReal* _alpha ; // ALPHA
     std::unique_ptr<RooAbsReal> _c1 ; // CDF of PDF 1
     std::unique_ptr<RooAbsReal> _c2 ; // CDF of PDF 2
-<<<<<<< HEAD
-    RooAbsFunc* _cb1 ; // Binding of CDF1
-    RooAbsFunc* _cb2 ; // Binding of CDF2
-=======
     std::unique_ptr<RooAbsFunc> _cb1 ; // Binding of CDF1
     std::unique_ptr<RooAbsFunc> _cb2 ; // Binding of CDF2
->>>>>>> 7c5b7714
     std::unique_ptr<RooBrentRootFinder> _rf1; // ROOT finder on CDF1
     std::unique_ptr<RooBrentRootFinder> _rf2; // ROOT finder of CDF2 ;
 
@@ -99,11 +94,7 @@
   friend class MorphCacheElem ;
   PdfCacheElem* createCache(const RooArgSet* nset) const override ;
   const char* inputBaseName() const override ;
-<<<<<<< HEAD
-  RooArgSet* actualObservables(const RooArgSet& nset) const override ;
-=======
   RooFit::OwningPtr<RooArgSet> actualObservables(const RooArgSet& nset) const override ;
->>>>>>> 7c5b7714
   RooFit::OwningPtr<RooArgSet> actualParameters(const RooArgSet& nset) const override ;
   void fillCacheObject(PdfCacheElem& cache) const override ;
 
