--- conflicted
+++ resolved
@@ -83,13 +83,8 @@
    typedef std::map<const std::string, FlagSet> FlagMap;
 
    struct Config {
-<<<<<<< HEAD
-
-      std::string observableName;
-=======
       std::string observableName;
       RooRealVar *observable = nullptr;
->>>>>>> 18b4f317
       std::string fileName;
       ParamMap paramCards;
       FlagMap flagValues;
@@ -101,18 +96,10 @@
       std::vector<RooArgList *> vertices;
       std::vector<std::vector<const char *>> nonInterfering;
       bool allowNegativeYields = true;
-<<<<<<< HEAD
-   };
-
-   RooLagrangianMorphFunc();
-   RooLagrangianMorphFunc(const char *name, const char *title, const char *filename, const char *observableName,
-                          const RooArgSet &couplings, const RooArgSet &inputs);
-=======
       bool normalize = false;
    };
 
    RooLagrangianMorphFunc();
->>>>>>> 18b4f317
    RooLagrangianMorphFunc(const char *name, const char *title, const Config &config);
    RooLagrangianMorphFunc(const RooLagrangianMorphFunc &other, const char *newName);
 
@@ -122,22 +109,13 @@
    std::list<double> *plotSamplingHint(RooAbsRealLValue & /*obs*/, double /*xlo*/, double /*xhi*/) const override;
    bool isBinnedDistribution(const RooArgSet &obs) const override;
    double evaluate() const override;
-<<<<<<< HEAD
-   TObject *clone(const char *newname) const override;
-=======
    TObject *clone(const char *newname) const override { return new RooLagrangianMorphFunc(*this, newname); }
->>>>>>> 18b4f317
 
    bool checkObservables(const RooArgSet *nset) const override;
    bool forceAnalyticalInt(const RooAbsArg &arg) const override;
    Int_t getAnalyticalIntegralWN(RooArgSet &allVars, RooArgSet &numVars, const RooArgSet *normSet,
-<<<<<<< HEAD
-                                 const char *rangeName = 0) const override;
-   double analyticalIntegralWN(Int_t code, const RooArgSet *normSet, const char *rangeName = 0) const override;
-=======
                                  const char *rangeName = nullptr) const override;
    double analyticalIntegralWN(Int_t code, const RooArgSet *normSet, const char *rangeName = nullptr) const override;
->>>>>>> 18b4f317
    void printMetaArgs(std::ostream &os) const override;
    RooAbsArg::CacheMode canNodeBeCached() const override;
    void setCacheAndTrackHints(RooArgSet &) override;
@@ -200,11 +178,6 @@
    void disableInterference(const std::vector<const char *> &nonInterfering);
    void disableInterferences(const std::vector<std::vector<const char *>> &nonInterfering);
 
-<<<<<<< HEAD
-   void addFolders(const RooArgList &folders);
-
-=======
->>>>>>> 18b4f317
    bool hasCache() const;
    RooLagrangianMorphFunc::CacheElem *getCache() const;
    void updateSampleWeights();
@@ -230,17 +203,10 @@
    std::map<std::string, std::string>
    createWeightStrings(const ParamMap &inputs, const std::vector<RooArgList *> &vertices, RooArgList &couplings,
                        const FlagMap &flagValues, const RooArgList &flags,
-<<<<<<< HEAD
-                       const std::vector<RooArgList *> &nonInterfering);
-   RooArgSet createWeights(const ParamMap &inputs, const std::vector<RooArgList *> &vertices, RooArgList &couplings,
-                           const FlagMap &inputFlags, const RooArgList &flags,
-                           const std::vector<RooArgList *> &nonInterfering);
-=======
                        const std::vector<std::vector<std::string>> &nonInterfering);
    RooArgSet createWeights(const ParamMap &inputs, const std::vector<RooArgList *> &vertices, RooArgList &couplings,
                            const FlagMap &inputFlags, const RooArgList &flags,
                            const std::vector<std::vector<std::string>> &nonInterfering);
->>>>>>> 18b4f317
    RooArgSet createWeights(const ParamMap &inputs, const std::vector<RooArgList *> &vertices, RooArgList &couplings);
 
    bool updateCoefficients();
@@ -286,15 +252,9 @@
    RooListProxy _flags;
    Config _config;
    std::vector<std::vector<RooListProxy *>> _diagrams;
-<<<<<<< HEAD
-   std::vector<RooListProxy *> _nonInterfering;
-
-   ClassDefOverride(RooLagrangianMorphFunc, 1)
-=======
    std::vector<std::vector<std::string>> _nonInterfering;
 
    ClassDefOverride(RooLagrangianMorphFunc, 2)
->>>>>>> 18b4f317
 };
 
 #endif