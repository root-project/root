--- conflicted
+++ resolved
@@ -38,17 +38,11 @@
   Int_t getMaxVal(const RooArgSet& vars) const override ;
   double maxVal(Int_t code) const override ;
 
-<<<<<<< HEAD
-  void translate(RooFit::Detail::CodeSquashContext &ctx) const override;
-  std::string
-  buildCallToAnalyticIntegral(Int_t code, const char *rangeName, RooFit::Detail::CodeSquashContext &ctx) const override;
-=======
   RooAbsReal const& getM() const { return m.arg(); }
   RooAbsReal const& getM0() const { return m0.arg(); }
   RooAbsReal const& getSigma() const { return sigma.arg(); }
   RooAbsReal const& getAlpha() const { return alpha.arg(); }
   RooAbsReal const& getN() const { return n.arg(); }
->>>>>>> 4f177922
 
 protected:
 
