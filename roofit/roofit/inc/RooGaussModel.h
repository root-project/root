--- conflicted
+++ resolved
@@ -59,11 +59,7 @@
 
   void advertiseAymptoticIntegral(bool flag) { _asympInt = flag ; }  // added FMV,07/24/03
 
-<<<<<<< HEAD
-  void computeBatch(cudaStream_t*, double* output, size_t size, RooFit::Detail::DataMap const&) const override;
-=======
   void computeBatch(double* output, size_t size, RooFit::Detail::DataMap const&) const override;
->>>>>>> 49ae85f5
 
   bool canComputeBatchWithCuda() const override { return getBasisType(_basisCode) == expBasis; }
 
