/*
 * Project: RooFit
 *
 * Copyright (c) 2022, CERN
 *
 * Redistribution and use in source and binary forms,
 * with or without modification, are permitted according to the terms
 * listed in LICENSE (http://roofit.sourceforge.net/license.txt)
 */

#ifndef RooFit_RooPower_h
#define RooFit_RooPower_h

#include <RooAbsPdf.h>
#include <RooRealProxy.h>
#include <RooListProxy.h>

#include <vector>

class RooPower : public RooAbsPdf {
public:
   RooPower() {}
   RooPower(const char *name, const char *title, RooAbsReal &x, const RooArgList &coefList, const RooArgList &expList);

   RooPower(const RooPower &other, const char *name = nullptr);
   TObject *clone(const char *newname) const override { return new RooPower(*this, newname); }
<<<<<<< HEAD
=======

   /// Get the base of the exponentiated terms (aka. x variable).
   RooAbsReal const &base() const { return *_x; }

   /// Get the list of coefficients.
   RooArgList const &coefList() const { return _coefList; }

   /// Get the list of exponents.
   RooArgList const &expList() const { return _expList; }
>>>>>>> 7c5b7714

   std::string getFormulaExpression(bool expand) const;

   int getAnalyticalIntegral(RooArgSet &allVars, RooArgSet &analVars, const char *rangeName = nullptr) const override;
   double analyticalIntegral(int code, const char *rangeName = nullptr) const override;

protected:
   RooRealProxy _x;
   RooListProxy _coefList;
   RooListProxy _expList;

   mutable std::vector<double> _wksp; //! do not persist

   // CUDA support
   void computeBatch(double *output, size_t size, RooFit::Detail::DataMap const &) const override;
   inline bool canComputeBatchWithCuda() const override { return true; }

   /// Evaluation
   double evaluate() const override;

   ClassDefOverride(RooPower, 1) // Power PDF
};

#endif<|MERGE_RESOLUTION|>--- conflicted
+++ resolved
@@ -24,8 +24,6 @@
 
    RooPower(const RooPower &other, const char *name = nullptr);
    TObject *clone(const char *newname) const override { return new RooPower(*this, newname); }
-<<<<<<< HEAD
-=======
 
    /// Get the base of the exponentiated terms (aka. x variable).
    RooAbsReal const &base() const { return *_x; }
@@ -35,7 +33,6 @@
 
    /// Get the list of exponents.
    RooArgList const &expList() const { return _expList; }
->>>>>>> 7c5b7714
 
    std::string getFormulaExpression(bool expand) const;
 
