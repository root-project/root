--- conflicted
+++ resolved
@@ -38,13 +38,10 @@
   Int_t getAnalyticalIntegral(RooArgSet &allVars, RooArgSet &analVars, const char *rangeName = nullptr) const override;
   double analyticalIntegral(Int_t code, const char *rangeName) const override;
 
-<<<<<<< HEAD
-=======
   void translate(RooFit::Detail::CodeSquashContext &ctx) const override;
   std::string
   buildCallToAnalyticIntegral(Int_t code, const char *rangeName, RooFit::Detail::CodeSquashContext &ctx) const override;
 
->>>>>>> 7c5b7714
 protected:
 
   RooRealProxy x ;
