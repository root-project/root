--- conflicted
+++ resolved
@@ -22,8 +22,6 @@
 
    RooExpPoly(const RooExpPoly &other, const char *name = nullptr);
    TObject *clone(const char *newname) const override { return new RooExpPoly(*this, newname); }
-<<<<<<< HEAD
-=======
 
    /// Get the x variable.
    RooAbsReal const &x() const { return _x.arg(); }
@@ -33,7 +31,6 @@
 
    /// Return the order for the first coefficient in the list.
    int lowestOrder() const { return _lowestOrder; }
->>>>>>> 7c5b7714
 
    double getLogVal(const RooArgSet *nset) const override;
 
