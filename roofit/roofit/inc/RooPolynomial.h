/*****************************************************************************
 * Project: RooFit                                                           *
 * Package: RooFitModels                                                     *
 *    File: $Id: RooPolynomial.h,v 1.8 2007/05/11 09:13:07 verkerke Exp $
 * Authors:                                                                  *
 *   WV, Wouter Verkerke, UC Santa Barbara, verkerke@slac.stanford.edu       *
 *   DK, David Kirkby,    UC Irvine,         dkirkby@uci.edu                 *
 *                                                                           *
 * Copyright (c) 2000-2005, Regents of the University of California          *
 *                          and Stanford University. All rights reserved.    *
 *                                                                           *
 * Redistribution and use in source and binary forms,                        *
 * with or without modification, are permitted according to the terms        *
 * listed in LICENSE (http://roofit.sourceforge.net/license.txt)             *
 *****************************************************************************/
#ifndef ROO_POLYNOMIAL
#define ROO_POLYNOMIAL

#include <RooAbsPdf.h>
#include <RooRealProxy.h>
#include <RooListProxy.h>

#include <vector>

class RooPolynomial : public RooAbsPdf {
public:
   RooPolynomial() {}
   RooPolynomial(const char *name, const char *title, RooAbsReal &x);
   RooPolynomial(const char *name, const char *title, RooAbsReal &_x, const RooArgList &_coefList,
                 Int_t lowestOrder = 1);

   RooPolynomial(const RooPolynomial &other, const char *name = nullptr);
   TObject *clone(const char *newname) const override { return new RooPolynomial(*this, newname); }

   Int_t getAnalyticalIntegral(RooArgSet &allVars, RooArgSet &analVars, const char *rangeName = nullptr) const override;
   double analyticalIntegral(Int_t code, const char *rangeName = nullptr) const override;

   /// Get the x variable.
   RooAbsReal const &x() const { return _x.arg(); }

   /// Get the coefficient list.
   RooArgList const &coefList() const { return _coefList; }

<<<<<<< HEAD
  RooPolynomial() {}
  RooPolynomial(const char* name, const char* title, RooAbsReal& x) ;
  RooPolynomial(const char *name, const char *title,
      RooAbsReal& _x, const RooArgList& _coefList, Int_t lowestOrder=1) ;

  RooPolynomial(const RooPolynomial& other, const char *name = nullptr);
  TObject* clone(const char* newname) const override { return new RooPolynomial(*this, newname); }
=======
   /// Return the order for the first coefficient in the list.
   int lowestOrder() const { return _lowestOrder; }

   // If this polynomial has no terms it's a uniform distribution, and a uniform
   // pdf is a reducer node because it doesn't depend on the observables.
   bool isReducerNode() const override { return _coefList.empty(); }
>>>>>>> 7c5b7714

   void translate(RooFit::Detail::CodeSquashContext &ctx) const override;
   std::string buildCallToAnalyticIntegral(Int_t code, const char *rangeName,
                                           RooFit::Detail::CodeSquashContext &ctx) const override;

  /// Get the x variable.
  RooAbsReal const& x() const { return _x.arg(); }

  /// Get the coefficient list.
  RooArgList const& coefList() const { return _coefList; }

  /// Return the order for the first coefficient in the list.
  int lowestOrder() const { return _lowestOrder; }

  // If this polynomial has no terms it's a uniform distribution, and a uniform
  // pdf is a reducer node because it doesn't depend on the observables.
  bool isReducerNode() const override { return _coefList.empty(); }

protected:
   RooRealProxy _x;
   RooListProxy _coefList;
   Int_t _lowestOrder = 1;

<<<<<<< HEAD
  RooRealProxy _x;
  RooListProxy _coefList ;
  Int_t _lowestOrder = 1;
=======
   mutable std::vector<double> _wksp; //! do not persist
>>>>>>> 7c5b7714

   /// Evaluation
   double evaluate() const override;
   void computeBatch(double *output, size_t nEvents, RooFit::Detail::DataMap const &) const override;

<<<<<<< HEAD
  /// Evaluation
  double evaluate() const override;
  void computeBatch(cudaStream_t*, double* output, size_t nEvents, RooFit::Detail::DataMap const&) const override;

  // It doesn't make sense to use the GPU if the polynomial has no terms.
  inline bool canComputeBatchWithCuda() const override { return !_coefList.empty(); }

private:

  ClassDefOverride(RooPolynomial,1); // Polynomial PDF
=======
   // It doesn't make sense to use the GPU if the polynomial has no terms.
   inline bool canComputeBatchWithCuda() const override { return !_coefList.empty(); }

private:
   ClassDefOverride(RooPolynomial, 1); // Polynomial PDF
>>>>>>> 7c5b7714
};

#endif<|MERGE_RESOLUTION|>--- conflicted
+++ resolved
@@ -41,22 +41,12 @@
    /// Get the coefficient list.
    RooArgList const &coefList() const { return _coefList; }
 
-<<<<<<< HEAD
-  RooPolynomial() {}
-  RooPolynomial(const char* name, const char* title, RooAbsReal& x) ;
-  RooPolynomial(const char *name, const char *title,
-      RooAbsReal& _x, const RooArgList& _coefList, Int_t lowestOrder=1) ;
-
-  RooPolynomial(const RooPolynomial& other, const char *name = nullptr);
-  TObject* clone(const char* newname) const override { return new RooPolynomial(*this, newname); }
-=======
    /// Return the order for the first coefficient in the list.
    int lowestOrder() const { return _lowestOrder; }
 
    // If this polynomial has no terms it's a uniform distribution, and a uniform
    // pdf is a reducer node because it doesn't depend on the observables.
    bool isReducerNode() const override { return _coefList.empty(); }
->>>>>>> 7c5b7714
 
    void translate(RooFit::Detail::CodeSquashContext &ctx) const override;
    std::string buildCallToAnalyticIntegral(Int_t code, const char *rangeName,
@@ -80,36 +70,17 @@
    RooListProxy _coefList;
    Int_t _lowestOrder = 1;
 
-<<<<<<< HEAD
-  RooRealProxy _x;
-  RooListProxy _coefList ;
-  Int_t _lowestOrder = 1;
-=======
    mutable std::vector<double> _wksp; //! do not persist
->>>>>>> 7c5b7714
 
    /// Evaluation
    double evaluate() const override;
    void computeBatch(double *output, size_t nEvents, RooFit::Detail::DataMap const &) const override;
 
-<<<<<<< HEAD
-  /// Evaluation
-  double evaluate() const override;
-  void computeBatch(cudaStream_t*, double* output, size_t nEvents, RooFit::Detail::DataMap const&) const override;
-
-  // It doesn't make sense to use the GPU if the polynomial has no terms.
-  inline bool canComputeBatchWithCuda() const override { return !_coefList.empty(); }
-
-private:
-
-  ClassDefOverride(RooPolynomial,1); // Polynomial PDF
-=======
    // It doesn't make sense to use the GPU if the polynomial has no terms.
    inline bool canComputeBatchWithCuda() const override { return !_coefList.empty(); }
 
 private:
    ClassDefOverride(RooPolynomial, 1); // Polynomial PDF
->>>>>>> 7c5b7714
 };
 
 #endif