--- conflicted
+++ resolved
@@ -27,10 +27,6 @@
 #include <RooRealVar.h>
 #include <RooFitImplHelpers.h>
 
-<<<<<<< HEAD
-ClassImp(RooParamHistFunc);
-=======
->>>>>>> 4f177922
 
 RooParamHistFunc::RooParamHistFunc(const char *name, const char *title, RooDataHist &dh, const RooAbsArg &x,
                                    const RooParamHistFunc *paramSource, bool paramRelative)
@@ -78,24 +74,6 @@
   Int_t idx = ((RooDataHist&)_dh).getIndex(_x,true) ;
   double ret = (static_cast<RooAbsReal*>(_p.at(idx)))->getVal() ;
   return _relParam ? ret * getNominal(idx) : ret;
-<<<<<<< HEAD
-}
-
-void RooParamHistFunc::translate(RooFit::Detail::CodeSquashContext &ctx) const
-{
-   std::string const &idx = _dh.calculateTreeIndexForCodeSquash(this, ctx, _x);
-   std::string arrName = ctx.buildArg(_p);
-   std::string result = arrName + "[" + idx + "]";
-   if (_relParam) {
-      // get weight[idx] * binv[idx]. Here we get the bin volume for the first element as we assume the distribution to
-      // be binned uniformly.
-      double binV = _dh.binVolume(0);
-      std::string weightArr = _dh.declWeightArrayForCodeSquash(ctx, false);
-      result += " * *(" + weightArr + " + " + idx + ") * " + std::to_string(binV);
-   }
-   ctx.addResult(this, result);
-=======
->>>>>>> 4f177922
 }
 
 ////////////////////////////////////////////////////////////////////////////////
