--- conflicted
+++ resolved
@@ -75,21 +75,12 @@
 
 ////////////////////////////////////////////////////////////////////////////////
 /// Compute multiple values of the Poisson distribution.
-<<<<<<< HEAD
-void RooPoisson::computeBatch(cudaStream_t *stream, double *output, size_t nEvents,
-                              RooFit::Detail::DataMap const &dataMap) const
-{
-   auto dispatch = stream ? RooBatchCompute::dispatchCUDA : RooBatchCompute::dispatchCPU;
-   RooBatchCompute::ArgVector extraArgs{static_cast<double>(_protectNegative), static_cast<double>(_noRounding)};
-   dispatch->compute(stream, RooBatchCompute::Poisson, output, nEvents, {dataMap.at(x), dataMap.at(mean)}, extraArgs);
-=======
 void RooPoisson::computeBatch(double *output, size_t nEvents,
                               RooFit::Detail::DataMap const &dataMap) const
 {
    RooBatchCompute::ArgVector extraArgs{static_cast<double>(_protectNegative), static_cast<double>(_noRounding)};
    RooBatchCompute::compute(dataMap.config(this), RooBatchCompute::Poisson, output, nEvents,
                             {dataMap.at(x), dataMap.at(mean)}, extraArgs);
->>>>>>> 49ae85f5
 }
 
 ////////////////////////////////////////////////////////////////////////////////
