--- conflicted
+++ resolved
@@ -61,18 +61,6 @@
     return np._payload;
   }
   return RooFit::Detail::MathFuncs::poisson(k, mean);
-<<<<<<< HEAD
-}
-
-void RooPoisson::translate(RooFit::Detail::CodeSquashContext &ctx) const
-{
-   std::string xName = ctx.getResult(x);
-   if (!_noRounding)
-      xName = "std::floor(" + xName + ")";
-
-   ctx.addResult(this, ctx.buildCall("RooFit::Detail::MathFuncs::poisson", xName, mean));
-=======
->>>>>>> 4f177922
 }
 
 ////////////////////////////////////////////////////////////////////////////////
@@ -104,25 +92,6 @@
      code, mean, _noRounding ? x : std::floor(x), integrand.min(rangeName), integrand.max(rangeName), _protectNegative);
 }
 
-<<<<<<< HEAD
-std::string
-RooPoisson::buildCallToAnalyticIntegral(int code, const char *rangeName, RooFit::Detail::CodeSquashContext &ctx) const
-{
-   R__ASSERT(code == 1 || code == 2);
-   std::string xName = ctx.getResult(x);
-   if (!_noRounding)
-      xName = "std::floor(" + xName + ")";
-
-   RooRealProxy const &integrand = code == 1 ? x : mean;
-   // Since the integral function is the same for both codes, we need to make sure the indexed observables do not appear
-   // in the function if they are not required.
-   xName = code == 1 ? "0" : xName;
-   return ctx.buildCall("RooFit::Detail::MathFuncs::poissonIntegral", code, mean, xName,
-                        integrand.min(rangeName), integrand.max(rangeName), _protectNegative);
-}
-
-=======
->>>>>>> 4f177922
 ////////////////////////////////////////////////////////////////////////////////
 /// Advertise internal generator in x
 
