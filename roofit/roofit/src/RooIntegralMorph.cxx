 /*****************************************************************************
  * Project: RooFit                                                           *
  *                                                                           *
  * Copyright (c) 2000-2005, Regents of the University of California          *
  *                          and Stanford University. All rights reserved.    *
  *                                                                           *
  * Redistribution and use in source and binary forms,                        *
  * with or without modification, are permitted according to the terms        *
  * listed in LICENSE (http://roofit.sourceforge.net/license.txt)             *
  *****************************************************************************/

/** \class RooIntegralMorph
    \ingroup Roofit

Class RooIntegralMorph is an implementation of the histogram interpolation
technique described by Alex Read in 'NIM A 425 (1999) 357-369 'Linear interpolation of histograms'
for continuous functions rather than histograms. The interpolation method, in short,
works as follows.

  - Given a p.d.f f1(x) with c.d.f F1(x) and p.d.f f2(x) with c.d.f F2(x)

  - One finds takes a value 'y' of both c.d.fs and determines the corresponding x
    values x(1,2) at which F(1,2)(x)==y.

  - The value of the interpolated p.d.f fbar(x) is then calculated as
    fbar(alpha*x1+(1-alpha)*x2) = f1(x1)*f2(x2) / ( alpha*f2(x2) + (1-alpha)*f1(x1) ) ;

From a technical point of view class RooIntegralMorph is a p.d.f that takes
two input p.d.fs f1(x,p) an f2(x,q) and an interpolation parameter to
make a p.d.f fbar(x,p,q,alpha). The shapes f1 and f2 are always taken
to be end the end-points of the parameter alpha, regardless of what
the those numeric values are.

Since the value of fbar(x) cannot be easily calculated for a given value
of x, class RooIntegralMorph is an implementation of RooAbsCachedPdf and
calculates the shape of the interpolated p.d.f. fbar(x) for all values
of x for a given value of alpha,p,q and caches these values in a histogram
(as implemented by RooAbsCachedPdf). The binning granularity of the cache
can be controlled by the binning named "cache" on the RooRealVar representing
the observable x. The fbar sampling algorithm is based on a recursive division
mechanism with a built-in precision cutoff: First an initial sampling in
64 equally spaced bins is made. Then the value of fbar is calculated in
the center of each gap. If the calculated value deviates too much from
the value obtained by linear interpolation from the edge bins, gap
is recursively divided. This strategy makes it possible to define a very
fine cache sampling (e.g. 1000 or 10000) bins without incurring a
corresponding CPU penalty.

Note on numeric stability of the algorithm. Since the algorithm relies
on a numeric inversion of cumulative distributions functions, some precision
may be lost at the 'edges' of the same (i.e. at regions in x where the
c.d.f. value is close to zero or one). The general sampling strategy is
to start with 64 equally spaces samples in the range y=(0.01-0.99).
Then the y ranges are pushed outward by reducing y (or the distance of y to 1.0)
by a factor of sqrt(10) iteratively up to the point where the corresponding
x value no longer changes significantly. For p.d.f.s with very flat tails
such as Gaussians some part of the tail may be lost due to limitations
in numeric precision in the CDF inversion step.

An effect related to the above limitation in numeric precision should
be anticipated when floating the alpha parameter in a fit. If a p.d.f
with such flat tails is fitted, it is likely that the dataset contains
events in the flat tail region. If the alpha parameter is varied, the
likelihood contribution from such events may exhibit discontinuities
in alpha, causing discontinuities in the summed likelihood as well
that will cause convergence problems in MINUIT. To mitigate this effect
one can use the setCacheAlpha() method to instruct RooIntegralMorph
to construct a two-dimensional cache for its output values in both
x and alpha. If linear interpolation is requested on the resulting
output histogram, the resulting interpolation of the p.d.f in the
alpha dimension will smooth out the discontinuities in the tail regions
result in a continuous likelihood distribution that can be fitted.
An added advantage of the cacheAlpha option is that if parameters
p,q of f1,f2 are fixed, the cached values in RooIntegralMorph are
valid for the entire fit session and do not need to be recalculated
for each change in alpha, which may result an considerable increase
in calculation speed.

**/

#include "Riostream.h"

#include "RooIntegralMorph.h"
#include "RooAbsCategory.h"
#include "RooBrentRootFinder.h"
#include "RooAbsFunc.h"
#include "RooRealVar.h"
#include "RooDataHist.h"
#include "TH1.h"

using namespace std;

ClassImp(RooIntegralMorph);

////////////////////////////////////////////////////////////////////////////////
/// Constructor with observables x, pdf shapes pdf1 and pdf2 which represent
/// the shapes at the end points of the interpolation parameter alpha
/// If doCacheAlpha is true, a two-dimensional cache is constructed in
/// both alpha and x

RooIntegralMorph::RooIntegralMorph(const char *name, const char *title,
                RooAbsReal& _pdf1,
                RooAbsReal& _pdf2,
                RooAbsReal& _x,
                RooAbsReal& _alpha,
                bool doCacheAlpha) :
  RooAbsCachedPdf(name,title,2),
  pdf1("pdf1","pdf1",this,_pdf1),
  pdf2("pdf2","pdf2",this,_pdf2),
  x("x","x",this,_x),
  alpha("alpha","alpha",this,_alpha),
  _cacheAlpha(doCacheAlpha),
  _cache(nullptr)
{
}

////////////////////////////////////////////////////////////////////////////////
/// Copy constructor

RooIntegralMorph::RooIntegralMorph(const RooIntegralMorph& other, const char* name) :
  RooAbsCachedPdf(other,name),
  pdf1("pdf1",this,other.pdf1),
  pdf2("pdf2",this,other.pdf2),
  x("x",this,other.x),
  alpha("alpha",this,other.alpha),
  _cacheAlpha(other._cacheAlpha),
  _cache(nullptr)
{
}

////////////////////////////////////////////////////////////////////////////////
/// Observable to be cached for given choice of normalization.
/// Returns the 'x' observable unless doCacheAlpha is set in which
/// case a set with both x and alpha

RooFit::OwningPtr<RooArgSet> RooIntegralMorph::actualObservables(const RooArgSet& /*nset*/) const
{
  RooArgSet* obs = new RooArgSet ;
  if (_cacheAlpha) {
    obs->add(alpha.arg()) ;
  }
  obs->add(x.arg()) ;
  return RooFit::OwningPtr<RooArgSet>{obs};
}

////////////////////////////////////////////////////////////////////////////////
/// Parameters of the cache. Returns parameters of both pdf1 and pdf2
/// and parameter cache, in case doCacheAlpha is not set.

RooFit::OwningPtr<RooArgSet> RooIntegralMorph::actualParameters(const RooArgSet& /*nset*/) const
{
<<<<<<< HEAD
  auto par1 = pdf1.arg().getParameters(static_cast<RooArgSet*>(nullptr));
  RooArgSet par2;
  pdf2.arg().getParameters(nullptr, par2);
=======
  auto par1 = pdf1->getParameters(static_cast<RooArgSet*>(nullptr));
  RooArgSet par2;
  pdf2->getParameters(nullptr, par2);
>>>>>>> 7c5b7714
  par1->add(par2,true) ;
  par1->remove(x.arg(),true,true) ;
  if (!_cacheAlpha) {
    par1->add(alpha.arg()) ;
  }
  return RooFit::OwningPtr<RooArgSet>{std::move(par1)};
}

////////////////////////////////////////////////////////////////////////////////
/// Return base name component for cache components in this case
/// a string encoding the names of both end point p.d.f.s

const char* RooIntegralMorph::inputBaseName() const
{
  static TString name ;

  name = pdf1.arg().GetName() ;
  name.Append("_MORPH_") ;
  name.Append(pdf2.arg().GetName()) ;
  return name.Data() ;
}

////////////////////////////////////////////////////////////////////////////////
/// Fill the cache with the interpolated shape.

void RooIntegralMorph::fillCacheObject(PdfCacheElem& cache) const
{
  MorphCacheElem& mcache = static_cast<MorphCacheElem&>(cache) ;

  // If cacheAlpha is true employ slice iterator here to fill all slices

  if (!_cacheAlpha) {

    std::unique_ptr<TIterator> dIter{cache.hist()->sliceIterator(const_cast<RooAbsReal&>(x.arg()),RooArgSet())};
    mcache.calculate(dIter.get());

  } else {
    std::unique_ptr<TIterator> slIter{cache.hist()->sliceIterator(const_cast<RooAbsReal&>(alpha.arg()),RooArgSet())};

    double alphaSave = alpha ;
    RooArgSet alphaSet(alpha.arg()) ;
    coutP(Eval) << "RooIntegralMorph::fillCacheObject(" << GetName() << ") filling multi-dimensional cache" ;
    while(slIter->Next()) {
      alphaSet.assign(*cache.hist()->get()) ;
      std::unique_ptr<TIterator> dIter{cache.hist()->sliceIterator(const_cast<RooAbsReal&>(x.arg()),RooArgSet(alpha.arg()))};
      mcache.calculate(dIter.get());
      ccoutP(Eval) << "." << flush;
    }
    ccoutP(Eval) << std::endl;

    const_cast<RooIntegralMorph*>(this)->alpha = alphaSave ;
  }
}

////////////////////////////////////////////////////////////////////////////////
/// Create and return a derived MorphCacheElem.

RooAbsCachedPdf::PdfCacheElem* RooIntegralMorph::createCache(const RooArgSet* nset) const
{
  return new MorphCacheElem(const_cast<RooIntegralMorph&>(*this),nset) ;
}

////////////////////////////////////////////////////////////////////////////////
/// Return all RooAbsArg components contained in this cache

RooArgList RooIntegralMorph::MorphCacheElem::containedArgs(Action action)
{
  RooArgList ret ;
  ret.add(PdfCacheElem::containedArgs(action)) ;
  ret.add(*_self) ;
  ret.add(*_pdf1) ;
  ret.add(*_pdf2) ;
  ret.add(*_x  ) ;
  ret.add(*_alpha) ;
  ret.add(*_c1) ;
  ret.add(*_c2) ;

  return ret ;
}

////////////////////////////////////////////////////////////////////////////////
/// Construct of cache element, copy relevant input from RooIntegralMorph,
/// create the cdfs from the input p.d.fs and instantiate the root finders
/// on the cdfs to perform the inversion.

RooIntegralMorph::MorphCacheElem::MorphCacheElem(RooIntegralMorph& self, const RooArgSet* nsetIn) : PdfCacheElem(self,nsetIn)
{
  // Mark in base class that normalization of cached pdf is invariant under pdf parameters
  _x = (RooRealVar*)self.x.absArg() ;
  _nset = std::make_unique<RooArgSet>(*_x);

  _alpha = (RooAbsReal*)self.alpha.absArg() ;
  _pdf1 = (RooAbsPdf*)(self.pdf1.absArg()) ;
  _pdf2 = (RooAbsPdf*)(self.pdf2.absArg()) ;
  _c1 = std::unique_ptr<RooAbsReal>{_pdf1->createCdf(*_x)};
  _c2 = std::unique_ptr<RooAbsReal>{_pdf2->createCdf(*_x)};
<<<<<<< HEAD
  _cb1 = _c1->bindVars(*_x,_nset.get());
  _cb2 = _c2->bindVars(*_x,_nset.get());
=======
  _cb1 = std::unique_ptr<RooAbsFunc>{_c1->bindVars(*_x,_nset.get())};
  _cb2 = std::unique_ptr<RooAbsFunc>{_c2->bindVars(*_x,_nset.get())};
>>>>>>> 7c5b7714
  _self = &self ;

  _rf1 = std::make_unique<RooBrentRootFinder>(*_cb1);
  _rf2 = std::make_unique<RooBrentRootFinder>(*_cb2);
  _ccounter = 0 ;

  _rf1->setTol(1e-12) ;
  _rf2->setTol(1e-12) ;
  _ycutoff = 1e-7 ;

  // _yatX = 0 ;
  // _calcX = 0 ;

  // Must do this here too: fillCache() may not be called if cache contents is retrieved from EOcache
  pdf()->setUnitNorm(true) ;

  _yatXmax = 0 ;
  _yatXmin = 0 ;
}

////////////////////////////////////////////////////////////////////////////////
/// Destructor

RooIntegralMorph::MorphCacheElem::~MorphCacheElem()
{
}

////////////////////////////////////////////////////////////////////////////////
/// Calculate the x value of the output p.d.f at the given cdf value y.
/// The ok boolean is filled with the success status of the operation.

double RooIntegralMorph::MorphCacheElem::calcX(double y, bool& ok)
{
  if (y<0 || y>1) {
    oocoutW(_self,Eval) << "RooIntegralMorph::MorphCacheElem::calcX() WARNING: requested root finding for unphysical CDF value " << y << endl ;
  }
  double x1,x2 ;

  double xmax = _x->getMax("cache") ;
  double xmin = _x->getMin("cache") ;

  ok=true ;
  ok &= _rf1->findRoot(x1,xmin,xmax,y) ;
  ok &= _rf2->findRoot(x2,xmin,xmax,y) ;
  if (!ok) return 0 ;
  _ccounter++ ;

  return _alpha->getVal()*x1 + (1-_alpha->getVal())*x2 ;
}

////////////////////////////////////////////////////////////////////////////////
/// Return the bin number enclosing the given x value

Int_t RooIntegralMorph::MorphCacheElem::binX(double X)
{
  double xmax = _x->getMax("cache") ;
  double xmin = _x->getMin("cache") ;
  return (Int_t)(_x->numBins("cache")*(X-xmin)/(xmax-xmin)) ;
}

////////////////////////////////////////////////////////////////////////////////
/// Calculate shape of p.d.f for x,alpha values
/// defined by dIter iterator over cache histogram

void RooIntegralMorph::MorphCacheElem::calculate(TIterator* dIter)
{
  double xsave = _self->x ;

  // if (!_yatX) {
  //   _yatX = new double[_x->numBins("cache")+1] ;
  //   _calcX = new double[_x->numBins("cache")+1] ;
  // }

 _yatX.resize(_x->numBins("cache")+1);
 _calcX.resize(_x->numBins("cache")+1);

  _ccounter = 0 ;

  // Get number of bins from PdfCacheElem histogram
  Int_t nbins = _x->numBins("cache") ;

  // Initialize yatX array to 'un-calculated values (-1)'
  for (int i=0 ; i<nbins ; i++) {
    _yatX[i] = -1 ;
    _calcX[i] = 0 ;
  }

  // Find low and high point
  findRange() ;

  // Perform initial scan of 100 points
  for (int i=0 ; i<10 ; i++) {

    // Take a point in y
    double offset = _yatX[_yatXmin] ;
    double delta = (_yatX[_yatXmax] - _yatX[_yatXmin])/10 ;
    double y = offset + i*delta ;

    // Calculate corresponding X
    bool ok ;
    double X = calcX(y,ok) ;
    if (ok) {
      Int_t iX = binX(X) ;
      _yatX[iX] = y ;
      _calcX[iX] =  X ;
    }
  }

  // Now take an iteration filling the 'gaps'
  Int_t igapLow = _yatXmin+1 ;
  while(true) {
    // Find next gap
    Int_t igapHigh = igapLow+1 ;
    while(igapHigh<(_yatXmax) && _yatX[igapHigh]<0) igapHigh++ ;

    // Fill the gap (iteratively and/or using interpolation)
    fillGap(igapLow-1,igapHigh) ;

    // Terminate after processing of last gap
    if (igapHigh>=_yatXmax-1) break ;
    igapLow = igapHigh+1 ;
  }

  // Make one more iteration to recalculate Y value at bin centers
  double xmax = _x->getMax("cache") ;
  double xmin = _x->getMin("cache") ;
  double binw = (xmax-xmin)/_x->numBins("cache") ;
  for (int i=_yatXmin+1 ; i<_yatXmax-1 ; i++) {

    // Calculate additional offset to apply if bin ixlo does not have X value calculated at bin center
    double xBinC = xmin + (i+0.5)*binw ;
    double xOffset = xBinC-_calcX[i] ;
    if (std::abs(xOffset/binw)>1e-3) {
      double slope = (_yatX[i+1]-_yatX[i-1])/(_calcX[i+1]-_calcX[i-1]) ;
      double newY = _yatX[i] + slope*xOffset ;
      //cout << "bin " << i << " needs to be re-centered " << xOffset/binw << " slope = " << slope << " origY = " << _yatX[i] << " newY = " << newY << endl ;
      _yatX[i] = newY ;
    }
  }

  // Zero output histogram below lowest calculable X value
  for (int i=0; i<_yatXmin ; i++) {
    dIter->Next() ;
    //_hist->get(i) ;
    hist()->set(0) ;
  }

  double x1 = _x->getMin("cache");
  double x2 = _x->getMin("cache");

  double xMax = _x->getMax("cache");

  // Transfer calculated values to histogram
  for (int i=_yatXmin ; i<_yatXmax ; i++) {

    double y = _yatX[i] ;

    // Little optimization here exploiting the fact that th cumulative
    // distribution functions increase monotonically, so we already know that
    // the next x-value must be higher than the last one as y is increasing. So
    // we can use the previous x values as lower bounds.
    _rf1->findRoot(x1,x1,xMax,y) ;
    _rf2->findRoot(x2,x2,xMax,y) ;

    _x->setVal(x1);
    double f1x1 = _pdf1->getVal(_nset.get());
    _x->setVal(x2);
    double f2x2 = _pdf2->getVal(_nset.get());
    double fbarX = f1x1*f2x2 / ( _alpha->getVal()*f2x2 + (1-_alpha->getVal())*f1x1 ) ;

    dIter->Next() ;
    //_hist->get(i) ;
    hist()->set(fbarX) ;
  }
  // Zero output histogram above highest calculable X value
  for (int i=_yatXmax+1 ; i<nbins ; i++) {
    dIter->Next() ;
    //_hist->get(i) ;
    hist()->set(0) ;
  }

  pdf()->setUnitNorm(true) ;
  _self->x = xsave ;

  oocxcoutD(_self,Eval) << "RooIntegralMorph::MorphCacheElem::calculate(" << _self->GetName() << ") calculation required " << _ccounter << " samplings of cdfs" << endl ;
}

////////////////////////////////////////////////////////////////////////////////
/// Fill all empty histogram bins between bins ixlo and ixhi. The value of 'splitPoint'
/// defines the split point for the recursive division strategy to fill the gaps
/// If the midpoint value of y is very close to the midpoint in x, use interpolation
/// to fill the gaps, otherwise the intervals again.

void RooIntegralMorph::MorphCacheElem::fillGap(Int_t ixlo, Int_t ixhi, double splitPoint)
{
  // CONVENTION: _yatX[ixlo] is filled, _yatX[ixhi] is filled, elements in between are empty
  //   cout << "fillGap: gap from _yatX[" << ixlo << "]=" << _yatX[ixlo] << " to _yatX[" << ixhi << "]=" << _yatX[ixhi] << ", size = " << ixhi-ixlo << endl ;

  if (_yatX[ixlo]<0) {
    oocoutE(_self,Eval) << "RooIntegralMorph::MorphCacheElme::fillGap(" << _self->GetName() << "): ERROR in fillgap " << ixlo << " = " << ixhi
         << " splitPoint= " << splitPoint << " _yatX[ixlo] = " << _yatX[ixlo] << endl ;
  }
  if (_yatX[ixhi]<0) {
    oocoutE(_self,Eval) << "RooIntegralMorph::MorphCacheElme::fillGap(" << _self->GetName() << "): ERROR in fillgap " << ixlo << " = " << ixhi
         << " splitPoint " << splitPoint << " _yatX[ixhi] = " << _yatX[ixhi] << endl ;
  }

  // Determine where half-way Y value lands
  double ymid = _yatX[ixlo]*splitPoint + _yatX[ixhi]*(1-splitPoint) ;
  bool ok ;
  double Xmid = calcX(ymid,ok) ;
  if (!ok) {
    oocoutW(_self,Eval) << "RooIntegralMorph::MorphCacheElem::fillGap(" << _self->GetName() << ") unable to calculate midpoint in gap ["
         << ixlo << "," << ixhi << "], resorting to interpolation" << endl ;
    interpolateGap(ixlo,ixhi) ;
  }

  Int_t iX = binX(Xmid) ;
  double cq = (Xmid-_calcX[ixlo])/(_calcX[ixhi]-_calcX[ixlo])-0.5 ;

  // Store midway point
  _yatX[iX] = ymid ;
  _calcX[iX] = Xmid ;


  // Policy: If centration quality is better than 1% OR better than 1/10 of a bin, fill interval with linear interpolation
  if (std::abs(cq)<0.01 || std::abs(cq*(ixhi-ixlo))<0.1 || ymid<_ycutoff ) {

    // Fill remaining gaps on either side with linear interpolation
    if (iX-ixlo>1) {
      interpolateGap(ixlo,iX) ;
    }
    if (ixhi-iX>1) {
      interpolateGap(iX,ixhi) ;
    }

  } else {

    if (iX==ixlo) {

      if (splitPoint<0.95) {
   // Midway value lands on lowest bin, retry split with higher split point
   double newSplit = splitPoint + 0.5*(1-splitPoint) ;
   fillGap(ixlo,ixhi,newSplit) ;
      } else {
   // Give up and resort to interpolation
   interpolateGap(ixlo,ixhi) ;
      }

    } else if (iX==ixhi) {

      // Midway value lands on highest bin, retry split with lower split point
      if (splitPoint>0.05) {
   double newSplit = splitPoint/2 ;
   fillGap(ixlo,ixhi,newSplit) ;
      } else {
   // Give up and resort to interpolation
   interpolateGap(ixlo,ixhi) ;
      }

    } else {

      // Midway point reasonable, iterate on interval on both sides
      if (iX-ixlo>1) {
   fillGap(ixlo,iX) ;
      }
      if (ixhi-iX>1) {
   fillGap(iX,ixhi) ;
      }
    }
  }
}

////////////////////////////////////////////////////////////////////////////////
/// Fill empty histogram bins between ixlo and ixhi with values obtained
/// from linear interpolation of ixlo,ixhi elements.

void RooIntegralMorph::MorphCacheElem::interpolateGap(Int_t ixlo, Int_t ixhi)
{
  //cout << "filling gap with linear interpolation ixlo=" << ixlo << " ixhi=" << ixhi << endl ;

  double xmax = _x->getMax("cache") ;
  double xmin = _x->getMin("cache") ;
  double binw = (xmax-xmin)/_x->numBins("cache") ;

  // Calculate deltaY in terms of actual X difference calculate, not based on nominal bin width
  double deltaY = (_yatX[ixhi]-_yatX[ixlo])/((_calcX[ixhi]-_calcX[ixlo])/binw) ;

  // Calculate additional offset to apply if bin ixlo does not have X value calculated at bin center
  double xBinC = xmin + (ixlo+0.5)*binw ;
  double xOffset = xBinC-_calcX[ixlo] ;

  for (int j=ixlo+1 ; j<ixhi ; j++) {
    _yatX[j] = _yatX[ixlo]+(xOffset+(j-ixlo))*deltaY ;
    _calcX[j] = xmin + (j+0.5)*binw ;
  }

}

////////////////////////////////////////////////////////////////////////////////
/// Determine which range of y values can be mapped to x values
/// from the numeric inversion of the input c.d.fs.
/// Start with a y range of [0.1-0.9] and push boundaries
/// outward with a factor of 1/sqrt(10). Stop iteration if
/// inverted x values no longer change

void RooIntegralMorph::MorphCacheElem::findRange()
{
  double xmin = _x->getMin("cache") ;
  double xmax = _x->getMax("cache") ;
  Int_t nbins = _x->numBins("cache") ;

  double x1,x2 ;
  bool ok = true ;
  double ymin=0.1,yminSave(-1) ;
  double Xsave(-1),Xlast=xmax ;

  // Find lowest Y value that can be measured
  // Start at 0.1 and iteratively lower limit by sqrt(10)
  while(true) {
    ok &= _rf1->findRoot(x1,xmin,xmax,ymin) ;
    ok &= _rf2->findRoot(x2,xmin,xmax,ymin) ;
    oocxcoutD(_self,Eval) << "RooIntegralMorph::MorphCacheElem::findRange(" << _self->GetName() << ") findMin: x1 = " << x1 << " x2 = " << x2 << " ok = " << (ok?"T":"F") << endl ;

    // Terminate in case of non-convergence
    if (!ok) break ;

    // Terminate if value of X no longer moves by >0.1 bin size
    double X = _alpha->getVal()*x1 + (1-_alpha->getVal())*x2 ;
    if (std::abs(X-Xlast)/(xmax-xmin)<0.0001) {
      break ;
    }
    Xlast=X ;

    // Store new Y value
    _yatXmin = (Int_t)(nbins*(X-xmin)/(xmax-xmin)) ;
    _yatX[_yatXmin] = ymin ;
    _calcX[_yatXmin] = X ;
    yminSave = ymin ;
    Xsave=X ;

    // Reduce ymin by half an order of magnitude
    ymin /=sqrt(10.) ;

    // Emergency break
    if (ymin<_ycutoff) break ;
  }
  _yatX[_yatXmin] = yminSave ;
  _calcX[_yatXmin] = Xsave ;

  // Find highest Y value that can be measured
  // Start at 1 - 0.1 and iteratively lower delta by sqrt(10)
  ok = true ;
  double deltaymax=0.1, deltaymaxSave(-1) ;
  Xlast=xmin ;
  while(true) {
    ok &= _rf1->findRoot(x1,xmin,xmax,1-deltaymax) ;
    ok &= _rf2->findRoot(x2,xmin,xmax,1-deltaymax) ;

    oocxcoutD(_self,Eval) << "RooIntegralMorph::MorphCacheElem::findRange(" << _self->GetName() << ") findMax: x1 = " << x1 << " x2 = " << x2 << " ok = " << (ok?"T":"F") << endl ;

    // Terminate in case of non-convergence
    if (!ok) break ;

    // Terminate if value of X no longer moves by >0.1 bin size
    double X = _alpha->getVal()*x1 + (1-_alpha->getVal())*x2 ;
    if (std::abs(X-Xlast)/(xmax-xmin)<0.0001) {
      break ;
    }
    Xlast=X ;

    // Store new Y value
    _yatXmax = (Int_t)(nbins*(X-xmin)/(xmax-xmin)) ;
    _yatX[_yatXmax] = 1-deltaymax ;
    _calcX[_yatXmax] = X ;
    deltaymaxSave = deltaymax ;
    Xsave=X ;

    // Reduce ymin by half an order of magnitude
    deltaymax /=sqrt(10.) ;

    // Emergency break
    if (deltaymax<_ycutoff) break ;
  }

  _yatX[_yatXmax] = 1-deltaymaxSave ;
  _calcX[_yatXmax] = Xsave ;


  // Initialize values out of range to 'out-of-range' (-2)
  for (int i=0 ; i<_yatXmin ; i++)  _yatX[i] = -2 ;
  for (int i=_yatXmax+1 ; i<nbins; i++) _yatX[i] = -2 ;
  oocxcoutD(_self,Eval) << "RooIntegralMorph::findRange(" << _self->GetName() << "): ymin = " << _yatX[_yatXmin] << " ymax = " << _yatX[_yatXmax] << endl;
  oocxcoutD(_self,Eval) << "RooIntegralMorph::findRange(" << _self->GetName() << "): xmin = " << _calcX[_yatXmin] << " xmax = " << _calcX[_yatXmax] << endl;
}

////////////////////////////////////////////////////////////////////////////////
/// Dummy

double RooIntegralMorph::evaluate() const
{
  return 0 ;
}

////////////////////////////////////////////////////////////////////////////////
/// Indicate to the RooAbsCachedPdf base class that for the filling of the
/// cache the traversal of the x should be in the innermost loop, to minimize
/// recalculation of the one-dimensional internal cache for a fixed value of alpha

void RooIntegralMorph::preferredObservableScanOrder(const RooArgSet& obs, RooArgSet& orderedObs) const
{
  // Put x last to minimize cache faulting
  orderedObs.removeAll() ;

  orderedObs.add(obs) ;
  RooAbsArg* obsX = obs.find(x.arg().GetName()) ;
  if (obsX) {
    orderedObs.remove(*obsX) ;
    orderedObs.add(*obsX) ;
  }
}<|MERGE_RESOLUTION|>--- conflicted
+++ resolved
@@ -149,15 +149,9 @@
 
 RooFit::OwningPtr<RooArgSet> RooIntegralMorph::actualParameters(const RooArgSet& /*nset*/) const
 {
-<<<<<<< HEAD
-  auto par1 = pdf1.arg().getParameters(static_cast<RooArgSet*>(nullptr));
-  RooArgSet par2;
-  pdf2.arg().getParameters(nullptr, par2);
-=======
   auto par1 = pdf1->getParameters(static_cast<RooArgSet*>(nullptr));
   RooArgSet par2;
   pdf2->getParameters(nullptr, par2);
->>>>>>> 7c5b7714
   par1->add(par2,true) ;
   par1->remove(x.arg(),true,true) ;
   if (!_cacheAlpha) {
@@ -254,13 +248,8 @@
   _pdf2 = (RooAbsPdf*)(self.pdf2.absArg()) ;
   _c1 = std::unique_ptr<RooAbsReal>{_pdf1->createCdf(*_x)};
   _c2 = std::unique_ptr<RooAbsReal>{_pdf2->createCdf(*_x)};
-<<<<<<< HEAD
-  _cb1 = _c1->bindVars(*_x,_nset.get());
-  _cb2 = _c2->bindVars(*_x,_nset.get());
-=======
   _cb1 = std::unique_ptr<RooAbsFunc>{_c1->bindVars(*_x,_nset.get())};
   _cb2 = std::unique_ptr<RooAbsFunc>{_c2->bindVars(*_x,_nset.get())};
->>>>>>> 7c5b7714
   _self = &self ;
 
   _rf1 = std::make_unique<RooBrentRootFinder>(*_cb1);
