/*****************************************************************************
 * Project: RooFit                                                           *
 * Package: RooFitModels                                                     *
 * @(#)root/roofit:$Id$
 * Authors:                                                                  *
 *   WV, Wouter Verkerke, UC Santa Barbara, verkerke@slac.stanford.edu       *
 *   DK, David Kirkby,    UC Irvine,         dkirkby@uci.edu                 *
 *                                                                           *
 * Copyright (c) 2000-2005, Regents of the University of California          *
 *                          and Stanford University. All rights reserved.    *
 *                                                                           *
 * Redistribution and use in source and binary forms,                        *
 * with or without modification, are permitted according to the terms        *
 * listed in LICENSE (http://roofit.sourceforge.net/license.txt)             *
 *****************************************************************************/

/** \class RooPolynomial
    \ingroup Roofit

RooPolynomial implements a polynomial p.d.f of the form
\f[ f(x) = \mathcal{N} \cdot \sum_{i} a_{i} * x^i \f]
By default, the coefficient \f$ a_0 \f$ is chosen to be 1, as polynomial
probability density functions have one degree of freedom
less than polynomial functions due to the normalisation condition. \f$ \mathcal{N} \f$
is a normalisation constant that is automatically calculated when the polynomial is used
in computations.

The sum can be truncated at the low end. See the main constructor
RooPolynomial::RooPolynomial(const char*, const char*, RooAbsReal&, const RooArgList&, Int_t)
**/

#include "RooPolynomial.h"
#include "RooArgList.h"
#include "RooMsgService.h"
#include "RooPolyVar.h"
<<<<<<< HEAD
=======

#include <RooFit/Detail/AnalyticalIntegrals.h>
#include <RooFit/Detail/EvaluateFuncs.h>
>>>>>>> 7c5b7714

#include "TError.h"
#include <vector>

ClassImp(RooPolynomial);

////////////////////////////////////////////////////////////////////////////////
/// Create a polynomial in the variable `x`.
/// \param[in] name Name of the PDF
/// \param[in] title Title for plotting the PDF
/// \param[in] x The variable of the polynomial
/// \param[in] coefList The coefficients \f$ a_i \f$
/// \param[in] lowestOrder [optional] Truncate the sum such that it skips the lower orders:
/// \f[
///     1. + \sum_{i=0}^{\mathrm{coefList.size()}} a_{i} * x^{(i + \mathrm{lowestOrder})}
/// \f]
///
/// This means that
/// \code{.cpp}
/// RooPolynomial pol("pol", "pol", x, RooArgList(a, b), lowestOrder = 2)
/// \endcode
/// computes
/// \f[
///   \mathrm{pol}(x) = 1 * x^0 + (0 * x^{\ldots}) + a * x^2 + b * x^3.
/// \f]

RooPolynomial::RooPolynomial(const char *name, const char *title, RooAbsReal &x, const RooArgList &coefList,
                             Int_t lowestOrder)
   : RooAbsPdf(name, title),
     _x("x", "Dependent", this, x),
     _coefList("coefList", "List of coefficients", this),
     _lowestOrder(lowestOrder)
{
<<<<<<< HEAD
  // Check lowest order
  if (_lowestOrder<0) {
    coutE(InputArguments) << "RooPolynomial::ctor(" << GetName()
           << ") WARNING: lowestOrder must be >=0, setting value to 0" << std::endl;
    _lowestOrder=0 ;
  }

  for (auto *coef : coefList) {
    if (!dynamic_cast<RooAbsReal*>(coef)) {
      coutE(InputArguments) << "RooPolynomial::ctor(" << GetName() << ") ERROR: coefficient " << coef->GetName()
             << " is not of type RooAbsReal" << std::endl;
      R__ASSERT(0) ;
    }
    _coefList.add(*coef) ;
  }
=======
   // Check lowest order
   if (_lowestOrder < 0) {
      coutE(InputArguments) << "RooPolynomial::ctor(" << GetName()
                            << ") WARNING: lowestOrder must be >=0, setting value to 0" << std::endl;
      _lowestOrder = 0;
   }

   for (auto *coef : coefList) {
      if (!dynamic_cast<RooAbsReal *>(coef)) {
         coutE(InputArguments) << "RooPolynomial::ctor(" << GetName() << ") ERROR: coefficient " << coef->GetName()
                               << " is not of type RooAbsReal" << std::endl;
         R__ASSERT(0);
      }
      _coefList.add(*coef);
   }
>>>>>>> 7c5b7714
}

////////////////////////////////////////////////////////////////////////////////

RooPolynomial::RooPolynomial(const char *name, const char *title, RooAbsReal &x)
   : RooAbsPdf(name, title),
     _x("x", "Dependent", this, x),
     _coefList("coefList", "List of coefficients", this),
     _lowestOrder(1)
{
}

////////////////////////////////////////////////////////////////////////////////
/// Copy constructor

RooPolynomial::RooPolynomial(const RooPolynomial &other, const char *name)
   : RooAbsPdf(other, name),
     _x("x", this, other._x),
     _coefList("coefList", this, other._coefList),
     _lowestOrder(other._lowestOrder)
{
}

////////////////////////////////////////////////////////////////////////////////
<<<<<<< HEAD
=======

double RooPolynomial::evaluate() const
{
   const unsigned sz = _coefList.getSize();
   if (!sz)
      return _lowestOrder ? 1. : 0.;

   RooPolyVar::fillCoeffValues(_wksp, _coefList);

   return RooFit::Detail::EvaluateFuncs::polynomialEvaluate<true>(_wksp.data(), sz, _lowestOrder, _x);
}
>>>>>>> 7c5b7714

void RooPolynomial::translate(RooFit::Detail::CodeSquashContext &ctx) const
{
   const unsigned sz = _coefList.size();
   if (!sz) {
      ctx.addResult(this, std::to_string((_lowestOrder ? 1. : 0.)));
      return;
   }

   ctx.addResult(
      this, ctx.buildCall("RooFit::Detail::EvaluateFuncs::polynomialEvaluate<true>", _coefList, sz, _lowestOrder, _x));
}

/// Compute multiple values of Polynomial.
<<<<<<< HEAD
void RooPolynomial::computeBatch(cudaStream_t *stream, double *output, size_t nEvents,
                                 RooFit::Detail::DataMap const &dataMap) const
{
   return RooPolyVar::computeBatchImpl(stream, output, nEvents, dataMap, _x.arg(), _coefList, _lowestOrder);
=======
void RooPolynomial::computeBatch(double *output, size_t nEvents,
                                 RooFit::Detail::DataMap const &dataMap) const
{
   return RooPolyVar::computeBatchImpl(this, output, nEvents, dataMap, _x.arg(), _coefList, _lowestOrder);
>>>>>>> 7c5b7714
}

////////////////////////////////////////////////////////////////////////////////
/// Advertise to RooFit that this function can be analytically integrated.
Int_t RooPolynomial::getAnalyticalIntegral(RooArgSet &allVars, RooArgSet &analVars, const char * /*rangeName*/) const
{
   if (matchArgs(allVars, analVars, _x))
      return 1;
   return 0;
}

////////////////////////////////////////////////////////////////////////////////
/// Do the analytical integral according to the code that was returned by getAnalyticalIntegral().
double RooPolynomial::analyticalIntegral(Int_t code, const char *rangeName) const
{
   R__ASSERT(code == 1);

   const double xmin = _x.min(rangeName), xmax = _x.max(rangeName);
   const unsigned sz = _coefList.getSize();
   if (!sz)
      return _lowestOrder ? xmax - xmin : 0.0;

   RooPolyVar::fillCoeffValues(_wksp, _coefList);

   return RooFit::Detail::AnalyticalIntegrals::polynomialIntegral<true>(_wksp.data(), sz, _lowestOrder, xmin, xmax);
}

std::string RooPolynomial::buildCallToAnalyticIntegral(Int_t /* code */, const char *rangeName,
                                                       RooFit::Detail::CodeSquashContext &ctx) const
{
   const double xmin = _x.min(rangeName), xmax = _x.max(rangeName);
   const unsigned sz = _coefList.getSize();
   if (!sz)
      return std::to_string(_lowestOrder ? xmax - xmin : 0.0);

   return ctx.buildCall("RooFit::Detail::AnalyticalIntegrals::polynomialIntegral<true>", _coefList, sz, _lowestOrder,
                        xmin, xmax);
}<|MERGE_RESOLUTION|>--- conflicted
+++ resolved
@@ -33,12 +33,9 @@
 #include "RooArgList.h"
 #include "RooMsgService.h"
 #include "RooPolyVar.h"
-<<<<<<< HEAD
-=======
 
 #include <RooFit/Detail/AnalyticalIntegrals.h>
 #include <RooFit/Detail/EvaluateFuncs.h>
->>>>>>> 7c5b7714
 
 #include "TError.h"
 #include <vector>
@@ -72,23 +69,6 @@
      _coefList("coefList", "List of coefficients", this),
      _lowestOrder(lowestOrder)
 {
-<<<<<<< HEAD
-  // Check lowest order
-  if (_lowestOrder<0) {
-    coutE(InputArguments) << "RooPolynomial::ctor(" << GetName()
-           << ") WARNING: lowestOrder must be >=0, setting value to 0" << std::endl;
-    _lowestOrder=0 ;
-  }
-
-  for (auto *coef : coefList) {
-    if (!dynamic_cast<RooAbsReal*>(coef)) {
-      coutE(InputArguments) << "RooPolynomial::ctor(" << GetName() << ") ERROR: coefficient " << coef->GetName()
-             << " is not of type RooAbsReal" << std::endl;
-      R__ASSERT(0) ;
-    }
-    _coefList.add(*coef) ;
-  }
-=======
    // Check lowest order
    if (_lowestOrder < 0) {
       coutE(InputArguments) << "RooPolynomial::ctor(" << GetName()
@@ -104,7 +84,6 @@
       }
       _coefList.add(*coef);
    }
->>>>>>> 7c5b7714
 }
 
 ////////////////////////////////////////////////////////////////////////////////
@@ -129,8 +108,6 @@
 }
 
 ////////////////////////////////////////////////////////////////////////////////
-<<<<<<< HEAD
-=======
 
 double RooPolynomial::evaluate() const
 {
@@ -142,7 +119,6 @@
 
    return RooFit::Detail::EvaluateFuncs::polynomialEvaluate<true>(_wksp.data(), sz, _lowestOrder, _x);
 }
->>>>>>> 7c5b7714
 
 void RooPolynomial::translate(RooFit::Detail::CodeSquashContext &ctx) const
 {
@@ -157,17 +133,10 @@
 }
 
 /// Compute multiple values of Polynomial.
-<<<<<<< HEAD
-void RooPolynomial::computeBatch(cudaStream_t *stream, double *output, size_t nEvents,
-                                 RooFit::Detail::DataMap const &dataMap) const
-{
-   return RooPolyVar::computeBatchImpl(stream, output, nEvents, dataMap, _x.arg(), _coefList, _lowestOrder);
-=======
 void RooPolynomial::computeBatch(double *output, size_t nEvents,
                                  RooFit::Detail::DataMap const &dataMap) const
 {
    return RooPolyVar::computeBatchImpl(this, output, nEvents, dataMap, _x.arg(), _coefList, _lowestOrder);
->>>>>>> 7c5b7714
 }
 
 ////////////////////////////////////////////////////////////////////////////////
