--- conflicted
+++ resolved
@@ -108,20 +108,6 @@
    RooPolyVar::fillCoeffValues(_wksp, _coefList);
 
    return RooFit::Detail::MathFuncs::polynomial<true>(_wksp.data(), sz, _lowestOrder, _x);
-<<<<<<< HEAD
-}
-
-void RooPolynomial::translate(RooFit::Detail::CodeSquashContext &ctx) const
-{
-   const unsigned sz = _coefList.size();
-   if (!sz) {
-      ctx.addResult(this, std::to_string((_lowestOrder ? 1. : 0.)));
-      return;
-   }
-
-   ctx.addResult(this, ctx.buildCall("RooFit::Detail::MathFuncs::polynomial<true>", _coefList, sz, _lowestOrder, _x));
-=======
->>>>>>> 4f177922
 }
 
 /// Compute multiple values of Polynomial.
@@ -152,20 +138,4 @@
    RooPolyVar::fillCoeffValues(_wksp, _coefList);
 
    return RooFit::Detail::MathFuncs::polynomialIntegral<true>(_wksp.data(), sz, _lowestOrder, xmin, xmax);
-<<<<<<< HEAD
-}
-
-std::string RooPolynomial::buildCallToAnalyticIntegral(Int_t /* code */, const char *rangeName,
-                                                       RooFit::Detail::CodeSquashContext &ctx) const
-{
-   const double xmin = _x.min(rangeName);
-   const double xmax = _x.max(rangeName);
-   const unsigned sz = _coefList.size();
-   if (!sz)
-      return std::to_string(_lowestOrder ? xmax - xmin : 0.0);
-
-   return ctx.buildCall("RooFit::Detail::MathFuncs::polynomialIntegral<true>", _coefList, sz, _lowestOrder,
-                        xmin, xmax);
-=======
->>>>>>> 4f177922
 }