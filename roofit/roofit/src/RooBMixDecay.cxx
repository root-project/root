/*****************************************************************************
 * Project: RooFit                                                           *
 * Package: RooFitModels                                                     *
 * @(#)root/roofit:$Id$
 * Authors:                                                                  *
 *   WV, Wouter Verkerke, UC Santa Barbara, verkerke@slac.stanford.edu       *
 *   DK, David Kirkby,    UC Irvine,         dkirkby@uci.edu                 *
 *                                                                           *
 * Copyright (c) 2000-2005, Regents of the University of California          *
 *                          and Stanford University. All rights reserved.    *
 *                                                                           *
 * Redistribution and use in source and binary forms,                        *
 * with or without modification, are permitted according to the terms        *
 * listed in LICENSE (http://roofit.sourceforge.net/license.txt)             *
 *****************************************************************************/

/** \class RooBMixDecay
    \ingroup Roofit

Class RooBMixDecay is a RooAbsAnaConvPdf implementation that describes
the decay of B mesons with the effects of B0/B0bar mixing.
This function can be analytically convolved with any RooResolutionModel implementation
**/

#include "Riostream.h"
#include "TMath.h"
#include "RooRealVar.h"
#include "RooBMixDecay.h"
#include "RooRealIntegral.h"
#include "RooRandom.h"
#include "RooBatchCompute.h"

using namespace std;

ClassImp(RooBMixDecay);

/// \brief Constructor for RooBMixDecay.
///
/// Creates an instance of RooBMixDecay with the specified parameters.
///
/// \param[in] name         The name of the PDF.
/// \param[in] title        The title of the PDF.
/// \param[in] t            The time variable.
/// \param[in] mixState     The mixing state category.
/// \param[in] tagFlav      The flavour of tagged B0 category.
/// \param[in] tau          The mixing life time parameter.
/// \param[in] dm           The mixing frequency parameter.
/// \param[in] mistag       The mistag rate parameter.
/// \param[in] delMistag    The delta mistag rate parameter.
/// \param[in] model        The resolution model.
/// \param[in] type         The decay type.

RooBMixDecay::RooBMixDecay(const char *name, const char *title,
            RooRealVar& t, RooAbsCategory& mixState,
            RooAbsCategory& tagFlav,
            RooAbsReal& tau, RooAbsReal& dm,
            RooAbsReal& mistag, RooAbsReal& delMistag,
            const RooResolutionModel& model,
            DecayType type) :
  RooAbsAnaConvPdf(name,title,model,t),
  _type(type),
  _mistag("mistag","Mistag rate",this,mistag),
  _delMistag("delMistag","Delta mistag rate",this,delMistag),
  _mixState("mixState","Mixing state",this,mixState),
  _tagFlav("tagFlav","Flavour of tagged B0",this,tagFlav),
  _tau("tau","Mixing life time",this,tau),
  _dm("dm","Mixing frequency",this,dm),
  _t("_t","time",this,t), _genMixFrac(0)
{
  switch(type) {
  case SingleSided:
    _basisExp = declareBasis("exp(-@0/@1)",RooArgList(tau)) ;
    _basisCos = declareBasis("exp(-@0/@1)*cos(@0*@2)",RooArgList(tau,dm)) ;
    break ;
  case Flipped:
    _basisExp = declareBasis("exp(@0/@1)",RooArgList(tau)) ;
    _basisCos = declareBasis("exp(@0/@1)*cos(@0*@2)",RooArgList(tau,dm)) ;
    break ;
  case DoubleSided:
    _basisExp = declareBasis("exp(-abs(@0)/@1)",RooArgList(tau)) ;
    _basisCos = declareBasis("exp(-abs(@0)/@1)*cos(@0*@2)",RooArgList(tau,dm)) ;
    break ;
  }
}

////////////////////////////////////////////////////////////////////////////////
/// Copy constructor

RooBMixDecay::RooBMixDecay(const RooBMixDecay& other, const char* name) :
  RooAbsAnaConvPdf(other,name),
  _type(other._type),
  _mistag("mistag",this,other._mistag),
  _delMistag("delMistag",this,other._delMistag),
  _mixState("mixState",this,other._mixState),
  _tagFlav("tagFlav",this,other._tagFlav),
  _tau("tau",this,other._tau),
  _dm("dm",this,other._dm),
  _t("t",this,other._t),
  _basisExp(other._basisExp),
  _basisCos(other._basisCos),
  _genMixFrac(other._genMixFrac),
  _genFlavFrac(other._genFlavFrac),
  _genFlavFracMix(other._genFlavFracMix),
  _genFlavFracUnmix(other._genFlavFracUnmix)
{
}

////////////////////////////////////////////////////////////////////////////////
/// Comp with tFit MC: must be (1 - tagFlav*...)

double RooBMixDecay::coefficient(Int_t basisIndex) const
{
  if (basisIndex==_basisExp) {
    return (1 - _tagFlav*_delMistag) ;
  }

  if (basisIndex==_basisCos) {
    return _mixState*(1-2*_mistag) ;
  }

  return 0 ;
}

<<<<<<< HEAD
void RooBMixDecay::computeBatch(cudaStream_t *stream, double *output, size_t nEvents,
                                RooFit::Detail::DataMap const &dataMap) const
{
   auto dispatch = stream ? RooBatchCompute::dispatchCUDA : RooBatchCompute::dispatchCPU;
   dispatch->compute(stream, RooBatchCompute::BMixDecay, output, nEvents,
                     {dataMap.at(&_convSet[0]), dataMap.at(&_convSet[1]), dataMap.at(_tagFlav), dataMap.at(_delMistag),
                      dataMap.at(_mixState), dataMap.at(_mistag)});
=======
void RooBMixDecay::computeBatch(double *output, size_t nEvents, RooFit::Detail::DataMap const &dataMap) const
{
   RooBatchCompute::compute(dataMap.config(this), RooBatchCompute::BMixDecay, output, nEvents,
                            {dataMap.at(&_convSet[0]), dataMap.at(&_convSet[1]), dataMap.at(_tagFlav),
                             dataMap.at(_delMistag), dataMap.at(_mixState), dataMap.at(_mistag)});
>>>>>>> 49ae85f5
}

////////////////////////////////////////////////////////////////////////////////
///   cout << "RooBMixDecay::getCoefAI " ; allVars.Print("1") ;

Int_t RooBMixDecay::getCoefAnalyticalIntegral(Int_t /*code*/, RooArgSet& allVars, RooArgSet& analVars, const char* rangeName) const
{
  if (rangeName) {
    return 0 ;
  }

  if (matchArgs(allVars,analVars,_mixState,_tagFlav)) return 3 ;
  if (matchArgs(allVars,analVars,_mixState)) return 2 ;
  if (matchArgs(allVars,analVars,_tagFlav)) return 1 ;
  return 0 ;
}

////////////////////////////////////////////////////////////////////////////////

double RooBMixDecay::coefAnalyticalIntegral(Int_t basisIndex, Int_t code, const char* /*rangeName*/) const
{
  switch(code) {
    // No integration
  case 0: return coefficient(basisIndex) ;

    // Integration over 'mixState' and 'tagFlav'
  case 3:
    if (basisIndex==_basisExp) {
      return 4.0 ;
    }
    if (basisIndex==_basisCos) {
      return 0.0 ;
    }
    break ;

    // Integration over 'mixState'
  case 2:
    if (basisIndex==_basisExp) {
      return 2.0*coefficient(basisIndex) ;
    }
    if (basisIndex==_basisCos) {
      return 0.0 ;
    }
    break ;

    // Integration over 'tagFlav'
  case 1:
    if (basisIndex==_basisExp) {
      return 2.0 ;
    }
    if (basisIndex==_basisCos) {
      return 2.0*coefficient(basisIndex) ;
    }
    break ;

  default:
    assert(0) ;
  }

  return 0 ;
}

////////////////////////////////////////////////////////////////////////////////

Int_t RooBMixDecay::getGenerator(const RooArgSet& directVars, RooArgSet &generateVars, bool staticInitOK) const
{
  if (staticInitOK) {
    if (matchArgs(directVars,generateVars,_t,_mixState,_tagFlav)) return 4 ;
    if (matchArgs(directVars,generateVars,_t,_mixState)) return 3 ;
    if (matchArgs(directVars,generateVars,_t,_tagFlav)) return 2 ;
  }

  if (matchArgs(directVars,generateVars,_t)) return 1 ;
  return 0 ;
}

////////////////////////////////////////////////////////////////////////////////

void RooBMixDecay::initGenerator(Int_t code)
{
  switch (code) {
  case 2:
    {
      // Calculate the fraction of B0bar events to generate
      double sumInt = RooRealIntegral("sumInt","sum integral",*this,RooArgSet(_t.arg(),_tagFlav.arg())).getVal() ;
      _tagFlav = 1 ; // B0
      double flavInt = RooRealIntegral("flavInt","flav integral",*this,RooArgSet(_t.arg())).getVal() ;
      _genFlavFrac = flavInt/sumInt ;
      break ;
    }
  case 3:
    {
      // Calculate the fraction of mixed events to generate
      double sumInt = RooRealIntegral("sumInt","sum integral",*this,RooArgSet(_t.arg(),_mixState.arg())).getVal() ;
      _mixState = -1 ; // mixed
      double mixInt = RooRealIntegral("mixInt","mix integral",*this,RooArgSet(_t.arg())).getVal() ;
      _genMixFrac = mixInt/sumInt ;
      break ;
    }
  case 4:
    {
      // Calculate the fraction of mixed events to generate
      double sumInt = RooRealIntegral("sumInt","sum integral",*this,RooArgSet(_t.arg(),_mixState.arg(),_tagFlav.arg())).getVal() ;
      _mixState = -1 ; // mixed
      double mixInt = RooRealIntegral("mixInt","mix integral",*this,RooArgSet(_t.arg(),_tagFlav.arg())).getVal() ;
      _genMixFrac = mixInt/sumInt ;

      // Calculate the fraction of B0bar tags for mixed and unmixed
      RooRealIntegral dtInt("mixInt","mix integral",*this,RooArgSet(_t.arg())) ;
      _mixState = -1 ; // Mixed
      _tagFlav  =  1 ; // B0
      _genFlavFracMix   = dtInt.getVal() / mixInt ;
      _mixState =  1 ; // Unmixed
      _tagFlav  =  1 ; // B0
      _genFlavFracUnmix = dtInt.getVal() / (sumInt - mixInt) ;
      break ;
    }
  }
}

////////////////////////////////////////////////////////////////////////////////
/// Generate mix-state dependent

void RooBMixDecay::generateEvent(Int_t code)
{
  switch(code) {
  case 2:
    {
      double rand = RooRandom::uniform() ;
      _tagFlav = (Int_t) ((rand<=_genFlavFrac) ?  1 : -1) ;
      break ;
    }
  case 3:
    {
      double rand = RooRandom::uniform() ;
      _mixState = (Int_t) ((rand<=_genMixFrac) ? -1 : 1) ;
      break ;
    }
  case 4:
    {
      double rand = RooRandom::uniform() ;
      _mixState = (Int_t) ((rand<=_genMixFrac) ? -1 : 1) ;

      rand = RooRandom::uniform() ;
      double genFlavFrac = (_mixState==-1) ? _genFlavFracMix : _genFlavFracUnmix ;
      _tagFlav = (Int_t) ((rand<=genFlavFrac) ?  1 : -1) ;
      break ;
    }
  }

  // Generate delta-t dependent
  while(true) {
    double rand = RooRandom::uniform() ;
    double tval(0) ;

    switch(_type) {
    case SingleSided:
      tval = -_tau*log(rand);
      break ;
    case Flipped:
      tval= +_tau*log(rand);
      break ;
    case DoubleSided:
      tval = (rand<=0.5) ? -_tau*log(2*rand) : +_tau*log(2*(rand-0.5)) ;
      break ;
    }

    // Accept event if T is in generated range
    double dil = 1-2.*_mistag ;
    double maxAcceptProb = 1 + TMath::Abs(_delMistag) + TMath::Abs(dil) ;
    double acceptProb = (1-_tagFlav*_delMistag) + _mixState*dil*cos(_dm*tval);
    bool mixAccept = maxAcceptProb*RooRandom::uniform() < acceptProb ? true : false ;

    if (tval<_t.max() && tval>_t.min() && mixAccept) {
      _t = tval ;
      break ;
    }
  }
}<|MERGE_RESOLUTION|>--- conflicted
+++ resolved
@@ -121,21 +121,11 @@
   return 0 ;
 }
 
-<<<<<<< HEAD
-void RooBMixDecay::computeBatch(cudaStream_t *stream, double *output, size_t nEvents,
-                                RooFit::Detail::DataMap const &dataMap) const
-{
-   auto dispatch = stream ? RooBatchCompute::dispatchCUDA : RooBatchCompute::dispatchCPU;
-   dispatch->compute(stream, RooBatchCompute::BMixDecay, output, nEvents,
-                     {dataMap.at(&_convSet[0]), dataMap.at(&_convSet[1]), dataMap.at(_tagFlav), dataMap.at(_delMistag),
-                      dataMap.at(_mixState), dataMap.at(_mistag)});
-=======
 void RooBMixDecay::computeBatch(double *output, size_t nEvents, RooFit::Detail::DataMap const &dataMap) const
 {
    RooBatchCompute::compute(dataMap.config(this), RooBatchCompute::BMixDecay, output, nEvents,
                             {dataMap.at(&_convSet[0]), dataMap.at(&_convSet[1]), dataMap.at(_tagFlav),
                              dataMap.at(_delMistag), dataMap.at(_mixState), dataMap.at(_mistag)});
->>>>>>> 49ae85f5
 }
 
 ////////////////////////////////////////////////////////////////////////////////
