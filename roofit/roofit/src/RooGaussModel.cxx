/*****************************************************************************
 * Project: RooFit                                                           *
 * Package: RooFitModels                                                     *
 * @(#)root/roofit:$Id$
 * Authors:                                                                  *
 *   WV, Wouter Verkerke, UC Santa Barbara, verkerke@slac.stanford.edu       *
 *   DK, David Kirkby,    UC Irvine,         dkirkby@uci.edu                 *
 *                                                                           *
 * Copyright (c) 2000-2005, Regents of the University of California          *
 *                          and Stanford University. All rights reserved.    *
 *                                                                           *
 * Redistribution and use in source and binary forms,                        *
 * with or without modification, are permitted according to the terms        *
 * listed in LICENSE (http://roofit.sourceforge.net/license.txt)             *
 *****************************************************************************/

/** \class RooGaussModel
    \ingroup Roofit

Class RooGaussModel implements a RooResolutionModel that models a Gaussian
distribution. Object of class RooGaussModel can be used
for analytical convolutions with classes inheriting from RooAbsAnaConvPdf
**/

#include "TMath.h"
#include "Riostream.h"
#include "RooGaussModel.h"
#include "RooMath.h"
#include "RooRealConstant.h"
#include "RooRandom.h"
#include "RooBatchCompute.h"

#include "TError.h"

#include <RooHeterogeneousMath.h>

using namespace std;

using RooHeterogeneousMath::evalCerf;
using RooHeterogeneousMath::evalCerfApprox;

ClassImp(RooGaussModel);

////////////////////////////////////////////////////////////////////////////////

RooGaussModel::RooGaussModel(const char *name, const char *title, RooAbsRealLValue& xIn,
              RooAbsReal& _mean, RooAbsReal& _sigma) :
  RooResolutionModel(name,title,xIn),
  _flatSFInt(false),
  _asympInt(false),
  mean("mean","Mean",this,_mean),
  sigma("sigma","Width",this,_sigma),
  msf("msf","Mean Scale Factor",this,(RooRealVar&)RooRealConstant::value(1)),
  ssf("ssf","Sigma Scale Factor",this,(RooRealVar&)RooRealConstant::value(1))
{
}

////////////////////////////////////////////////////////////////////////////////

RooGaussModel::RooGaussModel(const char *name, const char *title, RooAbsRealLValue& xIn,
              RooAbsReal& _mean, RooAbsReal& _sigma,
              RooAbsReal& _msSF) :
  RooResolutionModel(name,title,xIn),
  _flatSFInt(false),
  _asympInt(false),
  mean("mean","Mean",this,_mean),
  sigma("sigma","Width",this,_sigma),
  msf("msf","Mean Scale Factor",this,_msSF),
  ssf("ssf","Sigma Scale Factor",this,_msSF)
{
}

////////////////////////////////////////////////////////////////////////////////

RooGaussModel::RooGaussModel(const char *name, const char *title, RooAbsRealLValue& xIn,
              RooAbsReal& _mean, RooAbsReal& _sigma,
              RooAbsReal& _meanSF, RooAbsReal& _sigmaSF) :
  RooResolutionModel(name,title,xIn),
  _flatSFInt(false),
  _asympInt(false),
  mean("mean","Mean",this,_mean),
  sigma("sigma","Width",this,_sigma),
  msf("msf","Mean Scale Factor",this,_meanSF),
  ssf("ssf","Sigma Scale Factor",this,_sigmaSF)
{
}

////////////////////////////////////////////////////////////////////////////////

RooGaussModel::RooGaussModel(const RooGaussModel& other, const char* name) :
  RooResolutionModel(other,name),
  _flatSFInt(other._flatSFInt),
  _asympInt(other._asympInt),
  mean("mean",this,other.mean),
  sigma("sigma",this,other.sigma),
  msf("msf",this,other.msf),
  ssf("ssf",this,other.ssf)
{
}

////////////////////////////////////////////////////////////////////////////////
/// Destructor

RooGaussModel::~RooGaussModel()
{
}

////////////////////////////////////////////////////////////////////////////////

Int_t RooGaussModel::basisCode(const char* name) const
{
  if (!TString("exp(-@0/@1)").CompareTo(name)) return expBasisPlus ;
  if (!TString("exp(@0/@1)").CompareTo(name)) return expBasisMinus ;
  if (!TString("exp(-abs(@0)/@1)").CompareTo(name)) return expBasisSum ;
  if (!TString("exp(-@0/@1)*sin(@0*@2)").CompareTo(name)) return sinBasisPlus ;
  if (!TString("exp(@0/@1)*sin(@0*@2)").CompareTo(name)) return sinBasisMinus ;
  if (!TString("exp(-abs(@0)/@1)*sin(@0*@2)").CompareTo(name)) return sinBasisSum ;
  if (!TString("exp(-@0/@1)*cos(@0*@2)").CompareTo(name)) return cosBasisPlus ;
  if (!TString("exp(@0/@1)*cos(@0*@2)").CompareTo(name)) return cosBasisMinus ;
  if (!TString("exp(-abs(@0)/@1)*cos(@0*@2)").CompareTo(name)) return cosBasisSum ;
  if (!TString("(@0/@1)*exp(-@0/@1)").CompareTo(name)) return linBasisPlus ;
  if (!TString("(@0/@1)*(@0/@1)*exp(-@0/@1)").CompareTo(name)) return quadBasisPlus ;
  if (!TString("exp(-@0/@1)*cosh(@0*@2/2)").CompareTo(name)) return coshBasisPlus;
  if (!TString("exp(@0/@1)*cosh(@0*@2/2)").CompareTo(name)) return coshBasisMinus;
  if (!TString("exp(-abs(@0)/@1)*cosh(@0*@2/2)").CompareTo(name)) return coshBasisSum;
  if (!TString("exp(-@0/@1)*sinh(@0*@2/2)").CompareTo(name)) return sinhBasisPlus;
  if (!TString("exp(@0/@1)*sinh(@0*@2/2)").CompareTo(name)) return sinhBasisMinus;
  if (!TString("exp(-abs(@0)/@1)*sinh(@0*@2/2)").CompareTo(name)) return sinhBasisSum;
  return 0 ;
}

////////////////////////////////////////////////////////////////////////////////

double RooGaussModel::evaluate() const
{
   auto arg1 = static_cast<RooAbsReal*>(basis().getParameter(1));
   auto arg2 = static_cast<RooAbsReal*>(basis().getParameter(2));
   double param1 = arg1 ? arg1->getVal() : 0.0;
   double param2 = arg2 ? arg2->getVal() : 0.0;
   return evaluate(x, mean * msf, sigma * ssf, param1, param2, _basisCode);
}

<<<<<<< HEAD
void RooGaussModel::computeBatch(cudaStream_t *stream, double *output, size_t size,
=======
void RooGaussModel::computeBatch(double *output, size_t size,
>>>>>>> 49ae85f5
                                 RooFit::Detail::DataMap const &dataMap) const
{
   auto xVals = dataMap.at(x);
   auto meanVals = dataMap.at(mean);
   auto meanSfVals = dataMap.at(msf);
   auto sigmaVals = dataMap.at(sigma);
   auto sigmaSfVals = dataMap.at(ssf);

   auto param1 = static_cast<RooAbsReal *>(basis().getParameter(1));
   auto param2 = static_cast<RooAbsReal *>(basis().getParameter(2));
   const double zeroVal = 0.0;
<<<<<<< HEAD
   auto param1Vals = param1 ? dataMap.at(param1) : RooSpan<const double>{&zeroVal, 1};
   auto param2Vals = param2 ? dataMap.at(param2) : RooSpan<const double>{&zeroVal, 1};
=======
   auto param1Vals = param1 ? dataMap.at(param1) : std::span<const double>{&zeroVal, 1};
   auto param2Vals = param2 ? dataMap.at(param2) : std::span<const double>{&zeroVal, 1};
>>>>>>> 49ae85f5

   BasisType basisType = getBasisType(_basisCode);
   double basisSign = _basisCode - 10 * (basisType - 1) - 2;

<<<<<<< HEAD
   auto dispatch = stream ? RooBatchCompute::dispatchCUDA : RooBatchCompute::dispatchCPU;

=======
>>>>>>> 49ae85f5
   // We have an implementation also for CUDA right now only for the most used
   // basis type, which is expBasis. If the need to support other basis types
   // arises, they can be implemented following this example. Remember to also
   // adapt RooGaussModel::canComputeBatchWithCuda().
   if (basisType == expBasis) {
      RooBatchCompute::ArgVector extraArgs{basisSign};
<<<<<<< HEAD
      dispatch->compute(stream, RooBatchCompute::GaussModelExpBasis, output, size,
=======
      RooBatchCompute::compute(dataMap.config(this), RooBatchCompute::GaussModelExpBasis, output, size,
>>>>>>> 49ae85f5
                        {xVals, meanVals, meanSfVals, sigmaVals, sigmaSfVals, param1Vals}, extraArgs);
      return;
   }

   // For now, if the arrays don't have the expected input shape, fall back to the scalar mode
   if (xVals.size() != size || meanVals.size() != 1 || meanSfVals.size() != 1 || sigmaVals.size() != 1 ||
       sigmaSfVals.size() != 1 || param1Vals.size() != 1 || param2Vals.size() != 1) {
<<<<<<< HEAD
      return RooAbsPdf::computeBatch(stream, output, size, dataMap);
=======
      return RooAbsPdf::computeBatch(output, size, dataMap);
>>>>>>> 49ae85f5
   }

   for (unsigned int i = 0; i < size; ++i) {
      output[i] = evaluate(xVals[i], meanVals[0] * meanSfVals[0], sigmaVals[0] * sigmaSfVals[0], param1Vals[0],
                           param2Vals[0], _basisCode);
   }
}

double RooGaussModel::evaluate(double x, double mean, double sigma, double param1, double param2, int basisCode)
{
  // *** 1st form: Straight Gaussian, used for unconvoluted PDF or expBasis with 0 lifetime ***
  static double root2(std::sqrt(2.)) ;
  static double root2pi(std::sqrt(2.*std::atan2(0.,-1.))) ;
  static double rootpi(std::sqrt(std::atan2(0.,-1.))) ;

  BasisType basisType = getBasisType(basisCode);
  BasisSign basisSign = (BasisSign)( basisCode - 10*(basisType-1) - 2 ) ;

  double tau = (basisCode!=noBasis) ? param1 : 0.0;
  if (basisType == coshBasis && basisCode!=noBasis ) {
     double dGamma = param2;
     if (dGamma==0) basisType = expBasis;
  }

  if (basisType==none || ((basisType==expBasis || basisType==cosBasis) && tau==0.)) {
    double xprime = (x-mean)/sigma ;
    double result = std::exp(-0.5*xprime*xprime)/(sigma*root2pi) ;
    if (basisCode!=0 && basisSign==Both) result *= 2 ;
    return result ;
  }

  // *** 2nd form: 0, used for sinBasis, linBasis, and quadBasis with tau=0 ***
  if (tau==0) {
    return 0. ;
  }

  // *** 3nd form: Convolution with exp(-t/tau), used for expBasis and cosBasis(omega=0) ***
  double omega =  (basisType==sinBasis  || basisType==cosBasis)  ? param2 : 0 ;
  double dgamma = (basisType==sinhBasis || basisType==coshBasis) ? param2 : 0 ;
  double _x = omega *tau ;
  double _y = tau*dgamma/2;
  double xprime = (x-mean)/tau ;
  double c = sigma/(root2*tau) ;
  double u = xprime/(2*c) ;

  if (basisType==expBasis || (basisType==cosBasis && _x==0.)) {
    double result(0) ;
    if (basisSign!=Minus) result += evalCerf(0,-u,c).real();
    if (basisSign!=Plus)  result += evalCerf(0, u,c).real();
    return result ;
  }

  // *** 4th form: Convolution with exp(-t/tau)*sin(omega*t), used for sinBasis(omega<>0,tau<>0) ***
  if (basisType==sinBasis) {
    double result(0) ;
    if (_x==0.) return result ;
    if (basisSign!=Minus) result += -evalCerf(-_x,-u,c).imag();
    if (basisSign!=Plus)  result += -evalCerf( _x, u,c).imag();
    return result ;
  }

  // *** 5th form: Convolution with exp(-t/tau)*cos(omega*t), used for cosBasis(omega<>0) ***
  if (basisType==cosBasis) {
    double result(0) ;
    if (basisSign!=Minus) result += evalCerf(-_x,-u,c).real();
    if (basisSign!=Plus)  result += evalCerf( _x, u,c).real();
    return result ;
  }

  // ***8th form: Convolution with exp(-|t|/tau)*cosh(dgamma*t/2), used for         coshBasisSum ***
  if (basisType==coshBasis || basisType ==sinhBasis) {
    double result(0);
    int sgn = ( basisType == coshBasis ? +1 : -1 );
    if (basisSign!=Minus) result += 0.5*(    evalCerf(0,-u,c*(1-_y)).real()+sgn*evalCerf(0,-u,c*(1+_y)).real()) ;
    if (basisSign!=Plus)  result += 0.5*(sgn*evalCerf(0, u,c*(1-_y)).real()+    evalCerf(0, u,c*(1+_y)).real()) ;
    return result ;
  }

  // *** 6th form: Convolution with (t/tau)*exp(-t/tau), used for linBasis ***
  if (basisType==linBasis) {
    R__ASSERT(basisSign==Plus);  // This should only be for positive times

    double f0 = std::exp(-xprime+c*c) * RooMath::erfc(-u+c);
    double f1 = std::exp(-u*u);
    return (xprime - 2*c*c)*f0 + (2*c/rootpi)*f1 ;
  }

  // *** 7th form: Convolution with (t/tau)^2*exp(-t/tau), used for quadBasis ***
  if (basisType==quadBasis) {
    R__ASSERT(basisSign==Plus);  // This should only be for positive times

    double f0 = std::exp(-xprime+c*c) * RooMath::erfc(-u+c);
    double f1 = std::exp(-u*u);
    double x2c2 = xprime - 2*c*c;
    return ( x2c2*x2c2*f0 + (2*c/rootpi)*x2c2*f1 + 2*c*c*f0 );
  }

  R__ASSERT(0) ;
  return 0 ;
}

////////////////////////////////////////////////////////////////////////////////

Int_t RooGaussModel::getAnalyticalIntegral(RooArgSet& allVars, RooArgSet& analVars, const char* /*rangeName*/) const
{
  switch(_basisCode) {

  // Analytical integration capability of raw PDF
  case noBasis:

    // Optionally advertise flat integral over sigma scale factor
    if (_flatSFInt) {
      if (matchArgs(allVars,analVars,RooArgSet(convVar(),ssf.arg()))) return 2 ;
    }

    if (matchArgs(allVars,analVars,convVar())) return 1 ;
    break ;

  // Analytical integration capability of convoluted PDF
  case expBasisPlus:
  case expBasisMinus:
  case expBasisSum:
  case sinBasisPlus:
  case sinBasisMinus:
  case sinBasisSum:
  case cosBasisPlus:
  case cosBasisMinus:
  case cosBasisSum:
  case linBasisPlus:
  case quadBasisPlus:
  case coshBasisMinus:
  case coshBasisPlus:
  case coshBasisSum:
  case sinhBasisMinus:
  case sinhBasisPlus:
  case sinhBasisSum:

    // Optionally advertise flat integral over sigma scale factor
    if (_flatSFInt) {

      if (matchArgs(allVars,analVars,RooArgSet(convVar(),ssf.arg()))) {
   return 2 ;
      }
    }

    if (matchArgs(allVars,analVars,convVar())) return 1 ;
    break ;
  }

  return 0 ;
}

////////////////////////////////////////////////////////////////////////////////

double RooGaussModel::analyticalIntegral(Int_t code, const char* rangeName) const
{
  static const double root2 = std::sqrt(2.) ;
  //static double rootPiBy2 = std::sqrt(std::atan2(0.0,-1.0)/2.0);
  static const double rootpi = std::sqrt(std::atan2(0.0,-1.0));
  double ssfInt(1.0) ;

  // Code must be 1 or 2
  R__ASSERT(code==1||code==2) ;
  if (code==2) ssfInt = (ssf.max(rangeName)-ssf.min(rangeName)) ;

  BasisType basisType = (BasisType)( (_basisCode == 0) ? 0 : (_basisCode/10) + 1 );
  BasisSign basisSign = (BasisSign)( _basisCode - 10*(basisType-1) - 2 ) ;

  // *** 1st form: Straight Gaussian, used for unconvoluted PDF or expBasis with 0 lifetime ***
  double tau = (_basisCode!=noBasis)?((RooAbsReal*)basis().getParameter(1))->getVal():0 ;
  if (basisType == coshBasis && _basisCode!=noBasis ) {
     double dGamma = ((RooAbsReal*)basis().getParameter(2))->getVal();
     if (dGamma==0) basisType = expBasis;
  }
  if (basisType==none || ((basisType==expBasis || basisType==cosBasis) && tau==0.)) {
    double xscale = root2*(sigma*ssf);
    if (verboseEval()>0) cout << "RooGaussModel::analyticalIntegral(" << GetName() << ") 1st form" << endl ;

    double xpmin = (x.min(rangeName)-(mean*msf))/xscale ;
    double xpmax = (x.max(rangeName)-(mean*msf))/xscale ;

    double result ;
    if (_asympInt) { // modified FMV, 07/24/03
        result = 1.0 ;
    } else {
       result = 0.5*(RooMath::erf(xpmax)-RooMath::erf(xpmin)) ;
    }

    if (_basisCode!=0 && basisSign==Both) result *= 2 ;
    //cout << "Integral 1st form " << " result= " << result*ssfInt << endl;
    if (TMath::IsNaN(result)) { cxcoutE(Tracing) << "RooGaussModel::analyticalIntegral(" << GetName() << ") got nan during case 1 " << endl; }
    return result*ssfInt ;
  }


  double omega = ((basisType==sinBasis)||(basisType==cosBasis)) ?  ((RooAbsReal*)basis().getParameter(2))->getVal() : 0 ;
  double dgamma =((basisType==sinhBasis)||(basisType==coshBasis)) ?  ((RooAbsReal*)basis().getParameter(2))->getVal() : 0 ;

  // *** 2nd form: unity, used for sinBasis and linBasis with tau=0 (PDF is zero) ***
  if (tau==0) {
    if (verboseEval()>0) cout << "RooGaussModel::analyticalIntegral(" << GetName() << ") 2nd form" << endl ;
    return 0. ;
  }

  // *** 3rd form: Convolution with exp(-t/tau), used for expBasis and cosBasis(omega=0) ***
  double c = (sigma*ssf)/(root2*tau) ;
  double xpmin = (x.min(rangeName)-(mean*msf))/tau ;
  double xpmax = (x.max(rangeName)-(mean*msf))/tau ;
  double umin = xpmin/(2*c) ;
  double umax = xpmax/(2*c) ;

  if (basisType==expBasis || (basisType==cosBasis && omega==0.)) {
    if (verboseEval()>0) cout << "RooGaussModel::analyticalIntegral(" << GetName() << ") 3d form tau=" << tau << endl ;
    double result(0) ;
    if (basisSign!=Minus) result += evalCerfInt(+1,0,tau,-umin,-umax,c).real();
    if (basisSign!=Plus)  result += evalCerfInt(-1,0,tau, umin, umax,c).real();
    if (TMath::IsNaN(result)) { cxcoutE(Tracing) << "RooGaussModel::analyticalIntegral(" << GetName() << ") got nan during case 3 " << endl; }
    return result*ssfInt ;
  }

  // *** 4th form: Convolution with exp(-t/tau)*sin(omega*t), used for sinBasis(omega<>0,tau<>0) ***
  double _x = omega * tau ;
  double _y = tau*dgamma/2;

  if (basisType==sinBasis) {
    if (verboseEval()>0) cout << "RooGaussModel::analyticalIntegral(" << GetName() << ") 4th form omega = " << omega << ", tau = " << tau << endl ;
    double result(0) ;
    if (_x==0) return result*ssfInt ;
    if (basisSign!=Minus) result += -1*evalCerfInt(+1,-_x,tau,-umin,-umax,c).imag();
    if (basisSign!=Plus)  result += -1*evalCerfInt(-1, _x,tau, umin, umax,c).imag();
    if (TMath::IsNaN(result)) { cxcoutE(Tracing) << "RooGaussModel::analyticalIntegral(" << GetName() << ") got nan during case 4 " << endl; }
    return result*ssfInt ;
  }

  // *** 5th form: Convolution with exp(-t/tau)*cos(omega*t), used for cosBasis(omega<>0) ***
  if (basisType==cosBasis) {
    if (verboseEval()>0) cout << "RooGaussModel::analyticalIntegral(" << GetName() << ") 5th form omega = " << omega << ", tau = " << tau << endl ;
    double result(0) ;
    if (basisSign!=Minus) result += evalCerfInt(+1,-_x,tau,-umin,-umax,c).real();
    if (basisSign!=Plus)  result += evalCerfInt(-1, _x,tau, umin, umax,c).real();
    if (TMath::IsNaN(result)) { cxcoutE(Tracing) << "RooGaussModel::analyticalIntegral(" << GetName() << ") got nan during case 5 " << endl; }
    return result*ssfInt ;
  }

  // *** 8th form: Convolution with exp(-|t|/tau)*cosh(dgamma*t/2), used for coshBasis ***
  // *** 9th form: Convolution with exp(-|t|/tau)*sinh(dgamma*t/2), used for sinhBasis ***
  if (basisType==coshBasis || basisType == sinhBasis) {
    if (verboseEval()>0) {cout << "RooGaussModel::analyticalIntegral(" << GetName()                             << ") 8th form tau=" << tau << endl ; }
    double result(0) ;
    int sgn = ( basisType == coshBasis ? +1 : -1 );
    if (basisSign!=Minus) result += 0.5*(    evalCerfInt(+1,0,tau/(1-_y),-umin,-umax,c*(1-_y)).real()+ sgn*evalCerfInt(+1,0,tau/(1+_y),-umin,-umax,c*(1+_y)).real());
    if (basisSign!=Plus)  result += 0.5*(sgn*evalCerfInt(-1,0,tau/(1-_y), umin, umax,c*(1-_y)).real()+     evalCerfInt(-1,0,tau/(1+_y), umin, umax,c*(1+_y)).real());
    if (TMath::IsNaN(result)) { cxcoutE(Tracing) << "RooGaussModel::analyticalIntegral(" << GetName() << ") got nan during case 6 " << endl; }
    return result*ssfInt ;
  }

  // *** 6th form: Convolution with (t/tau)*exp(-t/tau), used for linBasis ***
  if (basisType==linBasis) {
    if (verboseEval()>0) cout << "RooGaussModel::analyticalIntegral(" << GetName() << ") 6th form tau=" << tau << endl ;

    double f0 = RooMath::erf(-umax) - RooMath::erf(-umin);
    double f1 = std::exp(-umax*umax) - std::exp(-umin*umin);

    double tmp1 = std::exp(-xpmax)*RooMath::erfc(-umax + c);
    double tmp2 = std::exp(-xpmin)*RooMath::erfc(-umin + c);

    double f2 = tmp1 - tmp2;
    double f3 = xpmax*tmp1 - xpmin*tmp2;

    double expc2 = std::exp(c*c);

    return -tau*(              f0 +
        (2*c/rootpi)*f1 +
        (1 - 2*c*c)*expc2*f2 +
          expc2*f3
      )*ssfInt;
  }

  // *** 7th form: Convolution with (t/tau)*(t/tau)*exp(-t/tau), used for quadBasis ***
  if (basisType==quadBasis) {
    if (verboseEval()>0) cout << "RooGaussModel::analyticalIntegral(" << GetName() << ") 7th form tau=" << tau << endl ;

    double f0 = RooMath::erf(-umax) - RooMath::erf(-umin);

    double tmpA1 = std::exp(-umax*umax);
    double tmpA2 = std::exp(-umin*umin);

    double f1 = tmpA1 - tmpA2;
    double f2 = umax*tmpA1 - umin*tmpA2;

    double tmpB1 = std::exp(-xpmax)*RooMath::erfc(-umax + c);
    double tmpB2 = std::exp(-xpmin)*RooMath::erfc(-umin + c);

    double f3 = tmpB1 - tmpB2;
    double f4 = xpmax*tmpB1 - xpmin*tmpB2;
    double f5 = xpmax*xpmax*tmpB1 - xpmin*xpmin*tmpB2;

    double expc2 = std::exp(c*c);

    return -tau*( 2*f0 +
        (4*c/rootpi)*((1-c*c)*f1 + c*f2) +
        (2*c*c*(2*c*c-1) + 2)*expc2*f3 - (4*c*c-2)*expc2*f4 + expc2*f5
                )*ssfInt;
  }
  R__ASSERT(0) ;
  return 0 ;
}


////////////////////////////////////////////////////////////////////////////////

std::complex<double> RooGaussModel::evalCerfInt(double sign, double _x, double tau, double umin, double umax, double c) const
{
  std::complex<double> diff(2., 0.);
  if (!_asympInt) {
    diff = evalCerf(_x,umin,c);
    diff -= evalCerf(_x,umax,c);
    diff += RooMath::erf(umin) - RooMath::erf(umax);
    diff *= sign;
  }
  diff *= std::complex<double>(1., _x);
  diff *= tau / (1.+_x*_x);
  return diff;
}

////////////////////////////////////////////////////////////////////////////////

Int_t RooGaussModel::getGenerator(const RooArgSet& directVars, RooArgSet &generateVars, bool /*staticInitOK*/) const
{
  if (matchArgs(directVars,generateVars,x)) return 1 ;
  return 0 ;
}

////////////////////////////////////////////////////////////////////////////////

void RooGaussModel::generateEvent(Int_t code)
{
  R__ASSERT(code==1) ;
  double xmin = x.min();
  double xmax = x.max();
  TRandom *generator = RooRandom::randomGenerator();
  while(true) {
    double xgen = generator->Gaus(mean*msf,sigma*ssf);
    if (xgen<xmax && xgen>xmin) {
      x = xgen ;
      return ;
    }
  }
}<|MERGE_RESOLUTION|>--- conflicted
+++ resolved
@@ -140,11 +140,7 @@
    return evaluate(x, mean * msf, sigma * ssf, param1, param2, _basisCode);
 }
 
-<<<<<<< HEAD
-void RooGaussModel::computeBatch(cudaStream_t *stream, double *output, size_t size,
-=======
 void RooGaussModel::computeBatch(double *output, size_t size,
->>>>>>> 49ae85f5
                                  RooFit::Detail::DataMap const &dataMap) const
 {
    auto xVals = dataMap.at(x);
@@ -156,33 +152,19 @@
    auto param1 = static_cast<RooAbsReal *>(basis().getParameter(1));
    auto param2 = static_cast<RooAbsReal *>(basis().getParameter(2));
    const double zeroVal = 0.0;
-<<<<<<< HEAD
-   auto param1Vals = param1 ? dataMap.at(param1) : RooSpan<const double>{&zeroVal, 1};
-   auto param2Vals = param2 ? dataMap.at(param2) : RooSpan<const double>{&zeroVal, 1};
-=======
    auto param1Vals = param1 ? dataMap.at(param1) : std::span<const double>{&zeroVal, 1};
    auto param2Vals = param2 ? dataMap.at(param2) : std::span<const double>{&zeroVal, 1};
->>>>>>> 49ae85f5
 
    BasisType basisType = getBasisType(_basisCode);
    double basisSign = _basisCode - 10 * (basisType - 1) - 2;
 
-<<<<<<< HEAD
-   auto dispatch = stream ? RooBatchCompute::dispatchCUDA : RooBatchCompute::dispatchCPU;
-
-=======
->>>>>>> 49ae85f5
    // We have an implementation also for CUDA right now only for the most used
    // basis type, which is expBasis. If the need to support other basis types
    // arises, they can be implemented following this example. Remember to also
    // adapt RooGaussModel::canComputeBatchWithCuda().
    if (basisType == expBasis) {
       RooBatchCompute::ArgVector extraArgs{basisSign};
-<<<<<<< HEAD
-      dispatch->compute(stream, RooBatchCompute::GaussModelExpBasis, output, size,
-=======
       RooBatchCompute::compute(dataMap.config(this), RooBatchCompute::GaussModelExpBasis, output, size,
->>>>>>> 49ae85f5
                         {xVals, meanVals, meanSfVals, sigmaVals, sigmaSfVals, param1Vals}, extraArgs);
       return;
    }
@@ -190,11 +172,7 @@
    // For now, if the arrays don't have the expected input shape, fall back to the scalar mode
    if (xVals.size() != size || meanVals.size() != 1 || meanSfVals.size() != 1 || sigmaVals.size() != 1 ||
        sigmaSfVals.size() != 1 || param1Vals.size() != 1 || param2Vals.size() != 1) {
-<<<<<<< HEAD
-      return RooAbsPdf::computeBatch(stream, output, size, dataMap);
-=======
       return RooAbsPdf::computeBatch(output, size, dataMap);
->>>>>>> 49ae85f5
    }
 
    for (unsigned int i = 0; i < size; ++i) {
