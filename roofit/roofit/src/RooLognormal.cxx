/*****************************************************************************
 * Project: RooFit                                                           *
 * @(#)root/roofit:$Id$ *
 *                                                                           *
 * RooFit Lognormal PDF                                                      *
 *                                                                           *
 * Author: Gregory Schott and Stefan Schmitz                                 *
 *                                                                           *
 *****************************************************************************/

/** \class RooLognormal
    \ingroup Roofit

RooFit Lognormal PDF. The two parameters are:
  - `m0`: the median of the distribution
  - `k = exp(sigma)`: sigma is called the shape parameter in the TMath parameterization

\f[
  \mathrm{RooLognormal}(x \, | \, m_0, k) = \frac{1}{\sqrt{2\pi \cdot \ln(k) \cdot x}} \cdot \exp\left(
\frac{-\ln^2(\frac{x}{m_0})}{2 \ln^2(k)} \right) \f]

The parameterization here is physics driven and differs from the ROOT::Math::lognormal_pdf() in `x,m,s,x0` with:
  - `m = log(m0)`
  - `s = log(k)`
  - `x0 = 0`
**/

#include "RooLognormal.h"
#include "RooRandom.h"
#include "RooMath.h"
#include "RooHelpers.h"
#include "RooBatchCompute.h"

#include <Math/PdfFuncMathCore.h>


////////////////////////////////////////////////////////////////////////////////

RooLognormal::RooLognormal(const char *name, const char *title, RooAbsReal &_x, RooAbsReal &_m0, RooAbsReal &_k,
                           bool useStandardParametrization)
   : RooAbsPdf{name, title},
     x{"x", "Observable", this, _x},
     m0{"m0", "m0", this, _m0},
     k{"k", "k", this, _k},
     _useStandardParametrization{useStandardParametrization}
{
   RooHelpers::checkRangeOfParameters(this, {&_x, &_m0, &_k}, 0.);

   auto par = dynamic_cast<const RooAbsRealLValue *>(&_k);
   const double unsafeValue = useStandardParametrization ? 0.0 : 1.0;
   if (par && par->getMin() <= unsafeValue && par->getMax() >= unsafeValue) {
      coutE(InputArguments) << "The parameter '" << par->GetName() << "' with range [" << par->getMin("") << ", "
                            << par->getMax() << "] of the " << this->ClassName() << " '" << this->GetName()
                            << "' can reach the unsafe value " << unsafeValue << " "
                            << ". Advise to limit its range." << std::endl;
   }
}

////////////////////////////////////////////////////////////////////////////////

RooLognormal::RooLognormal(const RooLognormal &other, const char *name)
   : RooAbsPdf(other, name),
     x("x", this, other.x),
     m0("m0", this, other.m0),
     k{"k", this, other.k},
     _useStandardParametrization{other._useStandardParametrization}
{
}

////////////////////////////////////////////////////////////////////////////////
/// ln(k)<1 would correspond to sigma < 0 in the parameterization
/// resulting by transforming a normal random variable in its
/// standard parameterization to a lognormal random variable
/// => treat ln(k) as -ln(k) for k<1

double RooLognormal::evaluate() const
{
   const double ln_k = std::abs(_useStandardParametrization ? k : std::log(k));
   const double ln_m0 = _useStandardParametrization ? m0 : std::log(m0);

   return ROOT::Math::lognormal_pdf(x, ln_m0, ln_k);
}

<<<<<<< HEAD
void RooLognormal::translate(RooFit::Detail::CodeSquashContext &ctx) const
{
   std::string funcName = _useStandardParametrization ? "logNormalEvaluateStandard" : "logNormal";
   ctx.addResult(this, ctx.buildCall("RooFit::Detail::MathFuncs::" + funcName, x, k, m0));
}

=======
>>>>>>> 4f177922
////////////////////////////////////////////////////////////////////////////////
/// Compute multiple values of Lognormal distribution.
void RooLognormal::doEval(RooFit::EvalContext &ctx) const
{
   auto computer = _useStandardParametrization ? RooBatchCompute::LognormalStandard : RooBatchCompute::Lognormal;
   RooBatchCompute::compute(ctx.config(this), computer, ctx.output(),
                            {ctx.at(x), ctx.at(m0), ctx.at(k)});
}

////////////////////////////////////////////////////////////////////////////////

Int_t RooLognormal::getAnalyticalIntegral(RooArgSet &allVars, RooArgSet &analVars, const char * /*rangeName*/) const
{
   return matchArgs(allVars, analVars, x) ? 1 : 0;
}

////////////////////////////////////////////////////////////////////////////////

double RooLognormal::analyticalIntegral(Int_t /*code*/, const char *rangeName) const
{
   static const double root2 = std::sqrt(2.);

   double ln_k = std::abs(_useStandardParametrization ? k : std::log(k));
   double scaledMin = _useStandardParametrization ? std::log(x.min(rangeName)) - m0 : std::log(x.min(rangeName) / m0);
   double scaledMax = _useStandardParametrization ? std::log(x.max(rangeName)) - m0 : std::log(x.max(rangeName) / m0);
   return 0.5 * (RooMath::erf(scaledMax / (root2 * ln_k)) - RooMath::erf(scaledMin / (root2 * ln_k)));
}

<<<<<<< HEAD
std::string RooLognormal::buildCallToAnalyticIntegral(int /*code*/, const char *rangeName,
                                                      RooFit::Detail::CodeSquashContext &ctx) const
{
   std::string funcName = _useStandardParametrization ? "logNormalIntegralStandard" : "logNormalIntegral";
   return ctx.buildCall("RooFit::Detail::MathFuncs::" + funcName, x.min(rangeName), x.max(rangeName), m0, k);
}

=======
>>>>>>> 4f177922
////////////////////////////////////////////////////////////////////////////////

Int_t RooLognormal::getGenerator(const RooArgSet &directVars, RooArgSet &generateVars, bool /*staticInitOK*/) const
{
   return matchArgs(directVars, generateVars, x) ? 1 : 0;
}

////////////////////////////////////////////////////////////////////////////////

void RooLognormal::generateEvent(Int_t /*code*/)
{
   const double ln_k = std::abs(_useStandardParametrization ? k : std::log(k));
   const double ln_m0 = _useStandardParametrization ? m0 : std::log(m0);

   double xgen;
   while (true) {
      xgen = std::exp(RooRandom::randomGenerator()->Gaus(ln_m0, ln_k));
      if (xgen <= x.max() && xgen >= x.min()) {
         x = xgen;
         break;
      }
   }

   return;
}<|MERGE_RESOLUTION|>--- conflicted
+++ resolved
@@ -81,15 +81,6 @@
    return ROOT::Math::lognormal_pdf(x, ln_m0, ln_k);
 }
 
-<<<<<<< HEAD
-void RooLognormal::translate(RooFit::Detail::CodeSquashContext &ctx) const
-{
-   std::string funcName = _useStandardParametrization ? "logNormalEvaluateStandard" : "logNormal";
-   ctx.addResult(this, ctx.buildCall("RooFit::Detail::MathFuncs::" + funcName, x, k, m0));
-}
-
-=======
->>>>>>> 4f177922
 ////////////////////////////////////////////////////////////////////////////////
 /// Compute multiple values of Lognormal distribution.
 void RooLognormal::doEval(RooFit::EvalContext &ctx) const
@@ -118,16 +109,6 @@
    return 0.5 * (RooMath::erf(scaledMax / (root2 * ln_k)) - RooMath::erf(scaledMin / (root2 * ln_k)));
 }
 
-<<<<<<< HEAD
-std::string RooLognormal::buildCallToAnalyticIntegral(int /*code*/, const char *rangeName,
-                                                      RooFit::Detail::CodeSquashContext &ctx) const
-{
-   std::string funcName = _useStandardParametrization ? "logNormalIntegralStandard" : "logNormalIntegral";
-   return ctx.buildCall("RooFit::Detail::MathFuncs::" + funcName, x.min(rangeName), x.max(rangeName), m0, k);
-}
-
-=======
->>>>>>> 4f177922
 ////////////////////////////////////////////////////////////////////////////////
 
 Int_t RooLognormal::getGenerator(const RooArgSet &directVars, RooArgSet &generateVars, bool /*staticInitOK*/) const
