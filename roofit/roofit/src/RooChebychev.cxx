/*****************************************************************************
 * Project: RooFit                                                           *
 * Package: RooFitModels                                                     *
 * @(#)root/roofit:$Id$
 * Authors:                                                                  *
 *   GR, Gerhard Raven,   UC San Diego, Gerhard.Raven@slac.stanford.edu
 *                                                                           *
 * Copyright (c) 2000-2005, Regents of the University of California          *
 *                          and Stanford University. All rights reserved.    *
 *                                                                           *
 * Redistribution and use in source and binary forms,                        *
 * with or without modification, are permitted according to the terms        *
 * listed in LICENSE (http://roofit.sourceforge.net/license.txt)             *
 *****************************************************************************/

/** \class RooChebychev
   \ingroup Roofit

Chebychev polynomial p.d.f. of the first kind.

The coefficient that goes with \f$ T_0(x)=1 \f$ (i.e. the constant polynomial) is
implicitly assumed to be 1, and the list of coefficients supplied by callers
starts with the coefficient that goes with \f$ T_1(x)=x \f$ (i.e. the linear term).
**/

#include "RooChebychev.h"
#include "RooRealVar.h"
#include "RooArgList.h"
#include "RooNameReg.h"
#include "RooBatchCompute.h"

#include <RooFit/Detail/MathFuncs.h>

#include <cmath>


////////////////////////////////////////////////////////////////////////////////

RooChebychev::RooChebychev() = default;

////////////////////////////////////////////////////////////////////////////////
/// Constructor

RooChebychev::RooChebychev(const char* name, const char* title,
                           RooAbsReal& x, const RooArgList& coefList):
  RooAbsPdf(name, title),
  _x("x", "Dependent", this, x),
  _coefList("coefList","List of coefficients",this)
{
  _coefList.addTyped<RooAbsReal>(coefList);
}

////////////////////////////////////////////////////////////////////////////////

RooChebychev::RooChebychev(const RooChebychev& other, const char* name) :
  RooAbsPdf(other, name),
  _x("x", this, other._x),
  _coefList(this,other._coefList),
  _refRangeName(other._refRangeName)
{
}

////////////////////////////////////////////////////////////////////////////////

void RooChebychev::selectNormalizationRange(const char* rangeName, bool force)
{
  if (rangeName && (force || !_refRangeName)) {
    _refRangeName = const_cast<TNamed*>(RooNameReg::instance().constPtr(rangeName));
  }
  if (!rangeName) {
    _refRangeName = nullptr ;
  }
}

////////////////////////////////////////////////////////////////////////////////

double RooChebychev::evaluate() const
{
<<<<<<< HEAD
   // first bring the range of the variable _x to the normalised range [-1, 1]
   // calculate sum_k c_k T_k(x) where x is given in the normalised range,
   // c_0 = 1, and the higher coefficients are given in _coefList
   double xmax = _x.max(_refRangeName ? _refRangeName->GetName() : nullptr);
   double xmin = _x.min(_refRangeName ? _refRangeName->GetName() : nullptr);

   std::vector<double> coeffs;
   for (auto it : _coefList) {
      coeffs.push_back(static_cast<const RooAbsReal &>(*it).getVal());
   }
   return RooFit::Detail::MathFuncs::chebychev(coeffs.data(), _coefList.size(), _x, xmin, xmax);
}

void RooChebychev::translate(RooFit::Detail::CodeSquashContext &ctx) const
{
=======
>>>>>>> 4f177922
   // first bring the range of the variable _x to the normalised range [-1, 1]
   // calculate sum_k c_k T_k(x) where x is given in the normalised range,
   // c_0 = 1, and the higher coefficients are given in _coefList
   double xmax = _x.max(_refRangeName ? _refRangeName->GetName() : nullptr);
   double xmin = _x.min(_refRangeName ? _refRangeName->GetName() : nullptr);

<<<<<<< HEAD
   ctx.addResult(this,
                 ctx.buildCall("RooFit::Detail::MathFuncs::chebychev", _coefList, _coefList.size(), _x, xmin, xmax));
=======
   std::vector<double> coeffs;
   for (auto it : _coefList) {
      coeffs.push_back(static_cast<const RooAbsReal &>(*it).getVal());
   }
   return RooFit::Detail::MathFuncs::chebychev(coeffs.data(), _coefList.size(), _x, xmin, xmax);
>>>>>>> 4f177922
}

////////////////////////////////////////////////////////////////////////////////
/// Compute multiple values of Chebychev.
void RooChebychev::doEval(RooFit::EvalContext &ctx) const
{
   std::vector<double> extraArgs;
   extraArgs.reserve(_coefList.size() + 2);
   for (auto *coef : _coefList) {
      extraArgs.push_back(static_cast<const RooAbsReal *>(coef)->getVal());
   }
   extraArgs.push_back(_x.min(_refRangeName ? _refRangeName->GetName() : nullptr));
   extraArgs.push_back(_x.max(_refRangeName ? _refRangeName->GetName() : nullptr));
   RooBatchCompute::compute(ctx.config(this), RooBatchCompute::Chebychev, ctx.output(), {ctx.at(_x)}, extraArgs);
}

////////////////////////////////////////////////////////////////////////////////


Int_t RooChebychev::getAnalyticalIntegral(RooArgSet& allVars, RooArgSet& analVars, const char* /* rangeName */) const
{
  return matchArgs(allVars, analVars, _x) ? 1 : 0;
}

////////////////////////////////////////////////////////////////////////////////

double RooChebychev::analyticalIntegral(Int_t code, const char *rangeName) const
{
   assert(1 == code);
   (void)code;

<<<<<<< HEAD
  std::vector<double> coeffs;
  for (auto it : _coefList)
     coeffs.push_back(static_cast<const RooAbsReal &>(*it).getVal());

  return RooFit::Detail::MathFuncs::chebychevIntegral(coeffs.data(), sz, xmin, xmax, xminFull, xmaxFull);
}

std::string RooChebychev::buildCallToAnalyticIntegral(Int_t /* code */, const char *rangeName,
                                                      RooFit::Detail::CodeSquashContext &ctx) const
{
=======
>>>>>>> 4f177922
   double xmax = _x.max(_refRangeName ? _refRangeName->GetName() : nullptr);
   double xmin = _x.min(_refRangeName ? _refRangeName->GetName() : nullptr);
   unsigned int sz = _coefList.size();

<<<<<<< HEAD
   return ctx.buildCall("RooFit::Detail::MathFuncs::chebychevIntegral", _coefList, sz, xmin, xmax, xminFull, xmaxFull);
=======
   std::vector<double> coeffs;
   for (auto it : _coefList)
      coeffs.push_back(static_cast<const RooAbsReal &>(*it).getVal());

   return RooFit::Detail::MathFuncs::chebychevIntegral(coeffs.data(), sz, xmin, xmax, _x.min(rangeName),
                                                       _x.max(rangeName));
>>>>>>> 4f177922
}<|MERGE_RESOLUTION|>--- conflicted
+++ resolved
@@ -76,7 +76,6 @@
 
 double RooChebychev::evaluate() const
 {
-<<<<<<< HEAD
    // first bring the range of the variable _x to the normalised range [-1, 1]
    // calculate sum_k c_k T_k(x) where x is given in the normalised range,
    // c_0 = 1, and the higher coefficients are given in _coefList
@@ -88,28 +87,6 @@
       coeffs.push_back(static_cast<const RooAbsReal &>(*it).getVal());
    }
    return RooFit::Detail::MathFuncs::chebychev(coeffs.data(), _coefList.size(), _x, xmin, xmax);
-}
-
-void RooChebychev::translate(RooFit::Detail::CodeSquashContext &ctx) const
-{
-=======
->>>>>>> 4f177922
-   // first bring the range of the variable _x to the normalised range [-1, 1]
-   // calculate sum_k c_k T_k(x) where x is given in the normalised range,
-   // c_0 = 1, and the higher coefficients are given in _coefList
-   double xmax = _x.max(_refRangeName ? _refRangeName->GetName() : nullptr);
-   double xmin = _x.min(_refRangeName ? _refRangeName->GetName() : nullptr);
-
-<<<<<<< HEAD
-   ctx.addResult(this,
-                 ctx.buildCall("RooFit::Detail::MathFuncs::chebychev", _coefList, _coefList.size(), _x, xmin, xmax));
-=======
-   std::vector<double> coeffs;
-   for (auto it : _coefList) {
-      coeffs.push_back(static_cast<const RooAbsReal &>(*it).getVal());
-   }
-   return RooFit::Detail::MathFuncs::chebychev(coeffs.data(), _coefList.size(), _x, xmin, xmax);
->>>>>>> 4f177922
 }
 
 ////////////////////////////////////////////////////////////////////////////////
@@ -141,31 +118,14 @@
    assert(1 == code);
    (void)code;
 
-<<<<<<< HEAD
-  std::vector<double> coeffs;
-  for (auto it : _coefList)
-     coeffs.push_back(static_cast<const RooAbsReal &>(*it).getVal());
-
-  return RooFit::Detail::MathFuncs::chebychevIntegral(coeffs.data(), sz, xmin, xmax, xminFull, xmaxFull);
-}
-
-std::string RooChebychev::buildCallToAnalyticIntegral(Int_t /* code */, const char *rangeName,
-                                                      RooFit::Detail::CodeSquashContext &ctx) const
-{
-=======
->>>>>>> 4f177922
    double xmax = _x.max(_refRangeName ? _refRangeName->GetName() : nullptr);
    double xmin = _x.min(_refRangeName ? _refRangeName->GetName() : nullptr);
    unsigned int sz = _coefList.size();
 
-<<<<<<< HEAD
-   return ctx.buildCall("RooFit::Detail::MathFuncs::chebychevIntegral", _coefList, sz, xmin, xmax, xminFull, xmaxFull);
-=======
    std::vector<double> coeffs;
    for (auto it : _coefList)
       coeffs.push_back(static_cast<const RooAbsReal &>(*it).getVal());
 
    return RooFit::Detail::MathFuncs::chebychevIntegral(coeffs.data(), sz, xmin, xmax, _x.min(rangeName),
                                                        _x.max(rangeName));
->>>>>>> 4f177922
 }