/*****************************************************************************
 * Project: RooFit                                                           *
 * Package: RooFitModels                                                     *
 * @(#)root/roofit:$Id$
 * Authors:                                                                  *
 *   WV, Wouter Verkerke, UC Santa Barbara, verkerke@slac.stanford.edu       *
 *   DK, David Kirkby,    UC Irvine,         dkirkby@uci.edu                 *
 *                                                                           *
 * Copyright (c) 2000-2005, Regents of the University of California          *
 *                          and Stanford University. All rights reserved.    *
 *                                                                           *
 * Redistribution and use in source and binary forms,                        *
 * with or without modification, are permitted according to the terms        *
 * listed in LICENSE (http://roofit.sourceforge.net/license.txt)             *
 *****************************************************************************/

/** \class RooExponential
    \ingroup Roofit

Exponential PDF. It computes
\f[
  \mathrm{RooExponential}(x, c) = \mathcal{N} \cdot \exp(c\cdot x),
\f]
where \f$ \mathcal{N} \f$ is a normalisation constant that depends on the
range and values of the arguments.
**/

#include "RooExponential.h"

#include "RooRealVar.h"
#include "RooBatchCompute.h"

#include <RooFit/Detail/MathFuncs.h>

#include <algorithm>
#include <cmath>


////////////////////////////////////////////////////////////////////////////////

RooExponential::RooExponential(const char *name, const char *title, RooAbsReal &variable, RooAbsReal &coefficient,
                               bool negateCoefficient)
   : RooAbsPdf{name, title},
     x{"x", "Dependent", this, variable},
     c{"c", "Exponent", this, coefficient},
     _negateCoefficient{negateCoefficient}
{
}

////////////////////////////////////////////////////////////////////////////////

RooExponential::RooExponential(const RooExponential &other, const char *name)
   : RooAbsPdf{other, name}, x{"x", this, other.x}, c{"c", this, other.c}, _negateCoefficient{other._negateCoefficient}
{
}

////////////////////////////////////////////////////////////////////////////////

double RooExponential::evaluate() const
{
   double coef = c;
   if (_negateCoefficient) {
      coef = -coef;
   }
   return std::exp(coef * x);
}

////////////////////////////////////////////////////////////////////////////////
/// Compute multiple values of Exponential distribution.
void RooExponential::doEval(RooFit::EvalContext &ctx) const
{
   auto computer = _negateCoefficient ? RooBatchCompute::ExponentialNeg : RooBatchCompute::Exponential;
   RooBatchCompute::compute(ctx.config(this), computer, ctx.output(), {ctx.at(x), ctx.at(c)});
}

Int_t RooExponential::getAnalyticalIntegral(RooArgSet &allVars, RooArgSet &analVars, const char * /*rangeName*/) const
{
   if (matchArgs(allVars, analVars, x))
      return 1;
   if (matchArgs(allVars, analVars, c))
      return 2;
   return 0;
}

////////////////////////////////////////////////////////////////////////////////

double RooExponential::analyticalIntegral(Int_t code, const char *rangeName) const
{
   assert(code == 1 || code == 2);

   bool isOverX = code == 1;

   double coef = c;
   if (_negateCoefficient) {
      coef = -coef;
   }

   double constant = isOverX ? coef : x;
   auto &integrand = isOverX ? x : c;

   double min = integrand.min(rangeName);
   double max = integrand.max(rangeName);

   if (!isOverX && _negateCoefficient) {
      std::swap(min, max);
      min = -min;
      max = -max;
   }

   return RooFit::Detail::MathFuncs::exponentialIntegral(min, max, constant);
<<<<<<< HEAD
}

////////////////////////////////////////////////////////////////////////////////

void RooExponential::translate(RooFit::Detail::CodeSquashContext &ctx) const
{
   // Build a call to the stateless exponential defined later.
   std::string coef;
   if (_negateCoefficient) {
      coef += "-";
   }
   coef += ctx.getResult(c);
   ctx.addResult(this, "std::exp(" + coef + " * " + ctx.getResult(x) + ")");
}

////////////////////////////////////////////////////////////////////////////////

std::string RooExponential::buildCallToAnalyticIntegral(Int_t code, const char *rangeName,
                                                        RooFit::Detail::CodeSquashContext &ctx) const
{
   bool isOverX = code == 1;

   std::string constant;
   if (_negateCoefficient && isOverX) {
      constant += "-";
   }
   constant += ctx.getResult(isOverX ? c : x);

   auto &integrand = isOverX ? x : c;

   double min = integrand.min(rangeName);
   double max = integrand.max(rangeName);

   if (!isOverX && _negateCoefficient) {
      std::swap(min, max);
      min = -min;
      max = -max;
   }

   return ctx.buildCall("RooFit::Detail::MathFuncs::exponentialIntegral", min, max, constant);
=======
>>>>>>> 4f177922
}<|MERGE_RESOLUTION|>--- conflicted
+++ resolved
@@ -108,47 +108,4 @@
    }
 
    return RooFit::Detail::MathFuncs::exponentialIntegral(min, max, constant);
-<<<<<<< HEAD
-}
-
-////////////////////////////////////////////////////////////////////////////////
-
-void RooExponential::translate(RooFit::Detail::CodeSquashContext &ctx) const
-{
-   // Build a call to the stateless exponential defined later.
-   std::string coef;
-   if (_negateCoefficient) {
-      coef += "-";
-   }
-   coef += ctx.getResult(c);
-   ctx.addResult(this, "std::exp(" + coef + " * " + ctx.getResult(x) + ")");
-}
-
-////////////////////////////////////////////////////////////////////////////////
-
-std::string RooExponential::buildCallToAnalyticIntegral(Int_t code, const char *rangeName,
-                                                        RooFit::Detail::CodeSquashContext &ctx) const
-{
-   bool isOverX = code == 1;
-
-   std::string constant;
-   if (_negateCoefficient && isOverX) {
-      constant += "-";
-   }
-   constant += ctx.getResult(isOverX ? c : x);
-
-   auto &integrand = isOverX ? x : c;
-
-   double min = integrand.min(rangeName);
-   double max = integrand.max(rangeName);
-
-   if (!isOverX && _negateCoefficient) {
-      std::swap(min, max);
-      min = -min;
-      max = -max;
-   }
-
-   return ctx.buildCall("RooFit::Detail::MathFuncs::exponentialIntegral", min, max, constant);
-=======
->>>>>>> 4f177922
 }