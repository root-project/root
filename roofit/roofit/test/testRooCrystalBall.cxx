// Author: Jonas Rembser, CERN  02/2021

#include <RooCBShape.h>
#include <RooCrystalBall.h>
#include <RooDataSet.h>
#include <RooFitResult.h>
#include <RooFormulaVar.h>
#include <RooGenericPdf.h>
#include <RooHelpers.h>
#include <RooNumIntConfig.h>
#include <RooPlot.h>
#include <RooRealVar.h>
<<<<<<< HEAD
=======
#include <RooWorkspace.h>
>>>>>>> 4f177922

#include <iostream>
#include <numeric>
#include <string>

// You can also validate by comparing with the RooDSCBShape and RooSDSCBShape
// classes that are floating around in the RooFit user community.
// Some commented-out lines are kept on purpose in this test to make this as
// easy as possible.
//
// #include "RooDSCBShape.h"
// #include "RooSDSCBShape.h"

#include "gtest/gtest.h"

std::unique_ptr<RooWorkspace> makeWorkspace()
{
   auto ws = std::make_unique<RooWorkspace>();
   ws->factory("CrystalBall::crystalBall(x[0., -200., 200.], "
               "x0[100., -200., 200.], "
               "sigmaL[2., 1.E-6, 100.], "
               "sigmaR[2., 1.E-6, 100.], "
               "aL[1., 1.E-6, 100.], "
               "nL[1., 1.E-6, 100.], "
               "aR[1., 1.E-6, 100.], "
               "nR[1., 1.E-6, 100.])");
   return ws;
}

std::string makeCrystalBallFormulaOnlyLeftTail()
{
   std::string A = "(n/a)**n * exp(-(a**2)/2)";
   std::string B = "n/a - a";
   std::string fL = A + " * (" + B + " - (x - x0) / sigma)**(-n)";
   return std::string("(x - x0) / sigma < -a ? (") + fL + ") : exp(-0.5 * ((x - x0) / sigma)**2)";
}

std::string makeCrystalBallFormulaOnlyRightTail()
{
   std::string A = "(n/a)**n * exp(-(a**2)/2)";
   std::string B = "n/a - a";
   std::string fR = A + " * (" + B + " + (x - x0) / sigma)**(-n)";
   return std::string("(x - x0) / sigma <= a ? exp(-0.5 * ((x - x0) / sigma)**2) : (") + fR + ")";
}

std::string makeCrystalBallFormulaFullySymmetric()
{
   std::string A = "(n/a)**n * exp(-(a**2)/2)";
   std::string B = "n/a - a";
   std::string fL = A + " * (" + B + " - (x - x0) / sigma)**(-n)";
   std::string fR = A + " * (" + B + " + (x - x0) / sigma)**(-n)";
   std::string fC = "exp(-0.5 * ((x - x0) / sigma)**2)";
   return std::string("(x - x0) / sigma < -a ? (") + fL + ") : ((x - x0) / sigma <= a ? (" + fC + ") : (" + fR + ") )";
}

std::string makeCrystalBallFormulaDoubleSided()
{
   std::string AL = "(nL/aL)**nL * exp(-(aL**2)/2)";
   std::string AR = "(nR/aR)**nR * exp(-(aR**2)/2)";
   std::string BL = "nL/aL - aL";
   std::string BR = "nR/aR - aR";
   std::string fL = AL + " * (" + BL + " - (x - x0) / sigma)**(-nL)";
   std::string fR = AR + " * (" + BR + " + (x - x0) / sigma)**(-nR)";
   std::string fC = "exp(-0.5 * ((x - x0) / sigma)**2)";
   return std::string("(x - x0) / sigma < -aL ? (") + fL + ") : ((x - x0) / sigma <= aR ? (" + fC + ") : (" + fR +
          ") )";
}

std::string makeCrystalBallFormula()
{
   std::string AL = "(nL/aL)**nL * exp(-(aL**2)/2)";
   std::string AR = "(nR/aR)**nR * exp(-(aR**2)/2)";
   std::string BL = "nL/aL - aL";
   std::string BR = "nR/aR - aR";
   std::string fL = AL + " * (" + BL + " - (x - x0) / sigmaL)**(-nL)";
   std::string fR = AR + " * (" + BR + " + (x - x0) / sigmaR)**(-nR)";
   std::string fC = "exp(-0.5 * ((x - x0) / (x < x0 ? sigmaL : sigmaR))**2)";
   return std::string("(x - x0) / sigmaL < -aL ? (") + fL + ") : ((x - x0) / sigmaR <= aR ? (" + fC + ") : (" + fR +
          ") )";
}

TEST(RooCrystalBall, SingleTailAndFullySymmetric)
{
   RooRealVar x("x", "x", 0., -200., 200.);
   RooRealVar x0("x0", "x0", 100., -200., 200.);
   RooRealVar sigma("sigma", "sigma", 2., 1.E-6, 100.);
   RooRealVar alpha("a", "a", 1., 1.E-6, 100.);
   RooRealVar n("n", "n", 1., 1.E-6, 100.);

   // To get a right tail we need to flip the sign of alpha
   RooFormulaVar minusAlpha("minusA", "-x[0]", RooArgList(alpha));

   // in the fully symmetric case, we also compare with the old implementation `RooCBShape`
   RooCrystalBall crystalBallOnlyLeftTail("cb1", "cb1", x, x0, sigma, alpha, n);
   RooCrystalBall crystalBallOnlyRightTail("cb2", "cb2", x, x0, sigma, minusAlpha, n);
   RooCrystalBall crystalBallFullySymmetric("cb3", "cb3", x, x0, sigma, alpha, n, true);

   RooCBShape crystalBallOnlyLeftTailOld("cb1Old", "cb3Old", x, x0, sigma, alpha, n);
   RooCBShape crystalBallOnlyRightTailOld("cb2Old", "cb2Old", x, x0, sigma, minusAlpha, n);
   // RooSDSCBShape crystalBallFullySymmetricOld("cb3Old", "cb3Old", x, x0, sigma, alpha, n);

   auto formulaOnlyLeftTail = makeCrystalBallFormulaOnlyLeftTail();
   auto formulaOnlyRightTail = makeCrystalBallFormulaOnlyRightTail();
   auto formulaFullySymmetric = makeCrystalBallFormulaFullySymmetric();

   RooGenericPdf crystalBallOnlyLeftTailRef{"cbBallRef", formulaOnlyLeftTail.c_str(), {x, x0, sigma, alpha, n}};
   RooGenericPdf crystalBallOnlyRightTailRef{"cbBallRef", formulaOnlyRightTail.c_str(), {x, x0, sigma, alpha, n}};
   RooGenericPdf crystalBallFullySymmetricRef{"cbBallRef", formulaFullySymmetric.c_str(), {x, x0, sigma, alpha, n}};

   for (double theX : {-100., -50., -10., -1., 0., 1., 10., 50., 100.}) {
      for (double theX0 : {-100., -10., 0., 10., 20., 30., 100., 150.}) {
         for (double theSigma : {5., 10., 20., 50.}) {
            for (double theAlpha : {0.2, 1., 2., 10.}) {
               for (double theN : {0.2, 1., 2., 10.}) {
                  x = theX;
                  x0 = theX0;
                  sigma = theSigma;
                  alpha = theAlpha;
                  n = theN;

                  EXPECT_FLOAT_EQ(crystalBallOnlyLeftTail.getVal(), crystalBallOnlyLeftTailRef.getVal())
                     << theX << " " << theX0 << " " << theSigma << " " << theAlpha << " " << theN;

                  // Compare left tail only version with RooCBShape which should match
                  EXPECT_FLOAT_EQ(crystalBallOnlyLeftTailOld.getVal(), crystalBallOnlyLeftTailRef.getVal())
                     << theX << " " << theX0 << " " << theSigma << " " << theAlpha << " " << theN;

                  EXPECT_FLOAT_EQ(crystalBallOnlyRightTail.getVal(), crystalBallOnlyRightTailRef.getVal())
                     << theX << " " << theX0 << " " << theSigma << " " << theAlpha << " " << theN;

                  // Compare right tail only version with RooCBShape which should match
                  EXPECT_FLOAT_EQ(crystalBallOnlyRightTailOld.getVal(), crystalBallOnlyRightTailRef.getVal())
                     << theX << " " << theX0 << " " << theSigma << " " << theAlpha << " " << theN;

                  EXPECT_FLOAT_EQ(crystalBallFullySymmetric.getVal(), crystalBallFullySymmetricRef.getVal())
                     << theX << " " << theX0 << " " << theSigma << " " << theAlpha << " " << theN;

                  // Compare fully symmetric version with RooSDSCBShape which should match
                  // EXPECT_FLOAT_EQ(crystalBallFullySymmetricOld.getVal(), crystalBallFullySymmetricRef.getVal())
                  //  << theX << " " << theX0 << " " << theSigma << " " << theAlpha << " " << theN;
               }
            }
         }
      }
   }
}

TEST(RooCrystalBall, DoubleSided)
{
   RooRealVar x("x", "x", 0., -200., 200.);
   RooRealVar x0("x0", "x0", 100., -200., 200.);
   RooRealVar sigma("sigma", "sigma", 2., 1.E-6, 100.);
   RooRealVar aL("aL", "aL", 1., 1.E-6, 100.);
   RooRealVar aR("aR", "aR", 1., 1.E-6, 100.);
   RooRealVar nL("nL", "nL", 1., 1.E-6, 100.);
   RooRealVar nR("nR", "nR", 1., 1.E-6, 100.);

   // in the symmetric Gaussian core case, we also compare with the old implementation `RooDSCBShape`
   RooCrystalBall crystalBall("crystalBall", "crystalBall", x, x0, sigma, aL, nL, aR, nR);
   // RooDSCBShape crystalBallOld("crystalBallOld", "crystalBallOld", x, x0, sigma, aL, nL, aR, nR);

   auto formula = makeCrystalBallFormulaDoubleSided();

<<<<<<< HEAD
   RooGenericPdf crystalBallRef{"crystalBallRef", formula.c_str(), {x, x0, sigma, alphaL, nL, alphaR, nR}};
=======
   RooGenericPdf crystalBallRef{"crystalBallRef", formula.c_str(), {x, x0, sigma, aL, nL, aR, nR}};
>>>>>>> 4f177922

   for (double theX : {-100., -50., -10., -1., 0., 1., 10., 50., 100.}) {
      for (double theX0 : {-100., -10., 0., 10., 20., 30., 100., 150.}) {
         for (double theSigma : {5., 10., 20., 50.}) {
            for (double theAlphaL : {1., 2., 10.}) {
               for (double theNL : {1., 2., 10.}) {
                  for (double theAlphaR : {1., 2., 10.}) {
                     for (double theNR : {1., 2., 10.}) {
                        x = theX;
                        x0 = theX0;
                        sigma = theSigma;
                        aL = theAlphaL;
                        nL = theNL;
                        aR = theAlphaR;
                        nR = theNR;

                        EXPECT_FLOAT_EQ(crystalBall.getVal(), crystalBallRef.getVal())
                           << theX << " " << theX0 << " " << theSigma << " " << theAlphaL << " " << theNL << " "
                           << theAlphaR << " " << theNR;

                        // EXPECT_FLOAT_EQ(crystalBallOld.getVal(), crystalBallRef.getVal())
                        //    << theX << " " << theX0 << " " << theSigma << " " << theAlphaL << " " << theNL << " "
                        //    << theAlphaR << " " << theNR;
                     }
                  }
               }
            }
         }
      }
   }
}

TEST(RooCrystalBall, FullyParametrized)
{
<<<<<<< HEAD
   MAKE_CRYSTAL_BALL_AND_VARS;
   auto formula = makeCrystalBallFormula();

   RooGenericPdf crystalBallRef{"crystalBallRef", formula.c_str(), {x, x0, sigmaL, alphaL, nL, sigmaR, alphaR, nR}};
=======
   auto ws = makeWorkspace();
   auto &x = *ws->var("x");
   auto &x0 = *ws->var("x0");
   auto &sigmaL = *ws->var("sigmaL");
   auto &sigmaR = *ws->var("sigmaR");
   auto &aL = *ws->var("aL");
   auto &aR = *ws->var("aR");
   auto &nL = *ws->var("nL");
   auto &nR = *ws->var("nR");
   auto &crystalBall = *ws->pdf("crystalBall");

   auto formula = makeCrystalBallFormula();

   RooGenericPdf crystalBallRef{"crystalBallRef", formula.c_str(), {x, x0, sigmaL, aL, nL, sigmaR, aR, nR}};
>>>>>>> 4f177922

   for (double theX : {-100., -50., -10., -1., 0., 1., 10., 50., 100.}) {
      for (double theX0 : {-100., -10., 0., 10., 20., 30., 100., 150.}) {
         for (double theSigmaL : {5., 10., 20., 50.}) {
            for (double theAlphaL : {1., 2., 10.}) {
               for (double theNL : {1., 2., 10.}) {
                  for (double theSigmaR : {5., 10., 20., 50.}) {
                     for (double theAlphaR : {1., 2., 10.}) {
                        for (double theNR : {1., 2., 10.}) {
                           x = theX;
                           x0 = theX0;
                           sigmaL = theSigmaL;
                           aL = theAlphaL;
                           nL = theNL;
                           sigmaR = theSigmaR;
                           aR = theAlphaR;
                           nR = theNR;

                           EXPECT_FLOAT_EQ(crystalBall.getVal(), crystalBallRef.getVal())
                              << theX << " " << theX0 << " " << theSigmaL << " " << theAlphaL << " " << theNL << " "
                              << theSigmaR << " " << theAlphaR << " " << theNR;
                        }
                     }
                  }
               }
            }
         }
      }
   }
}

TEST(RooCrystalBall, Integral)
{
   RooHelpers::LocalChangeMsgLevel chmsglvl{RooFit::WARNING, 0u, RooFit::NumIntegration, true};

<<<<<<< HEAD
   MAKE_CRYSTAL_BALL_AND_VARS;
=======
   auto ws = makeWorkspace();
   auto &x = *ws->var("x");
   auto &x0 = *ws->var("x0");
   auto &sigmaL = *ws->var("sigmaL");
   auto &sigmaR = *ws->var("sigmaR");
   auto &aL = *ws->var("aL");
   auto &aR = *ws->var("aR");
   auto &nL = *ws->var("nL");
   auto &nR = *ws->var("nR");
   auto &crystalBall = *ws->pdf("crystalBall");
>>>>>>> 4f177922

   x.setRange(-199., 199);

   std::unique_ptr<RooAbsPdf> crystalBallNumInt{static_cast<RooAbsPdf *>(crystalBall.clone())};

   RooNumIntConfig intConfig(*RooAbsReal::defaultIntegratorConfig());
   intConfig.setEpsAbs(1.E-15);
   intConfig.setEpsRel(1.E-12);

   intConfig.getConfigSection("RooIntegrator1D").setRealValue("maxSteps", 100);
   crystalBallNumInt->setIntegratorConfig(intConfig);
   crystalBallNumInt->forceNumInt(true);

   std::unique_ptr<RooAbsReal> integral{crystalBall.createIntegral(x)};
   std::unique_ptr<RooAbsReal> integralRanged{crystalBall.createIntegral(x, "integrationRange")};
   std::unique_ptr<RooAbsReal> numInt{crystalBallNumInt->createIntegral(x)};
   std::unique_ptr<RooAbsReal> numIntRanged{crystalBallNumInt->createIntegral(x, "integrationRange")};

   for (double theX0 : {0.}) {
      for (double theSigmaL : {10., 20.}) {
         for (double theAlphaL : {1.5}) {
            // it's important to have values of nL and nR close to one to hit the log computations
            for (double theNL : {1.0 + 0.9e-05, 0.5}) {
               for (double theSigmaR : {10., 20.}) {
                  for (double theAlphaR : {1., 2.}) {
                     for (double theNR : {1.0 - 0.3e-05, 0.3}) {
                        x0 = theX0;
                        sigmaL = theSigmaL;
                        aL = theAlphaL;
                        nL = theNL;
                        sigmaR = theSigmaR;
                        aR = theAlphaR;
                        nR = theNR;

                        // We want to hit all cases here to completely cover the analytical integral function.
                        // The RooCrystalBall has 4 separate definition regions:
                        //
                        // 1. Gaussian core left
                        // 2. Gaussian core right
                        // 3. left tail
                        // 4. right tail
                        //
                        // It's important that the integration range limits are in all possible combinations of these
                        // regions to cover all branches of the integration code.

                        for (double r1 : {-2., -1.5, -0.5, -0.2, 0.2, 0.5, 1.5, 2.}) {
                           for (double r2 : {-2., -1.5, -0.5, -0.2, 0.2, 0.5, 1.5, 2.}) {
                              if (r2 <= r1) {
                                 continue;
                              }
                              auto xLow = theX0 + (r1 > 0 ? theSigmaR : theSigmaL) * r1;
                              auto xHigh = theX0 + (r1 > 0 ? theSigmaR : theSigmaL) * r2;
                              x.setRange("integrationRange", xLow, xHigh);

                              constexpr double accAnaVsNum = 1.;
                              EXPECT_NEAR(integralRanged->getVal(), numIntRanged->getVal(),
                                          accAnaVsNum / 100. * numIntRanged->getVal())
                                 << "Analytical vs numerical integral"
                                 << " within " << accAnaVsNum << "%. With " << theX0 << " " << theSigmaL << " "
                                 << theAlphaL << " " << theNL << " " << theSigmaR << " " << theAlphaR << " " << theNR
                                 << " integration from " << r1 << " sigma to " << r2 << " sigma" << std::endl;
                           }
                        }

                        if (integral->getVal() > 1.E-9) { // Numerical integral cannot do this
                           constexpr double accAnaVsNum = 3.;
                           EXPECT_NEAR(integral->getVal(), numInt->getVal(),
                                       accAnaVsNum / 100. * numIntRanged->getVal())
                              << "Analytical vs numerical integral (full range) "
                              << " within " << accAnaVsNum << "%. With " << theX0 << " " << theSigmaL << " "
                              << theAlphaL << " " << theNL << " " << theSigmaR << " " << theAlphaR << " " << theNR;
                        }
                     }
                  }
               }
            }
         }
      }
   }
}

TEST(RooCrystalBall, Generator)
{
   RooHelpers::LocalChangeMsgLevel chmsglvl{RooFit::WARNING};

<<<<<<< HEAD
   MAKE_CRYSTAL_BALL_AND_VARS;
=======
   auto ws = makeWorkspace();
   auto &x = *ws->var("x");
   auto &x0 = *ws->var("x0");
   auto &sigmaL = *ws->var("sigmaL");
   auto &sigmaR = *ws->var("sigmaR");
   auto &aL = *ws->var("aL");
   auto &aR = *ws->var("aR");
   auto &nL = *ws->var("nL");
   auto &nR = *ws->var("nR");
   auto &crystalBall = *ws->pdf("crystalBall");
>>>>>>> 4f177922

   ASSERT_FALSE(x0.isConstant());

   x0 = 100.;
   sigmaL = 10.;
   aL = 1.;
   nL = 0.2;
   sigmaR = 20.;
   aR = 1.3;
   nR = 0.1;

   std::unique_ptr<RooPlot> frame{x.frame(RooFit::Title("RooCrystalBall"))};
   std::unique_ptr<RooDataSet> data{crystalBall.generate(x, RooFit::NumEvents(10000))};
   data->plotOn(frame.get());
   crystalBall.plotOn(frame.get(), RooFit::LineColor(kRed), RooFit::LineColor(kDotted));
   crystalBall.fitTo(*data, RooFit::PrintLevel(-1));
   crystalBall.plotOn(frame.get(), RooFit::LineColor(kBlue), RooFit::LineColor(kDashed));
   crystalBall.paramOn(frame.get());

   EXPECT_LT(frame->chiSquare(), 1.);

   x0 = 50.;
   sigmaL = 20.;
   aL = 1.5;
   nL = 0.5;
   sigmaR = 10.;
   aR = 1.0;
   nR = 0.2;

   frame = std::unique_ptr<RooPlot>{x.frame(RooFit::Title("RooCrystalBall"))};
   std::unique_ptr<RooDataSet> data2{crystalBall.generate(x, 10000.)};
   data2->plotOn(frame.get());
   crystalBall.plotOn(frame.get(), RooFit::LineColor(kBlue));
   EXPECT_LT(frame->chiSquare(), 1.);

   auto res = crystalBall.fitTo(*data2, RooFit::Save(), RooFit::PrintLevel(-1));
   crystalBall.plotOn(frame.get(), RooFit::LineColor(kRed), RooFit::LineStyle(kDashed));
   crystalBall.paramOn(frame.get());
   EXPECT_LT(frame->chiSquare(res->floatParsInit().size()), 1.);
}<|MERGE_RESOLUTION|>--- conflicted
+++ resolved
@@ -10,10 +10,7 @@
 #include <RooNumIntConfig.h>
 #include <RooPlot.h>
 #include <RooRealVar.h>
-<<<<<<< HEAD
-=======
 #include <RooWorkspace.h>
->>>>>>> 4f177922
 
 #include <iostream>
 #include <numeric>
@@ -177,11 +174,7 @@
 
    auto formula = makeCrystalBallFormulaDoubleSided();
 
-<<<<<<< HEAD
-   RooGenericPdf crystalBallRef{"crystalBallRef", formula.c_str(), {x, x0, sigma, alphaL, nL, alphaR, nR}};
-=======
    RooGenericPdf crystalBallRef{"crystalBallRef", formula.c_str(), {x, x0, sigma, aL, nL, aR, nR}};
->>>>>>> 4f177922
 
    for (double theX : {-100., -50., -10., -1., 0., 1., 10., 50., 100.}) {
       for (double theX0 : {-100., -10., 0., 10., 20., 30., 100., 150.}) {
@@ -216,12 +209,6 @@
 
 TEST(RooCrystalBall, FullyParametrized)
 {
-<<<<<<< HEAD
-   MAKE_CRYSTAL_BALL_AND_VARS;
-   auto formula = makeCrystalBallFormula();
-
-   RooGenericPdf crystalBallRef{"crystalBallRef", formula.c_str(), {x, x0, sigmaL, alphaL, nL, sigmaR, alphaR, nR}};
-=======
    auto ws = makeWorkspace();
    auto &x = *ws->var("x");
    auto &x0 = *ws->var("x0");
@@ -236,7 +223,6 @@
    auto formula = makeCrystalBallFormula();
 
    RooGenericPdf crystalBallRef{"crystalBallRef", formula.c_str(), {x, x0, sigmaL, aL, nL, sigmaR, aR, nR}};
->>>>>>> 4f177922
 
    for (double theX : {-100., -50., -10., -1., 0., 1., 10., 50., 100.}) {
       for (double theX0 : {-100., -10., 0., 10., 20., 30., 100., 150.}) {
@@ -272,9 +258,6 @@
 {
    RooHelpers::LocalChangeMsgLevel chmsglvl{RooFit::WARNING, 0u, RooFit::NumIntegration, true};
 
-<<<<<<< HEAD
-   MAKE_CRYSTAL_BALL_AND_VARS;
-=======
    auto ws = makeWorkspace();
    auto &x = *ws->var("x");
    auto &x0 = *ws->var("x0");
@@ -285,7 +268,6 @@
    auto &nL = *ws->var("nL");
    auto &nR = *ws->var("nR");
    auto &crystalBall = *ws->pdf("crystalBall");
->>>>>>> 4f177922
 
    x.setRange(-199., 199);
 
@@ -371,9 +353,6 @@
 {
    RooHelpers::LocalChangeMsgLevel chmsglvl{RooFit::WARNING};
 
-<<<<<<< HEAD
-   MAKE_CRYSTAL_BALL_AND_VARS;
-=======
    auto ws = makeWorkspace();
    auto &x = *ws->var("x");
    auto &x0 = *ws->var("x0");
@@ -384,7 +363,6 @@
    auto &nL = *ws->var("nL");
    auto &nR = *ws->var("nR");
    auto &crystalBall = *ws->pdf("crystalBall");
->>>>>>> 4f177922
 
    ASSERT_FALSE(x0.isConstant());
 
