--- conflicted
+++ resolved
@@ -124,20 +124,12 @@
   bool fullRange(const RooRealProxy& x, const char* range, bool phi)
   {
     if (phi) {
-<<<<<<< HEAD
-      return range == 0 || strlen(range) == 0
-=======
       return range == nullptr || strlen(range) == 0
->>>>>>> 7c5b7714
           ? std::abs(x.max() - x.min() - TMath::TwoPi()) < 1.e-8
           : std::abs(x.max(range) - x.min(range) - TMath::TwoPi()) < 1.e-8;
     }
 
-<<<<<<< HEAD
-    return range == 0 || strlen(range) == 0
-=======
     return range == nullptr || strlen(range) == 0
->>>>>>> 7c5b7714
         ? std::abs(x.min() + 1.) < 1.e-8 && std::abs(x.max() - 1.) < 1.e-8
         : std::abs(x.min(range) + 1.) < 1.e-8 && std::abs(x.max(range) - 1.) < 1.e-8;
   }
