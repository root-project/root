--- conflicted
+++ resolved
@@ -73,10 +73,6 @@
 {
    ccoutD(InputArguments) << "RooNonCentralChiSquare::ctor(" << GetName() <<
       "MathMore Available, will use Bessel function expressions unless SetForceSum(true) "<< endl ;
-<<<<<<< HEAD
-   fForceSum = false;
-=======
->>>>>>> 22aeb252
 }
 
 ////////////////////////////////////////////////////////////////////////////////
@@ -94,10 +90,6 @@
 {
    ccoutD(InputArguments) << "RooNonCentralChiSquare::ctor(" << GetName() <<
      "MathMore Available, will use Bessel function expressions unless SetForceSum(true) "<< endl ;
-<<<<<<< HEAD
-   fForceSum = other.fForceSum;
-=======
->>>>>>> 22aeb252
 }
 
 ////////////////////////////////////////////////////////////////////////////////
