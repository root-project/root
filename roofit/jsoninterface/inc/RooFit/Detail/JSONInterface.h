/*
 * Project: RooFit
 * Authors:
 *   Carsten D. Burgard, DESY/ATLAS, Dec 2021
 *
 * Copyright (c) 2022, CERN
 *
 * Redistribution and use in source and binary forms,
 * with or without modification, are permitted according to the terms
 * listed in LICENSE (http://roofit.sourceforge.net/license.txt)
 */

#ifndef RooFit_Detail_JSONInterface_h
#define RooFit_Detail_JSONInterface_h

#include <iostream>
#include <memory>
#include <stdexcept>
#include <string>
#include <vector>

namespace RooFit {
namespace Detail {

class JSONNode {
public:
   template <class Nd>
   class child_iterator_t {
   public:
      class Impl {
      public:
         virtual ~Impl() = default;
         virtual std::unique_ptr<Impl> clone() const = 0;
         virtual void forward() = 0;
         virtual void backward() = 0;
         virtual Nd &current() = 0;
         virtual bool equal(const Impl &other) const = 0;
      };

   private:
      std::unique_ptr<Impl> it;

   public:
      child_iterator_t(std::unique_ptr<Impl> impl) : it(std::move(impl)) {}
      child_iterator_t(const child_iterator_t &other) : it(std::move(other.it->clone())) {}

      child_iterator_t &operator++()
      {
         it->forward();
         return *this;
      }
      child_iterator_t &operator--()
      {
         it->backward();
         return *this;
      }
      Nd &operator*() const { return it->current(); }
      Nd &operator->() const { return it->current(); }

      friend bool operator!=(child_iterator_t const &lhs, child_iterator_t const &rhs)
      {
         return !lhs.it->equal(*rhs.it);
      }
      friend bool operator==(child_iterator_t const &lhs, child_iterator_t const &rhs)
      {
         return lhs.it->equal(*rhs.it);
      }
   };

   using child_iterator = child_iterator_t<JSONNode>;
   using const_child_iterator = child_iterator_t<const JSONNode>;

   template <class Nd>
   class children_view_t {
      child_iterator_t<Nd> b, e;

   public:
      inline children_view_t(child_iterator_t<Nd> const &b_, child_iterator_t<Nd> const &e_) : b(b_), e(e_) {}

      inline child_iterator_t<Nd> begin() const { return b; }
      inline child_iterator_t<Nd> end() const { return e; }
   };

public:
   virtual void writeJSON(std::ostream &os) const = 0;
   virtual void writeYML(std::ostream &) const { throw std::runtime_error("YML not supported"); }

public:
   virtual JSONNode &operator<<(std::string const &s) = 0;
   inline JSONNode &operator<<(const char *s) { return *this << std::string(s); }
   virtual JSONNode &operator<<(int i) = 0;
   virtual JSONNode &operator<<(double d) = 0;
   virtual JSONNode &operator<<(bool b) = 0;
   virtual const JSONNode &operator>>(std::string &v) const = 0;
   virtual JSONNode &operator[](std::string const &k) = 0;
   virtual const JSONNode &operator[](std::string const &k) const = 0;
   virtual bool is_container() const = 0;
   virtual bool is_map() const = 0;
   virtual bool is_seq() const = 0;
   virtual JSONNode &set_map() = 0;
   virtual JSONNode &set_seq() = 0;
   virtual void clear() = 0;

   virtual std::string key() const = 0;
   virtual std::string val() const = 0;
   virtual int val_int() const { return atoi(this->val().c_str()); }
   virtual double val_double() const { return std::stod(this->val()); }
   virtual bool val_bool() const { return atoi(this->val().c_str()); }
   template <class T>
   T val_t() const;
   virtual bool has_key() const = 0;
   virtual bool has_val() const = 0;
   virtual bool has_child(std::string const &) const = 0;
   virtual JSONNode &append_child() = 0;
   virtual size_t num_children() const = 0;

   using children_view = children_view_t<JSONNode>;
   using const_children_view = children_view_t<const JSONNode>;

   virtual children_view children();
   virtual const_children_view children() const;
   virtual JSONNode &child(size_t pos) = 0;
   virtual const JSONNode &child(size_t pos) const = 0;

   template <typename Collection>
   void fill_seq(Collection const &coll)
   {
      set_seq();
      for (auto const &item : coll) {
         append_child() << item;
      }
   }

<<<<<<< HEAD
=======
   template <typename Collection>
   void fill_seq(Collection const &coll, size_t nmax)
   {
      set_seq();
      size_t n = 0;
      for (auto const &item : coll) {
         if (n >= nmax)
            break;
         append_child() << item;
         ++n;
      }
   }

>>>>>>> 49ae85f5
   template <typename Collection, typename TransformationFunc>
   void fill_seq(Collection const &coll, TransformationFunc func)
   {
      set_seq();
      for (auto const &item : coll) {
         append_child() << func(item);
      }
   }

   template <typename Matrix>
   void fill_mat(Matrix const &mat)
   {
      set_seq();
      for (int i = 0; i < mat.GetNrows(); ++i) {
         auto &row = append_child();
         row.set_seq();
         for (int j = 0; j < mat.GetNcols(); ++j) {
            row.append_child() << mat(i, j);
         }
      }
   }

   JSONNode const *find(std::string const &key) const
   {
      auto &n = *this;
      return n.has_child(key) ? &n[key] : nullptr;
   }

   template <typename... Keys_t>
   JSONNode const *find(std::string const &key, Keys_t const &...keys) const
   {
      auto &n = *this;
      return n.has_child(key) ? n[key].find(keys...) : nullptr;
   }

   JSONNode &get(std::string const &key)
   {
      auto &n = *this;
      n.set_map();
      return n[key];
   }

   template <typename... Keys_t>
   JSONNode &get(std::string const &key, Keys_t const &...keys)
   {
      auto &next = get(key);
      next.set_map();
      return next.get(keys...);
   }
};

class JSONTree {
public:
   virtual ~JSONTree() = default;

   virtual JSONNode &rootnode() = 0;

   static std::unique_ptr<JSONTree> create();
   static std::unique_ptr<JSONTree> create(std::istream &is);
   static std::unique_ptr<JSONTree> create(std::string const &str);

   static std::string getBackend();
   static void setBackend(std::string const &name);

   static bool hasBackend(std::string const &name);

private:
   // Internally, we store the backend type with an enum to be more memory efficient.
   enum class Backend { NlohmannJson, Ryml };

   static Backend &getBackendEnum();

   template <typename... Args>
   static std::unique_ptr<JSONTree> createImpl(Args &&...args);
};

std::ostream &operator<<(std::ostream &os, RooFit::Detail::JSONNode const &s);

template <class T>
std::vector<T> &operator<<(std::vector<T> &v, RooFit::Detail::JSONNode::children_view const &cv)
{
   for (const auto &e : cv) {
      v.push_back(e.val_t<T>());
   }
   return v;
}

template <class T>
std::vector<T> &operator<<(std::vector<T> &v, RooFit::Detail::JSONNode::const_children_view const &cv)
{
   for (const auto &e : cv) {
      v.push_back(e.val_t<T>());
   }
   return v;
}

template <class T>
std::vector<T> &operator<<(std::vector<T> &v, RooFit::Detail::JSONNode const &n)
{
   if (!n.is_seq()) {
      throw std::runtime_error("node " + n.key() + " is not of sequence type!");
   }
   v << n.children();
   return v;
}

template <>
inline int JSONNode::val_t<int>() const
{
   return val_int();
}
template <>
inline double JSONNode::val_t<double>() const
{
   return val_double();
}
template <>
inline bool JSONNode::val_t<bool>() const
{
   return val_bool();
}
template <>
inline std::string JSONNode::val_t<std::string>() const
{
   return val();
}

} // namespace Detail
} // namespace RooFit

#endif<|MERGE_RESOLUTION|>--- conflicted
+++ resolved
@@ -131,8 +131,6 @@
       }
    }
 
-<<<<<<< HEAD
-=======
    template <typename Collection>
    void fill_seq(Collection const &coll, size_t nmax)
    {
@@ -146,7 +144,6 @@
       }
    }
 
->>>>>>> 49ae85f5
    template <typename Collection, typename TransformationFunc>
    void fill_seq(Collection const &coll, TransformationFunc func)
    {
