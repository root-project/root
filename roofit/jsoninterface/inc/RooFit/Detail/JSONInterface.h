--- conflicted
+++ resolved
@@ -57,10 +57,6 @@
       Nd &operator*() const { return it->current(); }
       Nd &operator->() const { return it->current(); }
 
-<<<<<<< HEAD
-      friend bool operator!=(child_iterator_t const &lhs, child_iterator_t const &rhs) { return !lhs.it->equal(*rhs.it); }
-      friend bool operator==(child_iterator_t const &lhs, child_iterator_t const &rhs) { return lhs.it->equal(*rhs.it); }
-=======
       friend bool operator!=(child_iterator_t const &lhs, child_iterator_t const &rhs)
       {
          return !lhs.it->equal(*rhs.it);
@@ -69,7 +65,6 @@
       {
          return lhs.it->equal(*rhs.it);
       }
->>>>>>> 7c5b7714
    };
 
    using child_iterator = child_iterator_t<JSONNode>;
@@ -95,10 +90,7 @@
    inline JSONNode &operator<<(const char *s) { return *this << std::string(s); }
    virtual JSONNode &operator<<(int i) = 0;
    virtual JSONNode &operator<<(double d) = 0;
-<<<<<<< HEAD
-=======
    virtual JSONNode &operator<<(bool b) = 0;
->>>>>>> 7c5b7714
    virtual const JSONNode &operator>>(std::string &v) const = 0;
    virtual JSONNode &operator[](std::string const &k) = 0;
    virtual const JSONNode &operator[](std::string const &k) const = 0;
@@ -177,10 +169,7 @@
    JSONNode &get(std::string const &key)
    {
       auto &n = *this;
-<<<<<<< HEAD
-=======
       n.set_map();
->>>>>>> 7c5b7714
       return n[key];
    }
 
