# Copyright (C) 1995-2019, Rene Brun and Fons Rademakers.
# All rights reserved.
#
# For the licensing terms see $ROOTSYS/LICENSE.
# For the list of contributors see $ROOTSYS/README/CREDITS.

############################################################################
# CMakeLists.txt file for building ROOT RooFitJSONInterface package
# @author Jonas Rembser, CERN
############################################################################

<<<<<<< HEAD
# If RapidYAML can be found on the system, we will also compile the RapidYAML backend besides the
# nlohmann-json backend. Like this we can also convert to yaml.

# The RapidYAML backend is always disabled because it doesn't work anymore for
# RooFitHS3. The nlohmann_json interface is always used and works well, hence
# rapidyaml was not tested anymore. The relevant code is still left in the
# CMakeLists.txt in case someone wants to revive the RapilYAML backend.

# message(STATUS "Looking for RapidYAML (used by RooFit)")
# find_package(ryml)

if(${RYML_FOUND})
  message(STATUS "RapidYAML found, compiling also RooFit JSON Interface with RapidYAML parser")
  set(ParserSources src/JSONParser.cxx src/RYMLParser.cxx)
  add_compile_definitions(ROOFIT_WITH_RYML)
else()
  set(ParserSources src/JSONParser.cxx)
  message(STATUS "RapidYAML not found, only compiling RooFit with nlohmann-json parser")
endif()

=======
>>>>>>> 4f177922
ROOT_STANDARD_LIBRARY_PACKAGE(RooFitJSONInterface
  HEADERS
    RooFit/Detail/JSONInterface.h
  SOURCES
    src/JSONInterface.cxx
    src/JSONParser.cxx
  DICTIONARY_OPTIONS
    "-writeEmptyRootPCM"
  DEPENDENCIES
    Core
)

if(builtin_nlohmannjson)
  target_include_directories(RooFitJSONInterface PRIVATE ${CMAKE_SOURCE_DIR}/builtins)
else()
  target_link_libraries(RooFitJSONInterface PRIVATE nlohmann_json::nlohmann_json)
endif()

ROOT_ADD_TEST_SUBDIRECTORY(test)<|MERGE_RESOLUTION|>--- conflicted
+++ resolved
@@ -9,29 +9,6 @@
 # @author Jonas Rembser, CERN
 ############################################################################
 
-<<<<<<< HEAD
-# If RapidYAML can be found on the system, we will also compile the RapidYAML backend besides the
-# nlohmann-json backend. Like this we can also convert to yaml.
-
-# The RapidYAML backend is always disabled because it doesn't work anymore for
-# RooFitHS3. The nlohmann_json interface is always used and works well, hence
-# rapidyaml was not tested anymore. The relevant code is still left in the
-# CMakeLists.txt in case someone wants to revive the RapilYAML backend.
-
-# message(STATUS "Looking for RapidYAML (used by RooFit)")
-# find_package(ryml)
-
-if(${RYML_FOUND})
-  message(STATUS "RapidYAML found, compiling also RooFit JSON Interface with RapidYAML parser")
-  set(ParserSources src/JSONParser.cxx src/RYMLParser.cxx)
-  add_compile_definitions(ROOFIT_WITH_RYML)
-else()
-  set(ParserSources src/JSONParser.cxx)
-  message(STATUS "RapidYAML not found, only compiling RooFit with nlohmann-json parser")
-endif()
-
-=======
->>>>>>> 4f177922
 ROOT_STANDARD_LIBRARY_PACKAGE(RooFitJSONInterface
   HEADERS
     RooFit/Detail/JSONInterface.h
