/*
 * Project: RooFit
 * Authors:
 *   Carsten D. Burgard, DESY/ATLAS, Dec 2021
 *
 * Copyright (c) 2022, CERN
 *
 * Redistribution and use in source and binary forms,
 * with or without modification, are permitted according to the terms
 * listed in LICENSE (http://roofit.sourceforge.net/license.txt)
 */

#ifndef RYML_PARSER_H
#define RYML_PARSER_H

#include <RooFit/Detail/JSONInterface.h>

#include <RConfigure.h>

#include <list>
#include <istream>
#include <memory>

class TRYMLTree : public RooFit::Detail::JSONTree {
protected:
   class Impl;
   std::unique_ptr<Impl> tree;

public:
   class Node : public RooFit::Detail::JSONNode {
   protected:
      TRYMLTree *tree;
      class Impl;
      friend TRYMLTree;
      std::unique_ptr<Impl> node;

   public:
      void writeJSON(std::ostream &os) const override;
      void writeYML(std::ostream &) const override;

      Node(TRYMLTree *t, const Impl &other);
      Node(const Node &other);
      Node &operator<<(std::string const &s) override;
      Node &operator<<(int i) override;
      Node &operator<<(double d) override;
<<<<<<< HEAD
      const Node &operator>>(std::string &v) const override;
      Node &operator[](std::string const &k) override;
      Node &operator[](size_t pos) override;
      const Node &operator[](std::string const &k) const override;
      const Node &operator[](size_t pos) const override;
=======
      Node &operator<<(bool b) override;
      const Node &operator>>(std::string &v) const override;
      Node &operator[](std::string const &k) override;
      const Node &operator[](std::string const &k) const override;
>>>>>>> 7c5b7714
      bool is_container() const override;
      bool is_map() const override;
      bool is_seq() const override;
      Node &set_map() override;
      Node &set_seq() override;
      void clear() override;
      std::string key() const override;
      std::string val() const override;
      bool has_key() const override;
      bool has_val() const override;
      bool has_child(std::string const &) const override;
      Node &append_child() override;
      size_t num_children() const override;
      Node &child(size_t pos) override;
      const Node &child(size_t pos) const override;
   };

protected:
   std::list<std::string> _strcache;
   std::list<Node> _nodecache;

public:
   Node &incache(const Node &n);
   const char *incache(const std::string &str);
   void clearcache();

public:
   TRYMLTree();
   ~TRYMLTree() override;
   TRYMLTree(std::istream &is);
   Node &rootnode() override;
};

#endif<|MERGE_RESOLUTION|>--- conflicted
+++ resolved
@@ -43,18 +43,10 @@
       Node &operator<<(std::string const &s) override;
       Node &operator<<(int i) override;
       Node &operator<<(double d) override;
-<<<<<<< HEAD
-      const Node &operator>>(std::string &v) const override;
-      Node &operator[](std::string const &k) override;
-      Node &operator[](size_t pos) override;
-      const Node &operator[](std::string const &k) const override;
-      const Node &operator[](size_t pos) const override;
-=======
       Node &operator<<(bool b) override;
       const Node &operator>>(std::string &v) const override;
       Node &operator[](std::string const &k) override;
       const Node &operator[](std::string const &k) const override;
->>>>>>> 7c5b7714
       bool is_container() const override;
       bool is_map() const override;
       bool is_seq() const override;
