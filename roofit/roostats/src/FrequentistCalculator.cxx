--- conflicted
+++ resolved
@@ -98,12 +98,8 @@
                                                         RooFit::GlobalObservables(globalObs),
                                                         RooFit::ConditionalObservables(conditionalObs),
                                                         RooFit::Offset(config.useLikelihoodOffset))};
-<<<<<<< HEAD
-      std::unique_ptr<RooProfileLL> profile{dynamic_cast<RooProfileLL*>(nll->createProfile(allButNuisance))};
-=======
       std::unique_ptr<RooAbsArg> profileOwner{nll->createProfile(allButNuisance)};
       auto profile = dynamic_cast<RooProfileLL*>(profileOwner.get());
->>>>>>> 7c5b7714
       // set minimier options
       profile->minimizer()->setPrintLevel(ROOT::Math::MinimizerOptions::DefaultPrintLevel()-1);
       profile->getVal(); // this will do fit and set nuisance parameters to profiled values
@@ -209,12 +205,8 @@
                                                        RooFit::ConditionalObservables(conditionalObs),
                                                        RooFit::Offset(config.useLikelihoodOffset))};
 
-<<<<<<< HEAD
-      std::unique_ptr<RooProfileLL> profile{dynamic_cast<RooProfileLL*>(nll->createProfile(allButNuisance))};
-=======
       std::unique_ptr<RooAbsReal> profileOwner{nll->createProfile(allButNuisance)};
       auto profile = dynamic_cast<RooProfileLL*>(profileOwner.get());
->>>>>>> 7c5b7714
       // set minimizer options
       profile->minimizer()->setPrintLevel(ROOT::Math::MinimizerOptions::DefaultPrintLevel()-1); // use -1 to make more silent
       profile->getVal(); // this will do fit and set nuisance parameters to profiled values
