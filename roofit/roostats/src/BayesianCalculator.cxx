// @(#)root/roostats:$Id$
// Author: Kyle Cranmer, Lorenzo Moneta, Gregory Schott, Wouter Verkerke
/*************************************************************************
 * Copyright (C) 1995-2008, Rene Brun and Fons Rademakers.               *
 * All rights reserved.                                                  *
 *                                                                       *
 * For the licensing terms see $ROOTSYS/LICENSE.                         *
 * For the list of contributors see $ROOTSYS/README/CREDITS.             *
 *************************************************************************/


/** \class RooStats::BayesianCalculator
    \ingroup Roostats

BayesianCalculator is a concrete implementation of IntervalCalculator, providing the computation
of a credible interval using a Bayesian method.
The class works only for one single parameter of interest and it integrates the likelihood function with the given prior
probability density function to compute the posterior probability. The result of the class is a one dimensional interval
(class SimpleInterval ), which is obtained from inverting the cumulative posterior distribution.
This calculator works then only for model with a single parameter of interest.
The model can instead have several nuisance parameters which are integrated (marginalized) in the computation of the posterior function.
The integration and normalization of the posterior is computed using numerical integration methods provided by ROOT.
See the MCMCCalculator for model with multiple parameters of interest.

The interface allows one to construct the class by passing the data set, probability density function for the model, the prior
functions and then the parameter of interest to scan. The nuisance parameters can also be passed to be marginalized when
computing the posterior. Alternatively, the class can be constructed by passing the data and the ModelConfig containing
all the needed information (model pdf, prior pdf, parameter of interest, nuisance parameters, etc..)

After configuring the calculator, one only needs to ask GetInterval(), which
will return an SimpleInterval object. By default the extrem of the integral are obtained by inverting directly the
cumulative posterior distribution. By using the method SetScanOfPosterior(nbins) the interval is then obtained by
scanning  the posterior function in the given number of points. The first method is in general faster but it requires an
integration one extra dimension  ( in the poi in addition to the nuisance parameters), therefore in some case it can be
less robust.

The class can also return the posterior function (method GetPosteriorFunction) or if needed the normalized
posterior function (the posterior pdf) (method GetPosteriorPdf). A posterior plot is also obtained using
the GetPosteriorPlot method.

The class allows to use different integration methods for integrating in (marginalizing) the nuisances and in the poi. All the numerical
integration methods of ROOT can be used via the method SetIntegrationType (see more in the documentation of
this method).

Calculator estimating a credible interval using the Bayesian procedure.
The calculator computes given the model the posterior distribution and estimates the
credible interval from the given function.
*/


// include other header files

#include "RooAbsFunc.h"
#include "RooAbsReal.h"
#include "RooRealVar.h"
#include "RooArgSet.h"
#include "RooBrentRootFinder.h"
#include "RooFormulaVar.h"
#include "RooGenericPdf.h"
#include "RooPlot.h"
#include "RooProdPdf.h"
#include "RooDataSet.h"

// include header file of this class
#include "RooStats/BayesianCalculator.h"
#include "RooStats/ModelConfig.h"
#include "RooStats/RooStatsUtils.h"

#include "Math/IFunction.h"
#include "Math/IntegratorMultiDim.h"
#include "Math/Integrator.h"
#include "Math/RootFinder.h"
#include "Math/BrentMinimizer1D.h"
#include "RooFunctor.h"
#include "RooFunctor1DBinding.h"
#include "RooTFnBinding.h"
#include "RooMsgService.h"

#include "TAxis.h"
#include "TF1.h"
#include "TH1.h"
#include "TMath.h"

#include <map>
#include <cmath>

#include "RConfigure.h"

ClassImp(RooStats::BayesianCalculator);

using namespace std;

namespace RooStats {


// first some utility classes and functions

#ifdef R__HAS_MATHMORE
   const ROOT::Math::RootFinder::EType kRootFinderType = ROOT::Math::RootFinder::kGSL_BRENT;
#else
   const ROOT::Math::RootFinder::EType kRootFinderType = ROOT::Math::RootFinder::kBRENT;
#endif




struct  LikelihoodFunction {
   LikelihoodFunction(RooFunctor & f, RooFunctor * prior = nullptr, double offset = 0) :
      fFunc(f), fPrior(prior),
      fOffset(offset), fMaxL(0) {
      fFunc.binding().resetNumCall();
   }

   void SetPrior(RooFunctor * prior) { fPrior = prior; }

   double operator() (const double *x ) const {
      double nll = fFunc(x) - fOffset;
      double likelihood =  std::exp(-nll);

      if (fPrior) likelihood *= (*fPrior)(x);

      int nCalls = fFunc.binding().numCall();
      if (nCalls > 0 && nCalls % 1000 == 0) {
         ooccoutD(nullptr,Eval) << "Likelihood evaluation ncalls = " << nCalls
                                    << " x0 " << x[0] << "  nll = " << nll+fOffset;
         if (fPrior) ooccoutD(nullptr,Eval) << " prior(x) = " << (*fPrior)(x);
         ooccoutD(nullptr,Eval) << " likelihood " << likelihood
                                    << " max Likelihood " << fMaxL << std::endl;
      }

      if  (likelihood > fMaxL ) {
         fMaxL = likelihood;
         if ( likelihood > 1.E10) {
            ooccoutW(nullptr,Eval) << "LikelihoodFunction::()  WARNING - Huge likelihood value found for  parameters ";
            for (int i = 0; i < fFunc.nObs(); ++i)
               ooccoutW(nullptr,Eval) << " x[" << i << " ] = " << x[i];
            ooccoutW(nullptr,Eval) << "  nll = " << nll << " L = " << likelihood << std::endl;
         }
      }

      return likelihood;
   }

   // for the 1D case
   double operator() (double x) const {
      // just call the previous method
      assert(fFunc.nObs() == 1); // check nobs = 1
      double tmp = x;
      return (*this)(&tmp);
   }

   RooFunctor & fFunc;     // functor representing the nll function
   RooFunctor * fPrior;     // functor representing the prior function
   double fOffset;         //  offset used to bring the nll in a reasonable range for computing the exponent
   mutable double fMaxL;
};


// Posterior CDF Function class
// for integral of posterior function in nuisance and POI
// 1-Dim function as function of the poi

class PosteriorCdfFunction : public ROOT::Math::IGenFunction {

public:

   PosteriorCdfFunction(RooAbsReal & nll,  RooArgList & bindParams, RooAbsReal * prior = nullptr, const char * integType = nullptr, double nllMinimum = 0) :
      fFunctor(nll, bindParams, RooArgList() ),              // functor
      fPriorFunc(nullptr),
      fLikelihood(fFunctor, nullptr, nllMinimum),         // integral of exp(-nll) function
      fIntegrator(ROOT::Math::IntegratorMultiDim::GetType(integType) ),  // integrator
      fXmin(bindParams.getSize() ),               // vector of parameters (min values)
      fXmax(bindParams.getSize() ),               // vector of parameter (max values)
      fNorm(1.0), fNormErr(0.0), fOffset(0), fMaxPOI(0),
      fHasNorm(false),  fUseOldValues(true), fError(false)
   {

      if (prior) {
         fPriorFunc = std::make_shared<RooFunctor>(*prior, bindParams, RooArgList());
         fLikelihood.SetPrior(fPriorFunc.get() );
      }

      fIntegrator.SetFunction(fLikelihood, bindParams.getSize() );

      ooccoutD(nullptr,NumIntegration) << "PosteriorCdfFunction::Compute integral of posterior in nuisance and poi. "
                                           << " nllMinimum is " << nllMinimum << std::endl;

      std::vector<double> par(bindParams.getSize());
      for (unsigned int i = 0; i < fXmin.size(); ++i) {
         RooRealVar & var = (RooRealVar &) bindParams[i];
         fXmin[i] = var.getMin();
         fXmax[i] = var.getMax();
         par[i] = var.getVal();
         ooccoutD(nullptr,NumIntegration) << "PosteriorFunction::Integrate" << var.GetName()
                                              << " in interval [ " <<  fXmin[i] << " , " << fXmax[i] << " ] " << std::endl;
      }

      fIntegrator.Options().Print(ooccoutD(nullptr,NumIntegration));

      // store max POI value because it will be changed when evaluating the function
      fMaxPOI = fXmax[0];

      // compute first the normalization with  the poi
      fNorm = (*this)( fMaxPOI );
      if (fError) ooccoutE(nullptr,NumIntegration) << "PosteriorFunction::Error computing normalization - norm = " << fNorm << std::endl;
      fHasNorm = true;
      fNormCdfValues.insert(std::make_pair(fXmin[0], 0) );
      fNormCdfValues.insert(std::make_pair(fXmax[0], 1.0) );

   }

   // copy constructor (needed for Cloning the object)
   // need special treatment because integrator
   // has no copy constructor
   PosteriorCdfFunction(const PosteriorCdfFunction & rhs) :
      ROOT::Math::IGenFunction(),
      fFunctor(rhs.fFunctor),
      //fPriorFunc(std::shared_ptr<RooFunctor>((RooFunctor*)0)),
      fPriorFunc(rhs.fPriorFunc),
      fLikelihood(fFunctor, fPriorFunc.get(), rhs.fLikelihood.fOffset),
      fIntegrator(ROOT::Math::IntegratorMultiDim::GetType( rhs.fIntegrator.Name().c_str() ) ),  // integrator
      fXmin( rhs.fXmin),
      fXmax( rhs.fXmax),
      fNorm( rhs.fNorm),
      fNormErr( rhs.fNormErr),
      fOffset(rhs.fOffset),
      fMaxPOI(rhs.fMaxPOI),
      fHasNorm(rhs.fHasNorm),
      fUseOldValues(rhs.fUseOldValues),
      fError(rhs.fError),
      fNormCdfValues(rhs.fNormCdfValues)
   {
      fIntegrator.SetFunction(fLikelihood, fXmin.size() );
      // need special treatment for the smart pointer
      // if (rhs.fPriorFunc.get() ) {
      //    fPriorFunc = std::shared_ptr<RooFunctor>(new RooFunctor(*(rhs.fPriorFunc) ) );
      //    fLikelihood.SetPrior( fPriorFunc.get() );
      // }
   }


   bool HasError() const { return fError; }


   ROOT::Math::IGenFunction * Clone() const override {
      ooccoutD(nullptr,NumIntegration) << " cloning function .........." << std::endl;
      return new PosteriorCdfFunction(*this);
   }

   // offset value for computing the root
   void SetOffset(double offset) { fOffset = offset; }

private:

   // make assignment operator private
   PosteriorCdfFunction& operator=(const PosteriorCdfFunction &) {
      return *this;
   }

   double DoEval (double x) const override {

      // evaluate cdf at poi value x by integrating poi from [xmin,x] and all the nuisances
      fXmax[0] = x;
      if (x <= fXmin[0] ) return -fOffset;
      // could also avoid a function evaluation at maximum
      if (x >= fMaxPOI && fHasNorm) return 1. - fOffset;  // cdf is bound to these values

      // computes the integral using a previous cdf estimate
      double  normcdf0 = 0;
      if (fHasNorm && fUseOldValues) {
         // look in the map of the stored cdf values the closes one
         std::map<double,double>::iterator itr = fNormCdfValues.upper_bound(x);
         --itr;   // upper bound returns a position 1 up of the value we want
         if (itr != fNormCdfValues.end() ) {
            fXmin[0] = itr->first;
            normcdf0 = itr->second;
            // ooccoutD(nullptr,NumIntegration) << "PosteriorCdfFunction:   computing integral between in poi interval : "
            //                                      << fXmin[0] << " -  " << fXmax[0] << std::endl;
         }
      }

      fFunctor.binding().resetNumCall();  // reset number of calls for debug

      double cdf = fIntegrator.Integral(&fXmin[0],&fXmax[0]);
      double error = fIntegrator.Error();
      double normcdf =  cdf/fNorm;  // normalize the cdf

      ooccoutD(nullptr,NumIntegration) << "PosteriorCdfFunction: poi = [" << fXmin[0] << " , "
                                           << fXmax[0] << "] integral =  " << cdf << " +/- " << error
                                           << "  norm-integ = " << normcdf << " cdf(x) = " << normcdf+normcdf0
                                           << " ncalls = " << fFunctor.binding().numCall() << std::endl;

      if (TMath::IsNaN(cdf) || cdf > std::numeric_limits<double>::max()) {
         ooccoutE(nullptr,NumIntegration) << "PosteriorFunction::Error computing integral - cdf = "
                                              << cdf << std::endl;
         fError = true;
      }

      if (cdf != 0 && error/cdf > 0.2 )
         oocoutW(nullptr,NumIntegration) << "PosteriorCdfFunction: integration error  is larger than 20 %   x0 = " << fXmin[0]
                                              << " x = " << x << " cdf(x) = " << cdf << " +/- " << error << std::endl;

      if (!fHasNorm) {
         oocoutI(nullptr,NumIntegration) << "PosteriorCdfFunction - integral of posterior = "
                                             << cdf << " +/- " << error << std::endl;
         fNormErr = error;
         return cdf;
      }

      normcdf += normcdf0;

      // store values in the map
      if (fUseOldValues) {
         fNormCdfValues.insert(std::make_pair(x, normcdf) );
      }

      double errnorm = sqrt( error*error + normcdf*normcdf * fNormErr * fNormErr )/fNorm;
      if (normcdf > 1. + 3 * errnorm) {
         oocoutW(nullptr,NumIntegration) << "PosteriorCdfFunction: normalized cdf values is larger than 1"
                                              << " x = " << x << " normcdf(x) = " << normcdf << " +/- " << error/fNorm << std::endl;
      }

      return normcdf - fOffset;  // apply an offset (for finding the roots)
   }

   mutable RooFunctor fFunctor;                   // functor binding nll
   mutable std::shared_ptr<RooFunctor> fPriorFunc;  // functor binding the prior
   LikelihoodFunction fLikelihood;               // likelihood function
   mutable ROOT::Math::IntegratorMultiDim  fIntegrator; // integrator  (mutable because Integral() is not const
   mutable std::vector<double> fXmin;    // min value of parameters (poi+nuis) -
   mutable std::vector<double> fXmax;   // max value of parameters (poi+nuis) - max poi changes so it is mutable
   double fNorm;      // normalization value (computed in ctor)
   mutable double fNormErr;    // normalization error value (computed in ctor)
   double fOffset;   // offset for computing the root
   double fMaxPOI;  // maximum value of POI
   bool fHasNorm; // flag to control first call to the function
   bool fUseOldValues;  // use old cdf values
   mutable bool fError;     // flag to indicate if a numerical evaluation error occurred
   mutable std::map<double,double> fNormCdfValues;
};

//__________________________________________________________________
// Posterior Function class
// 1-Dim function as function of the poi
// and it integrated all the nuisance parameters

class PosteriorFunction : public ROOT::Math::IGenFunction {

public:


   PosteriorFunction(RooAbsReal & nll, RooRealVar & poi, RooArgList & nuisParams, RooAbsReal * prior = nullptr, const char * integType = nullptr, double
                     norm = 1.0,  double nllOffset = 0, int niter = 0) :
      fFunctor(nll, nuisParams, RooArgList() ),
      fPriorFunc(nullptr),
      fLikelihood(fFunctor, nullptr, nllOffset),
      fPoi(&poi),
      fXmin(nuisParams.getSize() ),
      fXmax(nuisParams.getSize() ),
      fNorm(norm),
      fError(0)
   {

      if (prior) {
         fPriorFunc = std::make_shared<RooFunctor>(*prior, nuisParams, RooArgList());
         fLikelihood.SetPrior(fPriorFunc.get() );
      }

      ooccoutD(nullptr,NumIntegration) << "PosteriorFunction::Evaluate the posterior function by integrating the nuisances: " << std::endl;
      for (unsigned int i = 0; i < fXmin.size(); ++i) {
         RooRealVar & var = (RooRealVar &) nuisParams[i];
         fXmin[i] = var.getMin();
         fXmax[i] = var.getMax();
         ooccoutD(nullptr,NumIntegration) << "PosteriorFunction::Integrate " << var.GetName()
                                              << " in interval [" <<  fXmin[i] << " , " << fXmax[i] << " ] " << std::endl;
      }
      if (fXmin.size() == 1) { // 1D case
         fIntegratorOneDim.reset( new ROOT::Math::Integrator(ROOT::Math::IntegratorOneDim::GetType(integType) ) );

         fIntegratorOneDim->SetFunction(fLikelihood);
         // interested only in relative tolerance
         //fIntegratorOneDim->SetAbsTolerance(1.E-300);
         fIntegratorOneDim->Options().Print(ooccoutD(nullptr,NumIntegration) );
      }
      else if (fXmin.size() > 1) { // multiDim case
         fIntegratorMultiDim = std::make_unique<ROOT::Math::IntegratorMultiDim>(ROOT::Math::IntegratorMultiDim::GetType(integType));
         fIntegratorMultiDim->SetFunction(fLikelihood, fXmin.size());
         ROOT::Math::IntegratorMultiDimOptions opt = fIntegratorMultiDim->Options();
         if (niter > 0) {
            opt.SetNCalls(niter);
            fIntegratorMultiDim->SetOptions(opt);
         }
         //fIntegratorMultiDim->SetAbsTolerance(1.E-300);
         // print the options
         opt.Print(ooccoutD(nullptr,NumIntegration) );
      }
   }


   ROOT::Math::IGenFunction * Clone() const override {
      assert(1);
      return nullptr; // cannot clone this function for integrator
   }

   double Error() const { return fError;}


private:
   double DoEval (double x) const override {

      // evaluate posterior function at a poi value x by integrating all nuisance parameters

      fPoi->setVal(x);
      fFunctor.binding().resetNumCall();  // reset number of calls for debug

      double f = 0;
      double error = 0;
      if (fXmin.size() == 1) { // 1D case
         f = fIntegratorOneDim->Integral(fXmin[0],fXmax[0]);
         error = fIntegratorOneDim->Error();
      }
      else if (fXmin.size() > 1) { // multi-dim case
         f = fIntegratorMultiDim->Integral(&fXmin[0],&fXmax[0]);
         error = fIntegratorMultiDim->Error();
      } else {
         // no integration to be done
         f = fLikelihood(x);
      }

      // debug
      ooccoutD(nullptr,NumIntegration) << "PosteriorFunction:  POI value  =  "
                                           << x << "\tf(x) =  " << f << " +/- " << error
                                           << "  norm-f(x) = " << f/fNorm
                                           << " ncalls = " << fFunctor.binding().numCall() << std::endl;




      if (f != 0 && error/f > 0.2 )
         ooccoutW(nullptr,NumIntegration) << "PosteriorFunction::DoEval - Error from integration in "
                                              << fXmin.size() <<  " Dim is larger than 20 % "
                                              << "x = " << x << " p(x) = " << f << " +/- " << error << std::endl;

      fError = error / fNorm;
      return f / fNorm;
   }

   mutable RooFunctor fFunctor;
   mutable std::shared_ptr<RooFunctor> fPriorFunc;  // functor binding the prior
   LikelihoodFunction fLikelihood;
   RooRealVar * fPoi;
   std::unique_ptr<ROOT::Math::Integrator>  fIntegratorOneDim;
   std::unique_ptr<ROOT::Math::IntegratorMultiDim>  fIntegratorMultiDim;
   std::vector<double> fXmin;
   std::vector<double> fXmax;
   double fNorm;
   mutable double fError;
};

////////////////////////////////////////////////////////////////////////////////
/// Posterior function obtaining sampling  toy MC for the nuisance according to their pdf

class PosteriorFunctionFromToyMC : public ROOT::Math::IGenFunction {

public:


   PosteriorFunctionFromToyMC(RooAbsReal & nll, RooAbsPdf & pdf, RooRealVar & poi, RooArgList & nuisParams, RooAbsReal * prior = nullptr, double
                              nllOffset = 0, int niter = 0, bool redoToys = true ) :
      fFunctor(nll, nuisParams, RooArgList() ),
      fPriorFunc(nullptr),
      fLikelihood(fFunctor, nullptr, nllOffset),
      fPdf(&pdf),
      fPoi(&poi),
      fNuisParams(nuisParams),
      fNumIterations(niter),
      fError(-1),
      fRedoToys(redoToys)
   {
      if (niter == 0) fNumIterations = 100; // default value

      if (prior) {
         fPriorFunc = std::make_shared<RooFunctor>(*prior, nuisParams, RooArgList());
         fLikelihood.SetPrior(fPriorFunc.get() );
      }

      ooccoutI(nullptr,InputArguments) << "PosteriorFunctionFromToyMC::Evaluate the posterior function by randomizing the nuisances:  niter " << fNumIterations << std::endl;

      ooccoutI(nullptr,InputArguments) << "PosteriorFunctionFromToyMC::Pdf used for randomizing the nuisance is " << fPdf->GetName() << std::endl;
      // check that pdf contains  the nuisance
      std::unique_ptr<RooArgSet> vars{fPdf->getVariables()};
      for (int i = 0; i < fNuisParams.getSize(); ++i) {
         if (!vars->find( fNuisParams[i].GetName() ) ) {
            ooccoutW(nullptr,InputArguments) << "Nuisance parameter " << fNuisParams[i].GetName()
                                                 << " is not part of sampling pdf. "
                                                 << "they will be treated as constant " << std::endl;
         }
      }

      if (!fRedoToys) {
         ooccoutI(nullptr,InputArguments) << "PosteriorFunctionFromToyMC::Generate nuisance toys only one time (for all POI points)" << std::endl;
         GenerateToys();
      }
   }

   // generate first n-samples of the nuisance parameters
   void GenerateToys() const {
      fGenParams = std::unique_ptr<RooDataSet>{fPdf->generate(fNuisParams, fNumIterations)};
      if(fGenParams==nullptr) {
         ooccoutE(nullptr,InputArguments) << "PosteriorFunctionFromToyMC - failed to generate nuisance parameters" << std::endl;
      }
   }

   double Error() const { return fError;}

   ROOT::Math::IGenFunction * Clone() const override {
      // use default copy constructor
      //return new PosteriorFunctionFromToyMC(*this);
      //  clone not implemented
      assert(1);
      return nullptr;
   }

private:
   // evaluate the posterior at the poi value x
   double DoEval( double x) const override {

      int npar = fNuisParams.getSize();
      assert (npar > 0);


      // generate the toys
      if (fRedoToys) GenerateToys();
      if (!fGenParams) return 0;

      // evaluate posterior function at a poi value x by integrating all nuisance parameters

      fPoi->setVal(x);

      // loop over all of the generate data
      double sum = 0;
      double sum2 = 0;

      for(int iter=0; iter<fNumIterations; ++iter) {

         // get the set of generated parameters and set the nuisance parameters to the generated values
         std::vector<double> p(npar);
         for (int i = 0; i < npar; ++i) {
            const RooArgSet* genset=fGenParams->get(iter);
            RooAbsArg * arg = genset->find( fNuisParams[i].GetName() );
            RooRealVar * var = dynamic_cast<RooRealVar*>(arg);
            assert(var != nullptr);
            p[i] = var->getVal();
            ((RooRealVar &) fNuisParams[i]).setVal(p[i]);
         }

         // evaluate now the likelihood function
         double fval =  fLikelihood( &p.front() );

         // likelihood already must contained the pdf we have sampled
         // so we must divided by it. The value must be normalized on all
         // other parameters
         RooArgSet arg(fNuisParams);
         double nuisPdfVal = fPdf->getVal(&arg);
         fval /= nuisPdfVal;


         if( fval > std::numeric_limits<double>::max()  ) {
            ooccoutE(nullptr,Eval) <<  "BayesianCalculator::EvalPosteriorFunctionFromToy : "
                        << "Likelihood evaluates to infinity " << std::endl;
            ooccoutE(nullptr,Eval) <<  "poi value =  " << x << std::endl;
            ooccoutE(nullptr,Eval) <<  "Nuisance  parameter values :  ";
            for (int i = 0; i < npar; ++i)
               ooccoutE(nullptr,Eval) << fNuisParams[i].GetName() << " = " << p[i] << " ";
            ooccoutE(nullptr,Eval) <<  " - return 0   " << std::endl;

            fError = 1.E30;
            return 0;
         }
         if(  TMath::IsNaN(fval) ) {
            ooccoutE(nullptr,Eval) <<  "BayesianCalculator::EvalPosteriorFunctionFromToy : "
                        << "Likelihood is a NaN " << std::endl;
            ooccoutE(nullptr,Eval) <<  "poi value =  " << x << std::endl;
            ooccoutE(nullptr,Eval) <<  "Nuisance  parameter values :  ";
            for (int i = 0; i < npar; ++i)
               ooccoutE(nullptr,Eval) << fNuisParams[i].GetName() << " = " << p[i] << " ";
            ooccoutE(nullptr,Eval) <<  " - return 0   " << std::endl;
            fError = 1.E30;
            return 0;
         }



         sum += fval;
         sum2 += fval*fval;
      }

      // compute the average and variance
      double val = sum/double(fNumIterations);
      double dval2 = std::max( sum2/double(fNumIterations) - val*val, 0.0);
      fError = std::sqrt( dval2 / fNumIterations);

      // debug
      ooccoutD(nullptr,NumIntegration) << "PosteriorFunctionFromToyMC:  POI value  =  "
                                           << x << "\tp(x) =  " << val << " +/- " << fError << std::endl;


      if (val != 0 && fError/val > 0.2 ) {
         ooccoutW(nullptr,NumIntegration) << "PosteriorFunctionFromToyMC::DoEval"
                                              << " - Error in estimating posterior is larger than 20% ! "
                                              << "x = " << x << " p(x) = " << val << " +/- " << fError << std::endl;
      }


      return val;
   }

   mutable RooFunctor fFunctor;
   mutable std::shared_ptr<RooFunctor> fPriorFunc;  // functor binding the prior
   LikelihoodFunction fLikelihood;
   mutable RooAbsPdf * fPdf;
   RooRealVar * fPoi;
   RooArgList fNuisParams;
   mutable std::unique_ptr<RooDataSet> fGenParams;
   int fNumIterations;
   mutable double fError;
   bool fRedoToys;                    // do toys every iteration

};

////////////////////////////////////////////////////////////////////////////////
// Implementation of BayesianCalculator
////////////////////////////////////////////////////////////////////////////////

////////////////////////////////////////////////////////////////////////////////
/// default constructor

BayesianCalculator::BayesianCalculator() :
<<<<<<< HEAD
   fData(0),
   fPdf(0),
   fPriorPdf(0),
   fNuisancePdf(0),
   fProductPdf (0), fLikelihood (0), fIntegratedLikelihood (0), fPosteriorPdf(0),
   fPosteriorFunction(0), fApproxPosterior(0),
=======
   fData(nullptr),
   fPdf(nullptr),
   fPriorPdf(nullptr),
   fNuisancePdf(nullptr),
   fProductPdf (nullptr), fLikelihood (nullptr), fIntegratedLikelihood (nullptr), fPosteriorPdf(nullptr),
   fPosteriorFunction(nullptr), fApproxPosterior(nullptr),
>>>>>>> 7c5b7714
   fLower(0), fUpper(0),
   fNLLMin(0),
   fSize(0.05), fLeftSideFraction(0.5),
   fBrfPrecision(0.00005),
   fNScanBins(-1),
   fNumIterations(0),
   fValidInterval(false)
{
}

////////////////////////////////////////////////////////////////////////////////
/// Constructor from data set, model pdf, parameter of interests and prior pdf
/// If nuisance parameters are given they will be integrated according either to the prior or
/// their constraint term included in the model

BayesianCalculator::BayesianCalculator( /* const char* name,  const char* title, */
                      RooAbsData& data,
                                                    RooAbsPdf& pdf,
                      const RooArgSet& POI,
                      RooAbsPdf& priorPdf,
                      const RooArgSet* nuisanceParameters ) :
   fData(&data),
   fPdf(&pdf),
   fPOI(POI),
   fPriorPdf(&priorPdf),
<<<<<<< HEAD
   fNuisancePdf(0),
   fProductPdf (0), fLikelihood (0), fIntegratedLikelihood (0), fPosteriorPdf(0),
   fPosteriorFunction(0), fApproxPosterior(0),
=======
   fNuisancePdf(nullptr),
   fProductPdf (nullptr), fLikelihood (nullptr), fIntegratedLikelihood (nullptr), fPosteriorPdf(nullptr),
   fPosteriorFunction(nullptr), fApproxPosterior(nullptr),
>>>>>>> 7c5b7714
   fLower(0), fUpper(0),
   fNLLMin(0),
   fSize(0.05), fLeftSideFraction(0.5),
   fBrfPrecision(0.00005),
   fNScanBins(-1),
   fNumIterations(0),
   fValidInterval(false)
{

   if (nuisanceParameters) fNuisanceParameters.add(*nuisanceParameters);
   // remove constant nuisance parameters
   RemoveConstantParameters(&fNuisanceParameters);
}

////////////////////////////////////////////////////////////////////////////////
/// Constructor from a data set and a ModelConfig
/// model pdf, poi and nuisances will be taken from the ModelConfig

BayesianCalculator::BayesianCalculator( RooAbsData& data,
                       ModelConfig & model) :
   fData(&data),
   fPdf(model.GetPdf()),
   fPriorPdf( model.GetPriorPdf()),
<<<<<<< HEAD
   fNuisancePdf(0),
   fProductPdf (0), fLikelihood (0), fIntegratedLikelihood (0), fPosteriorPdf(0),
   fPosteriorFunction(0), fApproxPosterior(0),
=======
   fNuisancePdf(nullptr),
   fProductPdf (nullptr), fLikelihood (nullptr), fIntegratedLikelihood (nullptr), fPosteriorPdf(nullptr),
   fPosteriorFunction(nullptr), fApproxPosterior(nullptr),
>>>>>>> 7c5b7714
   fLower(0), fUpper(0),
   fNLLMin(0),
   fSize(0.05), fLeftSideFraction(0.5),
   fBrfPrecision(0.00005),
   fNScanBins(-1),
   fNumIterations(0),
   fValidInterval(false)
{
   SetModel(model);
}


BayesianCalculator::~BayesianCalculator()
{
   // destructor
   ClearAll();
}

////////////////////////////////////////////////////////////////////////////////
/// clear all cached pdf objects

void BayesianCalculator::ClearAll() const {
   if (fProductPdf) delete fProductPdf;
   fLogLike.reset();
   if (fLikelihood) delete fLikelihood;
   if (fIntegratedLikelihood) delete fIntegratedLikelihood;
   if (fPosteriorPdf) delete fPosteriorPdf;
   if (fPosteriorFunction) delete fPosteriorFunction;
   if (fApproxPosterior) delete fApproxPosterior;
<<<<<<< HEAD
   fPosteriorPdf = 0;
   fPosteriorFunction = 0;
   fProductPdf = 0;
   fLikelihood = 0;
   fIntegratedLikelihood = 0;
=======
   fPosteriorPdf = nullptr;
   fPosteriorFunction = nullptr;
   fProductPdf = nullptr;
   fLikelihood = nullptr;
   fIntegratedLikelihood = nullptr;
>>>>>>> 7c5b7714
   fLower = 0;
   fUpper = 0;
   fNLLMin = 0;
   fValidInterval = false;
}

////////////////////////////////////////////////////////////////////////////////
/// set the model to use
/// The model pdf, prior pdf, parameter of interest and nuisances
/// will be taken according to the model

void BayesianCalculator::SetModel(const ModelConfig & model) {

   fPdf = model.GetPdf();
   fPriorPdf =  model.GetPriorPdf();
   // assignment operator = does not do a real copy the sets (must use add method)
   fPOI.removeAll();
   fNuisanceParameters.removeAll();
   fConditionalObs.removeAll();
   fGlobalObs.removeAll();
   if (model.GetParametersOfInterest()) fPOI.add( *(model.GetParametersOfInterest()) );
   if (model.GetNuisanceParameters())  fNuisanceParameters.add( *(model.GetNuisanceParameters() ) );
   if (model.GetConditionalObservables())  fConditionalObs.add( *(model.GetConditionalObservables() ) );
   if (model.GetGlobalObservables())  fGlobalObs.add( *(model.GetGlobalObservables() ) );
   // remove constant nuisance parameters
   RemoveConstantParameters(&fNuisanceParameters);

   // invalidate the cached pointers
   ClearAll();
}

////////////////////////////////////////////////////////////////////////////////
/// Build and return the posterior function (not normalized) as a RooAbsReal
/// the posterior is obtained from the product of the likelihood function and the
/// prior pdf which is then integrated in the nuisance parameters (if existing).
/// A prior function for the nuisance can be specified either in the prior pdf object
/// or in the model itself. If no prior nuisance is specified, but prior parameters are then
/// the integration is performed assuming a flat prior for the nuisance parameters.
///
/// NOTE: the return object is managed by the BayesianCalculator class, users do not need to delete it,
///       but the object will be deleted when the BayesiabCalculator object is deleted

RooAbsReal* BayesianCalculator::GetPosteriorFunction() const
{

   if (fIntegratedLikelihood) return fIntegratedLikelihood;
   if (fLikelihood) return fLikelihood;

   // run some sanity checks
   if (!fPdf ) {
      coutE(InputArguments) << "BayesianCalculator::GetPosteriorPdf - missing pdf model" << std::endl;
      return nullptr;
   }
   if (fPOI.empty()) {
      coutE(InputArguments) << "BayesianCalculator::GetPosteriorPdf - missing parameter of interest" << std::endl;
      return nullptr;
   }
   if (fPOI.getSize() > 1) {
      coutE(InputArguments) << "BayesianCalculator::GetPosteriorPdf - current implementation works only on 1D intervals" << std::endl;
      return nullptr;
   }


   std::unique_ptr<RooArgSet> constrainedParams{fPdf->getParameters(*fData)};
   // remove the constant parameters
   RemoveConstantParameters(&*constrainedParams);

   //constrainedParams->Print("V");

   // use RooFit::Constrain() to be sure constraints terms are taken into account
   fLogLike = std::unique_ptr<RooAbsReal>{fPdf->createNLL(*fData, RooFit::Constrain(*constrainedParams), RooFit::ConditionalObservables(fConditionalObs), RooFit::GlobalObservables(fGlobalObs) )};



   ccoutD(Eval) <<  "BayesianCalculator::GetPosteriorFunction : "
                << " pdf value " <<  fPdf->getVal()
                << " neglogLikelihood = " << fLogLike->getVal() << std::endl;

   if (fPriorPdf)
      ccoutD(Eval)  << "\t\t\t priorPOI value " << fPriorPdf->getVal() << std::endl;

   // check that likelihood evaluation is not infinity
   double nllVal =  fLogLike->getVal();
   if ( nllVal > std::numeric_limits<double>::max() ) {
      coutE(Eval) <<  "BayesianCalculator::GetPosteriorFunction : "
                  << " Negative log likelihood evaluates to infinity " << std::endl
                  << " Non-const Parameter values : ";
      RooArgList p(*constrainedParams);
      for (int i = 0; i < p.getSize(); ++i) {
         RooRealVar * v = dynamic_cast<RooRealVar *>(&p[i] );
         if (v!=nullptr) ccoutE(Eval) << v->GetName() << " = " << v->getVal() << "   ";
      }
      ccoutE(Eval) << std::endl;
      ccoutE(Eval) << "--  Perform a full likelihood fit of the model before or set more reasonable parameter values"
                   << std::endl;
      coutE(Eval) << "BayesianCalculator::GetPosteriorFunction : " << " cannot compute posterior function "  << std::endl;
      return nullptr;
   }



   // need do find minimum of log-likelihood in the range to shift function
   // to avoid numerical errors when we compute the likelihood (overflows in the exponent)
   // N.B.: this works for only 1 parameter of interest otherwise Minuit should be used for finding the minimum
   RooFunctor * nllFunc = fLogLike->functor(fPOI);
   assert(nllFunc);
   ROOT::Math::Functor1D wnllFunc(*nllFunc);
   RooRealVar* poi = dynamic_cast<RooRealVar*>( fPOI.first() );
   assert(poi);

   // try to reduce some error messages
   //bool silentMode = (RooMsgService::instance().globalKillBelow() >= RooFit::ERROR || RooMsgService::instance().silentMode()) ;
   RooAbsReal::setEvalErrorLoggingMode(RooAbsReal::CountErrors);


   coutI(Eval) <<  "BayesianCalculator::GetPosteriorFunction : "
               << " nll value " <<  nllVal << " poi value = " << poi->getVal() << std::endl;


   ROOT::Math::BrentMinimizer1D minim;
   minim.SetFunction(wnllFunc,poi->getMin(),poi->getMax() );
   bool ret  = minim.Minimize(100,1.E-3,1.E-3);
   fNLLMin = 0;
   if (ret) fNLLMin = minim.FValMinimum();

   coutI(Eval) << "BayesianCalculator::GetPosteriorFunction : minimum of NLL vs POI for POI =  "
          << poi->getVal() << " min NLL = " << fNLLMin << std::endl;

   delete nllFunc;


   if ( fNuisanceParameters.empty() ||  fIntegrationType.Contains("ROOFIT") ) {

      ccoutD(Eval) << "BayesianCalculator::GetPosteriorFunction : use ROOFIT integration  "
                   << std::endl;

#ifdef DOLATER // (not clear why this does not work)
      // need to make in this case a likelihood from the nll and make the product with the prior
      TString likeName = TString("likelihood_times_prior_") + TString(fPriorPdf->GetName());
      TString formula;
      formula.Form("exp(-@0+%f+log(@1))",fNLLMin);
      fLikelihood = new RooFormulaVar(likeName,formula,RooArgList(*fLogLike,*fPriorPdf));
#else
      // here use RooProdPdf (not very nice) but working

      if (fLogLike) fLogLike.reset();
      if (fProductPdf) {
         delete fProductPdf;
         fProductPdf = nullptr;
      }

      // // create a unique name for the product pdf
      RooAbsPdf *  pdfAndPrior = fPdf;
      if (fPriorPdf) {
         TString prodName = TString("product_") + TString(fPdf->GetName()) + TString("_") + TString(fPriorPdf->GetName() );
         // save this as data member since it needs to be deleted afterwards
         fProductPdf = new RooProdPdf(prodName,"",RooArgList(*fPdf,*fPriorPdf));
         pdfAndPrior = fProductPdf;
      }

      std::unique_ptr<RooArgSet> constrParams{fPdf->getParameters(*fData)};
      // remove the constant parameters
      RemoveConstantParameters(&*constrParams);
      fLogLike = std::unique_ptr<RooAbsReal>{pdfAndPrior->createNLL(*fData, RooFit::Constrain(*constrParams),RooFit::ConditionalObservables(fConditionalObs),RooFit::GlobalObservables(fGlobalObs) )};

      TString likeName = TString("likelihood_times_prior_") + TString(pdfAndPrior->GetName());
      TString formula;
      formula.Form("exp(-@0+%f)",fNLLMin);
      fLikelihood = new RooFormulaVar(likeName,formula,RooArgList(*fLogLike));
#endif


      // if no nuisance parameter we can just return the likelihood function
      if (fNuisanceParameters.empty()) {
         fIntegratedLikelihood = fLikelihood;
         fLikelihood = nullptr;
      }
      else
         // case of using RooFit for the integration
         fIntegratedLikelihood = std::unique_ptr<RooAbsReal>{fLikelihood->createIntegral(fNuisanceParameters)}.release();


   }

   else if ( fIntegrationType.Contains("TOYMC") ) {
      // compute the posterior as expectation values of the likelihood function
      // sampling on the nuisance parameters

      RooArgList nuisParams(fNuisanceParameters);

      bool doToysEveryIteration = true;
      // if type is 1-TOYMC or TOYMC-1
      if ( fIntegrationType.Contains("1") || fIntegrationType.Contains("ONE")  ) doToysEveryIteration = false;

      RooAbsPdf * samplingPdf = (fNuisancePdf) ? fNuisancePdf : fPdf;
      if (!fNuisancePdf) {
         ccoutI(Eval) << "BayesianCalculator::GetPosteriorFunction : no nuisance pdf is provided, try using global pdf (this will be slower)"
                      << std::endl;
      }
      fPosteriorFunction = new PosteriorFunctionFromToyMC(*fLogLike, *samplingPdf, *poi, nuisParams, fPriorPdf, fNLLMin,
                                                          fNumIterations, doToysEveryIteration );

      TString name = "toyposteriorfunction_from_";
      name += fLogLike->GetName();
      fIntegratedLikelihood = new RooFunctor1DBinding(name,name,*fPosteriorFunction,*poi);

      // need to scan likelihood in this case
      if (fNScanBins <= 0) fNScanBins = 100;

   }

   else  {

      // use ROOT integration method if there are nuisance parameters

      RooArgList nuisParams(fNuisanceParameters);
      fPosteriorFunction = new PosteriorFunction(*fLogLike, *poi, nuisParams, fPriorPdf, fIntegrationType, 1., fNLLMin, fNumIterations );

      TString name = "posteriorfunction_from_";
      name += fLogLike->GetName();
      fIntegratedLikelihood = new RooFunctor1DBinding(name,name,*fPosteriorFunction,*poi);

   }


   if (RooAbsReal::numEvalErrors() > 0)
      coutW(Eval) << "BayesianCalculator::GetPosteriorFunction : " << RooAbsReal::numEvalErrors() << " errors reported in evaluating log-likelihood function "
                   << std::endl;
   RooAbsReal::clearEvalErrorLog();
   RooAbsReal::setEvalErrorLoggingMode(RooAbsReal::PrintErrors);

   return fIntegratedLikelihood;

}

////////////////////////////////////////////////////////////////////////////////
/// Build and return the posterior pdf (i.e posterior function normalized to all range of poi)
/// Note that an extra integration in the POI is required for the normalization
/// NOTE: user must delete the returned object

RooAbsPdf* BayesianCalculator::GetPosteriorPdf() const
{

   RooAbsReal * plike = GetPosteriorFunction();
   if (!plike) return nullptr;


   // create a unique name on the posterior from the names of the components
   TString posteriorName = this->GetName() + TString("_posteriorPdf_") + plike->GetName();

   RooAbsPdf * posteriorPdf = new RooGenericPdf(posteriorName,"@0",*plike);

   return posteriorPdf;
}

////////////////////////////////////////////////////////////////////////////////
/// When am approximate posterior is computed binninig the parameter of interest (poi) range
/// (see SetScanOfPosteriors) an histogram is created and can be returned to the user
///  A nullptr is instead returned when the posterior is computed without binning the poi.
///
/// NOTE: the returned object is managed by the BayesianCalculator class,
///  if the user wants to take ownership of the returned histogram, he needs to clone
///  or copy the return object.

TH1 *  BayesianCalculator::GetPosteriorHistogram() const
{
   return  (fApproxPosterior) ? fApproxPosterior->GetHistogram() : nullptr;
}


////////////////////////////////////////////////////////////////////////////////
/// return a RooPlot with the posterior  and the credibility region
/// NOTE: User takes ownership of the returned object

RooPlot* BayesianCalculator::GetPosteriorPlot(bool norm, double precision ) const
{

   GetPosteriorFunction();

   // if a scan is requested approximate the posterior
   if (fNScanBins > 0)
      ApproximatePosterior();

   RooAbsReal * posterior = fIntegratedLikelihood;
   if (norm) {
      // delete and re-do always posterior pdf (could be invalid after approximating it)
      if (fPosteriorPdf) delete fPosteriorPdf;
      fPosteriorPdf = GetPosteriorPdf();
      posterior = fPosteriorPdf;
   }
   if (!posterior) return nullptr;

   if (!fValidInterval) GetInterval();

   RooAbsRealLValue* poi = dynamic_cast<RooAbsRealLValue*>( fPOI.first() );
   assert(poi);


   RooPlot* plot = poi->frame();
   if (!plot) return nullptr;

   // try to reduce some error messages
   RooAbsReal::setEvalErrorLoggingMode(RooAbsReal::CountErrors);

   plot->SetTitle(TString("Posterior probability of parameter \"")+TString(poi->GetName())+TString("\""));
   posterior->plotOn(plot,RooFit::Range(fLower,fUpper,false),RooFit::VLines(),RooFit::DrawOption("F"),RooFit::MoveToBack(),RooFit::FillColor(kGray),RooFit::Precision(precision));
   posterior->plotOn(plot);
   plot->GetYaxis()->SetTitle("posterior function");

   // reset the counts and default mode
   RooAbsReal::clearEvalErrorLog();
   RooAbsReal::setEvalErrorLoggingMode(RooAbsReal::PrintErrors);

   return plot;
}

////////////////////////////////////////////////////////////////////////////////
/// set the integration type (possible type are) :
///
///  - 1D integration ( used when only one nuisance and when the posterior is scanned):
///    adaptive , gauss, nonadaptive
///  -  multidim:
///      - ADAPTIVE,   adaptive numerical integration
///                    The parameter numIters (settable with SetNumIters) is  the max number of function calls.
///                    It can be reduced to make the integration faster but it will be difficult to reach the required tolerance
///      - VEGAS   MC integration method based on importance sampling - numIters is number of function calls
///                Extra Vegas parameter can be set using  IntegratorMultiDimOptions class
///      - MISER    MC integration method based on stratified sampling
///                See also http://en.wikipedia.org/wiki/Monte_Carlo_integration for VEGAS and MISER description
///      - PLAIN    simple MC integration method, where the max  number of calls can be specified using SetNumIters(numIters)
///
/// Extra integration types are:
///
///   - TOYMC:
///       evaluate posterior by generating toy MC for the nuisance parameters. It is a MC
///       integration, where the function is sampled according to the nuisance. It is convenient to use when all
///       the nuisance are uncorrelated and it is efficient to generate them
///       The toy are generated by default for each  poi values
///       (this method has been proposed and provided by J.P Chou)
///   - 1-TOYMC  : same method as before but in this case the toys are generated only one time and then used for
///       each poi value. It can be convenient when the generation time is much larger than the evaluation time,
///       otherwise it is recommended to re-generate the toy for each poi scanned point of the posterior function
///   - ROOFIT:
///       use roofit default integration methods which will produce a nested integral (not recommended for more
///       than 1 nuisance parameters)

void BayesianCalculator::SetIntegrationType(const char * type) {
   // if type = 0 use default specified via class IntegratorMultiDimOptions::SetDefaultIntegrator
   fIntegrationType = TString(type);
   fIntegrationType.ToUpper();
}

////////////////////////////////////////////////////////////////////////////////
/// Compute the interval. By Default a central interval is computed
/// and the result is a SimpleInterval object.
///
/// Using the method (to be called before SetInterval) SetLeftSideTailFraction the user can choose the type of interval.
/// By default the returned interval is a central interval with the confidence level specified
/// previously in the constructor ( LeftSideTailFraction = 0.5).
///  - For lower limit use SetLeftSideTailFraction = 1
///  - For upper limit use SetLeftSideTailFraction = 0
///  - for shortest intervals use SetLeftSideTailFraction = -1 or call the method SetShortestInterval()
///
/// NOTE: The BayesianCalculator covers only the case with one
/// single parameter of interest
///
/// NOTE: User takes ownership of the returned object

SimpleInterval* BayesianCalculator::GetInterval() const
{

   if (fValidInterval)
      coutW(Eval) << "BayesianCalculator::GetInterval - recomputing interval for the same CL and same model" << std::endl;

   RooRealVar* poi = dynamic_cast<RooRealVar*>( fPOI.first() );
   if (!poi) {
      coutE(Eval) << "BayesianCalculator::GetInterval - no parameter of interest is set " << std::endl;
      return nullptr;
   }



   // get integrated likelihood (posterior function)
   GetPosteriorFunction();

   //bool silentMode = (RooMsgService::instance().globalKillBelow() >= RooFit::ERROR || RooMsgService::instance().silentMode()) ;
   RooAbsReal::setEvalErrorLoggingMode(RooAbsReal::CountErrors);

   if (fLeftSideFraction < 0 ) {
      // compute short intervals
      ComputeShortestInterval();
   }
   else {
      // compute the other intervals

      double lowerCutOff = fLeftSideFraction * fSize;
      double upperCutOff = 1. - (1.- fLeftSideFraction) * fSize;


      if (fNScanBins > 0) {
         ComputeIntervalFromApproxPosterior(lowerCutOff, upperCutOff);
      }

      else {
         // use integration method if there are nuisance parameters
         if (fNuisanceParameters.getSize() > 0) {
            ComputeIntervalFromCdf(lowerCutOff, upperCutOff);
         }
         else {
            // case of no nuisance - just use createCdf from roofit
            ComputeIntervalUsingRooFit(lowerCutOff, upperCutOff);
         }
         // case cdf failed (scan then the posterior)
         if (!fValidInterval) {
            fNScanBins = 100;
            coutW(Eval) << "BayesianCalculator::GetInterval - computing integral from cdf failed - do a scan in "
                        << fNScanBins << " nbins " << std::endl;
            ComputeIntervalFromApproxPosterior(lowerCutOff, upperCutOff);
         }
      }
   }


   // reset the counts and default mode
   if (RooAbsReal::numEvalErrors() > 0)
      coutW(Eval) << "BayesianCalculator::GetInterval : " << RooAbsReal::numEvalErrors() << " errors reported in evaluating log-likelihood function "
                   << std::endl;

   RooAbsReal::clearEvalErrorLog();
   RooAbsReal::setEvalErrorLoggingMode(RooAbsReal::PrintErrors);

   if (!fValidInterval) {
      fLower = 1; fUpper = 0;
      coutE(Eval) << "BayesianCalculator::GetInterval - cannot compute a valid interval - return a dummy [1,0] interval"
      <<  std::endl;
   }
   else {
      coutI(Eval) << "BayesianCalculator::GetInterval - found a valid interval : [" << fLower << " , "
                << fUpper << " ]" << std::endl;
   }

   TString interval_name = TString("BayesianInterval_a") + TString(this->GetName());
   SimpleInterval * interval = new SimpleInterval(interval_name,*poi,fLower,fUpper,ConfidenceLevel());
   interval->SetTitle("SimpleInterval from BayesianCalculator");

   return interval;
}

////////////////////////////////////////////////////////////////////////////////
/// Returns the value of the parameter for the point in
/// parameter-space that is the most likely.
///  How do we do if there are points that are equi-probable?
/// use approximate posterior
/// t.b.d use real function to find the mode

double BayesianCalculator::GetMode() const {

   ApproximatePosterior();
   TH1 * h = fApproxPosterior->GetHistogram();
   return h->GetBinCenter(h->GetMaximumBin() );
   //return  fApproxPosterior->GetMaximumX();
}

////////////////////////////////////////////////////////////////////////////////
/// internal function compute the interval using RooFit

void BayesianCalculator::ComputeIntervalUsingRooFit(double lowerCutOff, double upperCutOff ) const {

   coutI(Eval) <<  "BayesianCalculator: Compute interval using RooFit:  posteriorPdf + createCdf + RooBrentRootFinder " << std::endl;

   RooRealVar* poi = dynamic_cast<RooRealVar*>( fPOI.first() );
   assert(poi);

   fValidInterval = false;
   if (!fPosteriorPdf) fPosteriorPdf = (RooAbsPdf*) GetPosteriorPdf();
   if (!fPosteriorPdf) return;

   std::unique_ptr<RooAbsReal> cdf{fPosteriorPdf->createCdf(fPOI,RooFit::ScanNoCdf())};
   if (!cdf) return;

   std::unique_ptr<RooAbsFunc> cdf_bind{cdf->bindVars(fPOI,&fPOI)};
   if (!cdf_bind) return;

   RooBrentRootFinder brf(*cdf_bind);
   brf.setTol(fBrfPrecision); // set the brf precision

   double tmpVal = poi->getVal();  // patch used because findRoot changes the value of poi

   bool ret = true;
   if (lowerCutOff > 0) {
      double y = lowerCutOff;
      ret &= brf.findRoot(fLower,poi->getMin(),poi->getMax(),y);
   }
   else
      fLower = poi->getMin();

   if (upperCutOff < 1.0) {
      double y=upperCutOff;
      ret &= brf.findRoot(fUpper,poi->getMin(),poi->getMax(),y);
   }
   else
      fUpper = poi->getMax();
   if (!ret)  coutE(Eval) << "BayesianCalculator::GetInterval "
                           << "Error returned from Root finder, estimated interval is not fully correct"
                           << std::endl;
   else
      fValidInterval = true;


   poi->setVal(tmpVal); // patch: restore the original value of poi
}

////////////////////////////////////////////////////////////////////////////////
/// internal function compute the interval using Cdf integration

void BayesianCalculator::ComputeIntervalFromCdf(double lowerCutOff, double upperCutOff ) const {

   fValidInterval = false;

   coutI(InputArguments) <<  "BayesianCalculator:GetInterval Compute the interval from the posterior cdf " << std::endl;

   RooRealVar* poi = dynamic_cast<RooRealVar*>( fPOI.first() );
   assert(poi);
   if (GetPosteriorFunction() == nullptr) {
      coutE(InputArguments) <<  "BayesianCalculator::GetInterval() cannot make posterior Function " << std::endl;
      return;
   }

   // need to remove the constant parameters
   RooArgList bindParams;
   bindParams.add(fPOI);
   bindParams.add(fNuisanceParameters);

   // this code could be put inside the PosteriorCdfFunction

   //bindParams.Print("V");

   PosteriorCdfFunction cdf(*fLogLike, bindParams, fPriorPdf, fIntegrationType, fNLLMin );
   if( cdf.HasError() ) {
      coutE(Eval) <<  "BayesianCalculator: Numerical error computing CDF integral - try a different method " << std::endl;
      return;
   }

   //find the roots

   ROOT::Math::RootFinder rf(kRootFinderType);

   ccoutD(Eval) << "BayesianCalculator::GetInterval - finding roots of posterior using RF " << rf.Name()
                << " with precision = " << fBrfPrecision;

   if (lowerCutOff > 0) {
      cdf.SetOffset(lowerCutOff);
      ccoutD(NumIntegration) << "Integrating posterior to get cdf and search lower limit at p =" << lowerCutOff << std::endl;
      bool ok = rf.Solve(cdf, poi->getMin(),poi->getMax() , 200,fBrfPrecision, fBrfPrecision);
      if( cdf.HasError() )
         coutW(Eval) <<  "BayesianCalculator: Numerical error integrating the  CDF   " << std::endl;
      if (!ok) {
         coutE(NumIntegration) << "BayesianCalculator::GetInterval - Error from root finder when searching lower limit !" << std::endl;
         return;
      }
      fLower = rf.Root();
   }
   else {
      fLower = poi->getMin();
   }
   if (upperCutOff < 1.0) {
      cdf.SetOffset(upperCutOff);
      ccoutD(NumIntegration) << "Integrating posterior to get cdf and search upper interval limit at p =" << upperCutOff << std::endl;
      bool ok = rf.Solve(cdf, fLower,poi->getMax() , 200, fBrfPrecision, fBrfPrecision);
      if( cdf.HasError() )
         coutW(Eval) <<  "BayesianCalculator: Numerical error integrating the  CDF   " << std::endl;
      if (!ok)  {
         coutE(NumIntegration) << "BayesianCalculator::GetInterval - Error from root finder when searching upper limit !" << std::endl;
         return;
      }
      fUpper = rf.Root();
   }
   else {
      fUpper = poi->getMax();
   }

   fValidInterval = true;
}

////////////////////////////////////////////////////////////////////////////////
/// approximate posterior in nbins using a TF1
/// scan the poi values and evaluate the posterior at each point
/// and save the result in a cloned TF1
/// For each point the posterior is evaluated by integrating the nuisance
/// parameters

void BayesianCalculator::ApproximatePosterior() const {

   if (fApproxPosterior) {
      // if number of bins of existing function is >= requested one - no need to redo the scan
      if (fApproxPosterior->GetNpx() >= fNScanBins) return;
      // otherwise redo the scan
      delete fApproxPosterior;
      fApproxPosterior = nullptr;
   }


   RooAbsReal * posterior = GetPosteriorFunction();
   if (!posterior) return;


   TF1 * tmp = posterior->asTF(fPOI);
   assert(tmp != nullptr);
   // binned the function in nbins and evaluate at those points
   if (fNScanBins > 0)  tmp->SetNpx(fNScanBins);  // if not use default of TF1 (which is 100)

   coutI(Eval) << "BayesianCalculator - scan posterior function in nbins = " << tmp->GetNpx() << std::endl;

   fApproxPosterior = (TF1*) tmp->Clone();
   // save this function for future reuse
   // I can delete now original posterior and use this approximated copy
   delete tmp;
   TString name = posterior->GetName() + TString("_approx");
   TString title = posterior->GetTitle() + TString("_approx");
   RooAbsReal * posterior2 = new RooTFnBinding(name,title,fApproxPosterior,fPOI);
   if (posterior == fIntegratedLikelihood) {
      delete fIntegratedLikelihood;
      fIntegratedLikelihood = posterior2;
   }
   else if (posterior == fLikelihood) {
      delete fLikelihood;
      fLikelihood = posterior2;
   }
   else {
      assert(1); // should never happen this case
   }
}

////////////////////////////////////////////////////////////////////////////////
/// compute the interval using the approximate posterior function

void BayesianCalculator::ComputeIntervalFromApproxPosterior(double lowerCutOff, double upperCutOff ) const {

   ccoutD(Eval) <<  "BayesianCalculator: Compute interval from the approximate posterior " << std::endl;

   ApproximatePosterior();
   if (!fApproxPosterior) return;

   double prob[2];
   double limits[2] = {0,0};
   prob[0] = lowerCutOff;
   prob[1] = upperCutOff;
   fApproxPosterior->GetQuantiles(2,limits,prob);
   fLower = limits[0];
   fUpper = limits[1];
   fValidInterval = true;
}

////////////////////////////////////////////////////////////////////////////////
/// compute the shortest interval from the histogram representing the posterior


void BayesianCalculator::ComputeShortestInterval( ) const {
   coutI(Eval) << "BayesianCalculator - computing shortest interval with CL = " << 1.-fSize << std::endl;

   // compute via the approx posterior function
   ApproximatePosterior();
   if (!fApproxPosterior) return;

   TH1D * h1 = dynamic_cast<TH1D*>(fApproxPosterior->GetHistogram() );
   assert(h1 != nullptr);
   h1->SetName(fApproxPosterior->GetName());
   // get bins and sort them
   double * bins = h1->GetArray();
   // exclude under/overflow bins
   int n = h1->GetSize()-2;
   std::vector<int> index(n);
   //  exclude bins[0] (the underflow bin content)
   TMath::Sort(n, bins+1, &index[0]);
   // find cut off as test size
   double sum = 0;
   double actualCL = 0;
   double upper =  h1->GetXaxis()->GetXmin();
   double lower =  h1->GetXaxis()->GetXmax();
   double norm = h1->GetSumOfWeights();

   for (int i = 0; i < n; ++i)  {
      int idx = index[i];
      double p = bins[ idx] / norm;
      sum += p;
      if (sum > 1.-fSize ) {
         actualCL = sum - p;
         break;
      }

      // histogram bin content starts from 1
      if ( h1->GetBinLowEdge(idx+1) < lower)
         lower = h1->GetBinLowEdge(idx+1);
      if ( h1->GetXaxis()->GetBinUpEdge(idx+1) > upper)
         upper = h1->GetXaxis()->GetBinUpEdge(idx+1);
   }

   ccoutD(Eval) << "BayesianCalculator::ComputeShortestInterval - actual interval CL = "
                << actualCL << " difference from requested is " << (actualCL-(1.-fSize))/fSize*100. << "%  "
                << " limits are [ " << lower << " , " << " upper ] " << std::endl;


   if (lower < upper) {
      fLower = lower;
      fUpper = upper;



      if ( std::abs(actualCL-(1.-fSize)) > 0.1*(1.-fSize) )
         coutW(Eval) << "BayesianCalculator::ComputeShortestInterval - actual interval CL = "
                     << actualCL << " differs more than 10% from desired CL value - must increase nbins "
                     << n << " to an higher value " << std::endl;
   }
   else
      coutE(Eval) << "BayesianCalculator::ComputeShortestInterval " << n << " bins are not sufficient " << std::endl;

   fValidInterval = true;

}




} // end namespace RooStats<|MERGE_RESOLUTION|>--- conflicted
+++ resolved
@@ -636,21 +636,12 @@
 /// default constructor
 
 BayesianCalculator::BayesianCalculator() :
-<<<<<<< HEAD
-   fData(0),
-   fPdf(0),
-   fPriorPdf(0),
-   fNuisancePdf(0),
-   fProductPdf (0), fLikelihood (0), fIntegratedLikelihood (0), fPosteriorPdf(0),
-   fPosteriorFunction(0), fApproxPosterior(0),
-=======
    fData(nullptr),
    fPdf(nullptr),
    fPriorPdf(nullptr),
    fNuisancePdf(nullptr),
    fProductPdf (nullptr), fLikelihood (nullptr), fIntegratedLikelihood (nullptr), fPosteriorPdf(nullptr),
    fPosteriorFunction(nullptr), fApproxPosterior(nullptr),
->>>>>>> 7c5b7714
    fLower(0), fUpper(0),
    fNLLMin(0),
    fSize(0.05), fLeftSideFraction(0.5),
@@ -676,15 +667,9 @@
    fPdf(&pdf),
    fPOI(POI),
    fPriorPdf(&priorPdf),
-<<<<<<< HEAD
-   fNuisancePdf(0),
-   fProductPdf (0), fLikelihood (0), fIntegratedLikelihood (0), fPosteriorPdf(0),
-   fPosteriorFunction(0), fApproxPosterior(0),
-=======
    fNuisancePdf(nullptr),
    fProductPdf (nullptr), fLikelihood (nullptr), fIntegratedLikelihood (nullptr), fPosteriorPdf(nullptr),
    fPosteriorFunction(nullptr), fApproxPosterior(nullptr),
->>>>>>> 7c5b7714
    fLower(0), fUpper(0),
    fNLLMin(0),
    fSize(0.05), fLeftSideFraction(0.5),
@@ -708,15 +693,9 @@
    fData(&data),
    fPdf(model.GetPdf()),
    fPriorPdf( model.GetPriorPdf()),
-<<<<<<< HEAD
-   fNuisancePdf(0),
-   fProductPdf (0), fLikelihood (0), fIntegratedLikelihood (0), fPosteriorPdf(0),
-   fPosteriorFunction(0), fApproxPosterior(0),
-=======
    fNuisancePdf(nullptr),
    fProductPdf (nullptr), fLikelihood (nullptr), fIntegratedLikelihood (nullptr), fPosteriorPdf(nullptr),
    fPosteriorFunction(nullptr), fApproxPosterior(nullptr),
->>>>>>> 7c5b7714
    fLower(0), fUpper(0),
    fNLLMin(0),
    fSize(0.05), fLeftSideFraction(0.5),
@@ -746,19 +725,11 @@
    if (fPosteriorPdf) delete fPosteriorPdf;
    if (fPosteriorFunction) delete fPosteriorFunction;
    if (fApproxPosterior) delete fApproxPosterior;
-<<<<<<< HEAD
-   fPosteriorPdf = 0;
-   fPosteriorFunction = 0;
-   fProductPdf = 0;
-   fLikelihood = 0;
-   fIntegratedLikelihood = 0;
-=======
    fPosteriorPdf = nullptr;
    fPosteriorFunction = nullptr;
    fProductPdf = nullptr;
    fLikelihood = nullptr;
    fIntegratedLikelihood = nullptr;
->>>>>>> 7c5b7714
    fLower = 0;
    fUpper = 0;
    fNLLMin = 0;
