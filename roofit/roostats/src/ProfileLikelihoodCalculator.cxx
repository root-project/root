// @(#)root/roostats:$Id$
// Author: Kyle Cranmer   28/07/2008

/*************************************************************************
 * Copyright (C) 1995-2008, Rene Brun and Fons Rademakers.               *
 * All rights reserved.                                                  *
 *                                                                       *
 * For the licensing terms see $ROOTSYS/LICENSE.                         *
 * For the list of contributors see $ROOTSYS/README/CREDITS.             *
 *************************************************************************/

/** \class RooStats::ProfileLikelihoodCalculator
    \ingroup Roostats

The ProfileLikelihoodCalculator is a concrete implementation of CombinedCalculator
(the interface class for tools which can produce both a RooStats HypoTestResult
and ConfInterval). The tool uses the profile likelihood ratio as a test statistic,
and assumes that Wilks' theorem is valid. Wilks' theorem states that \f$ -2 \cdot \ln(\lambda) \f$
(profile likelihood ratio) is asymptotically distributed as a \f$ \chi^2 \f$ distribution
with \f$ N \f$ degrees of freedom. Thus, \f$p\f$-values can be
constructed, and the profile likelihood ratio can be used to construct a
LikelihoodInterval. (In the future, this class could be extended to use toy
Monte Carlo to calibrate the distribution of the test statistic).

Usage: It uses the interface of the CombinedCalculator, so that it can be
configured by specifying:

  - A model common model (*e.g.* a family of specific models, which includes both
    the null and alternate)
  - A data set
  - A set of parameters of interest. The nuisance parameters will be all other
    parameters of the model.
  - A set of parameters which specify the null hypothesis (including values
    and const/non-const status).

The interface allows one to pass the model, data, and parameters either directly
or via a ModelConfig class. The alternate hypothesis leaves the parameter free
to take any value other than those specified by the null hypothesis. There is
therefore no need to specify the alternate parameters.

After configuring the calculator, one only needs to call GetHypoTest() (which
will return a HypoTestResult pointer) or GetInterval() (which will return a
ConfInterval pointer).

This calculator can work with both one-dimensional intervals or multi-
dimensional ones (contours).

Note that for hypothesis tests, it is often better to use the
AsymptoticCalculator, which can compute in addition the expected
\f$p\f$-value using an Asimov data set.

*/

#include "RooStats/ProfileLikelihoodCalculator.h"

#include "RooStats/RooStatsUtils.h"

#include "RooStats/LikelihoodInterval.h"
#include "RooStats/HypoTestResult.h"

#include "RooFitResult.h"
#include "RooRealVar.h"
#include "RooProfileLL.h"
#include "RooGlobalFunc.h"
#include "RooMsgService.h"

#include "Math/MinimizerOptions.h"
#include "RooMinimizer.h"
//#include "RooProdPdf.h"

using namespace std;

ClassImp(RooStats::ProfileLikelihoodCalculator); ;

using namespace RooFit;
using namespace RooStats;


////////////////////////////////////////////////////////////////////////////////
/// default constructor

ProfileLikelihoodCalculator::ProfileLikelihoodCalculator() :
   CombinedCalculator(), fGlobalFitDone(false)
{
}

ProfileLikelihoodCalculator::ProfileLikelihoodCalculator(RooAbsData& data, RooAbsPdf& pdf, const RooArgSet& paramsOfInterest,
                                                         double size, const RooArgSet* nullParams ) :
   CombinedCalculator(data,pdf, paramsOfInterest, size, nullParams ),
   fGlobalFitDone(false)
{
   // constructor from pdf and parameters
   // the pdf must contain eventually the nuisance parameters
}

ProfileLikelihoodCalculator::ProfileLikelihoodCalculator(RooAbsData& data,  ModelConfig& model, double size) :
   CombinedCalculator(data, model, size),
   fGlobalFitDone(false)
{
   // construct from a ModelConfig. Assume data model.GetPdf() will provide full description of model including
   // constraint term on the nuisances parameters
   assert(model.GetPdf() );
}


////////////////////////////////////////////////////////////////////////////////
/// destructor
/// cannot delete prod pdf because it will delete all the composing pdf's
///    if (fOwnPdf) delete fPdf;
///    fPdf = 0;

ProfileLikelihoodCalculator::~ProfileLikelihoodCalculator() = default;

void ProfileLikelihoodCalculator::DoReset() const {
   // reset and clear fit result
   // to be called when a new model or data are set in the calculator
   fFitResult.reset();
}

RooFit::OwningPtr<RooAbsReal>  ProfileLikelihoodCalculator::DoGlobalFit() const {
   // perform a global fit of the likelihood letting with all parameter of interest and
   // nuisance parameters
   // keep the list of fitted parameters

   DoReset();
   RooAbsPdf * pdf = GetPdf();
   RooAbsData* data = GetData();
   if (!data || !pdf ) return nullptr;

   // get all non-const parameters
   std::unique_ptr<RooArgSet> constrainedParams{pdf->getParameters(*data)};
<<<<<<< HEAD
   if (!constrainedParams) return 0;
=======
   if (!constrainedParams) return nullptr;
>>>>>>> 7c5b7714
   RemoveConstantParameters(&*constrainedParams);

   const auto& config = GetGlobalRooStatsConfig();
   auto nll = pdf->createNLL(*data, CloneData(true), Constrain(*constrainedParams),ConditionalObservables(fConditionalObs), GlobalObservables(fGlobalObs),
       RooFit::Offset(config.useLikelihoodOffset) );

   // check if global fit has been already done
   if (fFitResult && fGlobalFitDone) {
      return RooFit::OwningPtr<RooAbsReal>{std::move(nll)};
   }

      // calculate MLE
   oocoutP(nullptr,Minimization) << "ProfileLikelihoodCalcultor::DoGLobalFit - find MLE " << std::endl;

<<<<<<< HEAD
   if (fFitResult) delete fFitResult;
   fFitResult = DoMinimizeNLL(&*nll);
=======
   fFitResult = std::unique_ptr<RooFitResult>{DoMinimizeNLL(&*nll)};
>>>>>>> 7c5b7714

   // print fit result
   if (fFitResult) {
      fFitResult->printStream( oocoutI(nullptr,Minimization), fFitResult->defaultPrintContents(nullptr), fFitResult->defaultPrintStyle(nullptr) );

      if (fFitResult->status() != 0)
         oocoutW(nullptr,Minimization) << "ProfileLikelihoodCalcultor::DoGlobalFit -  Global fit failed - status = " << fFitResult->status() << std::endl;
      else
         fGlobalFitDone = true;
   }

   return RooFit::OwningPtr<RooAbsReal>{std::move(nll)};
}

RooFit::OwningPtr<RooFitResult> ProfileLikelihoodCalculator::DoMinimizeNLL(RooAbsReal * nll)  {
   // Minimizer the given NLL using the default options

   const char * minimType = ""; // empty string to select RooMinimizer default
   const char * minimAlgo = ROOT::Math::MinimizerOptions::DefaultMinimizerAlgo().c_str();
   int strategy = ROOT::Math::MinimizerOptions::DefaultStrategy();
   int level = ROOT::Math::MinimizerOptions::DefaultPrintLevel() -1;// RooFit level starts from  -1
   int tolerance = ROOT::Math::MinimizerOptions::DefaultTolerance();
   // do global fit and store fit result for further use

   const auto& config = GetGlobalRooStatsConfig();

   RooMinimizer minim(*nll);
   minim.setStrategy(strategy);
   minim.setEps(tolerance);
   minim.setPrintLevel(level);
   minim.optimizeConst(2); // to optimize likelihood calculations
   minim.setEvalErrorWall(config.useEvalErrorWall);

   oocoutP(nullptr,Minimization) << "ProfileLikelihoodCalcultor::DoMinimizeNLL - using " << minim.minimizerType()
                                 << " / " << minimAlgo << " with strategy " << strategy << std::endl;

   int status = -1;
   for (int tries = 1, maxtries = 4; tries <= maxtries; ++tries) {
      status = minim.minimize(minimType,minimAlgo);
      if (status%1000 == 0) {  // ignore erros from Improve
         break;
      } else if (tries < maxtries) {
         cout << "    ----> Doing a re-scan first" << endl;
         minim.minimize(minimType,"Scan");
         if (tries == 2) {
            if (strategy == 0 ) {
               cout << "    ----> trying with strategy = 1" << endl;;
               minim.setStrategy(1);
            }
            else
               tries++; // skip this trial if strategy is already 1
         }
         if (tries == 3) {
            cout << "    ----> trying with improve" << endl;;
            minimType = "Minuit";
            minimAlgo = "migradimproved";
         }
      }
   }

   return minim.save();
}

////////////////////////////////////////////////////////////////////////////////
/// Main interface to get a RooStats::ConfInterval.
/// It constructs a profile likelihood ratio, and uses that to construct a RooStats::LikelihoodInterval.

LikelihoodInterval* ProfileLikelihoodCalculator::GetInterval() const {
//    RooAbsPdf* pdf   = fWS->pdf(fPdfName);
//    RooAbsData* data = fWS->data(fDataName);
   RooAbsPdf * pdf = GetPdf();
   RooAbsData* data = GetData();
   if (!data || !pdf || fPOI.empty()) return nullptr;

   std::unique_ptr<RooArgSet> constrainedParams{pdf->getParameters(*data)};
   RemoveConstantParameters(&*constrainedParams);


   /*
   RooNLLVar* nll = new RooNLLVar("nll","",*pdf,*data, Extended(),Constrain(*constrainedParams));
   RooProfileLL* profile = new RooProfileLL("pll","",*nll, *fPOI);
   profile->addOwnedComponents(*nll) ;  // to avoid memory leak
   */

   // do a global fit cloning the data
   std::unique_ptr<RooAbsReal> nll{DoGlobalFit()};
   if (!nll) return nullptr;

   if (!fFitResult)   {
      return nullptr;
   }

<<<<<<< HEAD
   RooAbsReal* profile = nll->createProfile(fPOI);
=======
   std::unique_ptr<RooAbsReal> profile{nll->createProfile(fPOI)};
>>>>>>> 7c5b7714
   profile->addOwnedComponents(std::move(nll)) ;  // to avoid memory leak

   // t.b.f. " RooProfileLL should keep and provide possibility to query on global minimum
   // set POI to fit value (this will speed up profileLL calculation of global minimum)
   const RooArgList & fitParams = fFitResult->floatParsFinal();
   for (int i = 0; i < fitParams.getSize(); ++i) {
      RooRealVar & fitPar =  (RooRealVar &) fitParams[i];
      RooRealVar * par = (RooRealVar*) fPOI.find( fitPar.GetName() );
      if (par) {
         par->setVal( fitPar.getVal() );
         par->setError( fitPar.getError() );
      }
   }

   // do this so profile will cache inside the absolute minimum and
   // minimum values of nuisance parameters
   // (no need to this here)
   // profile->getVal();
   //RooMsgService::instance().setGlobalKillBelow(RooFit::DEBUG) ;
   //  profile->Print();

   TString name = TString("LikelihoodInterval_");// + TString(GetName() );

   // make a list of fPOI with fit result values and pass to LikelihoodInterval class
   // bestPOI is a cloned list of POI only with their best fit values
   RooArgSet fitParSet(fitParams);
   RooArgSet * bestPOI = new RooArgSet();
   for (auto const *arg : fPOI){
      RooAbsArg * p  =  fitParSet.find( arg->GetName() );
      if (p) bestPOI->addClone(*p);
      else bestPOI->addClone(*arg);
   }
   // fPOI contains the parameter of interest of the PL object
   // and bestPOI contains a snapshot with the best fit values
   LikelihoodInterval* interval = new LikelihoodInterval(name, profile.release(), &fPOI, bestPOI);
   interval->SetConfidenceLevel(1.-fSize);
   return interval;
}

////////////////////////////////////////////////////////////////////////////////
/// Main interface to get a HypoTestResult.
/// It does two fits:
/// 1. The first lets the null parameters float, so it's a maximum likelihood estimate.
/// 2. The second is to the null model (fixing null parameters to their specified values): *e.g.* a conditional maximum likelihood.
/// Since not all parameters are floating, this likelihood will be lower than the unconditional model.
///
/// The ratio of the likelihood obtained from the conditional MLE to the MLE is the profile likelihood ratio.
/// Wilks' theorem is used to get \f$p\f$-values.

HypoTestResult* ProfileLikelihoodCalculator::GetHypoTest() const {
//    RooAbsPdf* pdf   = fWS->pdf(fPdfName);
//    RooAbsData* data = fWS->data(fDataName);
   RooAbsPdf * pdf = GetPdf();
   RooAbsData* data = GetData();


   if (!data || !pdf) return nullptr;

   if (fNullParams.empty()) return nullptr;

   // make a clone and ordered list since a vector will be associated to keep parameter values
   // clone the list since first fit will changes the fNullParams values
   RooArgList poiList;
   poiList.addClone(fNullParams); // make a clone list


   // do a global fit
   std::unique_ptr<RooAbsReal> nll{DoGlobalFit()};
   if (!nll) return nullptr;

   if (!fFitResult) {
      return nullptr;
   }

   std::unique_ptr<RooArgSet> constrainedParams{pdf->getParameters(*data)};
   RemoveConstantParameters(&*constrainedParams);

   double nLLatMLE = fFitResult->minNll();
   // in case of using offset need to save offset value
   double nlloffset = (RooStats::IsNLLOffset() ) ? nll->getVal() - nLLatMLE : 0;

   // set POI to given values, set constant, calculate conditional MLE
   std::vector<double> oldValues(poiList.getSize() );
   for (unsigned int i = 0; i < oldValues.size(); ++i) {
      RooRealVar * mytarget = (RooRealVar*) constrainedParams->find(poiList[i].GetName());
      if (mytarget) {
         oldValues[i] = mytarget->getVal();
         mytarget->setVal( ( (RooRealVar&) poiList[i] ).getVal() );
         mytarget->setConstant(true);
      }
   }



   // perform the fit only if nuisance parameters are available
   // get nuisance parameters
   // nuisance parameters are the non const parameters from the likelihood parameters
   RooArgSet nuisParams(*constrainedParams);

   // need to remove the parameter of interest
   RemoveConstantParameters(&nuisParams);

   // check there are variable parameter in order to do a fit
   bool existVarParams = false;
   for (auto const *myarg : static_range_cast<RooRealVar *> (nuisParams)) {
      if ( !myarg->isConstant() ) {
         existVarParams = true;
         break;
      }
   }

   double nLLatCondMLE = nLLatMLE;
   if (existVarParams) {
      oocoutP(nullptr,Minimization) << "ProfileLikelihoodCalcultor::GetHypoTest - do conditional fit " << std::endl;

<<<<<<< HEAD
      RooFitResult * fit2 = DoMinimizeNLL(&*nll);
=======
      std::unique_ptr<RooFitResult> fit2{DoMinimizeNLL(&*nll)};
>>>>>>> 7c5b7714

      // print fit result
      if (fit2) {
         nLLatCondMLE = fit2->minNll();
         fit2->printStream( oocoutI(nullptr,Minimization), fit2->defaultPrintContents(nullptr), fit2->defaultPrintStyle(nullptr) );

         if (fit2->status() != 0)
            oocoutW(nullptr,Minimization) << "ProfileLikelihoodCalcultor::GetHypotest -  Conditional fit failed - status = " << fit2->status() << std::endl;
      }

   }
   else {
      // get just the likelihood value (no need to do a fit since the likelihood is a constant function)
      nLLatCondMLE = nll->getVal();
      // this value contains the offset
      if (RooStats::IsNLLOffset() ) nLLatCondMLE -= nlloffset;
   }

   // Use Wilks' theorem to translate -2 log lambda into a significance/p-value
   double deltaNLL = std::max( nLLatCondMLE-nLLatMLE, 0.);

   // get number of free parameter of interest
   RemoveConstantParameters(poiList);
   int ndf = poiList.getSize();

   double pvalue = ROOT::Math::chisquared_cdf_c( 2* deltaNLL, ndf);

   // in case of one dimension (1 poi) do the one-sided p-value (need to divide by 2)
   if (ndf == 1) pvalue = 0.5 * pvalue;

   TString name = TString("ProfileLRHypoTestResult_");// + TString(GetName() );
   HypoTestResult* htr = new HypoTestResult(name, pvalue, 0 );

   // restore previous value of poi
   for (unsigned int i = 0; i < oldValues.size(); ++i) {
      RooRealVar * mytarget = (RooRealVar*) constrainedParams->find(poiList[i].GetName());
      if (mytarget) {
         mytarget->setVal(oldValues[i] );
         mytarget->setConstant(false);
      }
   }

   return htr;

}<|MERGE_RESOLUTION|>--- conflicted
+++ resolved
@@ -129,11 +129,7 @@
 
    // get all non-const parameters
    std::unique_ptr<RooArgSet> constrainedParams{pdf->getParameters(*data)};
-<<<<<<< HEAD
-   if (!constrainedParams) return 0;
-=======
    if (!constrainedParams) return nullptr;
->>>>>>> 7c5b7714
    RemoveConstantParameters(&*constrainedParams);
 
    const auto& config = GetGlobalRooStatsConfig();
@@ -148,12 +144,7 @@
       // calculate MLE
    oocoutP(nullptr,Minimization) << "ProfileLikelihoodCalcultor::DoGLobalFit - find MLE " << std::endl;
 
-<<<<<<< HEAD
-   if (fFitResult) delete fFitResult;
-   fFitResult = DoMinimizeNLL(&*nll);
-=======
    fFitResult = std::unique_ptr<RooFitResult>{DoMinimizeNLL(&*nll)};
->>>>>>> 7c5b7714
 
    // print fit result
    if (fFitResult) {
@@ -246,11 +237,7 @@
       return nullptr;
    }
 
-<<<<<<< HEAD
-   RooAbsReal* profile = nll->createProfile(fPOI);
-=======
    std::unique_ptr<RooAbsReal> profile{nll->createProfile(fPOI)};
->>>>>>> 7c5b7714
    profile->addOwnedComponents(std::move(nll)) ;  // to avoid memory leak
 
    // t.b.f. " RooProfileLL should keep and provide possibility to query on global minimum
@@ -366,11 +353,7 @@
    if (existVarParams) {
       oocoutP(nullptr,Minimization) << "ProfileLikelihoodCalcultor::GetHypoTest - do conditional fit " << std::endl;
 
-<<<<<<< HEAD
-      RooFitResult * fit2 = DoMinimizeNLL(&*nll);
-=======
       std::unique_ptr<RooFitResult> fit2{DoMinimizeNLL(&*nll)};
->>>>>>> 7c5b7714
 
       // print fit result
       if (fit2) {
