// @(#)root/roostats:$Id$
// Author: Kyle Cranmer   28/07/2008

/*************************************************************************
 * Copyright (C) 1995-2008, Rene Brun and Fons Rademakers.               *
 * All rights reserved.                                                  *
 *                                                                       *
 * For the licensing terms see $ROOTSYS/LICENSE.                         *
 * For the list of contributors see $ROOTSYS/README/CREDITS.             *
 *************************************************************************/

/*****************************************************************************
 * Project: RooStats
 * Package: RooFit/RooStats
 *
 * Authors:
 *   Original code from M. Pivk as part of MLFit package from BaBar.
 *   Modifications:
 *     Giacinto Piacquadio, Maurizio Pierini: modifications for new RooFit version
 *     George H. Lewis, Kyle Cranmer: generalized for weighted events
 *
 * Porting to RooStats (with permission) by Kyle Cranmer, July 2008
 *
 *****************************************************************************/


/** \class RooStats::SPlot
    \ingroup Roostats

  A class to calculate "sWeights" used to create an "sPlot".
  An sPlot can reweight a dataset to show different components (e.g. signal / background),
  but it doesn't use cuts, and therefore doesn't have to sort events into signal/background (or other) categories.
  Instead of *assigning* a category to each event in the dataset, all events are *weighted*.
  To compute the weights, a PDF with different components is analysed, and the weights are added
  to the dataset. When plotting the dataset with the weights of the signal or
  background components, the data looks like "signal", but all events in the dataset are used.

  The result is similar to a likelihood projection plot, but without cuts.

  \note SPlot needs to fit the pdf to the data once, so make sure that all relevant fit arguments such as
  the fit range are passed in the constructor.

  The code is based on
  ``SPlot: A statistical tool to unfold data distributions,''
  Nucl. Instrum. Meth. A 555, 356 (2005) [arXiv:physics/0402083].

  ### Creating an SPlot
  To use this class, you first must have a pdf that includes
  yield parameters for (possibly several) different species, for example a signal and background
  yield. Those yields must be of type RooRealVar / RooLinearVar (or anything that derives from
  RooAbsRealLValue). This is necessary because
  RooStats needs to be able to set the yields to 0 and 1 to probe the PDF. After
  constructing the s weights, the yields will be restored to their original values.

  To create an instance of the SPlot, supply a data set, the pdf to analyse,
  and a list which parameters of the pdf are yields. The SPlot will calculate SWeights, and
  include these as columns in the RooDataSet. The dataset will have two additional columns
  for every yield with name "`<varname>`":
  - `L_<varname>` is the likelihood for each event, *i.e.*, the pdf evaluated for the given value of the variable "varname".
  - `<varname>_sw` is the value of the sWeight for the variable "varname" for each event.

  In SPlot::SPlot(), one can choose whether columns should be added to an existing dataset or whether a copy of the dataset
  should be created.

  ### Plotting s-weighted data
  After computing the s weights, create a new dataset that uses the s weights of the variable of interest for weighting.
  If the yield parameter for signal was e.g. "signalYield", the dataset can be constructed as follows:
  ~~~{.cpp}
  RooDataSet data_signal("<name>", "<title>", <dataWithSWeights>, <variables>, 0, "signalYield_sw");
  ~~~

  A complete tutorial with an extensive model is rs301_splot.C

  #### Using ratios as yield parameters
  As mentioned, RooStats needs to be able to modify the yield parameters. That means that they have to be a RooRealVar
  of a RooLinearVar. This allows using ratio parameters as in the following example:
  ~~~{.cpp}
  RooRealVar x("x", "observable", 0, 0, 20);
  RooRealVar m("m", "mean", 5., -10, 10);
  RooRealVar s("s", "sigma", 2., 0, 10);
  RooGaussian gaus("gaus", "gaus", x, m, s);

  RooRealVar a("a", "exp", -0.2, -10., 0.);
  RooExponential ex("ex", "ex", x, a);

  RooRealVar common("common", "common scale", 3., 0, 10);
  RooRealVar r1("r1", "ratio of signal events", 0.3, 0, 10);
  RooRealVar r2("r2", "ratio of background events", 0.5, 0, 10);
  RooLinearVar c1("c1", "c1", r1, common, RooFit::RooConst(0.));
  RooLinearVar c2("c2", "c2", r2, common, RooFit::RooConst(0.));

  RooAddPdf sum("sum", "sum", RooArgSet(gaus, ex), RooArgSet(c1, c2));
  auto data = sum.generate(x, 1000);

  RooStats::SPlot splot("splot", "splot", *data, &sum, RooArgSet(c1, c2));
  ~~~
*/

#include <vector>
#include <map>

#include "RooStats/SPlot.h"
#include "RooAbsPdf.h"
#include "RooDataSet.h"
#include "RooRealVar.h"
#include "RooGlobalFunc.h"
#include "RooStats/RooStatsUtils.h"


#include "TMatrixD.h"


ClassImp(RooStats::SPlot); ;

using namespace RooStats;
using namespace std;

////////////////////////////////////////////////////////////////////////////////

SPlot::~SPlot()
{
   if(TestBit(kOwnData) && fSData)
      delete fSData;

}

////////////////////////////////////////////////////////////////////////////////
/// Default constructor

SPlot::SPlot():
  TNamed()
{
  RooArgList Args;

  fSWeightVars.assign(Args);

  fSData = nullptr;

}

////////////////////////////////////////////////////////////////////////////////

SPlot::SPlot(const char* name, const char* title):
  TNamed(name, title)
{
  RooArgList Args;

  fSWeightVars.assign(Args);

  fSData = nullptr;

}

////////////////////////////////////////////////////////////////////////////////
///Constructor from a RooDataSet
///No sWeighted variables are present

SPlot::SPlot(const char* name, const char* title, const RooDataSet &data):
  TNamed(name, title)
{
  RooArgList Args;

  fSWeightVars.assign(Args);

  fSData = (RooDataSet*) &data;
}

////////////////////////////////////////////////////////////////////////////////
/// Copy Constructor from another SPlot

SPlot::SPlot(const SPlot &other):
  TNamed(other)
{
  RooArgList Args = (RooArgList) other.GetSWeightVars();

  fSWeightVars.addClone(Args);

  fSData = (RooDataSet*) other.GetSDataSet();

}

////////////////////////////////////////////////////////////////////////////////
///Construct a new SPlot instance, calculate sWeights, and include them
///in the RooDataSet held by this instance.
///
/// The constructor automatically calls AddSWeight() to add s weights to the dataset.
/// These can be retrieved later using GetSWeight() or GetSDataSet().
///\param[in] name Name of the instance.
///\param[in] title Title of the instance.
///\param[in] data Dataset to fit to.
///\param[in] pdf PDF to compute s weights for.
///\param[in] yieldsList List of parameters in `pdf` that are yields. These must be RooRealVar or RooLinearVar, since RooStats will need to modify their values.
///\param[in] projDeps Don't normalise over these parameters when calculating the sWeights. Will be passed on to AddSWeight().
///\param[in] useWeights Include weights of the input data in calculation of s weights.
///\param[in] cloneData Make a clone of the incoming data before adding weights.
///\param[in] newName New name for the data.
///\param[in] arg5,arg6,arg7,arg8 Additional arguments for the fitting step in AddSWeight().
SPlot::SPlot(const char* name, const char* title, RooDataSet& data, RooAbsPdf* pdf,
        const RooArgList &yieldsList, const RooArgSet &projDeps,
        bool useWeights, bool cloneData, const char* newName,
        const RooCmdArg& arg5, const RooCmdArg& arg6, const RooCmdArg& arg7, const RooCmdArg& arg8):
  TNamed(name, title)
{
  if(cloneData) {
    fSData = (RooDataSet*) data.Clone(newName);
    SetBit(kOwnData);
  }
  else
    fSData = (RooDataSet*) &data;

  // Add check that yieldsList contains all RooRealVar / RooAbsRealLValue
  for (const auto arg : yieldsList) {
    if (!dynamic_cast<const RooAbsRealLValue*>(arg)) {
      coutE(InputArguments) << "SPlot::SPlot(" << GetName() << ") input argument "
             << arg->GetName() << " is not of type RooRealVar (or RooLinearVar)."
             << "\nRooStats must be able to set it to 0 and to 1 to probe the PDF." << endl ;
      throw std::invalid_argument(Form("SPlot::SPlot(%s) input argument %s is not of type RooRealVar/RooLinearVar",GetName(),arg->GetName())) ;
    }
  }

  //Construct a new SPlot class,
  //calculate sWeights, and include them
  //in the RooDataSet of this class.

  this->AddSWeight(pdf, yieldsList, projDeps, useWeights, arg5, arg6, arg7, arg8);
}

////////////////////////////////////////////////////////////////////////////////
/// Set dataset (if not passed in constructor).
RooDataSet* SPlot::SetSData(RooDataSet* data)
{
  if(data)    {
    fSData = (RooDataSet*) data;
    return fSData;
  }  else
    return nullptr;
}

////////////////////////////////////////////////////////////////////////////////
/// Retrieve s-weighted data.
/// It does **not** automatically call AddSWeight(). This needs to be done manually.
RooDataSet* SPlot::GetSDataSet() const
{
  return fSData;
}

////////////////////////////////////////////////////////////////////////////////
/// Retrieve an s weight.
/// \param[in] numEvent Event number to retrieve s weight for.
/// \param[in] sVariable The yield parameter to retrieve the s weight for.
double SPlot::GetSWeight(Int_t numEvent, const char* sVariable) const
{
  if(numEvent > fSData->numEntries() )
    {
      coutE(InputArguments)  << "Invalid Entry Number" << endl;
      return -1;
    }

  if(numEvent < 0)
    {
      coutE(InputArguments)  << "Invalid Entry Number" << endl;
      return -1;
    }

  double totalYield = 0;

  std::string varname(sVariable);
  varname += "_sw";


  if(fSWeightVars.find(sVariable) )
    {
      RooArgSet Row(*fSData->get(numEvent));
      totalYield += Row.getRealValue(sVariable);

      return totalYield;
    }

  if( fSWeightVars.find(varname.c_str())  )
    {

      RooArgSet Row(*fSData->get(numEvent));
      totalYield += Row.getRealValue(varname.c_str() );

      return totalYield;
    }

  else
    coutE(InputArguments) << "InputVariable not in list of sWeighted variables" << endl;

  return -1;
}


////////////////////////////////////////////////////////////////////////////////
/// Sum the SWeights for a particular event.
/// This sum should equal the total weight of that event.
/// This method is intended to be used as a check.

double SPlot::GetSumOfEventSWeight(Int_t numEvent) const
{
  if(numEvent > fSData->numEntries() )
    {
      coutE(InputArguments)  << "Invalid Entry Number" << endl;
      return -1;
    }

  if(numEvent < 0)
    {
      coutE(InputArguments)  << "Invalid Entry Number" << endl;
      return -1;
    }

  Int_t numSWeightVars = this->GetNumSWeightVars();

  double eventSWeight = 0;

  RooArgSet Row(*fSData->get(numEvent));

  for (Int_t i = 0; i < numSWeightVars; i++)
    eventSWeight += Row.getRealValue(fSWeightVars.at(i)->GetName() );

  return  eventSWeight;
}

////////////////////////////////////////////////////////////////////////////////
/// Sum the SWeights for a particular species over all events.
/// This should equal the total (weighted) yield of that species.
/// This method is intended as a check.

double SPlot::GetYieldFromSWeight(const char* sVariable) const
{

  double totalYield = 0;

  std::string varname(sVariable);
  varname += "_sw";


  if(fSWeightVars.find(sVariable) )
    {
      for(Int_t i=0; i < fSData->numEntries(); i++)
   {
     RooArgSet Row(*fSData->get(i));
     totalYield += Row.getRealValue(sVariable);
   }

      return totalYield;
    }

  if( fSWeightVars.find(varname.c_str())  )
    {
      for(Int_t i=0; i < fSData->numEntries(); i++)
   {
     RooArgSet Row(*fSData->get(i));
     totalYield += Row.getRealValue(varname.c_str() );
   }

      return totalYield;
    }

  else
    coutE(InputArguments) << "InputVariable not in list of sWeighted variables" << endl;

  return -1;
}


////////////////////////////////////////////////////////////////////////////////
/// Return a RooArgList containing all paramters that have s weights.

RooArgList SPlot::GetSWeightVars() const
{

  RooArgList Args = fSWeightVars;

  return  Args;

}

////////////////////////////////////////////////////////////////////////////////
/// Return the number of SWeights
/// In other words, return the number of
/// species that we are trying to extract.

Int_t SPlot::GetNumSWeightVars() const
{
  RooArgList Args = fSWeightVars;

  return Args.getSize();
}

////////////////////////////////////////////////////////////////////////////////
/// Method which adds the sWeights to the dataset.
///
/// The SPlot will contain two new variables for each yield parameter:
/// - `L_<varname>` is the likelihood for each event, i.e., the pdf evaluated for the a given value of the variable "varname".
/// - `<varname>_sw` is the value of the sWeight for the variable "varname" for each event.
///
/// Find Parameters in the PDF to be considered fixed when calculating the SWeights
/// and be sure to NOT include the yields in that list.
///
/// After fixing non-yield parameters, this function will start a fit by calling
/// ```
/// pdf->fitTo(*fSData, RooFit::Extended(true), RooFit::SumW2Error(true), RooFit::PrintLevel(-1), RooFit::PrintEvalErrors(-1)).
/// ```
/// One can pass additional arguments to `fitTo`, such as `RooFit::Range("fitrange")`, as `arg5`, `arg6`, `arg7`, `arg8`.
///
/// \note A `RooFit::Range` may be necessary to get expected results if you initially fit in a range
/// and/or called `pdf->fixCoefRange("fitrange")` on `pdf`.
/// Pass `arg5`, `arg6`, `arg7`, `arg8` AT YOUR OWN RISK.
///
/// \param[in] pdf PDF to fit to data to compute s weights.
/// \param[in] yieldsTmp Yields to use to compute s weights.
/// \param[in] projDeps These will not be normalized over when calculating the sWeights,
/// and will be considered parameters, not observables.
/// \param[in] includeWeights Include weights of the input data in calculation of s weights.
/// \param[in] arg5,arg6,arg7,arg8 Optional additional arguments for the fitting step.
void SPlot::AddSWeight( RooAbsPdf* pdf, const RooArgList &yieldsTmp,
         const RooArgSet &projDeps, bool includeWeights,
         const RooCmdArg& arg5, const RooCmdArg& arg6, const RooCmdArg& arg7, const RooCmdArg& arg8)
{

  // Find Parameters in the PDF to be considered fixed when calculating the SWeights
  // and be sure to NOT include the yields in that list
  std::unique_ptr<RooArgSet> constParameters{pdf->getParameters(fSData)};
  for (unsigned int i=0; i < constParameters->size(); ++i) {
    // Need a counting loop since collection is being modified
    auto& par = *(*constParameters)[i];
    if (std::any_of(yieldsTmp.begin(), yieldsTmp.end(), [&](const RooAbsArg* yield){ return yield->dependsOn(par); })) {
      constParameters->remove(par, true, true);
      --i;
    }
  }


  // Set these parameters constant and store them so they can later
  // be set to not constant
  std::vector<RooAbsRealLValue*> constVarHolder;

  for(Int_t i = 0; i < constParameters->getSize(); i++)
  {
    RooAbsRealLValue* varTemp = static_cast<RooAbsRealLValue*>( (*constParameters)[i] );
    if(varTemp &&  varTemp->isConstant() == 0 )
    {
      varTemp->setConstant();
      constVarHolder.push_back(varTemp);
    }
  }

  // Fit yields to the data with all other variables held constant
  // This is necessary because SPlot assumes the yields minimise -Log(likelihood)
  pdf->fitTo(*fSData, RooFit::Extended(true), RooFit::SumW2Error(true), RooFit::PrintLevel(-1), RooFit::PrintEvalErrors(-1), arg5, arg6, arg7, arg8);

  // The list of variables to normalize over when calculating PDF values.
  RooArgSet vars(*fSData->get() );
  vars.remove(projDeps, true, true);

  // Hold the value of the fitted yields
  std::vector<double> yieldsHolder;

  for(Int_t i = 0; i < yieldsTmp.getSize(); i++)
    yieldsHolder.push_back(static_cast<RooAbsReal*>(yieldsTmp.at(i))->getVal(&vars));

  const Int_t nspec = yieldsTmp.getSize();
  RooArgList yields = *(RooArgList*)yieldsTmp.snapshot(false);

  if (RooMsgService::instance().isActive(this, RooFit::InputArguments, RooFit::DEBUG)) {
    coutI(InputArguments) << "Printing Yields" << endl;
    yields.Print();
  }

<<<<<<< HEAD
  // The list of variables to normalize over when calculating PDF values.

  RooArgSet vars(*fSData->get() );
  vars.remove(projDeps, kTRUE, kTRUE);

=======
>>>>>>> 18b4f317

  // first calculate the pdf values for all species and all events
  std::vector<RooAbsRealLValue*> yieldvars ;
  RooArgSet pdfServers;
  pdf->treeNodeServerList(&pdfServers);

  std::vector<double> yieldvalues ;
  for (Int_t k = 0; k < nspec; ++k) {
    auto thisyield = static_cast<const RooAbsReal*>(yields.at(k)) ;
    auto yieldinpdf = static_cast<RooAbsRealLValue*>(pdfServers.find(thisyield->GetName()));
    assert(pdf->dependsOn(*yieldinpdf));

    if (yieldinpdf) {
      coutI(InputArguments)<< "yield in pdf: " << yieldinpdf->GetName() << " " << thisyield->getVal(&vars) << endl;

      yieldvars.push_back(yieldinpdf) ;
      yieldvalues.push_back(thisyield->getVal(&vars)) ;
    }
  }

  Int_t numevents = fSData->numEntries() ;




  // set all yield to zero
  for(Int_t m=0; m<nspec; ++m) {
    auto theVar = static_cast<RooAbsRealLValue*>(yieldvars[m]);
    theVar->setVal(0) ;

    //Check that range of yields is at least (0,1), and fix otherwise
    if (theVar->getMin() > 0) {
      coutE(InputArguments)  << "Yield variables need to have a range that includes at least [0, 1]. Minimum for "
          << theVar->GetName() << " is " << theVar->getMin() << std::endl;
      if (RooRealVar* realVar = dynamic_cast<RooRealVar*>(theVar)) {
        coutE(InputArguments)  << "Setting min range to 0" << std::endl;
        realVar->setMin(0);
      } else {
        throw std::invalid_argument(std::string("Yield variable ") + theVar->GetName() + " must have a range that includes 0.");
      }
    }

    if (theVar->getMax() < 1) {
      coutW(InputArguments)  << "Yield variables need to have a range that includes at least [0, 1]. Maximum for "
          << theVar->GetName() << " is " << theVar->getMax() << std::endl;
      if (RooRealVar* realVar = dynamic_cast<RooRealVar*>(theVar)) {
        coutE(InputArguments)  << "Setting max range to 1" << std::endl;
        realVar->setMax(1);
      } else {
        throw std::invalid_argument(std::string("Yield variable ") + theVar->GetName() + " must have a range that includes 1.");
      }
    }
  }


  // For every event and for every species,
  // calculate the value of the component pdf for that specie
  // by setting the yield of that specie to 1
  // and all others to 0.  Evaluate the pdf for each event
  // and store the values.

  std::unique_ptr<RooArgSet> pdfvars{pdf->getVariables()};
  std::vector<std::vector<double> > pdfvalues(numevents,std::vector<double>(nspec,0)) ;

  for (Int_t ievt = 0; ievt <numevents; ievt++)
  {
    //WVE: FIX THIS PART, EVALUATION PROGRESS!!

    pdfvars->assign(*fSData->get(ievt));

    for(Int_t k = 0; k < nspec; ++k) {
      auto theVar = static_cast<RooAbsRealLValue*>(yieldvars[k]);

      // set this yield to 1
      theVar->setVal( 1 ) ;
      // evaluate the pdf
      double f_k = pdf->getVal(&vars) ;
      pdfvalues[ievt][k] = f_k ;
      if( !(f_k>1 || f_k<1) )
        coutW(InputArguments) << "Strange pdf value: " << ievt << " " << k << " " << f_k << std::endl ;
      theVar->setVal( 0 ) ;
    }
  }

  // check that the likelihood normalization is fine
  std::vector<double> norm(nspec,0) ;
  for (Int_t ievt = 0; ievt <numevents ; ievt++)
    {
      double dnorm(0) ;
      for(Int_t k=0; k<nspec; ++k) dnorm += yieldvalues[k] * pdfvalues[ievt][k] ;
      for(Int_t j=0; j<nspec; ++j) norm[j] += pdfvalues[ievt][j]/dnorm ;
    }

  coutI(Contents) << "likelihood norms: "  ;

  for(Int_t k=0; k<nspec; ++k)  coutI(Contents) << norm[k] << " " ;
  coutI(Contents) << std::endl ;

  // Make a TMatrixD to hold the covariance matrix.
  TMatrixD covInv(nspec, nspec);
  for (Int_t i = 0; i < nspec; i++) for (Int_t j = 0; j < nspec; j++) covInv(i,j) = 0;

  coutI(Contents) << "Calculating covariance matrix";


  // Calculate the inverse covariance matrix, using weights
  for (Int_t ievt = 0; ievt < numevents; ++ievt)
    {

      fSData->get(ievt) ;

      // Calculate contribution to the inverse of the covariance
      // matrix. See BAD 509 V2 eqn. 15

      // Sum for the denominator
      double dsum(0);
      for(Int_t k = 0; k < nspec; ++k)
   dsum += pdfvalues[ievt][k] * yieldvalues[k] ;

      for(Int_t n=0; n<nspec; ++n)
   for(Int_t j=0; j<nspec; ++j)
     {
       if(includeWeights)
         covInv(n,j) +=  fSData->weight()*pdfvalues[ievt][n]*pdfvalues[ievt][j]/(dsum*dsum) ;
       else
         covInv(n,j) +=                   pdfvalues[ievt][n]*pdfvalues[ievt][j]/(dsum*dsum) ;
     }

      //ADDED WEIGHT ABOVE

    }

  // Covariance inverse should now be computed!

  // Invert to get the covariance matrix
  if (covInv.Determinant() <=0)
    {
      coutE(Eval) << "SPlot Error: covariance matrix is singular; I can't invert it!" << std::endl;
      covInv.Print();
      return;
    }

  TMatrixD covMatrix(TMatrixD::kInverted,covInv);

  //check cov normalization
  if (RooMsgService::instance().isActive(this, RooFit::Eval, RooFit::DEBUG)) {
    coutI(Eval) << "Checking Likelihood normalization:  " << std::endl;
    coutI(Eval) << "Yield of specie  Sum of Row in Matrix   Norm" << std::endl;
    for(Int_t k=0; k<nspec; ++k)
    {
      double covnorm(0) ;
      for(Int_t m=0; m<nspec; ++m) covnorm += covInv[k][m]*yieldvalues[m] ;
      double sumrow(0) ;
      for(Int_t m = 0; m < nspec; ++m) sumrow += covMatrix[k][m] ;
      coutI(Eval)  << yieldvalues[k] << " " << sumrow << " " << covnorm << endl ;
    }
  }

  // calculate for each event the sWeight (BAD 509 V2 eq. 21)
  coutI(Eval) << "Calculating sWeight" << std::endl;
  std::vector<RooRealVar*> sweightvec ;
  std::vector<RooRealVar*> pdfvec ;
  RooArgSet sweightset ;

  // Create and label the variables
  // used to store the SWeights

  fSWeightVars.Clear();

  for(Int_t k=0; k<nspec; ++k)
    {
       std::string wname = std::string(yieldvars[k]->GetName()) + "_sw";
       RooRealVar* var = new RooRealVar(wname.c_str(),wname.c_str(),0) ;
       sweightvec.push_back( var) ;
       sweightset.add(*var) ;
       fSWeightVars.add(*var);

       wname = "L_" + std::string(yieldvars[k]->GetName());
       var = new RooRealVar(wname.c_str(),wname.c_str(),0) ;
       pdfvec.push_back( var) ;
       sweightset.add(*var) ;
    }

  // Create and fill a RooDataSet
  // with the SWeights

  RooDataSet* sWeightData = new RooDataSet("dataset", "dataset with sWeights", sweightset);

  for(Int_t ievt = 0; ievt < numevents; ++ievt)
    {

      fSData->get(ievt) ;

      // sum for denominator
      double dsum(0);
      for(Int_t k = 0; k < nspec; ++k)   dsum +=  pdfvalues[ievt][k] * yieldvalues[k] ;
      // covariance weighted pdf for each specief
      for(Int_t n=0; n<nspec; ++n)
   {
     double nsum(0) ;
     for(Int_t j=0; j<nspec; ++j) nsum += covMatrix(n,j) * pdfvalues[ievt][j] ;


     //Add the sWeights here!!
     //Include weights,
     //ie events weights are absorbed into sWeight


     if(includeWeights) sweightvec[n]->setVal(fSData->weight() * nsum/dsum) ;
     else  sweightvec[n]->setVal( nsum/dsum) ;

     pdfvec[n]->setVal( pdfvalues[ievt][n] ) ;

     if( !(std::abs(nsum/dsum)>=0 ) )
       {
         coutE(Contents) << "error: " << nsum/dsum << endl ;
         return;
       }
   }

      sWeightData->add(sweightset) ;
    }


  // Add the SWeights to the original data set

  fSData->merge(sWeightData);

  delete sWeightData;

  //Restore yield values

  for(Int_t i = 0; i < yieldsTmp.getSize(); i++)
    static_cast<RooAbsRealLValue*>(yieldsTmp.at(i))->setVal(yieldsHolder.at(i));

  //Make any variables that were forced to constant no longer constant

  for(Int_t i=0; i < (Int_t) constVarHolder.size(); i++)
    constVarHolder.at(i)->setConstant(false);

  return;

}<|MERGE_RESOLUTION|>--- conflicted
+++ resolved
@@ -470,14 +470,6 @@
     yields.Print();
   }
 
-<<<<<<< HEAD
-  // The list of variables to normalize over when calculating PDF values.
-
-  RooArgSet vars(*fSData->get() );
-  vars.remove(projDeps, kTRUE, kTRUE);
-
-=======
->>>>>>> 18b4f317
 
   // first calculate the pdf values for all species and all events
   std::vector<RooAbsRealLValue*> yieldvars ;
