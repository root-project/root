// @(#)root/roostats:$Id$
// Author: Kyle Cranmer   28/07/2008

/*************************************************************************
 * Copyright (C) 1995-2008, Rene Brun and Fons Rademakers.               *
 * All rights reserved.                                                  *
 *                                                                       *
 * For the licensing terms see $ROOTSYS/LICENSE.                         *
 * For the list of contributors see $ROOTSYS/README/CREDITS.             *
 *************************************************************************/

/*****************************************************************************
 * Project: RooStats
 * Package: RooFit/RooStats
 *
 * Authors:
 *   Original code from M. Pivk as part of MLFit package from BaBar.
 *   Modifications:
 *     Giacinto Piacquadio, Maurizio Pierini: modifications for new RooFit version
 *     George H. Lewis, Kyle Cranmer: generalized for weighted events
 *
 * Porting to RooStats (with permission) by Kyle Cranmer, July 2008
 *
 *****************************************************************************/


/** \class RooStats::SPlot
    \ingroup Roostats

  A class to calculate "sWeights" used to create an "sPlot".
  An sPlot can reweight a dataset to show different components (e.g. signal / background),
  but it doesn't use cuts, and therefore doesn't have to sort events into signal/background (or other) categories.
  Instead of *assigning* a category to each event in the dataset, all events are *weighted*.
  To compute the weights, a PDF with different components is analysed, and the weights are added
  to the dataset. When plotting the dataset with the weights of the signal or
  background components, the data looks like "signal", but all events in the dataset are used.

  The result is similar to a likelihood projection plot, but without cuts.

  \note SPlot needs to fit the pdf to the data once, so make sure that all relevant fit arguments such as
  the fit range are passed in the constructor.

  The code is based on
  ``SPlot: A statistical tool to unfold data distributions,''
  Nucl. Instrum. Meth. A 555, 356 (2005) [arXiv:physics/0402083].

  ### Creating an SPlot
  To use this class, you first must have a pdf that includes
  yield parameters for (possibly several) different species, for example a signal and background
  yield. Those yields must be of type RooRealVar / RooLinearVar (or anything that derives from
  RooAbsRealLValue). This is necessary because
  RooStats needs to be able to set the yields to 0 and 1 to probe the PDF. After
  constructing the s weights, the yields will be restored to their original values.

  To create an instance of the SPlot, supply a data set, the pdf to analyse,
  and a list which parameters of the pdf are yields. The SPlot will calculate SWeights, and
  include these as columns in the RooDataSet. The dataset will have two additional columns
  for every yield with name "`<varname>`":
  - `L_<varname>` is the likelihood for each event, *i.e.*, the pdf evaluated for the given value of the variable "varname".
  - `<varname>_sw` is the value of the sWeight for the variable "varname" for each event.

  In SPlot::SPlot(), one can choose whether columns should be added to an existing dataset or whether a copy of the dataset
  should be created.

  ### Plotting s-weighted data
  After computing the s weights, create a new dataset that uses the s weights of the variable of interest for weighting.
  If the yield parameter for signal was e.g. "signalYield", the dataset can be constructed as follows:
  ~~~{.cpp}
  RooDataSet data_signal("<name>", "<title>", <dataWithSWeights>, <variables>, 0, "signalYield_sw");
  ~~~

  A complete tutorial with an extensive model is rs301_splot.C

  #### Using ratios as yield parameters
  As mentioned, RooStats needs to be able to modify the yield parameters. That means that they have to be a RooRealVar
  of a RooLinearVar. This allows using ratio parameters as in the following example:
  ~~~{.cpp}
  RooRealVar x("x", "observable", 0, 0, 20);
  RooRealVar m("m", "mean", 5., -10, 10);
  RooRealVar s("s", "sigma", 2., 0, 10);
  RooGaussian gauss("gauss", "gauss", x, m, s);

  RooRealVar a("a", "exp", -0.2, -10., 0.);
  RooExponential ex("ex", "ex", x, a);

  RooRealVar common("common", "common scale", 3., 0, 10);
  RooRealVar r1("r1", "ratio of signal events", 0.3, 0, 10);
  RooRealVar r2("r2", "ratio of background events", 0.5, 0, 10);
  RooLinearVar c1("c1", "c1", r1, common, RooFit::RooConst(0.));
  RooLinearVar c2("c2", "c2", r2, common, RooFit::RooConst(0.));

  RooAddPdf sum("sum", "sum", RooArgSet(gauss, ex), RooArgSet(c1, c2));
  auto data = sum.generate(x, 1000);

  RooStats::SPlot splot("splot", "splot", *data, &sum, RooArgSet(c1, c2));
  ~~~
*/

#include <vector>
#include <map>

#include "RooStats/SPlot.h"
#include "RooAbsPdf.h"
#include "RooDataSet.h"
#include "RooRealVar.h"
#include "RooGlobalFunc.h"
#include "RooStats/RooStatsUtils.h"


#include "TMatrixD.h"


ClassImp(RooStats::SPlot);

using namespace RooStats;
using std::endl;

////////////////////////////////////////////////////////////////////////////////

SPlot::~SPlot()
{
   if(TestBit(kOwnData) && fSData)
      delete fSData;

}

////////////////////////////////////////////////////////////////////////////////
/// Default constructor

SPlot::SPlot()
{
  RooArgList Args;

  fSWeightVars.assign(Args);
}

////////////////////////////////////////////////////////////////////////////////

SPlot::SPlot(const char *name, const char *title) : TNamed(name, title)
{
  RooArgList Args;
  fSWeightVars.assign(Args);
}

////////////////////////////////////////////////////////////////////////////////
///Constructor from a RooDataSet
///No sWeighted variables are present

SPlot::SPlot(const char *name, const char *title, const RooDataSet &data)
   : TNamed(name, title), fSData(const_cast<RooDataSet *>(&data))
{
  RooArgList Args;

  fSWeightVars.assign(Args);
}

////////////////////////////////////////////////////////////////////////////////
/// Copy Constructor from another SPlot

SPlot::SPlot(const SPlot &other) : TNamed(other), fSData((RooDataSet *)other.GetSDataSet())
{
  RooArgList Args = (RooArgList) other.GetSWeightVars();

  fSWeightVars.addClone(Args);
}

////////////////////////////////////////////////////////////////////////////////
///Construct a new SPlot instance, calculate sWeights, and include them
///in the RooDataSet held by this instance.
///
/// The constructor automatically calls AddSWeight() to add s weights to the dataset.
/// These can be retrieved later using GetSWeight() or GetSDataSet().
///\param[in] name Name of the instance.
///\param[in] title Title of the instance.
///\param[in] data Dataset to fit to.
///\param[in] pdf PDF to compute s weights for.
///\param[in] yieldsList List of parameters in `pdf` that are yields. These must be RooRealVar or RooLinearVar, since RooStats will need to modify their values.
///\param[in] projDeps Don't normalise over these parameters when calculating the sWeights. Will be passed on to AddSWeight().
///\param[in] useWeights Include weights of the input data in calculation of s weights.
///\param[in] cloneData Make a clone of the incoming data before adding weights.
///\param[in] newName New name for the data.
///\param[in] arg5,arg6,arg7,arg8 Additional arguments for the fitting step in AddSWeight().
SPlot::SPlot(const char* name, const char* title, RooDataSet& data, RooAbsPdf* pdf,
        const RooArgList &yieldsList, const RooArgSet &projDeps,
        bool useWeights, bool cloneData, const char* newName,
        const RooCmdArg& arg5, const RooCmdArg& arg6, const RooCmdArg& arg7, const RooCmdArg& arg8):
  TNamed(name, title)
{
  if(cloneData) {
    fSData = static_cast<RooDataSet*>(data.Clone(newName));
    SetBit(kOwnData);
  }
  else
    fSData = (RooDataSet*) &data;

  // Add check that yieldsList contains all RooRealVar / RooAbsRealLValue
  for (const auto arg : yieldsList) {
    if (!dynamic_cast<const RooAbsRealLValue*>(arg)) {
      coutE(InputArguments) << "SPlot::SPlot(" << GetName() << ") input argument "
             << arg->GetName() << " is not of type RooRealVar (or RooLinearVar)."
             << "\nRooStats must be able to set it to 0 and to 1 to probe the PDF." << endl ;
      throw std::invalid_argument(Form("SPlot::SPlot(%s) input argument %s is not of type RooRealVar/RooLinearVar",GetName(),arg->GetName())) ;
    }
  }

  //Construct a new SPlot class,
  //calculate sWeights, and include them
  //in the RooDataSet of this class.

  this->AddSWeight(pdf, yieldsList, projDeps, useWeights, arg5, arg6, arg7, arg8);
}

////////////////////////////////////////////////////////////////////////////////
/// Set dataset (if not passed in constructor).
RooDataSet* SPlot::SetSData(RooDataSet* data)
{
  if(data)    {
    fSData = (RooDataSet*) data;
    return fSData;
  }  else
    return nullptr;
}

////////////////////////////////////////////////////////////////////////////////
/// Retrieve s-weighted data.
/// It does **not** automatically call AddSWeight(). This needs to be done manually.
RooDataSet* SPlot::GetSDataSet() const
{
  return fSData;
}

////////////////////////////////////////////////////////////////////////////////
/// Retrieve an s weight.
/// \param[in] numEvent Event number to retrieve s weight for.
/// \param[in] sVariable The yield parameter to retrieve the s weight for.
double SPlot::GetSWeight(Int_t numEvent, const char* sVariable) const
{
  if(numEvent > fSData->numEntries() )
    {
      coutE(InputArguments)  << "Invalid Entry Number" << endl;
      return -1;
    }

  if(numEvent < 0)
    {
      coutE(InputArguments)  << "Invalid Entry Number" << endl;
      return -1;
    }

  double totalYield = 0;

  std::string varname(sVariable);
  varname += "_sw";


  if(fSWeightVars.find(sVariable) )
    {
      RooArgSet Row(*fSData->get(numEvent));
      totalYield += Row.getRealValue(sVariable);

      return totalYield;
    }

  if( fSWeightVars.find(varname.c_str())  )
    {

      RooArgSet Row(*fSData->get(numEvent));
      totalYield += Row.getRealValue(varname.c_str() );

      return totalYield;
    }

  else
    coutE(InputArguments) << "InputVariable not in list of sWeighted variables" << endl;

  return -1;
}


////////////////////////////////////////////////////////////////////////////////
/// Sum the SWeights for a particular event.
/// This sum should equal the total weight of that event.
/// This method is intended to be used as a check.

double SPlot::GetSumOfEventSWeight(Int_t numEvent) const
{
  if(numEvent > fSData->numEntries() )
    {
      coutE(InputArguments)  << "Invalid Entry Number" << endl;
      return -1;
    }

  if(numEvent < 0)
    {
      coutE(InputArguments)  << "Invalid Entry Number" << endl;
      return -1;
    }

  Int_t numSWeightVars = this->GetNumSWeightVars();

  double eventSWeight = 0;

  RooArgSet Row(*fSData->get(numEvent));

  for (Int_t i = 0; i < numSWeightVars; i++)
    eventSWeight += Row.getRealValue(fSWeightVars.at(i)->GetName() );

  return  eventSWeight;
}

////////////////////////////////////////////////////////////////////////////////
/// Sum the SWeights for a particular species over all events.
/// This should equal the total (weighted) yield of that species.
/// This method is intended as a check.

double SPlot::GetYieldFromSWeight(const char* sVariable) const
{

  double totalYield = 0;

  std::string varname(sVariable);
  varname += "_sw";


  if(fSWeightVars.find(sVariable) )
    {
      for(Int_t i=0; i < fSData->numEntries(); i++)
   {
     RooArgSet Row(*fSData->get(i));
     totalYield += Row.getRealValue(sVariable);
   }

      return totalYield;
    }

  if( fSWeightVars.find(varname.c_str())  )
    {
      for(Int_t i=0; i < fSData->numEntries(); i++)
   {
     RooArgSet Row(*fSData->get(i));
     totalYield += Row.getRealValue(varname.c_str() );
   }

      return totalYield;
    }

  else
    coutE(InputArguments) << "InputVariable not in list of sWeighted variables" << endl;

  return -1;
}


////////////////////////////////////////////////////////////////////////////////
/// Return a RooArgList containing all parameters that have s weights.

RooArgList SPlot::GetSWeightVars() const
{

  RooArgList Args = fSWeightVars;

  return  Args;

}

////////////////////////////////////////////////////////////////////////////////
/// Return the number of SWeights
/// In other words, return the number of
/// species that we are trying to extract.

Int_t SPlot::GetNumSWeightVars() const
{
  RooArgList Args = fSWeightVars;

  return Args.size();
}

////////////////////////////////////////////////////////////////////////////////
/// Method which adds the sWeights to the dataset.
///
/// The SPlot will contain two new variables for each yield parameter:
/// - `L_<varname>` is the likelihood for each event, i.e., the pdf evaluated for the a given value of the variable "varname".
/// - `<varname>_sw` is the value of the sWeight for the variable "varname" for each event.
///
/// Find Parameters in the PDF to be considered fixed when calculating the SWeights
/// and be sure to NOT include the yields in that list.
///
/// After fixing non-yield parameters, this function will start a fit by calling
/// ```
/// pdf->fitTo(*fSData, RooFit::Extended(true), RooFit::SumW2Error(true), RooFit::PrintLevel(-1), RooFit::PrintEvalErrors(-1)).
/// ```
/// One can pass additional arguments to `fitTo`, such as `RooFit::Range("fitrange")`, as `arg5`, `arg6`, `arg7`, `arg8`.
///
/// \note A `RooFit::Range` may be necessary to get expected results if you initially fit in a range
/// and/or called `pdf->fixCoefRange("fitrange")` on `pdf`.
/// Pass `arg5`, `arg6`, `arg7`, `arg8` AT YOUR OWN RISK.
///
/// \param[in] pdf PDF to fit to data to compute s weights.
/// \param[in] yieldsTmp Yields to use to compute s weights.
/// \param[in] projDeps These will not be normalized over when calculating the sWeights,
/// and will be considered parameters, not observables.
/// \param[in] includeWeights Include weights of the input data in calculation of s weights.
/// \param[in] arg5,arg6,arg7,arg8 Optional additional arguments for the fitting step.
void SPlot::AddSWeight( RooAbsPdf* pdf, const RooArgList &yieldsTmp,
         const RooArgSet &projDeps, bool includeWeights,
         const RooCmdArg& arg5, const RooCmdArg& arg6, const RooCmdArg& arg7, const RooCmdArg& arg8)
{

  // Find Parameters in the PDF to be considered fixed when calculating the SWeights
  // and be sure to NOT include the yields in that list
  std::unique_ptr<RooArgSet> constParameters{pdf->getParameters(fSData)};
  for (unsigned int i=0; i < constParameters->size(); ++i) {
    // Need a counting loop since collection is being modified
    auto& par = *(*constParameters)[i];
    if (std::any_of(yieldsTmp.begin(), yieldsTmp.end(), [&](const RooAbsArg* yield){ return yield->dependsOn(par); })) {
      constParameters->remove(par, true, true);
      --i;
    }
  }


  // Set these parameters constant and store them so they can later
  // be set to not constant
  std::vector<RooAbsRealLValue*> constVarHolder;

  for(std::size_t i = 0; i < constParameters->size(); i++)
  {
    RooAbsRealLValue* varTemp = static_cast<RooAbsRealLValue*>((*constParameters)[i] );
    if(varTemp &&  varTemp->isConstant() == 0 )
    {
      varTemp->setConstant();
      constVarHolder.push_back(varTemp);
    }
  }

  // Fit yields to the data with all other variables held constant
  // This is necessary because SPlot assumes the yields minimise -Log(likelihood)
  pdf->fitTo(*fSData, RooFit::Extended(true), RooFit::SumW2Error(true), RooFit::PrintLevel(-1), RooFit::PrintEvalErrors(-1), arg5, arg6, arg7, arg8);

  // The list of variables to normalize over when calculating PDF values.
  RooArgSet vars(*fSData->get() );
  vars.remove(projDeps, true, true);

  // Hold the value of the fitted yields
  std::vector<double> yieldsHolder;

<<<<<<< HEAD
  yieldsHolder.reserve(yieldsTmp.getSize());
  for(Int_t i = 0; i < yieldsTmp.getSize(); i++) {
=======
  yieldsHolder.reserve(yieldsTmp.size());
  for(std::size_t i = 0; i < yieldsTmp.size(); i++) {
>>>>>>> 22aeb252
    yieldsHolder.push_back(static_cast<RooAbsReal*>(yieldsTmp.at(i))->getVal(&vars));
  }

  const Int_t nspec = yieldsTmp.size();
  RooArgList yields = *static_cast<RooArgList*>(yieldsTmp.snapshot(false));

  if (RooMsgService::instance().isActive(this, RooFit::InputArguments, RooFit::DEBUG)) {
    coutI(InputArguments) << "Printing Yields" << endl;
    yields.Print();
  }


  // first calculate the pdf values for all species and all events
  std::vector<RooAbsRealLValue*> yieldvars ;
  RooArgSet pdfServers;
  pdf->treeNodeServerList(&pdfServers);

  std::vector<double> yieldvalues ;
  for (Int_t k = 0; k < nspec; ++k) {
    auto thisyield = static_cast<const RooAbsReal*>(yields.at(k)) ;
    auto yieldinpdf = static_cast<RooAbsRealLValue*>(pdfServers.find(thisyield->GetName()));
    assert(pdf->dependsOn(*yieldinpdf));

    if (yieldinpdf) {
      coutI(InputArguments)<< "yield in pdf: " << yieldinpdf->GetName() << " " << thisyield->getVal(&vars) << endl;

      yieldvars.push_back(yieldinpdf) ;
      yieldvalues.push_back(thisyield->getVal(&vars)) ;
    }
  }

  Int_t numevents = fSData->numEntries() ;




  // set all yield to zero
  for(Int_t m=0; m<nspec; ++m) {
    auto theVar = static_cast<RooAbsRealLValue*>(yieldvars[m]);
    theVar->setVal(0) ;

    //Check that range of yields is at least (0,1), and fix otherwise
    if (theVar->getMin() > 0) {
      coutE(InputArguments)  << "Yield variables need to have a range that includes at least [0, 1]. Minimum for "
          << theVar->GetName() << " is " << theVar->getMin() << std::endl;
      if (RooRealVar* realVar = dynamic_cast<RooRealVar*>(theVar)) {
        coutE(InputArguments)  << "Setting min range to 0" << std::endl;
        realVar->setMin(0);
      } else {
        throw std::invalid_argument(std::string("Yield variable ") + theVar->GetName() + " must have a range that includes 0.");
      }
    }

    if (theVar->getMax() < 1) {
      coutW(InputArguments)  << "Yield variables need to have a range that includes at least [0, 1]. Maximum for "
          << theVar->GetName() << " is " << theVar->getMax() << std::endl;
      if (RooRealVar* realVar = dynamic_cast<RooRealVar*>(theVar)) {
        coutE(InputArguments)  << "Setting max range to 1" << std::endl;
        realVar->setMax(1);
      } else {
        throw std::invalid_argument(std::string("Yield variable ") + theVar->GetName() + " must have a range that includes 1.");
      }
    }
  }


  // For every event and for every species,
  // calculate the value of the component pdf for that specie
  // by setting the yield of that specie to 1
  // and all others to 0.  Evaluate the pdf for each event
  // and store the values.

  std::unique_ptr<RooArgSet> pdfvars{pdf->getVariables()};
  std::vector<std::vector<double> > pdfvalues(numevents,std::vector<double>(nspec,0)) ;

  for (Int_t ievt = 0; ievt <numevents; ievt++)
  {
    //WVE: FIX THIS PART, EVALUATION PROGRESS!!

    pdfvars->assign(*fSData->get(ievt));

    for(Int_t k = 0; k < nspec; ++k) {
      auto theVar = static_cast<RooAbsRealLValue*>(yieldvars[k]);

      // set this yield to 1
      theVar->setVal( 1 ) ;
      // evaluate the pdf
      double f_k = pdf->getVal(&vars) ;
      pdfvalues[ievt][k] = f_k ;
      if( !(f_k>1 || f_k<1) )
        coutW(InputArguments) << "Strange pdf value: " << ievt << " " << k << " " << f_k << std::endl ;
      theVar->setVal( 0 ) ;
    }
  }

  // check that the likelihood normalization is fine
  std::vector<double> norm(nspec,0) ;
  for (Int_t ievt = 0; ievt <numevents ; ievt++)
    {
      double dnorm(0) ;
      for(Int_t k=0; k<nspec; ++k) dnorm += yieldvalues[k] * pdfvalues[ievt][k] ;
      for(Int_t j=0; j<nspec; ++j) norm[j] += pdfvalues[ievt][j]/dnorm ;
    }

  coutI(Contents) << "likelihood norms: "  ;

  for(Int_t k=0; k<nspec; ++k)  coutI(Contents) << norm[k] << " " ;
  coutI(Contents) << std::endl ;

  // Make a TMatrixD to hold the covariance matrix.
  TMatrixD covInv(nspec, nspec);
  for (Int_t i = 0; i < nspec; i++) for (Int_t j = 0; j < nspec; j++) covInv(i,j) = 0;

  coutI(Contents) << "Calculating covariance matrix";


  // Calculate the inverse covariance matrix, using weights
  for (Int_t ievt = 0; ievt < numevents; ++ievt)
    {

      fSData->get(ievt) ;

      // Calculate contribution to the inverse of the covariance
      // matrix. See BAD 509 V2 eqn. 15

      // Sum for the denominator
      double dsum(0);
      for(Int_t k = 0; k < nspec; ++k)
   dsum += pdfvalues[ievt][k] * yieldvalues[k] ;

      for (Int_t n = 0; n < nspec; ++n) {
   for(Int_t j=0; j<nspec; ++j)
     {
        if (includeWeights) {
           covInv(n, j) += fSData->weight() * pdfvalues[ievt][n] * pdfvalues[ievt][j] / (dsum * dsum);
        } else {
           covInv(n, j) += pdfvalues[ievt][n] * pdfvalues[ievt][j] / (dsum * dsum);
        }
   }
      }

      //ADDED WEIGHT ABOVE

    }

  // Covariance inverse should now be computed!

  // Invert to get the covariance matrix
  if (covInv.Determinant() <=0)
    {
      coutE(Eval) << "SPlot Error: covariance matrix is singular; I can't invert it!" << std::endl;
      covInv.Print();
      return;
    }

  TMatrixD covMatrix(TMatrixD::kInverted,covInv);

  //check cov normalization
  if (RooMsgService::instance().isActive(this, RooFit::Eval, RooFit::DEBUG)) {
    coutI(Eval) << "Checking Likelihood normalization:  " << std::endl;
    coutI(Eval) << "Yield of specie  Sum of Row in Matrix   Norm" << std::endl;
    for(Int_t k=0; k<nspec; ++k)
    {
      double covnorm(0) ;
      for(Int_t m=0; m<nspec; ++m) covnorm += covInv[k][m]*yieldvalues[m] ;
      double sumrow(0) ;
      for(Int_t m = 0; m < nspec; ++m) sumrow += covMatrix[k][m] ;
      coutI(Eval)  << yieldvalues[k] << " " << sumrow << " " << covnorm << endl ;
    }
  }

  // calculate for each event the sWeight (BAD 509 V2 eq. 21)
  coutI(Eval) << "Calculating sWeight" << std::endl;
  std::vector<RooRealVar*> sweightvec ;
  std::vector<RooRealVar*> pdfvec ;
  RooArgSet sweightset ;

  // Create and label the variables
  // used to store the SWeights

  fSWeightVars.Clear();

  for(Int_t k=0; k<nspec; ++k)
    {
       std::string wname = std::string(yieldvars[k]->GetName()) + "_sw";
       RooRealVar* var = new RooRealVar(wname.c_str(),wname.c_str(),0) ;
       sweightvec.push_back( var) ;
       sweightset.add(*var) ;
       fSWeightVars.add(*var);

       wname = "L_" + std::string(yieldvars[k]->GetName());
       var = new RooRealVar(wname.c_str(),wname.c_str(),0) ;
       pdfvec.push_back( var) ;
       sweightset.add(*var) ;
    }

  // Create and fill a RooDataSet
  // with the SWeights

  RooDataSet* sWeightData = new RooDataSet("dataset", "dataset with sWeights", sweightset);

  for(Int_t ievt = 0; ievt < numevents; ++ievt)
    {

      fSData->get(ievt) ;

      // sum for denominator
      double dsum(0);
      for(Int_t k = 0; k < nspec; ++k)   dsum +=  pdfvalues[ievt][k] * yieldvalues[k] ;
      // covariance weighted pdf for each specief
      for(Int_t n=0; n<nspec; ++n)
   {
     double nsum(0) ;
     for(Int_t j=0; j<nspec; ++j) nsum += covMatrix(n,j) * pdfvalues[ievt][j] ;


     //Add the sWeights here!!
     //Include weights,
     //ie events weights are absorbed into sWeight


     if(includeWeights) sweightvec[n]->setVal(fSData->weight() * nsum/dsum) ;
     else  sweightvec[n]->setVal( nsum/dsum) ;

     pdfvec[n]->setVal( pdfvalues[ievt][n] ) ;

     if( !(std::abs(nsum/dsum)>=0 ) )
       {
         coutE(Contents) << "error: " << nsum/dsum << endl ;
         return;
       }
   }

      sWeightData->add(sweightset) ;
    }


  // Add the SWeights to the original data set

  fSData->merge(sWeightData);

  delete sWeightData;

  //Restore yield values

  for(std::size_t i = 0; i < yieldsTmp.size(); i++)
    static_cast<RooAbsRealLValue*>(yieldsTmp.at(i))->setVal(yieldsHolder.at(i));

  //Make any variables that were forced to constant no longer constant

  for(Int_t i=0; i < (Int_t) constVarHolder.size(); i++)
    constVarHolder.at(i)->setConstant(false);

  return;

}<|MERGE_RESOLUTION|>--- conflicted
+++ resolved
@@ -444,13 +444,8 @@
   // Hold the value of the fitted yields
   std::vector<double> yieldsHolder;
 
-<<<<<<< HEAD
-  yieldsHolder.reserve(yieldsTmp.getSize());
-  for(Int_t i = 0; i < yieldsTmp.getSize(); i++) {
-=======
   yieldsHolder.reserve(yieldsTmp.size());
   for(std::size_t i = 0; i < yieldsTmp.size(); i++) {
->>>>>>> 22aeb252
     yieldsHolder.push_back(static_cast<RooAbsReal*>(yieldsTmp.at(i))->getVal(&vars));
   }
 
