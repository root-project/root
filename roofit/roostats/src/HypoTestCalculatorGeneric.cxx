// @(#)root/roostats:$Id$
// Author: Kyle Cranmer, Sven Kreiss   23/05/10
/*************************************************************************
 * Copyright (C) 1995-2008, Rene Brun and Fons Rademakers.               *
 * All rights reserved.                                                  *
 *                                                                       *
 * For the licensing terms see $ROOTSYS/LICENSE.                         *
 * For the list of contributors see $ROOTSYS/README/CREDITS.             *
 *************************************************************************/

/** \class RooStats::HypoTestCalculatorGeneric
    \ingroup Roostats

Common base class for the Hypothesis Test Calculators.
It is not designed to use directly but via its derived classes

Same purpose as HybridCalculatorOriginal, but different implementation.

This is the "generic" version that works with any TestStatSampler. The
HybridCalculator derives from this class but explicitly uses the
ToyMCSampler as its TestStatSampler.

*/

#include "RooStats/HypoTestCalculatorGeneric.h"
#include "RooStats/ToyMCSampler.h"
#include "RooStats/RatioOfProfiledLikelihoodsTestStat.h"
#include "RooStats/HypoTestCalculator.h"
#include "RooStats/HypoTestInverterResult.h"

#include "RooAddPdf.h"

#include "RooRandom.h"


ClassImp(RooStats::HypoTestCalculatorGeneric);

using namespace RooStats;
using namespace std;

////////////////////////////////////////////////////////////////////////////////
/// Constructor. When test stat sampler is not provided
/// uses ToyMCSampler and RatioOfProfiledLikelihoodsTestStat
/// and nToys = 1000.
/// User can : GetTestStatSampler()->SetNToys( # )

HypoTestCalculatorGeneric::HypoTestCalculatorGeneric(
                                     const RooAbsData &data,
                                     const ModelConfig &altModel,
                                     const ModelConfig &nullModel,
                                     TestStatSampler *sampler
                                     ) :
   fAltModel(&altModel),
   fNullModel(&nullModel),
   fData(&data),
   fTestStatSampler(sampler),
   fDefaultSampler(nullptr),
   fDefaultTestStat(nullptr),
   fAltToysSeed(0)
{
   if(!sampler){
      fDefaultTestStat
         = new RatioOfProfiledLikelihoodsTestStat(*nullModel.GetPdf(),
                                                  *altModel.GetPdf(),
                                                  altModel.GetSnapshot());

      fDefaultSampler = new ToyMCSampler(*fDefaultTestStat, 1000);
      fTestStatSampler = fDefaultSampler;
   }


}

////////////////////////////////////////////////////////////////////////////////
/// common setup for both models

void HypoTestCalculatorGeneric::SetupSampler(const ModelConfig& model) const {
   fNullModel->LoadSnapshot();
   fTestStatSampler->SetObservables(*fNullModel->GetObservables());
   fTestStatSampler->SetParametersForTestStat(*fNullModel->GetParametersOfInterest());

   // for this model
   model.LoadSnapshot();
   fTestStatSampler->SetSamplingDistName(model.GetName());
   fTestStatSampler->SetPdf(*model.GetPdf());
   fTestStatSampler->SetNuisanceParameters(*model.GetNuisanceParameters());
   // global observables or nuisance pdf will be set by the derived classes
   // (e.g. Frequentist or HybridCalculator)
}

////////////////////////////////////////////////////////////////////////////////

HypoTestCalculatorGeneric::~HypoTestCalculatorGeneric()  {
   if(fDefaultSampler)    delete fDefaultSampler;
   if(fDefaultTestStat)   delete fDefaultTestStat;
}

////////////////////////////////////////////////////////////////////////////////
/// several possibilities:
/// no prior nuisance given and no nuisance parameters: ok
/// no prior nuisance given but nuisance parameters: error
/// prior nuisance given for some nuisance parameters:
///   - nuisance parameters are constant, so they don't float in test statistic
///   - nuisance parameters are floating, so they do float in test statistic

HypoTestResult* HypoTestCalculatorGeneric::GetHypoTest() const {

   // initial setup
   PreHook();
   const_cast<ModelConfig*>(fNullModel)->GuessObsAndNuisance(*fData);
   const_cast<ModelConfig*>(fAltModel)->GuessObsAndNuisance(*fData);

   std::unique_ptr<const RooArgSet> nullSnapshot {fNullModel->GetSnapshot()};
   if(nullSnapshot == nullptr) {
      oocoutE(nullptr,Generation) << "Null model needs a snapshot. Set using modelconfig->SetSnapshot(poi)." << endl;
      return nullptr;
   }

   // CheckHook
   if(CheckHook() != 0) {
      oocoutE(nullptr,Generation) << "There was an error in CheckHook(). Stop." << endl;
      return nullptr;
   }

   if (!fTestStatSampler  || !fTestStatSampler->GetTestStatistic() ) {
      oocoutE(nullptr,InputArguments) << "Test Statistic Sampler or Test Statistics not defined. Stop." << endl;
      return nullptr;
   }

   // get a big list of all variables for convenient switching
   std::unique_ptr<RooArgSet> altParams{fAltModel->GetPdf()->getParameters(*fData)};
   // save all parameters so we can set them back to what they were
   std::unique_ptr<RooArgSet> bothParams{fNullModel->GetPdf()->getParameters(*fData)};
   bothParams->add(*altParams,false);
   std::unique_ptr<RooArgSet> saveAll {(RooArgSet*) bothParams->snapshot()};

   // check whether we have a ToyMCSampler and if so, keep a pointer to it
   ToyMCSampler* toymcs = dynamic_cast<ToyMCSampler*>( fTestStatSampler );


   // evaluate test statistic on data
   RooArgSet nullP(*nullSnapshot);
   double obsTestStat;

   std::unique_ptr<RooArgList> allTS;
   if( toymcs ) {
      allTS = std::unique_ptr<RooArgList>{toymcs->EvaluateAllTestStatistics(*const_cast<RooAbsData*>(fData), nullP)};
      if (!allTS) return nullptr;
      //oocoutP(nullptr,Generation) << "All Test Statistics on data: " << endl;
      //allTS->Print("v");
      RooRealVar* firstTS = (RooRealVar*)allTS->at(0);
      obsTestStat = firstTS->getVal();
      if (allTS->getSize()<=1) {
        allTS = nullptr; // don't save
      }
   }else{
      obsTestStat = fTestStatSampler->EvaluateTestStatistic(*const_cast<RooAbsData*>(fData), nullP);
   }
   oocoutP(nullptr,Generation) << "Test Statistic on data: " << obsTestStat << endl;

   // set parameters back ... in case the evaluation of the test statistic
   // modified something (e.g. a nuisance parameter that is not randomized
   // must be set here)
   bothParams->assign(*saveAll);



   // Generate sampling distribution for null
   SetupSampler(*fNullModel);
   RooArgSet paramPointNull(*fNullModel->GetParametersOfInterest());
   if(PreNullHook(&paramPointNull, obsTestStat) != 0) {
      oocoutE(nullptr,Generation) << "PreNullHook did not return 0." << endl;
   }
   SamplingDistribution* samp_null = nullptr;
   RooDataSet* detOut_null = nullptr;
   if(toymcs) {
      detOut_null = toymcs->GetSamplingDistributions(paramPointNull);
      if( detOut_null ) {
        samp_null = new SamplingDistribution( detOut_null->GetName(), detOut_null->GetTitle(), *detOut_null );
        if (detOut_null->get()->getSize()<=1) {
          delete detOut_null;
          detOut_null= nullptr;
        }
      }
   }else samp_null = fTestStatSampler->GetSamplingDistribution(paramPointNull);

   // set parameters back
   bothParams->assign(*saveAll);

   // Generate sampling distribution for alternate
   SetupSampler(*fAltModel);
   RooArgSet paramPointAlt(*fAltModel->GetParametersOfInterest());
   if(PreAltHook(&paramPointAlt, obsTestStat) != 0) {
      oocoutE(nullptr,Generation) << "PreAltHook did not return 0." << endl;
   }
   SamplingDistribution* samp_alt = nullptr;
   RooDataSet* detOut_alt = nullptr;
   if(toymcs) {

      // case of re-using same toys for every points
      // set a given seed
      unsigned int prevSeed = 0;
      if (fAltToysSeed > 0) {
         prevSeed = RooRandom::integer(std::numeric_limits<unsigned int>::max()-1)+1;  // want to avoid zero value
         RooRandom::randomGenerator()->SetSeed(fAltToysSeed);
      }

      detOut_alt = toymcs->GetSamplingDistributions(paramPointAlt);
      if( detOut_alt ) {
        samp_alt = new SamplingDistribution( detOut_alt->GetName(), detOut_alt->GetTitle(), *detOut_alt );
        if (detOut_alt->get()->getSize()<=1) {
          delete detOut_alt;
          detOut_alt= nullptr;
        }
      }

      // restore the seed
      if (prevSeed > 0) {
         RooRandom::randomGenerator()->SetSeed(prevSeed);
      }

   }else samp_alt = fTestStatSampler->GetSamplingDistribution(paramPointAlt);


   // create result
   string resultname = "HypoTestCalculator_result";
   HypoTestResult* res = new HypoTestResult(resultname.c_str());
   res->SetPValueIsRightTail(fTestStatSampler->GetTestStatistic()->PValueIsRightTail());
   res->SetTestStatisticData(obsTestStat);
   res->SetAltDistribution(samp_alt); // takes ownership of samp_alt
   res->SetNullDistribution(samp_null); // takes ownership of samp_null
   res->SetAltDetailedOutput( detOut_alt );
   res->SetNullDetailedOutput( detOut_null );
   res->SetAllTestStatisticsData( allTS.get() );

   const RooArgSet *aset = GetFitInfo();
   if (aset != nullptr) {
      RooDataSet *dset = new RooDataSet("", "", *aset);
      dset->add(*aset);
      res->SetFitInfo( dset );
   }

   bothParams->assign(*saveAll);
<<<<<<< HEAD
   delete allTS;
   delete saveAll;
   delete nullSnapshot;
=======
>>>>>>> 7c5b7714
   PostHook();
   return res;
}

////////////////////////////////////////////////////////////////////////////////
/// to re-use same toys for alternate hypothesis

void HypoTestCalculatorGeneric::UseSameAltToys()  {
   fAltToysSeed = RooRandom::integer(std::numeric_limits<unsigned int>::max()-1)+1;
}<|MERGE_RESOLUTION|>--- conflicted
+++ resolved
@@ -241,12 +241,6 @@
    }
 
    bothParams->assign(*saveAll);
-<<<<<<< HEAD
-   delete allTS;
-   delete saveAll;
-   delete nullSnapshot;
-=======
->>>>>>> 7c5b7714
    PostHook();
    return res;
 }
