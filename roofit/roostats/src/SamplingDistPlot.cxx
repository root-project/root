--- conflicted
+++ resolved
@@ -263,14 +263,10 @@
 void SamplingDistPlot::Draw(Option_t * /*options */) {
    ApplyDefaultStyle();
 
-<<<<<<< HEAD
-   double theMin(0.), theMax(0.), theYMin(std::numeric_limits<float>::quiet_NaN()), theYMax(0.);
-=======
    double theMin(0.);
    double theMax(0.);
    double theYMin(std::numeric_limits<float>::quiet_NaN());
    double theYMax(0.);
->>>>>>> 22aeb252
    GetAbsoluteInterval(theMin, theMax, theYMax);
    if( !TMath::IsNaN(fXMin) ) theMin = fXMin;
    if( !TMath::IsNaN(fXMax) ) theMax = fXMax;
@@ -304,11 +300,7 @@
    for(auto * obj : static_range_cast<TH1F*>(fItems)) {
       //obj->Draw(fIterator->GetOption());
       // add cloned objects to avoid mem leaks
-<<<<<<< HEAD
-      TH1 * cloneObj = (TH1*)obj->Clone();
-=======
       TH1 * cloneObj = static_cast<TH1*>(obj->Clone());
->>>>>>> 22aeb252
       if( !TMath::IsNaN(theYMax) ) {
          //coutI(InputArguments) << "Setting maximum of TH1 to " << theYMax << endl;
          cloneObj->SetMaximum(theYMax);
