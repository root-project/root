// @(#)root/roostats:$Id:  cranmer $
// Author: Kyle Cranmer, Akira Shibata
/*************************************************************************
 * Copyright (C) 1995-2008, Rene Brun and Fons Rademakers.               *
 * All rights reserved.                                                  *
 *                                                                       *
 * For the licensing terms see $ROOTSYS/LICENSE.                         *
 * For the list of contributors see $ROOTSYS/README/CREDITS.             *
 *************************************************************************/

#ifndef ROOSTATS_HISTOTOWORKSPACEFACTORYFAST
#define ROOSTATS_HISTOTOWORKSPACEFACTORYFAST

#include <RooStats/HistFactory/Systematics.h>

#include <RooArgSet.h>
#include <RooDataSet.h>
#include <RooFitResult.h>
#include <RooPlot.h>
#include <RooWorkspace.h>

#include <TH1.h>
#include <TObject.h>

#include <vector>
#include <string>
#include <map>
#include <memory>


class ParamHistFunc;
class RooProduct;
class RooHistFunc;

<<<<<<< HEAD
namespace RooStats{
  namespace HistFactory{

    // Forward Declarations FTW
    class Measurement;
    class Channel;
    class Sample;

    class HistoToWorkspaceFactoryFast: public TObject {

    public:

      struct Configuration {
        bool binnedFitOptimization = true;
        bool createPerRegionWorkspaces = true;
      };
=======
namespace RooStats {
namespace HistFactory {

// Forward Declarations FTW
class Measurement;
class Channel;
class Sample;

class HistoToWorkspaceFactoryFast : public TObject {

public:
   /// \brief Configuration settings for HistFactory behavior.
   struct Configuration {
      /// \brief Enable or disable optimization for binned likelihood fits (default `true`).
      bool binnedFitOptimization = true;
      /// \brief Control whether whether combined workspace is written to a ROOT file (default `true`).
      bool createWorkspaceFile = true;
      /// \brief Control whether individual workspace files are created for each channel (default `true`).
      bool createPerRegionWorkspaces = true;
      /// \brief Control whether errors on the data histograms are stored in the workspace (default `false`).
      bool storeDataError = false;
   };
>>>>>>> 4f177922

      HistoToWorkspaceFactoryFast() {}
      HistoToWorkspaceFactoryFast(RooStats::HistFactory::Measurement& Meas);
      HistoToWorkspaceFactoryFast(RooStats::HistFactory::Measurement& Meas, Configuration const& cfg);

      static void ConfigureWorkspaceForMeasurement( const std::string& ModelName,
                      RooWorkspace* ws_single,
                      Measurement& measurement );

      RooFit::OwningPtr<RooWorkspace> MakeSingleChannelModel( Measurement& measurement, Channel& channel );
      RooFit::OwningPtr<RooWorkspace>  MakeCombinedModel(std::vector<std::string>, std::vector<std::unique_ptr<RooWorkspace>>&);

      static RooFit::OwningPtr<RooWorkspace> MakeCombinedModel( Measurement& measurement, const Configuration& config);
      static RooFit::OwningPtr<RooWorkspace> MakeCombinedModel( Measurement& measurement );
      static void PrintCovarianceMatrix(RooFitResult* result, RooArgSet* params,
               std::string filename);

      void SetFunctionsToPreprocess(std::vector<std::string> lines) { fPreprocessFunctions=lines; }

    protected:

       void AddConstraintTerms(RooWorkspace& proto, Measurement& measurement, std::string prefix, std::string interpName,
               std::vector<OverallSys>& systList,
               std::vector<std::string>& likelihoodTermNames,
               std::vector<std::string>& totSystTermNames);

      std::unique_ptr<RooProduct> CreateNormFactor(RooWorkspace& proto, std::string& channel,
            std::string& sigmaEpsilon, Sample& sample, bool doRatio);

      std::unique_ptr<RooWorkspace> MakeSingleChannelWorkspace(Measurement& measurement, Channel& channel);

      void MakeTotalExpected(RooWorkspace& proto, const std::string& totName,
              const std::vector<RooProduct*>& sampleScaleFactors,
              std::vector<std::vector<RooAbsArg*>>&  sampleHistFuncs) const;

      RooHistFunc* MakeExpectedHistFunc(const TH1* hist, RooWorkspace& proto, std::string prefix,
          const RooArgList& observables) const;

      std::unique_ptr<TH1> MakeScaledUncertaintyHist(const std::string& Name,
                 std::vector< std::pair<const TH1*, std::unique_ptr<TH1>> > const& HistVec ) const;

      TH1* MakeAbsolUncertaintyHist( const std::string& Name, const TH1* Hist );

      void ConfigureHistFactoryDataset(RooDataSet& obsData, TH1 const& nominal, RooWorkspace& proto,
                   std::vector<std::string> const& obsNameVec);

      std::vector<std::string> fSystToFix;
      std::map<std::string, double> fParamValues;
      double fNomLumi = 1.0;
      double fLumiError = 0.0;
      int fLowBin = 0;
      int fHighBin = 0;

    private:

      void GuessObsNameVec(const TH1* hist);

      std::vector<std::string> fObsNameVec;
      std::string fObsName;
      std::vector<std::string> fPreprocessFunctions;
      const Configuration fCfg;

      RooArgList createObservables(const TH1 *hist, RooWorkspace &proto) const;

      ClassDefOverride(RooStats::HistFactory::HistoToWorkspaceFactoryFast,3)
    };

  }
}

#endif<|MERGE_RESOLUTION|>--- conflicted
+++ resolved
@@ -32,24 +32,6 @@
 class RooProduct;
 class RooHistFunc;
 
-<<<<<<< HEAD
-namespace RooStats{
-  namespace HistFactory{
-
-    // Forward Declarations FTW
-    class Measurement;
-    class Channel;
-    class Sample;
-
-    class HistoToWorkspaceFactoryFast: public TObject {
-
-    public:
-
-      struct Configuration {
-        bool binnedFitOptimization = true;
-        bool createPerRegionWorkspaces = true;
-      };
-=======
 namespace RooStats {
 namespace HistFactory {
 
@@ -72,7 +54,6 @@
       /// \brief Control whether errors on the data histograms are stored in the workspace (default `false`).
       bool storeDataError = false;
    };
->>>>>>> 4f177922
 
       HistoToWorkspaceFactoryFast() {}
       HistoToWorkspaceFactoryFast(RooStats::HistFactory::Measurement& Meas);
