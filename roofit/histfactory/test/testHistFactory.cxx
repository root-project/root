--- conflicted
+++ resolved
@@ -9,14 +9,8 @@
 
 #include <RooFitHS3/JSONIO.h>
 #include <RooFitHS3/RooJSONFactoryWSTool.h>
-<<<<<<< HEAD
-#include <RooFitHS3/HistFactoryJSONTool.h>
-
-#include <RooFit/Common.h>
-=======
 
 #include <RooFit/Detail/NormalizationHelpers.h>
->>>>>>> 49ae85f5
 #include <RooDataHist.h>
 #include <RooWorkspace.h>
 #include <RooArgSet.h>
@@ -26,26 +20,16 @@
 #include <RooHelpers.h>
 #include <RooFitResult.h>
 #include <RooPlot.h>
-<<<<<<< HEAD
-=======
 #include <RooFit/Evaluator.h>
->>>>>>> 49ae85f5
 
 #include <TROOT.h>
 #include <TFile.h>
 #include <TCanvas.h>
 #include <gtest/gtest.h>
 
-<<<<<<< HEAD
-// Backward compatibility for gtest version < 1.10.0
-#ifndef INSTANTIATE_TEST_SUITE_P
-#define INSTANTIATE_TEST_SUITE_P INSTANTIATE_TEST_CASE_P
-#endif
-=======
 #include "../src/JSONTool.h"
 
 #include "../../roofitcore/test/gtest_wrapper.h"
->>>>>>> 49ae85f5
 
 #include <set>
 
@@ -54,18 +38,6 @@
 // If the JSON files should be written out for debugging purpose.
 const bool writeJsonFiles = false;
 
-<<<<<<< HEAD
-} // namespace
-
-using namespace RooStats;
-using namespace RooStats::HistFactory;
-
-TEST(Sample, CopyAssignment)
-{
-   Sample s("s");
-   {
-      Sample s1("s1");
-=======
 std::vector<double> getValues(RooAbsReal const &real, RooRealVar &obs, bool normalize, bool useBatchMode)
 {
    std::vector<double> out;
@@ -102,7 +74,6 @@
    RooStats::HistFactory::Sample s("s");
    {
       RooStats::HistFactory::Sample s1("s1");
->>>>>>> 49ae85f5
       auto hist1 = new TH1D("hist1", "hist1", 10, 0, 10);
       s1.SetHisto(hist1);
       s = s1;
@@ -115,7 +86,8 @@
 
 TEST(HistFactory, Read_ROOT6_16_Model)
 {
-<<<<<<< HEAD
+   RooHelpers::LocalChangeMsgLevel chmsglvl{RooFit::WARNING, 0u, RooFit::NumIntegration, true};
+
    std::string filename = "./ref_6.16_example_UsingC_channel1_meas_model.root";
    std::unique_ptr<TFile> file(TFile::Open(filename.c_str()));
    if (!file || !file->IsOpen()) {
@@ -123,17 +95,6 @@
       file.reset(TFile::Open(filename.c_str()));
    }
 
-=======
-   RooHelpers::LocalChangeMsgLevel chmsglvl{RooFit::WARNING, 0u, RooFit::NumIntegration, true};
-
-   std::string filename = "./ref_6.16_example_UsingC_channel1_meas_model.root";
-   std::unique_ptr<TFile> file(TFile::Open(filename.c_str()));
-   if (!file || !file->IsOpen()) {
-      filename = TROOT::GetRootSys() + "/roofit/histfactory/test/" + filename;
-      file.reset(TFile::Open(filename.c_str()));
-   }
-
->>>>>>> 49ae85f5
    ASSERT_TRUE(file && file->IsOpen());
    RooWorkspace *ws;
    file->GetObject("channel1", ws);
@@ -154,7 +115,8 @@
 
 TEST(HistFactory, Read_ROOT6_16_Combined_Model)
 {
-<<<<<<< HEAD
+   RooHelpers::LocalChangeMsgLevel chmsglvl{RooFit::WARNING, 0u, RooFit::NumIntegration, true};
+
    std::string filename = "./ref_6.16_example_UsingC_combined_meas_model.root";
    std::unique_ptr<TFile> file(TFile::Open(filename.c_str()));
    if (!file || !file->IsOpen()) {
@@ -162,17 +124,6 @@
       file.reset(TFile::Open(filename.c_str()));
    }
 
-=======
-   RooHelpers::LocalChangeMsgLevel chmsglvl{RooFit::WARNING, 0u, RooFit::NumIntegration, true};
-
-   std::string filename = "./ref_6.16_example_UsingC_combined_meas_model.root";
-   std::unique_ptr<TFile> file(TFile::Open(filename.c_str()));
-   if (!file || !file->IsOpen()) {
-      filename = TROOT::GetRootSys() + "/roofit/histfactory/test/" + filename;
-      file.reset(TFile::Open(filename.c_str()));
-   }
-
->>>>>>> 49ae85f5
    ASSERT_TRUE(file && file->IsOpen());
    RooWorkspace *ws;
    file->GetObject("combined", ws);
@@ -193,39 +144,6 @@
 
 /// What kind of model is set up. Use this to instantiate
 /// a test suite.
-<<<<<<< HEAD
-/// \note Make sure that equidistant bins have even numbers,
-/// so those tests can be found using `% 2 == kEquidistantBins`.
-enum MakeModelMode {
-   kEquidistantBins = 0,
-   kCustomBins = 1,
-   kEquidistantBins_histoSyst = 2,
-   kCustomBins_histoSyst = 3,
-   kEquidistantBins_statSyst = 4,
-   kCustomBins_statSyst = 5
-};
-
-std::string getName(std::tuple<MakeModelMode, std::string> const &param)
-{
-   MakeModelMode p = std::get<0>(param);
-   std::stringstream ss;
-   if (p == kEquidistantBins)
-      ss << "EquidistantBins";
-   if (p == kCustomBins)
-      ss << "CustomBins";
-   if (p == kEquidistantBins_histoSyst)
-      ss << "EquidistantBins_HistoSyst";
-   if (p == kCustomBins_histoSyst)
-      ss << "CustomBins_HistoSyst";
-   if (p == kEquidistantBins_statSyst)
-      ss << "EquidistantBins_StatSyst";
-   if (p == kCustomBins_statSyst)
-      ss << "CustomBins_StatSyst";
-
-   std::string batchMode = std::get<1>(param);
-   if (!batchMode.empty()) {
-      ss << "_BatchMode_" << batchMode;
-=======
 enum class MakeModelMode { OverallSyst, HistoSyst, StatSyst, ShapeSyst };
 
 using HFTestParam = std::tuple<MakeModelMode, bool, RooFit::EvalBackend>;
@@ -251,7 +169,6 @@
 
    if (!ignoreBackend) {
       ss << "_Backend_" << evalBackend.name();
->>>>>>> 49ae85f5
    }
 
    return ss.str();
@@ -264,64 +181,22 @@
 /// equidistant or custom bins are used, and shape systematics are added.
 /// - A Measurement with the histograms in the file is created.
 /// - The corresponding workspace is created.
-<<<<<<< HEAD
-class HFFixture : public testing::TestWithParam<std::tuple<MakeModelMode, std::string>> {
-=======
 class HFFixture : public testing::TestWithParam<HFTestParam> {
->>>>>>> 49ae85f5
 public:
    std::string _inputFile{"TestMakeModel.root"};
    static constexpr bool _verbose = false;
    double _customBins[3] = {0., 1.8, 2.};
-<<<<<<< HEAD
-   const double _targetMu = 2.;
-   const double _targetNominal[2] = {110., 120.};
-   const double _targetSysUp[2] = {112., 140.};
-   const double _targetSysDo[2] = {108., 100.};
-=======
    const double _tgtMu = 2.;
    const double _tgtNom[2] = {110., 120.};
    const double _tgtSysUp[2] = {112., 140.};
    const double _tgtSysDo[2] = {108., 100.};
    const double _tgtShapeSystBkg1[2] = {0.15, 0.0};
    const double _tgtShapeSystBkg2[2] = {0.0, 0.10};
->>>>>>> 49ae85f5
    std::unique_ptr<RooWorkspace> ws;
    std::set<std::string> _systNames; // Systematics defined during set up
    std::unique_ptr<RooStats::HistFactory::Measurement> _measurement;
    std::string _name;
 
-<<<<<<< HEAD
-   void SetUp()
-   {
-      _name = getName(GetParam());
-
-      const MakeModelMode makeModelMode = std::get<0>(GetParam());
-      {
-         TFile example(_inputFile.c_str(), "RECREATE");
-         TH1D *data, *signal, *bkg1, *bkg2, *statUnc, *systUncUp, *systUncDo;
-         data = signal = bkg1 = bkg2 = statUnc = systUncUp = systUncDo = nullptr;
-         if (makeModelMode % 2 == kEquidistantBins) {
-            data = new TH1D("data", "data", 2, 1, 2);
-            signal = new TH1D("signal", "signal histogram (pb)", 2, 1, 2);
-            bkg1 = new TH1D("background1", "background 1 histogram (pb)", 2, 1, 2);
-            bkg2 = new TH1D("background2", "background 2 histogram (pb)", 2, 1, 2);
-            statUnc = new TH1D("background1_statUncert", "statUncert", 2, 1, 2);
-            systUncUp = new TH1D("shapeUnc_sigUp", "signal shape uncert.", 2, 1, 2);
-            systUncDo = new TH1D("shapeUnc_sigDo", "signal shape uncert.", 2, 1, 2);
-         } else if (makeModelMode % 2 == kCustomBins) {
-            data = new TH1D("data", "data", 2, _customBins);
-            signal = new TH1D("signal", "signal histogram (pb)", 2, _customBins);
-            bkg1 = new TH1D("background1", "background 1 histogram (pb)", 2, _customBins);
-            bkg2 = new TH1D("background2", "background 2 histogram (pb)", 2, _customBins);
-            statUnc = new TH1D("background1_statUncert", "statUncert", 2, _customBins);
-            systUncUp = new TH1D("shapeUnc_sigUp", "signal shape uncert.", 2, _customBins);
-            systUncDo = new TH1D("shapeUnc_sigDo", "signal shape uncert.", 2, _customBins);
-         } else {
-            // Harden the test and make clang-tidy happy:
-            FAIL() << "This should not be reachable.";
-         }
-=======
    TH1D *createHisto(const char *name, const char *title, bool customBins)
    {
       if (customBins)
@@ -350,24 +225,11 @@
          TH1D *systUncDo = createHisto("histoUnc_sigDo", "signal shape uncert.", customBins);
          TH1D *shapeSystBkg1 = createHisto("background1_shapeSyst", "background 1 shapeSyst", customBins);
          TH1D *shapeSystBkg2 = createHisto("background2_shapeSyst", "background 2 shapeSyst", customBins);
->>>>>>> 49ae85f5
 
          bkg1->SetBinContent(1, 100);
          bkg2->SetBinContent(2, 100);
 
          for (unsigned int bin = 0; bin < 2; ++bin) {
-<<<<<<< HEAD
-            signal->SetBinContent(bin + 1, _targetNominal[bin] - 100.);
-            systUncUp->SetBinContent(bin + 1, _targetSysUp[bin] - 100.);
-            systUncDo->SetBinContent(bin + 1, _targetSysDo[bin] - 100.);
-
-            if (makeModelMode <= kCustomBins) {
-               data->SetBinContent(bin + 1, _targetMu * signal->GetBinContent(bin + 1) + 100.);
-            } else if (makeModelMode <= kCustomBins_histoSyst) {
-               // Set data such that alpha = -1., fit should pull parameter.
-               data->SetBinContent(bin + 1, _targetMu * systUncDo->GetBinContent(bin + 1) + 100.);
-            } else if (makeModelMode <= kCustomBins_statSyst) {
-=======
             signal->SetBinContent(bin + 1, _tgtNom[bin] - 100.);
             systUncUp->SetBinContent(bin + 1, _tgtSysUp[bin] - 100.);
             systUncDo->SetBinContent(bin + 1, _tgtSysDo[bin] - 100.);
@@ -380,60 +242,28 @@
                // Set data such that alpha = -1., fit should pull parameter.
                data->SetBinContent(bin + 1, _tgtMu * systUncDo->GetBinContent(bin + 1) + 100.);
             } else if (makeModelMode == MakeModelMode::StatSyst) {
->>>>>>> 49ae85f5
                // Tighten the stat. errors of the model, and kick bin 0, so the gammas have to adapt
                signal->SetBinError(bin + 1, 0.1 * std::sqrt(signal->GetBinContent(bin + 1)));
                bkg1->SetBinError(bin + 1, 0.1 * std::sqrt(bkg1->GetBinContent(bin + 1)));
                bkg2->SetBinError(bin + 1, 0.1 * std::sqrt(bkg2->GetBinContent(bin + 1)));
 
-<<<<<<< HEAD
-               data->SetBinContent(bin + 1, _targetMu * signal->GetBinContent(bin + 1) + 100. + (bin == 0 ? 50. : 0.));
-=======
                data->SetBinContent(bin + 1, _tgtMu * signal->GetBinContent(bin + 1) + 100. + (bin == 0 ? 50. : 0.));
             } else if (makeModelMode == MakeModelMode::ShapeSyst) {
                // Distort data such that the shape systematics will pull gamma
                // down in one bin and up in the other.
                data->SetBinContent(bin + 1, _tgtMu * signal->GetBinContent(bin + 1) + (bin == 0 ? 85. : 110));
->>>>>>> 49ae85f5
             }
 
             // A small statistical uncertainty
             statUnc->SetBinContent(bin + 1, .05); // 5% uncertainty
          }
 
-<<<<<<< HEAD
-         for (auto hist : {data, signal, bkg1, bkg2, statUnc, systUncUp, systUncDo}) {
-=======
          for (auto hist : {data, signal, bkg1, bkg2, statUnc, systUncUp, systUncDo, shapeSystBkg1, shapeSystBkg2}) {
->>>>>>> 49ae85f5
             example.WriteTObject(hist);
          }
       }
 
       // Create the measurement
-<<<<<<< HEAD
-      _measurement = std::make_unique<Measurement>("meas", "meas");
-      Measurement &meas = *_measurement;
-
-      meas.SetOutputFilePrefix("example_variableBins");
-      meas.SetPOI("SigXsecOverSM");
-      meas.AddConstantParam("alpha_syst1");
-      meas.AddConstantParam("Lumi");
-      if (makeModelMode == kEquidistantBins_histoSyst || makeModelMode == kCustomBins_histoSyst) {
-         // We are testing the shape systematics. Switch off the normalisation
-         // systematics for the background here:
-         meas.AddConstantParam("alpha_syst2");
-         meas.AddConstantParam("alpha_syst4");
-         meas.AddConstantParam("gamma_stat_channel1_bin_0");
-         meas.AddConstantParam("gamma_stat_channel1_bin_1");
-      } else if (makeModelMode == kEquidistantBins_statSyst || makeModelMode == kCustomBins_statSyst) {
-         // Fix all systematics but the gamma parameters
-         // Cannot set the POI constant here, happens in the fit test.
-         meas.AddConstantParam("alpha_syst2");
-         meas.AddConstantParam("alpha_syst3");
-         meas.AddConstantParam("alpha_syst4");
-         meas.AddConstantParam("alpha_SignalShape");
-=======
       _measurement = std::make_unique<RooStats::HistFactory::Measurement>("meas", "meas");
       RooStats::HistFactory::Measurement &meas = *_measurement;
 
@@ -443,7 +273,6 @@
       if (makeModelMode == MakeModelMode::HistoSyst || makeModelMode == MakeModelMode::ShapeSyst) {
          meas.AddConstantParam("gamma_stat_channel1_bin_0");
          meas.AddConstantParam("gamma_stat_channel1_bin_1");
->>>>>>> 49ae85f5
       }
 
       meas.SetExportOnly(true);
@@ -452,58 +281,13 @@
       meas.SetLumiRelErr(0.10);
 
       // Create a channel
-<<<<<<< HEAD
-      Channel chan("channel1");
-=======
       RooStats::HistFactory::Channel chan("channel1");
->>>>>>> 49ae85f5
       chan.SetData("data", _inputFile);
       chan.SetStatErrorConfig(0.005, "Poisson");
       _systNames.insert("gamma_stat_channel1_bin_0");
       _systNames.insert("gamma_stat_channel1_bin_1");
 
       // Now, create some samples
-<<<<<<< HEAD
-
-      // Create the signal sample
-      Sample signal("signal", "signal", _inputFile);
-      signal.AddOverallSys("syst1", 0.95, 1.05);
-      _systNames.insert("alpha_syst1");
-
-      signal.AddNormFactor("SigXsecOverSM", 1, 0, 3);
-      if (makeModelMode >= kEquidistantBins_histoSyst) {
-         signal.AddHistoSys("SignalShape", "shapeUnc_sigDo", _inputFile, "", "shapeUnc_sigUp", _inputFile, "");
-         _systNames.insert("alpha_SignalShape");
-      }
-      chan.AddSample(signal);
-
-      // Background 1
-      Sample background1("background1", "background1", _inputFile);
-      background1.ActivateStatError("background1_statUncert", _inputFile);
-      background1.AddOverallSys("syst2", 0.95, 1.05);
-      background1.AddOverallSys("syst3", 0.99, 1.01);
-      _systNames.insert("alpha_syst2");
-      _systNames.insert("alpha_syst3");
-      chan.AddSample(background1);
-
-      // Background 2
-      Sample background2("background2", "background2", _inputFile);
-      background2.ActivateStatError();
-      background2.AddOverallSys("syst3", 0.99, 1.01);
-      background2.AddOverallSys("syst4", 0.95, 1.05);
-      _systNames.insert("alpha_syst3");
-      _systNames.insert("alpha_syst4");
-      chan.AddSample(background2);
-
-      // Done with this channel
-      // Add it to the measurement:
-      meas.AddChannel(chan);
-
-      if (!_verbose) {
-         RooMsgService::instance().getStream(1).minLevel = RooFit::PROGRESS;
-         RooMsgService::instance().getStream(2).minLevel = RooFit::WARNING;
-      }
-=======
 
       // Create the signal sample
       RooStats::HistFactory::Sample signal("signal", "signal", _inputFile);
@@ -557,33 +341,22 @@
          RooMsgService::instance().getStream(1).minLevel = RooFit::PROGRESS;
          RooMsgService::instance().getStream(2).minLevel = RooFit::WARNING;
       }
->>>>>>> 49ae85f5
       RooHelpers::HijackMessageStream hijackW(RooFit::WARNING, RooFit::HistFactory);
 
       // Collect the histograms from their files,
       meas.CollectHistograms();
 
       // Now, create the measurement
-<<<<<<< HEAD
-      ws.reset(MakeModelAndMeasurementFast(meas));
-=======
       ws = std::unique_ptr<RooWorkspace>(MakeModelAndMeasurementFast(meas));
->>>>>>> 49ae85f5
 
       EXPECT_TRUE(hijackW.str().empty()) << "Warnings logged for HistFactory:\n" << hijackW.str();
    }
 
-<<<<<<< HEAD
-   void TearDown() {}
-};
-
-=======
    void TearDown() override {}
 };
 
 class HFFixtureEval : public HFFixture {};
 
->>>>>>> 49ae85f5
 class HFFixtureFit : public HFFixture {};
 
 //////////////////////////////////////////////////////////////////////////////////////////////////////////////////
@@ -591,10 +364,7 @@
 TEST_P(HFFixture, ModelProperties)
 {
    const MakeModelMode makeModelMode = std::get<0>(GetParam());
-<<<<<<< HEAD
-=======
    const bool customBins = std::get<1>(GetParam());
->>>>>>> 49ae85f5
 
    auto simPdf = dynamic_cast<RooSimultaneous *>(ws->pdf("simPdf"));
    ASSERT_NE(simPdf, nullptr);
@@ -605,18 +375,6 @@
    auto obs = dynamic_cast<RooRealVar *>(ws->var("obs_x_channel1"));
 
    // Nice to inspect the model if needed:
-<<<<<<< HEAD
-   if (false)
-      channelPdf->graphVizTree((RooFit::tmpPath() + "graphVizTree.dot").c_str());
-
-   // Check bin widths
-   ASSERT_NE(obs, nullptr);
-   if (makeModelMode % 2 == kEquidistantBins) {
-      EXPECT_DOUBLE_EQ(obs->getBinWidth(0), 0.5);
-      EXPECT_DOUBLE_EQ(obs->getBinWidth(1), 0.5);
-      EXPECT_EQ(obs->numBins(), 2);
-   } else if (makeModelMode % 2 == kCustomBins) {
-=======
    // channelPdf->graphVizTree("graphVizTree.dot");
 
    // Check bin widths
@@ -626,17 +384,12 @@
       EXPECT_DOUBLE_EQ(obs->getBinWidth(1), 0.5);
       EXPECT_EQ(obs->numBins(), 2);
    } else {
->>>>>>> 49ae85f5
       EXPECT_DOUBLE_EQ(obs->getBinWidth(0), _customBins[1] - _customBins[0]);
       EXPECT_DOUBLE_EQ(obs->getBinWidth(1), _customBins[2] - _customBins[1]);
       EXPECT_EQ(obs->numBins(), 2);
    }
 
-<<<<<<< HEAD
-   RooStats::ModelConfig *mc = dynamic_cast<RooStats::ModelConfig *>(ws->obj("ModelConfig"));
-=======
    auto mc = dynamic_cast<RooStats::ModelConfig *>(ws->obj("ModelConfig"));
->>>>>>> 49ae85f5
    ASSERT_NE(mc, nullptr);
 
    // Check that parameters are in the model
@@ -665,32 +418,6 @@
    }
 
    EXPECT_TRUE(ws->function("signal_channel1_scaleFactors")->dependsOn(*ws->var("SigXsecOverSM")));
-<<<<<<< HEAD
-   EXPECT_TRUE(ws->function("signal_channel1_scaleFactors")->dependsOn(*ws->var("alpha_syst1")));
-   EXPECT_FALSE(ws->function("signal_channel1_scaleFactors")->dependsOn(*ws->var("alpha_syst2")));
-   EXPECT_FALSE(ws->function("signal_channel1_scaleFactors")->dependsOn(*ws->var("alpha_syst3")));
-   EXPECT_FALSE(ws->function("signal_channel1_scaleFactors")->dependsOn(*ws->var("alpha_syst4")));
-
-   EXPECT_FALSE(ws->function("background1_channel1_scaleFactors")->dependsOn(*ws->var("SigXsecOverSM")));
-   EXPECT_FALSE(ws->function("background1_channel1_scaleFactors")->dependsOn(*ws->var("alpha_syst1")));
-   EXPECT_TRUE(ws->function("background1_channel1_scaleFactors")->dependsOn(*ws->var("alpha_syst2")));
-   EXPECT_TRUE(ws->function("background1_channel1_scaleFactors")->dependsOn(*ws->var("alpha_syst3")));
-   EXPECT_FALSE(ws->function("background1_channel1_scaleFactors")->dependsOn(*ws->var("alpha_syst4")));
-
-   EXPECT_FALSE(ws->function("background2_channel1_scaleFactors")->dependsOn(*ws->var("SigXsecOverSM")));
-   EXPECT_FALSE(ws->function("background2_channel1_scaleFactors")->dependsOn(*ws->var("alpha_syst1")));
-   EXPECT_FALSE(ws->function("background2_channel1_scaleFactors")->dependsOn(*ws->var("alpha_syst2")));
-   EXPECT_TRUE(ws->function("background2_channel1_scaleFactors")->dependsOn(*ws->var("alpha_syst3")));
-   EXPECT_TRUE(ws->function("background2_channel1_scaleFactors")->dependsOn(*ws->var("alpha_syst4")));
-
-   EXPECT_EQ(*mc->GetParametersOfInterest()->begin(), ws->var("SigXsecOverSM"));
-}
-
-/// Test that the values returned are as expected.
-TEST_P(HFFixture, Evaluation)
-{
-   const MakeModelMode makeModelMode = std::get<0>(GetParam());
-=======
    EXPECT_FALSE(ws->function("background1_channel1_scaleFactors")->dependsOn(*ws->var("SigXsecOverSM")));
    EXPECT_FALSE(ws->function("background2_channel1_scaleFactors")->dependsOn(*ws->var("SigXsecOverSM")));
 
@@ -721,7 +448,6 @@
    const bool useBatchMode = std::get<2>(GetParam()) != RooFit::EvalBackend::Legacy();
 
    RooHelpers::HijackMessageStream evalMessages(RooFit::INFO, RooFit::FastEvaluations);
->>>>>>> 49ae85f5
 
    auto simPdf = dynamic_cast<RooSimultaneous *>(ws->pdf("simPdf"));
    ASSERT_NE(simPdf, nullptr);
@@ -731,25 +457,6 @@
 
    auto obs = dynamic_cast<RooRealVar *>(ws->var("obs_x_channel1"));
 
-<<<<<<< HEAD
-   RooStats::ModelConfig *mc = dynamic_cast<RooStats::ModelConfig *>(ws->obj("ModelConfig"));
-   ASSERT_NE(mc, nullptr);
-
-   // Test evaluating the model:
-   double normResults[2] = {0., 0.};
-   for (unsigned int i = 0; i < 2; ++i) {
-      obs->setBin(i);
-      EXPECT_NEAR(channelPdf->getVal(), _targetNominal[i] / obs->getBinWidth(i), 1.E-9);
-      EXPECT_NEAR(channelPdf->getVal(mc->GetObservables()),
-                  _targetNominal[i] / obs->getBinWidth(i) / (_targetNominal[0] + _targetNominal[1]), 1.E-9);
-      normResults[i] = channelPdf->getVal(mc->GetObservables());
-   }
-   EXPECT_NEAR(normResults[0] * obs->getBinWidth(0) + normResults[1] * obs->getBinWidth(1), 1, 1.E-9)
-      << "Integral over PDF range should be 1.";
-
-   // Test that shape uncertainties have an effect:
-   if (makeModelMode >= kEquidistantBins_histoSyst) {
-=======
    auto mc = dynamic_cast<RooStats::ModelConfig *>(ws->obj("ModelConfig"));
    ASSERT_NE(mc, nullptr);
 
@@ -766,39 +473,11 @@
 
    // Test that shape uncertainties have an effect:
    if (makeModelMode == MakeModelMode::HistoSyst) {
->>>>>>> 49ae85f5
       auto var = ws->var("alpha_SignalShape");
       ASSERT_NE(var, nullptr);
 
       // Test syst up:
       var->setVal(1.);
-<<<<<<< HEAD
-      for (unsigned int i = 0; i < 2; ++i) {
-         obs->setBin(i);
-         EXPECT_NEAR(channelPdf->getVal(), _targetSysUp[i] / obs->getBinWidth(i), 1.E-6);
-         EXPECT_NEAR(channelPdf->getVal(mc->GetObservables()),
-                     _targetSysUp[i] / obs->getBinWidth(i) / (_targetSysUp[0] + _targetSysUp[1]), 1.E-6);
-      }
-
-      // Test syst down:
-      var->setVal(-1.);
-      for (unsigned int i = 0; i < 2; ++i) {
-         obs->setBin(i);
-         EXPECT_NEAR(channelPdf->getVal(), _targetSysDo[i] / obs->getBinWidth(i), 1.E-6);
-         EXPECT_NEAR(channelPdf->getVal(mc->GetObservables()),
-                     _targetSysDo[i] / obs->getBinWidth(i) / (_targetSysDo[0] + _targetSysDo[1]), 1.E-6);
-      }
-   }
-}
-
-/// Test that the values returned are as expected.
-TEST_P(HFFixture, BatchEvaluation)
-{
-   const MakeModelMode makeModelMode = std::get<0>(GetParam());
-
-   RooHelpers::HijackMessageStream evalMessages(RooFit::INFO, RooFit::FastEvaluations);
-
-=======
       std::vector<double> normResultsSyst = getValues(*channelPdf, *obs, true, useBatchMode);
       std::vector<double> unnormResultsSyst = getValues(*channelPdf, *obs, false, useBatchMode);
       for (int i = 0; i < obs->numBins(); ++i) {
@@ -957,312 +636,12 @@
 
    constexpr bool verbose = false;
 
->>>>>>> 49ae85f5
    auto simPdf = dynamic_cast<RooSimultaneous *>(ws->pdf("simPdf"));
    ASSERT_NE(simPdf, nullptr);
 
    auto channelPdf = dynamic_cast<RooRealSumPdf *>(ws->pdf("channel1_model"));
    ASSERT_NE(channelPdf, nullptr);
 
-<<<<<<< HEAD
-   auto obs = dynamic_cast<RooRealVar *>(ws->var("obs_x_channel1"));
-
-   RooStats::ModelConfig *mc = dynamic_cast<RooStats::ModelConfig *>(ws->obj("ModelConfig"));
-   ASSERT_NE(mc, nullptr);
-
-   // Test evaluating the model:
-   RooDataHist dataHist{"dataHist", "dataHist", *obs};
-
-   std::vector<double> normResults = channelPdf->getValues(dataHist);
-
-   for (unsigned int i = 0; i < 2; ++i) {
-      obs->setBin(i);
-      EXPECT_NEAR(normResults[i], _targetNominal[i] / obs->getBinWidth(i) / (_targetNominal[0] + _targetNominal[1]),
-                  1.E-9);
-   }
-   EXPECT_NEAR(normResults[0] * obs->getBinWidth(0) + normResults[1] * obs->getBinWidth(1), 1, 1.E-9)
-      << "Integral over PDF range should be 1.";
-
-   // Test that shape uncertainties have an effect:
-   if (makeModelMode >= kEquidistantBins_histoSyst) {
-      auto var = ws->var("alpha_SignalShape");
-      ASSERT_NE(var, nullptr);
-
-      // Test syst up:
-      var->setVal(1.);
-      std::vector<double> normResultsSyst = channelPdf->getValues(dataHist);
-      for (unsigned int i = 0; i < 2; ++i) {
-         EXPECT_NEAR(normResultsSyst[i], _targetSysUp[i] / obs->getBinWidth(i) / (_targetSysUp[0] + _targetSysUp[1]),
-                     1.E-6);
-      }
-
-      // Test syst down:
-      var->setVal(-1.);
-      normResultsSyst = channelPdf->getValues(dataHist);
-      for (unsigned int i = 0; i < 2; ++i) {
-         obs->setBin(i);
-         EXPECT_NEAR(normResultsSyst[i], _targetSysDo[i] / obs->getBinWidth(i) / (_targetSysDo[0] + _targetSysDo[1]),
-                     1.E-6);
-      }
-   }
-
-   EXPECT_TRUE(evalMessages.str().empty()) << "RooFit issued " << evalMessages.str().substr(0, 1000) << " [...]";
-}
-
-TEST_P(HFFixture, HistFactoryJSONTool)
-{
-   RooHelpers::LocalChangeMsgLevel changeMsgLvl(RooFit::WARNING);
-
-   if (writeJsonFiles) {
-      RooStats::HistFactory::JSONTool{*_measurement}.PrintJSON(_name + "_1.json");
-   }
-   std::stringstream ss;
-   RooStats::HistFactory::JSONTool{*_measurement}.PrintJSON(ss);
-
-   RooWorkspace wsFromJson{"ws1"};
-   RooJSONFactoryWSTool{wsFromJson}.importJSONfromString(ss.str());
-
-   auto *mc = dynamic_cast<RooStats::ModelConfig *>(ws->obj("ModelConfig"));
-   EXPECT_TRUE(mc != nullptr);
-
-   auto *mcFromJson = dynamic_cast<RooStats::ModelConfig *>(wsFromJson.obj("ModelConfig"));
-   EXPECT_TRUE(mcFromJson != nullptr);
-
-   RooAbsPdf *pdf = mc->GetPdf();
-   EXPECT_TRUE(pdf != nullptr);
-
-   RooAbsPdf *pdfFromJson = mcFromJson->GetPdf();
-   EXPECT_TRUE(pdfFromJson != nullptr);
-
-   RooAbsData *data = ws->data("obsData");
-   EXPECT_TRUE(data != nullptr);
-
-   RooAbsData *dataFromJson = wsFromJson.data("obsData");
-   EXPECT_TRUE(dataFromJson != nullptr);
-
-   RooArgSet const &globs = *mc->GetGlobalObservables();
-   RooArgSet const &globsFromJson = *mcFromJson->GetGlobalObservables();
-
-   // The final parameters of alpha_syst2 and alpha_syst4 are very close to the
-   // pre-fit value zero. For the fit to converge reliably, the pre-fit values
-   // are set away from the minimum.
-   ws->var("alpha_syst2")->setVal(1.0);
-   ws->var("alpha_syst4")->setVal(-1.0);
-   wsFromJson.var("alpha_syst2")->setVal(1.0);
-   wsFromJson.var("alpha_syst4")->setVal(-1.0);
-
-   using namespace RooFit;
-   using Res = std::unique_ptr<RooFitResult>;
-
-   Res result{pdf->fitTo(*data, Strategy(1), Minos(*mc->GetParametersOfInterest()), GlobalObservables(globs),
-                         PrintLevel(-1), Save())};
-
-   Res resultFromJson{pdfFromJson->fitTo(*dataFromJson, Strategy(1), Minos(*mcFromJson->GetParametersOfInterest()),
-                                         GlobalObservables(globsFromJson), PrintLevel(-1), Save())};
-
-   // Do also the reverse comparison to check that the set of constant parameters matches
-   EXPECT_TRUE(result->isIdentical(*resultFromJson));
-   EXPECT_TRUE(resultFromJson->isIdentical(*result));
-}
-
-TEST_P(HFFixture, HS3ClosureLoop)
-{
-   RooHelpers::LocalChangeMsgLevel changeMsgLvl(RooFit::WARNING);
-
-   auto *mc = dynamic_cast<RooStats::ModelConfig *>(ws->obj("ModelConfig"));
-   EXPECT_TRUE(mc != nullptr);
-
-   RooAbsPdf *pdf = mc->GetPdf();
-   EXPECT_TRUE(pdf != nullptr);
-
-   std::string const &js = RooJSONFactoryWSTool{*ws}.exportJSONtoString();
-   if (writeJsonFiles) {
-      RooJSONFactoryWSTool{*ws}.exportJSON(_name + "_2.json");
-   }
-
-   RooWorkspace wsFromJson("new");
-   RooJSONFactoryWSTool newtool{wsFromJson};
-   newtool.importJSONfromString(js);
-
-   std::string const &js3 = RooJSONFactoryWSTool{wsFromJson}.exportJSONtoString();
-
-   if (writeJsonFiles) {
-      RooJSONFactoryWSTool{wsFromJson}.exportJSON(_name + "_3.json");
-   }
-
-   // Chack that JSON > WS > JSON doesn't change the JSON
-   EXPECT_EQ(js, js3) << "The JSON -> WS -> JSON roundtrip did not result in the original JSON!";
-
-   auto *newmc = dynamic_cast<RooStats::ModelConfig *>(wsFromJson.obj("ModelConfig"));
-   EXPECT_TRUE(newmc != nullptr);
-
-   RooAbsPdf *newpdf = newmc->GetPdf();
-   EXPECT_TRUE(newpdf != nullptr);
-
-   RooAbsData *data = ws->data("obsData");
-   EXPECT_TRUE(data != nullptr);
-
-   RooAbsData *newdata = wsFromJson.data("obsData");
-   EXPECT_TRUE(newdata != nullptr);
-
-   RooArgSet const &globs = *mc->GetGlobalObservables();
-   RooArgSet const &globsFromJson = *newmc->GetGlobalObservables();
-
-   // The final parameters of alpha_syst2 and alpha_syst4 are very close to the
-   // pre-fit value zero. For the fit to converge reliably, the pre-fit values
-   // are set away from the minimum.
-   ws->var("alpha_syst2")->setVal(1.0);
-   ws->var("alpha_syst4")->setVal(-1.0);
-   wsFromJson.var("alpha_syst2")->setVal(1.0);
-   wsFromJson.var("alpha_syst4")->setVal(-1.0);
-
-   using namespace RooFit;
-   using Res = std::unique_ptr<RooFitResult>;
-
-   Res result{pdf->fitTo(*data, Strategy(1), Minos(*mc->GetParametersOfInterest()), GlobalObservables(globs),
-                         PrintLevel(-1), Save())};
-
-   Res resultFromJson{newpdf->fitTo(*newdata, Strategy(1), Minos(*newmc->GetParametersOfInterest()),
-                                    GlobalObservables(globsFromJson), PrintLevel(-1), Save())};
-
-   // Do also the reverse comparison to check that the set of constant parameters matches
-   EXPECT_TRUE(result->isIdentical(*resultFromJson));
-   EXPECT_TRUE(resultFromJson->isIdentical(*result));
-}
-
-/// Fit the model to data, and check parameters.
-TEST_P(HFFixtureFit, Fit)
-{
-   const MakeModelMode makeModelMode = std::get<0>(GetParam());
-
-   constexpr bool createPlot = false;
-   constexpr bool verbose = false;
-
-   auto simPdf = dynamic_cast<RooSimultaneous *>(ws->pdf("simPdf"));
-   ASSERT_NE(simPdf, nullptr);
-
-   auto channelPdf = dynamic_cast<RooRealSumPdf *>(ws->pdf("channel1_model"));
-   ASSERT_NE(channelPdf, nullptr);
-
-   // Test fitting the model to data
-   RooAbsData *data = dynamic_cast<RooAbsData *>(ws->data("obsData"));
-   ASSERT_NE(data, nullptr);
-
-   RooStats::ModelConfig *mc = dynamic_cast<RooStats::ModelConfig *>(ws->obj("ModelConfig"));
-   ASSERT_NE(mc, nullptr);
-
-   for (bool batchFit : {true, false}) {
-      for (bool constTermOptimisation : {true, false}) { // This tests both correct pre-caching of constant terms and
-                                                         // (if false) that all evaluateSpan() are correct.
-         SCOPED_TRACE(batchFit ? "Batch fit" : "Normal fit");
-         SCOPED_TRACE(constTermOptimisation ? "const term optimisation" : "No const term optimisation");
-
-         // Stop if one of the previous runs had a failure to keep the terminal clean.
-         if (HasFailure())
-            break;
-
-         std::unique_ptr<RooArgSet> pars(simPdf->getParameters(*data));
-         // Kick parameters:
-         for (auto par : *pars) {
-            auto real = dynamic_cast<RooAbsRealLValue *>(par);
-            if (real && !real->isConstant())
-               real->setVal(real->getVal() * 0.95);
-         }
-         if (makeModelMode >= kEquidistantBins_statSyst) {
-            auto poi = dynamic_cast<RooRealVar *>(pars->find("SigXsecOverSM"));
-            ASSERT_NE(poi, nullptr);
-            poi->setVal(2.);
-            poi->setConstant();
-         }
-
-         std::unique_ptr<RooFitResult> fitResult{simPdf->fitTo(*data, RooFit::BatchMode(batchFit),
-                                                               RooFit::Optimize(constTermOptimisation),
-                                                               RooFit::GlobalObservables(*mc->GetGlobalObservables()),
-                                                               RooFit::Save(), RooFit::PrintLevel(verbose ? 1 : -1))};
-         ASSERT_NE(fitResult, nullptr);
-         if (verbose)
-            fitResult->Print();
-         EXPECT_EQ(fitResult->status(), 0);
-
-         auto checkParam = [&fitResult](const std::string &param, double target, double absPrecision) {
-            auto par = dynamic_cast<RooRealVar *>(fitResult->floatParsFinal().find(param.c_str()));
-            if (!par) {
-               // Parameter was constant in this fit
-               par = dynamic_cast<RooRealVar *>(fitResult->constPars().find(param.c_str()));
-               ASSERT_NE(par, nullptr);
-               EXPECT_DOUBLE_EQ(par->getVal(), target) << "Constant parameter " << param << " is off target.";
-            } else {
-               EXPECT_NEAR(par->getVal(), target, par->getError())
-                  << "Parameter " << param << " close to target " << target << " within uncertainty";
-               EXPECT_NEAR(par->getVal(), target, absPrecision)
-                  << "Parameter " << param << " close to target " << target;
-            }
-         };
-
-         if (makeModelMode <= kCustomBins) {
-            // Model is set up such that background scale factors should be close to 1, and signal == 2
-            checkParam("SigXsecOverSM", 2., 1.E-2);
-            checkParam("alpha_syst2", 0., 1.E-2);
-            checkParam("alpha_syst3", 0., 1.E-2);
-            checkParam("alpha_syst4", 0., 1.E-2);
-            checkParam("gamma_stat_channel1_bin_0", 1., 1.E-2);
-            checkParam("gamma_stat_channel1_bin_1", 1., 1.E-2);
-         } else if (makeModelMode <= kCustomBins_histoSyst) {
-            // Model is set up with a -1 sigma pull on the signal shape parameter.
-            checkParam("SigXsecOverSM", 2., 1.E-1); // Higher tolerance: Expect a pull due to shape syst.
-            checkParam("alpha_syst2", 0., 1.E-2);
-            checkParam("alpha_syst3", 0., 3.E-2); // Micro pull due to shape syst.
-            checkParam("alpha_syst4", 0., 1.E-2);
-            checkParam("gamma_stat_channel1_bin_0", 1., 1.E-2);
-            checkParam("gamma_stat_channel1_bin_1", 1., 1.E-2);
-            checkParam("alpha_SignalShape", -0.9, 5.E-2); // Pull slightly lower than 1 because of constraint term
-         } else if (makeModelMode <= kCustomBins_statSyst) {
-            // Model is set up with a -1 sigma pull on the signal shape parameter.
-            checkParam("SigXsecOverSM", 2., 1.E-1); // Higher tolerance: Expect a pull due to shape syst.
-            checkParam("alpha_syst2", 0., 1.E-2);
-            checkParam("alpha_syst3", 0., 1.E-2);
-            checkParam("alpha_syst4", 0., 1.E-2);
-            checkParam("gamma_stat_channel1_bin_0", 1.09, 1.E-2); // This should be pulled
-            checkParam("gamma_stat_channel1_bin_1", 1., 1.E-2);
-            checkParam("alpha_SignalShape", 0., 1.E-2);
-         }
-      }
-   }
-
-   if (createPlot) {
-      auto obs = dynamic_cast<RooRealVar *>(ws->var("obs_x_channel1"));
-      auto frame = obs->frame();
-      data->plotOn(frame);
-      channelPdf->plotOn(frame);
-      channelPdf->plotOn(frame, RooFit::Components("signal_channel1_shapes"), RooFit::LineColor(kRed));
-      TCanvas canv;
-      frame->Draw();
-      canv.Draw();
-      canv.SaveAs((RooFit::tmpPath() + "HFTest" + std::to_string(makeModelMode) + ".png").c_str());
-
-      channelPdf->graphVizTree((RooFit::tmpPath() + "HFTest" + std::to_string(makeModelMode) + ".dot").c_str());
-   }
-}
-
-std::string getNameFromInfo(testing::TestParamInfo<HFFixture::ParamType> const &paramInfo)
-{
-   return getName(paramInfo.param);
-}
-
-INSTANTIATE_TEST_SUITE_P(HistFactory, HFFixture,
-                         testing::Combine(testing::Values(kEquidistantBins, kCustomBins, kEquidistantBins_histoSyst,
-                                                          kCustomBins_histoSyst, kEquidistantBins_statSyst,
-                                                          kCustomBins_statSyst),
-                                          testing::Values("")),
-                         getNameFromInfo);
-
-INSTANTIATE_TEST_SUITE_P(HistFactory, HFFixtureFit,
-                         testing::Combine(testing::Values(kEquidistantBins, kCustomBins, kEquidistantBins_histoSyst,
-                                                          kCustomBins_histoSyst, kEquidistantBins_statSyst,
-                                                          kCustomBins_statSyst),
-                                          testing::Values("off", "cpu")),
-                         getNameFromInfo);
-=======
    // Test fitting the model to data
    RooAbsData *data = dynamic_cast<RooAbsData *>(ws->data("obsData"));
    ASSERT_NE(data, nullptr);
@@ -1404,5 +783,4 @@
                                           testing::Values(false), // no non-uniform bins
                                           testing::Values(RooFit::EvalBackend::Codegen())),
                          getNameFromInfo);
-#endif
->>>>>>> 49ae85f5
+#endif