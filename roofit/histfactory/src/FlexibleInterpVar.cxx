--- conflicted
+++ resolved
@@ -230,36 +230,6 @@
    return total;
 }
 
-<<<<<<< HEAD
-void FlexibleInterpVar::translate(RooFit::Detail::CodeSquashContext &ctx) const
-{
-   unsigned int n = _interpCode.size();
-
-   int interpCode = _interpCode[0];
-   if (interpCode < 0 || interpCode > 4) {
-      coutE(InputArguments) << "FlexibleInterpVar::evaluate ERROR:  param " << 0
-                            << " with unknown interpolation code" << std::endl;
-   }
-   // To get consistent codes with the PiecewiseInterpolation
-   if (interpCode == 4) {
-      interpCode = 5;
-   }
-
-   for (unsigned int i = 1; i < n; i++) {
-      if (_interpCode[i] != _interpCode[0]) {
-         coutE(InputArguments) << "FlexibleInterpVar::evaluate ERROR:  Code Squashing AD does not yet support having "
-                                  "different interpolation codes for the same class object "
-                               << std::endl;
-      }
-   }
-
-   std::string const &resName = ctx.buildCall("RooFit::Detail::MathFuncs::flexibleInterp", interpCode,
-                                              _paramList, n, _low, _high, _interpBoundary, _nominal, 1.0);
-   ctx.addResult(this, resName);
-}
-
-=======
->>>>>>> 4f177922
 void FlexibleInterpVar::doEval(RooFit::EvalContext &ctx) const
 {
    double total(_nominal);
