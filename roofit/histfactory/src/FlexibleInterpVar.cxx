--- conflicted
+++ resolved
@@ -122,10 +122,6 @@
                             << " is now " << code << std::endl;
       _interpCode.at(index) = code;
       // GHL: Adding suggestion by Swagato:
-<<<<<<< HEAD
-      _logInit = false ;
-=======
->>>>>>> 7c5b7714
       setValueDirty();
   }
 }
