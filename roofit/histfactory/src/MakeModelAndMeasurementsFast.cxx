// @(#)root/roostats:$Id:  cranmer $
// Author: Kyle Cranmer, Akira Shibata
/*************************************************************************
 * Copyright (C) 1995-2008, Rene Brun and Fons Rademakers.               *
 * All rights reserved.                                                  *
 *                                                                       *
 * For the licensing terms see $ROOTSYS/LICENSE.                         *
 * For the list of contributors see $ROOTSYS/README/CREDITS.             *
 *************************************************************************/

#include "RooStats/HistFactory/MakeModelAndMeasurementsFast.h"

// from RooFit
#include "RooFit/ModelConfig.h"

// from this package
#include "RooStats/HistFactory/Measurement.h"
#include "RooStats/HistFactory/HistFactoryException.h"

#include "HFMsgService.h"

#include <TFile.h>
#include <TSystem.h>

#include <sstream>
#include <string>
#include <vector>

/** ********************************************************************************************
  \ingroup HistFactory

  <p>
  This is a package that creates a RooFit probability density function from ROOT histograms
  of expected distributions and histograms that represent the +/- 1 sigma variations
  from systematic effects. The resulting probability density function can then be used
  with any of the statistical tools provided within RooStats, such as the profile
  likelihood ratio, Feldman-Cousins, etc.  In this version, the model is directly
  fed to a likelihood ratio test, but it needs to be further factorized.</p>

  <p>
  The user needs to provide histograms (in picobarns per bin) and configure the job
  with XML.  The configuration XML is defined in the file `$ROOTSYS/config/HistFactorySchema.dtd`, but essentially
  it is organized as follows (see the examples in `${ROOTSYS}/tutorials/roofit/histfactory/`)</p>

  <ul>
  <li> a top level 'Combination' that is composed of:</li>
  <ul>
  <li> several 'Channels' (eg. ee, emu, mumu), which are composed of:</li>
  <ul>
  <li> several 'Samples' (eg. signal, bkg1, bkg2, ...), each of which has:</li>
  <ul>
  <li> a name</li>
  <li> if the sample is normalized by theory (eg N = L*sigma) or not (eg. data driven)</li>
  <li> a nominal expectation histogram</li>
  <li> a named 'Normalization Factor' (which can be fixed or allowed to float in a fit)</li>
  <li> several 'Overall Systematics' in normalization with:</li>
  <ul>
  <li> a name</li>
  <li> +/- 1 sigma variations (eg. 1.05 and 0.95 for a 5% uncertainty)</li>
  </ul>
  <li> several 'Histogram Systematics' in shape with:</li>
  <ul>
  <li> a name (which can be shared with the OverallSyst if correlated)</li>
  <li> +/- 1 sigma variational histograms</li>
  </ul>
  </ul>
  </ul>
  <li> several 'Measurements' (corresponding to a full fit of the model) each of which specifies</li>
  <ul>
  <li> a name for this fit to be used in tables and files</li>
  <li> what is the luminosity associated to the measurement in picobarns</li>
  <li> which bins of the histogram should be used</li>
  <li> what is the relative uncertainty on the luminosity </li>
  <li> what is (are) the parameter(s) of interest that will be measured</li>
  <li> which parameters should be fixed/floating (eg. nuisance parameters)</li>
  </ul>
  </ul>
  </ul>
*/


/// \brief Creates a statistical model and associated RooFit workspace(s) from a
///        HistFactory measurement configuration.
///
/// This function processes a RooStats::HistFactory::Measurement using the fast
/// RooStats::HistFactory::HistoToWorkspaceFactoryFast machinery. It creates
/// individual channel workspaces, optionally writes them to disk, and then
/// combines them into a single RooWorkspace representing the full statistical
/// model.
///
/// \param measurement Object containing the configuration of the statistical
///                    analysis, including luminosity, binning, systematic
///                    uncertainties, and channels.
/// \param cfg Configuration object that controls behavior such as workspace
///            file creation.
///
/// \return The combined `RooWorkspace`, or `nullptr` if workspace creation fails.

RooFit::OwningPtr<RooWorkspace>
RooStats::HistFactory::MakeModelAndMeasurementFast(RooStats::HistFactory::Measurement &measurement,
                                                   HistoToWorkspaceFactoryFast::Configuration const &cfg)
{
   // Make sure that topic is added back on function return.
   struct RemoveTopicRAII {
      RemoveTopicRAII() { RooMsgService::instance().getStream(1).removeTopic(RooFit::ObjectHandling); }
      ~RemoveTopicRAII() { RooMsgService::instance().getStream(1).addTopic(RooFit::ObjectHandling); }
   } removeTopicRaii;

    cxcoutIHF << "Making Model and Measurements (Fast) for measurement: " << measurement.GetName() << std::endl;

    double lumiError = measurement.GetLumi()*measurement.GetLumiRelErr();

    cxcoutIHF << "using lumi = " << measurement.GetLumi() << " and lumiError = " << lumiError
         << " including bins between " << measurement.GetBinLow() << " and " << measurement.GetBinHigh() << std::endl;

    std::ostringstream parameterMessage;
    parameterMessage << "fixing the following parameters:"  << std::endl;

    for (auto const &name : measurement.GetConstantParams()) {
      parameterMessage << "   " << name << '\n';
    }
    cxcoutIHF << parameterMessage.str();

    std::string rowTitle = measurement.GetName();

    std::vector<std::unique_ptr<RooWorkspace>> channel_workspaces;
    std::vector<std::string>        channel_names;

    auto createOutputDirectory = [](std::string const &prefix) {
       // Parse prefix to find output directory - assume there is a file prefix
       // after the last "/" that we remove to get the directory name. We do by
       // finding last occurrence of "/" and using as directory name what is
       // before if we do not have a "/" in the prefix there is no output
       // directory to be checked or created.
       size_t pos = prefix.rfind('/');
       if (pos == std::string::npos) {
          return;
       }
       std::string outputDir = prefix.substr(0,pos);
       cxcoutDHF << "Checking if output directory : " << outputDir << " -  exists" << std::endl;
       void *outdir = gSystem->OpenDirectory( outputDir.c_str() );
       if (outdir) {
          gSystem->FreeDirectory(outdir);
          return;
       }
       cxcoutDHF << "Output directory : " << outputDir << " - does not exist, try to create" << std::endl;
       int success = gSystem->MakeDirectory( outputDir.c_str() );
       if( success != 0 ) {
          std::string fullOutputDir = gSystem->pwd() + std::string("/") + outputDir;
          cxcoutEHF << "Error: Failed to make output directory: " <<  fullOutputDir << std::endl;
          throw hf_exc();
       }
    };

    // Make the factory, and do some preprocessing
    cxcoutIHF << "Creating the HistoToWorkspaceFactoryFast factory" << std::endl;
    HistoToWorkspaceFactoryFast factory{measurement, cfg};

    cxcoutIHF << "Setting preprocess functions" << std::endl;
    factory.SetFunctionsToPreprocess( measurement.GetPreprocessFunctions() );

    // First: Loop to make the individual channels
    for( unsigned int chanItr = 0; chanItr < measurement.GetChannels().size(); ++chanItr ) {

      HistFactory::Channel& channel = measurement.GetChannels().at( chanItr );
      if( ! channel.CheckHistograms() ) {
   cxcoutEHF << "MakeModelAndMeasurementsFast: Channel: " << channel.GetName()
        << " has uninitialized histogram pointers" << std::endl;
   throw hf_exc();
      }

      // Make the workspace for this individual channel
      std::string ch_name = channel.GetName();
      cxcoutPHF << "Starting to process channel: " << ch_name << std::endl;
      channel_names.push_back(ch_name);
      std::unique_ptr<RooWorkspace> ws_single{factory.MakeSingleChannelModel( measurement, channel )};

      if (cfg.createPerRegionWorkspaces) {
<<<<<<< HEAD
        // Make the output
        std::string ChannelFileName = measurement.GetOutputFilePrefix() + "_" 
=======
        std::string prefix =  measurement.GetOutputFilePrefix();
        createOutputDirectory(prefix);
        // Make the output
        std::string ChannelFileName = prefix + "_" 
>>>>>>> 4f177922
          + ch_name + "_" + rowTitle + "_model.root";
        cxcoutIHF << "Opening File to hold channel: " << ChannelFileName << std::endl;
        std::unique_ptr<TFile> chanFile{TFile::Open( ChannelFileName.c_str(), "RECREATE" )};
        chanFile->WriteTObject(ws_single.get());
        // Now, write the measurement to the file
        // Make a new measurement for only this channel
        RooStats::HistFactory::Measurement meas_chan( measurement );
        meas_chan.GetChannels().clear();
        meas_chan.GetChannels().push_back( channel );
        cxcoutIHF << "About to write channel measurement to file" << std::endl;
        meas_chan.writeToFile( chanFile.get() );
        cxcoutPHF << "Successfully wrote channel to file" << std::endl;
      }

      channel_workspaces.emplace_back(std::move(ws_single));
    } // End loop over channels

    /***
   Second: Make the combined model:
   If you want output histograms in root format, create and pass it to the combine routine.
   "combine" : will do the individual cross-section measurements plus combination
    ***/

    // Use HistFactory to combine the individual channel workspaces
    std::unique_ptr<RooWorkspace> ws{factory.MakeCombinedModel(channel_names, channel_workspaces)};

    // Configure that workspace
    HistoToWorkspaceFactoryFast::ConfigureWorkspaceForMeasurement("simPdf", ws.get(), measurement);

    if (cfg.createWorkspaceFile) {
      std::string prefix =  measurement.GetOutputFilePrefix();
      createOutputDirectory(prefix);
      std::string CombinedFileName = prefix + "_combined_"
        + rowTitle + "_model.root";
      cxcoutPHF << "Writing combined workspace to file: " << CombinedFileName << std::endl;
      std::unique_ptr<TFile> combFile{TFile::Open( CombinedFileName.c_str(), "RECREATE" )};
      if( combFile == nullptr ) {
        cxcoutEHF << "Error: Failed to open file " << CombinedFileName << std::endl;
        throw hf_exc();
      }
      combFile->WriteTObject(ws.get());
      cxcoutPHF << "Writing combined measurement to file: " << CombinedFileName << std::endl;
      measurement.writeToFile( combFile.get() );
    }

  return RooFit::makeOwningPtr(std::move(ws));
}<|MERGE_RESOLUTION|>--- conflicted
+++ resolved
@@ -176,15 +176,10 @@
       std::unique_ptr<RooWorkspace> ws_single{factory.MakeSingleChannelModel( measurement, channel )};
 
       if (cfg.createPerRegionWorkspaces) {
-<<<<<<< HEAD
-        // Make the output
-        std::string ChannelFileName = measurement.GetOutputFilePrefix() + "_" 
-=======
         std::string prefix =  measurement.GetOutputFilePrefix();
         createOutputDirectory(prefix);
         // Make the output
         std::string ChannelFileName = prefix + "_" 
->>>>>>> 4f177922
           + ch_name + "_" + rowTitle + "_model.root";
         cxcoutIHF << "Opening File to hold channel: " << ChannelFileName << std::endl;
         std::unique_ptr<TFile> chanFile{TFile::Open( ChannelFileName.c_str(), "RECREATE" )};
