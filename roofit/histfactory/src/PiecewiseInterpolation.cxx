--- conflicted
+++ resolved
@@ -58,12 +58,6 @@
 #include <cmath>
 #include <algorithm>
 
-<<<<<<< HEAD
-using std::endl, std::cout;
-
-ClassImp(PiecewiseInterpolation);
-=======
->>>>>>> 4f177922
 
 ////////////////////////////////////////////////////////////////////////////////
 
@@ -182,19 +176,8 @@
     auto param = static_cast<RooAbsReal*>(_paramSet.at(i));
     auto low   = static_cast<RooAbsReal*>(_lowSet.at(i));
     auto high  = static_cast<RooAbsReal*>(_highSet.at(i));
-<<<<<<< HEAD
-    Int_t icode = _interpCode[i] ;
-
-    if(icode < 0 || icode > 5) {
-      coutE(InputArguments) << "PiecewiseInterpolation::evaluate ERROR:  " << param->GetName()
-                 << " with unknown interpolation code" << icode << endl ;
-    }
-    using RooFit::Detail::MathFuncs::flexibleInterpSingle;
-    sum += flexibleInterpSingle(icode, low->getVal(), high->getVal(), 1.0, nominal, param->getVal(), sum);
-=======
     using RooFit::Detail::MathFuncs::flexibleInterpSingle;
     sum += flexibleInterpSingle(_interpCode[i], low->getVal(), high->getVal(), 1.0, nominal, param->getVal(), sum);
->>>>>>> 4f177922
   }
 
   if(_positiveDefinite && (sum<0)){
@@ -210,68 +193,7 @@
 
 }
 
-<<<<<<< HEAD
-void PiecewiseInterpolation::translate(RooFit::Detail::CodeSquashContext &ctx) const
-{
-   std::size_t n = _interpCode.size();
-
-   std::string resName = "total_" + ctx.getTmpVarName();
-   for (std::size_t i = 0; i < n; ++i) {
-      if (_interpCode[i] < 0 || _interpCode[i] > 5) {
-         coutE(InputArguments) << "PiecewiseInterpolation::evaluate ERROR:  " << _paramSet[i].GetName()
-                               << " with unknown interpolation code" << _interpCode[i] << endl;
-      }
-      if (_interpCode[i] != _interpCode[0]) {
-         coutE(InputArguments) << "FlexibleInterpVar::evaluate ERROR:  Code Squashing AD does not yet support having "
-                                  "different interpolation codes for the same class object "
-                               << endl;
-      }
-   }
-
-   // The PiecewiseInterpolation class is used in the context of HistFactory
-   // models, where is is always used the same way: all RooAbsReals in _lowSet,
-   // _histSet, and also nominal are 1D RooHistFuncs with with same structure.
-   //
-   // Therefore, we can make a big optimization: we get the bin index only once
-   // here in the generated code for PiecewiseInterpolation. Then, we also
-   // rearrange the histogram data in such a way that we can always pass the
-   // same arrays to the free function that implements the interpolation, just
-   // with a dynamic offset calculated from the bin index.
-   RooDataHist const &nomHist = dynamic_cast<RooHistFunc const &>(*_nominal).dataHist();
-   int nBins = nomHist.numEntries();
-   std::vector<double> valsNominal;
-   std::vector<double> valsLow;
-   std::vector<double> valsHigh;
-   for (int i = 0; i < nBins; ++i) {
-      valsNominal.push_back(nomHist.weight(i));
-   }
-   for (int i = 0; i < nBins; ++i) {
-      for (std::size_t iParam = 0; iParam < n; ++iParam) {
-         valsLow.push_back(dynamic_cast<RooHistFunc const &>(_lowSet[iParam]).dataHist().weight(i));
-         valsHigh.push_back(dynamic_cast<RooHistFunc const &>(_highSet[iParam]).dataHist().weight(i));
-      }
-   }
-   std::string idxName = ctx.getTmpVarName();
-   std::string valsNominalStr = ctx.buildArg(valsNominal);
-   std::string valsLowStr = ctx.buildArg(valsLow);
-   std::string valsHighStr = ctx.buildArg(valsHigh);
-   std::string nStr = std::to_string(n);
-   std::string code;
-
-   std::string lowName = ctx.getTmpVarName();
-   std::string highName = ctx.getTmpVarName();
-   std::string nominalName = ctx.getTmpVarName();
-   code += "unsigned int " + idxName + " = " + nomHist.calculateTreeIndexForCodeSquash(this, ctx, dynamic_cast<RooHistFunc const &>(*_nominal).variables()) + ";\n";
-   code += "double const* " + lowName + " = " + valsLowStr + " + " + nStr + " * " + idxName + ";\n";
-   code += "double const* " + highName + " = " + valsHighStr + " + " + nStr + " * " + idxName + ";\n";
-   code += "double " + nominalName + " = *(" + valsNominalStr + " + " + idxName + ");\n";
-
-   std::string funcCall = ctx.buildCall("RooFit::Detail::MathFuncs::flexibleInterp", _interpCode[0], _paramSet, n,
-                                        lowName, highName, 1.0, nominalName, 0.0);
-   code += "double " + resName + " = " + funcCall + ";\n";
-=======
 namespace {
->>>>>>> 4f177922
 
 inline double broadcast(std::span<const double> const &s, std::size_t i)
 {
@@ -293,18 +215,10 @@
       sum[j] = broadcast(nominal, j);
    }
 
-<<<<<<< HEAD
-    for (unsigned int j=0; j < nominal.size(); ++j) {
-       using RooFit::Detail::MathFuncs::flexibleInterpSingle;
-       sum[j] += flexibleInterpSingle(icode, low[j], high[j], 1.0, nominal[j], param, sum[j]);
-    }
-  }
-=======
    for (unsigned int i = 0; i < _paramSet.size(); ++i) {
       auto param = ctx.at(_paramSet.at(i));
       auto low = ctx.at(_lowSet.at(i));
       auto high = ctx.at(_highSet.at(i));
->>>>>>> 4f177922
 
       for (std::size_t j = 0; j < sum.size(); ++j) {
          using RooFit::Detail::MathFuncs::flexibleInterpSingle;
