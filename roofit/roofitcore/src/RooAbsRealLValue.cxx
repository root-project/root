/*****************************************************************************
 * Project: RooFit                                                           *
 * Package: RooFitCore                                                       *
 * @(#)root/roofitcore:$Id$
 * Authors:                                                                  *
 *   WV, Wouter Verkerke, UC Santa Barbara, verkerke@slac.stanford.edu       *
 *   DK, David Kirkby,    UC Irvine,         dkirkby@uci.edu                 *
 *                                                                           *
 * Copyright (c) 2000-2005, Regents of the University of California          *
 *                          and Stanford University. All rights reserved.    *
 *                                                                           *
 * Redistribution and use in source and binary forms,                        *
 * with or without modification, are permitted according to the terms        *
 * listed in LICENSE (http://roofit.sourceforge.net/license.txt)             *
 *****************************************************************************/

/**
\file RooAbsRealLValue.cxx
\class RooAbsRealLValue
\ingroup Roofitcore

RooAbsRealLValue is the common abstract base class for objects that represent a
real value that may appear on the left hand side of an equation ('lvalue').
Each implementation must provide a setVal() member to allow direct modification
of the value. RooAbsRealLValue may be derived, but its functional relation
to other RooAbsArg must be invertible

This class has methods that export the defined range of the lvalue,
but doesn't hold its values because these limits may be derived
from limits of client object.  The range serve as integration
range when interpreted as a observable and a boundaries when
interpreted as a parameter.
**/

#include "RooAbsRealLValue.h"

#include "RooStreamParser.h"
#include "RooRandom.h"
#include "RooPlot.h"
#include "RooArgList.h"
#include "RooAbsBinning.h"
#include "RooBinning.h"
#include "RooNumber.h"
#include "RooUniformBinning.h"
#include "RooCmdConfig.h"
#include "RooAbsData.h"
#include "RooRealVar.h"
#include "RooMsgService.h"

#include "ROOT/StringUtils.hxx"

#include "TH1.h"
#include "TH2.h"
#include "TH3.h"

#include <cmath>

using namespace std;

ClassImp(RooAbsRealLValue);

////////////////////////////////////////////////////////////////////////////////
/// Constructor

RooAbsRealLValue::RooAbsRealLValue(const char *name, const char *title, const char *unit) :
  RooAbsReal(name, title, 0, 0, unit)
{
}



////////////////////////////////////////////////////////////////////////////////
/// Copy constructor

RooAbsRealLValue::RooAbsRealLValue(const RooAbsRealLValue& other, const char* name) :
  RooAbsReal(other,name), RooAbsLValue(other)
{
}


////////////////////////////////////////////////////////////////////////////////
/// Destructor

RooAbsRealLValue::~RooAbsRealLValue()
{
}



////////////////////////////////////////////////////////////////////////////////
/// Return true if the input value is within our fit range. Otherwise, return
/// false and write a clipped value into clippedValPtr if it is non-zero.
///
/// Implements the following check to see if the value x is in the range [a, b]:
/// check if `[x - eps * x, x + eps * x]` overlaps with `[a, b]`, where the
/// parameter `eps` is defined as:
/// ```
/// std::max(RooNumber::rangeEpsRel() * std::abs(x), RooNumber::rangeEpsAbs())
/// ```
/// By default, RooNumber::rangeEpsRel() and RooNumber::rangeEpsRel() are set to zero.
/// You can change them with RooNumber::setRangeEpsRel(double) and RooNumber::setRangeEpsAbs(double),
/// but this should be only done if there is no other solution.
bool RooAbsRealLValue::inRange(double value, const char* rangeName, double* clippedValPtr) const
{
  // double range = getMax() - getMin() ; // ok for +/-INIFINITY
  double clippedValue(value);
  bool isInRange(true) ;

  const RooAbsBinning& binning = getBinning(rangeName) ;
  double min = binning.lowBound() ;
  double max = binning.highBound() ;

  const double epsilon = std::max(RooNumber::rangeEpsRel() * std::abs(value), RooNumber::rangeEpsAbs());

  // test this value against our upper fit limit
  if(!RooNumber::isInfinite(max) && value > (max+epsilon)) {
    clippedValue = max;
    isInRange = false ;
  }
  // test this value against our lower fit limit
  if(!RooNumber::isInfinite(min) && value < min-epsilon) {
    clippedValue = min ;
    isInRange = false ;
  }

  if (clippedValPtr) *clippedValPtr=clippedValue ;

  return isInRange ;
}


////////////////////////////////////////////////////////////////////////////////
/// Vectorized version of RooAbsRealLValue::inRange(double, const char*, double*).
void RooAbsRealLValue::inRange(std::span<const double> values, std::string const& rangeName, std::vector<bool>& out) const {
  if(rangeName.empty()) {
    return;
  }

  const RooAbsBinning& binning = getBinning(rangeName.c_str()) ;
  const double min = binning.lowBound() ;
  const double max = binning.highBound() ;

  const bool infiniteMin = RooNumber::isInfinite(min);
  const bool infiniteMax = RooNumber::isInfinite(max);

  const double epsRel = RooNumber::rangeEpsRel();
  const double epsAbs = RooNumber::rangeEpsAbs();

  for(std::size_t i = 0; i < values.size(); ++i) {
    const double eps = std::max(epsRel * std::abs(values[i]), epsAbs);
    out[i] = out[i] && ((infiniteMax | (values[i] <= (max+eps))) && (infiniteMin | (values[i] >= (min-eps))));
  }

}


////////////////////////////////////////////////////////////////////////////////
/// Check if given value is valid

bool RooAbsRealLValue::isValidReal(double value, bool verbose) const
{
  if (!inRange(value,0)) {
    if (verbose)
      coutI(InputArguments) << "RooRealVar::isValid(" << GetName() << "): value " << value
             << " out of range (" << getMin() << " - " << getMax() << ")" << endl ;
    return false ;
  }
  return true ;
}



////////////////////////////////////////////////////////////////////////////////
/// Read object contents from given stream

bool RooAbsRealLValue::readFromStream(istream& /*is*/, bool /*compact*/, bool /*verbose*/)
{
  return true ;
}



////////////////////////////////////////////////////////////////////////////////
/// Write object contents to given stream

void RooAbsRealLValue::writeToStream(ostream& /*os*/, bool /*compact*/) const
{
}



////////////////////////////////////////////////////////////////////////////////
/// Assignment operator from a double

RooAbsArg& RooAbsRealLValue::operator=(double newValue)
{
  double clipValue ;
  // Clip
  inRange(newValue,0,&clipValue) ;
  setVal(clipValue) ;

  return *this ;
}


////////////////////////////////////////////////////////////////////////////////
/// Create a new RooPlot on the heap with a drawing frame initialized for this
/// object, but no plot contents. Use x.frame() as the first argument to a
/// y.plotOn(...) method, for example. The caller is responsible for deleting
/// the returned object.
///
/// <table>
/// <tr><th> Optional arguments <th>
/// <tr><td> Range(double lo, double hi)          <td> Make plot frame for the specified range
/// <tr><td> Range(const char* name)              <td> Make plot frame for range with the specified name
/// <tr><td> Bins(Int_t nbins)                    <td> Set default binning for datasets to specified number of bins
/// <tr><td> AutoRange(const RooAbsData& data, double margin) <td> Specifies range so that all points in given data set fit
///     inside the range with given margin.
/// <tr><td> AutoSymRange(const RooAbsData& data, double margin) <td> Specifies range so that all points in given data set fit
///     inside the range and center of range coincides with mean of distribution in given dataset.
/// <tr><td> Name(const char* name)               <td> Give specified name to RooPlot object
/// <tr><td> Title(const char* title)             <td> Give specified title to RooPlot object
/// </table>
///
RooPlot* RooAbsRealLValue::frame(const RooCmdArg& arg1, const RooCmdArg& arg2, const RooCmdArg& arg3, const RooCmdArg& arg4,
             const RooCmdArg& arg5, const RooCmdArg& arg6, const RooCmdArg& arg7, const RooCmdArg& arg8) const
{
  RooLinkedList cmdList ;
  cmdList.Add(const_cast<RooCmdArg*>(&arg1)) ; cmdList.Add(const_cast<RooCmdArg*>(&arg2)) ;
  cmdList.Add(const_cast<RooCmdArg*>(&arg3)) ; cmdList.Add(const_cast<RooCmdArg*>(&arg4)) ;
  cmdList.Add(const_cast<RooCmdArg*>(&arg5)) ; cmdList.Add(const_cast<RooCmdArg*>(&arg6)) ;
  cmdList.Add(const_cast<RooCmdArg*>(&arg7)) ; cmdList.Add(const_cast<RooCmdArg*>(&arg8)) ;

  return frame(cmdList) ;
}



////////////////////////////////////////////////////////////////////////////////
/// Back-end function for named argument frame() method

RooPlot* RooAbsRealLValue::frame(const RooLinkedList& cmdList) const
{
  // Define configuration for this method
  RooCmdConfig pc(Form("RooAbsRealLValue::frame(%s)",GetName())) ;
  pc.defineDouble("min","Range",0,getMin()) ;
  pc.defineDouble("max","Range",1,getMax()) ;
  pc.defineInt("nbins","Bins",0,getBins()) ;
  pc.defineString("rangeName","RangeWithName",0,"") ;
  pc.defineString("name","Name",0,"") ;
  pc.defineString("title","Title",0,"") ;
  pc.defineMutex("Range","RangeWithName","AutoRange") ;
  pc.defineObject("rangeData","AutoRange",0,0) ;
  pc.defineDouble("rangeMargin","AutoRange",0,0.1) ;
  pc.defineInt("rangeSym","AutoRange",0,0) ;

  // Process & check varargs
  pc.process(cmdList) ;
  if (!pc.ok(true)) {
    return 0 ;
  }

  // Extract values from named arguments
  double xmin(getMin()),xmax(getMax()) ;
  if (pc.hasProcessed("Range")) {
    xmin = pc.getDouble("min") ;
    xmax = pc.getDouble("max") ;
    if (xmin==xmax) {
      xmin = getMin() ;
      xmax = getMax() ;
    }
  } else if (pc.hasProcessed("RangeWithName")) {
    const char* rangeName=pc.getString("rangeName",0,true) ;
    xmin = getMin(rangeName) ;
    xmax = getMax(rangeName) ;
  } else if (pc.hasProcessed("AutoRange")) {
    auto rangeData = static_cast<RooAbsData*>(pc.getObject("rangeData")) ;
    const bool error = rangeData->getRange(*this,xmin,xmax);
    if (error) {
      xmin = getMin();
      xmax = getMax();
    }
    if (pc.getInt("rangeSym")==0) {
      // Regular mode: range is from xmin to xmax with given extra margin
      double margin = pc.getDouble("rangeMargin")*(xmax-xmin) ;
      xmin -= margin ;
      xmax += margin ;
      if (xmin<getMin()) xmin = getMin() ;
      if (xmin>getMax()) xmax = getMax() ;
    } else {
      // Symmetric mode: range is centered at mean of distribution with enough width to include
      // both lowest and highest point with margin
      double dmean = rangeData->moment((RooRealVar&)*this,1) ;
      double ddelta = ((xmax-dmean)>(dmean-xmin)?(xmax-dmean):(dmean-xmin))*(1+pc.getDouble("rangeMargin")) ;
      xmin = dmean-ddelta ;
      xmax = dmean+ddelta ;
      if (xmin<getMin()) xmin = getMin() ;
      if (xmin>getMax()) xmax = getMax() ;
    }
  } else {
    xmin = getMin() ;
    xmax = getMax() ;
  }

  Int_t nbins = pc.getInt("nbins") ;
  const char* name = pc.getString("name",0,true) ;
  const char* title = pc.getString("title",0,true) ;

  RooPlot* theFrame = new RooPlot(*this,xmin,xmax,nbins) ;

  if (name) {
    theFrame->SetName(name) ;
  }
  if (title) {
    theFrame->SetTitle(title) ;
  }

  return theFrame ;
}



////////////////////////////////////////////////////////////////////////////////
/// Create a new RooPlot on the heap with a drawing frame initialized for this
/// object, but no plot contents. Use x.frame() as the first argument to a
/// y.plotOn(...) method, for example. The caller is responsible for deleting
/// the returned object.

RooPlot *RooAbsRealLValue::frame(double xlo, double xhi, Int_t nbins) const
{
  return new RooPlot(*this,xlo,xhi,nbins);
}



////////////////////////////////////////////////////////////////////////////////
/// Create a new RooPlot on the heap with a drawing frame initialized for this
/// object, but no plot contents. Use x.frame() as the first argument to a
/// y.plotOn(...) method, for example. The caller is responsible for deleting
/// the returned object.

RooPlot *RooAbsRealLValue::frame(double xlo, double xhi) const
{
  return new RooPlot(*this,xlo,xhi,getBins());
}



////////////////////////////////////////////////////////////////////////////////
/// Create a new RooPlot on the heap with a drawing frame initialized for this
/// object, but no plot contents. Use x.frame() as the first argument to a
/// y.plotOn(...) method, for example. The caller is responsible for deleting
/// the returned object.
///
/// The current fit range may not be open ended or empty.

RooPlot *RooAbsRealLValue::frame(Int_t nbins) const
{
  // Plot range of variable may not be infinite or empty
  if (getMin()==getMax()) {
    coutE(InputArguments) << "RooAbsRealLValue::frame(" << GetName() << ") ERROR: empty fit range, must specify plot range" << endl ;
    return 0 ;
  }
  if (RooNumber::isInfinite(getMin())||RooNumber::isInfinite(getMax())) {
    coutE(InputArguments) << "RooAbsRealLValue::frame(" << GetName() << ") ERROR: open ended fit range, must specify plot range" << endl ;
    return 0 ;
  }

  return new RooPlot(*this,getMin(),getMax(),nbins);
}



////////////////////////////////////////////////////////////////////////////////
/// Create a new RooPlot on the heap with a drawing frame initialized for this
/// object, but no plot contents. Use x.frame() as the first argument to a
/// y.plotOn(...) method, for example. The caller is responsible for deleting
/// the returned object.
///
/// The current fit range may not be open ended or empty.

RooPlot *RooAbsRealLValue::frame() const
{
  // Plot range of variable may not be infinite or empty
  if (getMin()==getMax()) {
    coutE(InputArguments) << "RooAbsRealLValue::frame(" << GetName() << ") ERROR: empty fit range, must specify plot range" << endl ;
    return 0 ;
  }
  if (RooNumber::isInfinite(getMin())||RooNumber::isInfinite(getMax())) {
    coutE(InputArguments) << "RooAbsRealLValue::frame(" << GetName() << ") ERROR: open ended fit range, must specify plot range" << endl ;
    return 0 ;
  }

  return new RooPlot(*this,getMin(),getMax(),getBins());
}



////////////////////////////////////////////////////////////////////////////////
/// Copy cache of another RooAbsArg to our cache

void RooAbsRealLValue::copyCache(const RooAbsArg* source, bool valueOnly, bool setValDirty)
{
  RooAbsReal::copyCache(source,valueOnly,setValDirty) ;
  setVal(_value) ; // force back-propagation
}


////////////////////////////////////////////////////////////////////////////////
/// Structure printing

void RooAbsRealLValue::printMultiline(ostream& os, Int_t contents, bool verbose, TString indent) const
{
  RooAbsReal::printMultiline(os,contents,verbose,indent);
  os << indent << "--- RooAbsRealLValue ---" << endl;
  TString unit(_unit);
  if(!unit.IsNull()) unit.Prepend(' ');
  os << indent << "  Fit range is [ ";
  if(hasMin()) {
    os << getMin() << unit << " , ";
  }
  else {
    os << "-INF , ";
  }
  if(hasMax()) {
    os << getMax() << unit << " ]" << endl;
  }
  else {
    os << "+INF ]" << endl;
  }
}



////////////////////////////////////////////////////////////////////////////////
/// Set a new value sampled from a uniform distribution over the fit range.
/// Prints a warning and does nothing if the fit range is not finite.

void RooAbsRealLValue::randomize(const char* rangeName)
{
  RooAbsBinning& binning = getBinning(rangeName) ;
  double min = binning.lowBound() ;
  double max = binning.highBound() ;

  if(!RooNumber::isInfinite(min) && !RooNumber::isInfinite(max)) {
    setValFast(min + RooRandom::uniform()*(max-min));
  }
  else {
    coutE(Generation) << fName << "::" << ClassName() << ":randomize: fails with unbounded fit range" << endl;
  }
}



////////////////////////////////////////////////////////////////////////////////
/// Set value to center of bin 'ibin' of binning 'rangeName' (or of
/// default binning if no range is specified)

void RooAbsRealLValue::setBin(Int_t ibin, const char* rangeName)
{
  // Check range of plot bin index
  if (ibin<0 || ibin>=numBins(rangeName)) {
    coutE(InputArguments) << "RooAbsRealLValue::setBin(" << GetName() << ") ERROR: bin index " << ibin
           << " is out of range (0," << getBins(rangeName)-1 << ")" << endl ;
    return ;
  }

  // Set value to center of requested bin
  setValFast(getBinning(rangeName).binCenter(ibin)) ;
}



////////////////////////////////////////////////////////////////////////////////
/// Set value to center of bin 'ibin' of binning 'binning'

void RooAbsRealLValue::setBin(Int_t ibin, const RooAbsBinning& binning)
{
  // Set value to center of requested bin
  setValFast(binning.binCenter(ibin)) ;
}



////////////////////////////////////////////////////////////////////////////////
/// Set a new value sampled from a uniform distribution over the fit range.
/// Prints a warning and does nothing if the fit range is not finite.

void RooAbsRealLValue::randomize(const RooAbsBinning& binning)
{
  double range= binning.highBound() - binning.lowBound() ;
  setVal(binning.lowBound() + RooRandom::uniform()*range);
}



////////////////////////////////////////////////////////////////////////////////
/// Check if fit range is usable as plot range, i.e. it is neither
/// open ended, nor empty

bool RooAbsRealLValue::fitRangeOKForPlotting() const
{
  return (hasMin() && hasMax() && (getMin()!=getMax())) ;
}



////////////////////////////////////////////////////////////////////////////////
/// Check if current value is inside range with given name. Multiple comma-separated
/// ranges can be passed. In this case, it will be checked if the value is in any of
/// these ranges.
///
/// Implements the following check to see if the value x is in the range [a, b]:
/// check if `[x - eps * x, x + eps * x]` overlaps with `[a, b]`, where the
/// parameter `eps` is defined as:
/// ```
/// std::max(RooNumber::rangeEpsRel() * std::abs(x), RooNumber::rangeEpsAbs())
/// ```
/// By default, RooNumber::rangeEpsRel() and RooNumber::rangeEpsRel() are set to zero.
/// You can change them with RooNumber::setRangeEpsRel(double) and RooNumber::setRangeEpsAbs(double),
/// but this should be only done if there is no other solution.
bool RooAbsRealLValue::inRange(const char* name) const
{
  const double val = getVal() ;
  const double epsilon = std::max(RooNumber::rangeEpsRel() * std::abs(val), RooNumber::rangeEpsAbs());
  if (!name || name[0] == '\0') {
    const auto minMax = getRange(nullptr);
    return minMax.first - epsilon <= val && val <= minMax.second + epsilon;
  }

  const auto& ranges = ROOT::Split(name, ",");
  return std::any_of(ranges.begin(), ranges.end(), [val,epsilon,this](const std::string& range){
    const auto minMax = this->getRange(range.c_str());
    return minMax.first - epsilon <= val && val <= minMax.second + epsilon;
  });
}



////////////////////////////////////////////////////////////////////////////////

TH1* RooAbsRealLValue::createHistogram(const char *name, const RooCmdArg& arg1, const RooCmdArg& arg2,
               const RooCmdArg& arg3, const RooCmdArg& arg4, const RooCmdArg& arg5,
               const RooCmdArg& arg6, const RooCmdArg& arg7, const RooCmdArg& arg8) const

  // Create an empty ROOT histogram TH1,TH2 or TH3 suitabe to store information represent by the RooAbsRealLValue
  //
  // This function accepts the following arguments
  //
  // name -- Name of the ROOT histogram
  //
  // Binning(const char* name)                    -- Apply binning with given name to x axis of histogram
  // Binning(RooAbsBinning& binning)              -- Apply specified binning to x axis of histogram
  // Binning(int_t nbins)                         -- Apply specified binning to x axis of histogram
  // Binning(int_t nbins, double lo, double hi)   -- Apply specified binning to x axis of histogram
  // ConditionalObservables(const RooArgSet& set) -- Do not normalized PDF over following observables when projecting PDF into histogram
  //
  // YVar(const RooAbsRealLValue& var,...)    -- Observable to be mapped on y axis of ROOT histogram
  // ZVar(const RooAbsRealLValue& var,...)    -- Observable to be mapped on z axis of ROOT histogram
  //
  // The YVar() and ZVar() arguments can be supplied with optional Binning() arguments to control the binning of the Y and Z axes, e.g.
  // createHistogram("histo",x,Binning(-1,1,20), YVar(y,Binning(-1,1,30)), ZVar(z,Binning("zbinning")))
  //
  // The caller takes ownership of the returned histogram
{
  RooLinkedList l ;
  l.Add((TObject*)&arg1) ;  l.Add((TObject*)&arg2) ;
  l.Add((TObject*)&arg3) ;  l.Add((TObject*)&arg4) ;
  l.Add((TObject*)&arg5) ;  l.Add((TObject*)&arg6) ;
  l.Add((TObject*)&arg7) ;  l.Add((TObject*)&arg8) ;

  return createHistogram(name,l) ;
}



////////////////////////////////////////////////////////////////////////////////
/// Create empty 1,2 or 3D histogram
/// Arguments recognized
///
/// YVar() -- RooRealVar defining Y dimension with optional range/binning
/// ZVar() -- RooRealVar defining Z dimension with optional range/binning
/// AxisLabel() -- Vertical axis label
/// Binning() -- Range/Binning specification of X axis

TH1* RooAbsRealLValue::createHistogram(const char *name, const RooLinkedList& cmdList) const
{
  // Define configuration for this method
  RooCmdConfig pc(Form("RooAbsRealLValue::createHistogram(%s)",GetName())) ;

  pc.defineObject("xbinning","Binning",0,0) ;
  pc.defineString("xbinningName","BinningName",0,"") ;
  pc.defineInt("nxbins","BinningSpec",0) ;
  pc.defineDouble("xlo","BinningSpec",0,0) ;
  pc.defineDouble("xhi","BinningSpec",1,0) ;

  pc.defineObject("yvar","YVar",0,0) ;
  pc.defineObject("ybinning","YVar::Binning",0,0) ;
  pc.defineString("ybinningName","YVar::BinningName",0,"") ;
  pc.defineInt("nybins","YVar::BinningSpec",0) ;
  pc.defineDouble("ylo","YVar::BinningSpec",0,0) ;
  pc.defineDouble("yhi","YVar::BinningSpec",1,0) ;

  pc.defineObject("zvar","ZVar",0,0) ;
  pc.defineObject("zbinning","ZVar::Binning",0,0) ;
  pc.defineString("zbinningName","ZVar::BinningName",0,"") ;
  pc.defineInt("nzbins","ZVar::BinningSpec",0) ;
  pc.defineDouble("zlo","ZVar::BinningSpec",0,0) ;
  pc.defineDouble("zhi","ZVar::BinningSpec",1,0) ;

  pc.defineString("axisLabel","AxisLabel",0,"Events") ;

  pc.defineDependency("ZVar","YVar") ;

  // Process & check varargs
  pc.process(cmdList) ;
  if (!pc.ok(true)) {
    return 0 ;
  }

  // Initialize arrays for call to implementation version of createHistogram
  const char* axisLabel = pc.getString("axisLabel") ;
  const RooAbsBinning* binning[3] ;
  bool ownBinning[3]  = { false, false, false } ;
  RooArgList vars ;

  // Prepare X dimension
  vars.add(*this) ;
  if (pc.hasProcessed("Binning")) {
    binning[0] = static_cast<RooAbsBinning*>(pc.getObject("xbinning")) ;
  } else if (pc.hasProcessed("BinningName")) {
    binning[0] = &getBinning(pc.getString("xbinningName",0,true)) ;
  } else if (pc.hasProcessed("BinningSpec")) {
    double xlo = pc.getDouble("xlo") ;
    double xhi = pc.getDouble("xhi") ;
    binning[0] = new RooUniformBinning((xlo==xhi)?getMin():xlo,(xlo==xhi)?getMax():xhi,pc.getInt("nxbins")) ;
    ownBinning[0] = true ;
  } else {
    binning[0] = &getBinning() ;
  }

  if (pc.hasProcessed("YVar")) {
    RooAbsRealLValue& yvar = *static_cast<RooAbsRealLValue*>(pc.getObject("yvar")) ;
    vars.add(yvar) ;
    if (pc.hasProcessed("YVar::Binning")) {
      binning[1] = static_cast<RooAbsBinning*>(pc.getObject("ybinning")) ;
    } else if (pc.hasProcessed("YVar::BinningName")) {
      binning[1] = &yvar.getBinning(pc.getString("ybinningName",0,true)) ;
    } else if (pc.hasProcessed("YVar::BinningSpec")) {
      double ylo = pc.getDouble("ylo") ;
      double yhi = pc.getDouble("yhi") ;
      binning[1] = new RooUniformBinning((ylo==yhi)?yvar.getMin():ylo,(ylo==yhi)?yvar.getMax():yhi,pc.getInt("nybins")) ;
      ownBinning[1] = true ;
    } else {
      binning[1] = &yvar.getBinning() ;
    }
  }

  if (pc.hasProcessed("ZVar")) {
    RooAbsRealLValue& zvar = *static_cast<RooAbsRealLValue*>(pc.getObject("zvar")) ;
    vars.add(zvar) ;
    if (pc.hasProcessed("ZVar::Binning")) {
      binning[2] = static_cast<RooAbsBinning*>(pc.getObject("zbinning")) ;
    } else if (pc.hasProcessed("ZVar::BinningName")) {
      binning[2] = &zvar.getBinning(pc.getString("zbinningName",0,true)) ;
    } else if (pc.hasProcessed("ZVar::BinningSpec")) {
      double zlo = pc.getDouble("zlo") ;
      double zhi = pc.getDouble("zhi") ;
      binning[2] = new RooUniformBinning((zlo==zhi)?zvar.getMin():zlo,(zlo==zhi)?zvar.getMax():zhi,pc.getInt("nzbins")) ;
      ownBinning[2] = true ;
    } else {
      binning[2] = &zvar.getBinning() ;
    }
  }


  TH1* ret = createHistogram(name, vars, axisLabel, binning) ;

  if (ownBinning[0]) delete binning[0] ;
  if (ownBinning[1]) delete binning[1] ;
  if (ownBinning[2]) delete binning[2] ;

  return ret ;
}



////////////////////////////////////////////////////////////////////////////////
/// Create an empty 1D-histogram with appropriate scale and labels for this variable.
/// This method uses the default plot range which can be changed using the
/// setPlotMin(),setPlotMax() methods, and the default binning which can be
/// changed with setPlotBins(). The caller takes ownership of the returned
/// object and is responsible for deleting it.

TH1F *RooAbsRealLValue::createHistogram(const char *name, const char *yAxisLabel) const
{
  // Check if the fit range is usable as plot range
  if (!fitRangeOKForPlotting()) {
    coutE(InputArguments) << "RooAbsRealLValue::createHistogram(" << GetName()
           << ") ERROR: fit range empty or open ended, must explicitly specify range" << endl ;
    return 0 ;
  }

  RooArgList list(*this) ;
  double xlo = getMin() ;
  double xhi = getMax() ;
  Int_t nbins = getBins() ;

  // coverity[ARRAY_VS_SINGLETON]
  return (TH1F*)createHistogram(name, list, yAxisLabel, &xlo, &xhi, &nbins);
}



////////////////////////////////////////////////////////////////////////////////
/// Create an empty 1D-histogram with appropriate scale and labels for this variable.
/// This method uses the default plot range which can be changed using the
/// setPlotMin(),setPlotMax() methods, and the default binning which can be
/// changed with setPlotBins(). The caller takes ownership of the returned
/// object and is responsible for deleting it.

TH1F *RooAbsRealLValue::createHistogram(const char *name, const char *yAxisLabel, double xlo, double xhi, Int_t nBins) const
{
  RooArgList list(*this) ;

  // coverity[ARRAY_VS_SINGLETON]
  return (TH1F*)createHistogram(name, list, yAxisLabel, &xlo, &xhi, &nBins);
}



////////////////////////////////////////////////////////////////////////////////
/// Create an empty 1D-histogram with appropriate scale and labels for this variable.

TH1F *RooAbsRealLValue::createHistogram(const char *name, const char *yAxisLabel, const RooAbsBinning& bins) const
{
  RooArgList list(*this) ;
  const RooAbsBinning* pbins = &bins ;

  // coverity[ARRAY_VS_SINGLETON]
  return (TH1F*)createHistogram(name, list, yAxisLabel, &pbins);
}



////////////////////////////////////////////////////////////////////////////////
/// Create an empty 2D-histogram with appropriate scale and labels for this variable (x)
/// and the specified y variable. This method uses the default plot ranges for x and y which
/// can be changed using the setPlotMin(),setPlotMax() methods, and the default binning which
/// can be changed with setPlotBins(). The caller takes ownership of the returned object
/// and is responsible for deleting it.

TH2F *RooAbsRealLValue::createHistogram(const char *name, const RooAbsRealLValue &yvar, const char *zAxisLabel,
               double* xlo, double* xhi, Int_t* nBins) const
{
  if ((!xlo && xhi) || (xlo && !xhi)) {
    coutE(InputArguments) << "RooAbsRealLValue::createHistogram(" << GetName()
           << ") ERROR must specify either no range, or both limits" << endl ;
    return 0 ;
  }

  double xlo_fit[2] ;
  double xhi_fit[2] ;
  Int_t nbins_fit[2] ;

  double *xlo2 = xlo;
  double *xhi2 = xhi;
  Int_t *nBins2 = nBins;

  if (!xlo2) {

    if (!fitRangeOKForPlotting()) {
      coutE(InputArguments) << "RooAbsRealLValue::createHistogram(" << GetName()
      << ") ERROR: fit range empty or open ended, must explicitly specify range" << endl ;
      return 0 ;
    }
    if (!yvar.fitRangeOKForPlotting()) {
      coutE(InputArguments) << "RooAbsRealLValue::createHistogram(" << GetName()
      << ") ERROR: fit range of " << yvar.GetName() << " empty or open ended, must explicitly specify range" << endl ;
      return 0 ;
    }

    xlo_fit[0] = getMin() ;
    xhi_fit[0] = getMax() ;

    xlo_fit[1] = yvar.getMin() ;
    xhi_fit[1] = yvar.getMax() ;

    xlo2 = xlo_fit ;
    xhi2 = xhi_fit ;
  }

  if (!nBins2) {
    nbins_fit[0] = getBins() ;
    nbins_fit[1] = yvar.getBins() ;
    nBins2 = nbins_fit ;
  }


  RooArgList list(*this,yvar) ;
  // coverity[OVERRUN_STATIC]
  return (TH2F*)createHistogram(name, list, zAxisLabel, xlo2, xhi2, nBins2);
}



////////////////////////////////////////////////////////////////////////////////
/// Create an empty 2D-histogram with appropriate scale and labels for this variable (x)
/// and the specified y variable.

TH2F *RooAbsRealLValue::createHistogram(const char *name, const RooAbsRealLValue &yvar,
               const char *zAxisLabel, const RooAbsBinning** bins) const
{
  RooArgList list(*this,yvar) ;
  return (TH2F*)createHistogram(name, list, zAxisLabel, bins);
}



////////////////////////////////////////////////////////////////////////////////
/// Create an empty 3D-histogram with appropriate scale and labels for this variable (x)
/// and the specified y,z variables. This method uses the default plot ranges for x,y,z which
/// can be changed using the setPlotMin(),setPlotMax() methods, and the default binning which
/// can be changed with setPlotBins(). The caller takes ownership of the returned object
/// and is responsible for deleting it.

TH3F *RooAbsRealLValue::createHistogram(const char *name, const RooAbsRealLValue &yvar, const RooAbsRealLValue &zvar,
               const char *tAxisLabel, double* xlo, double* xhi, Int_t* nBins) const
{
  if ((!xlo && xhi) || (xlo && !xhi)) {
    coutE(InputArguments) << "RooAbsRealLValue::createHistogram(" << GetName()
           << ") ERROR must specify either no range, or both limits" << endl ;
    return 0 ;
  }

  double xlo_fit[3] ;
  double xhi_fit[3] ;
  Int_t nbins_fit[3] ;

  double *xlo2 = xlo;
  double *xhi2 = xhi;
  Int_t* nBins2 = nBins;
  if (!xlo2) {

    if (!fitRangeOKForPlotting()) {
      coutE(InputArguments) << "RooAbsRealLValue::createHistogram(" << GetName()
             << ") ERROR: fit range empty or open ended, must explicitly specify range" << endl ;
      return 0 ;
    }
    if (!yvar.fitRangeOKForPlotting()) {
      coutE(InputArguments) << "RooAbsRealLValue::createHistogram(" << GetName()
             << ") ERROR: fit range of " << yvar.GetName() << " empty or open ended, must explicitly specify range" << endl ;
      return 0 ;
    }
    if (!zvar.fitRangeOKForPlotting()) {
      coutE(InputArguments) << "RooAbsRealLValue::createHistogram(" << GetName()
             << ") ERROR: fit range of " << zvar.GetName() << " empty or open ended, must explicitly specify range" << endl ;
      return 0 ;
    }

    xlo_fit[0] = getMin() ;
    xhi_fit[0] = getMax() ;

    xlo_fit[1] = yvar.getMin() ;
    xhi_fit[1] = yvar.getMax() ;

    xlo_fit[2] = zvar.getMin() ;
    xhi_fit[2] = zvar.getMax() ;

    xlo2 = xlo_fit ;
    xhi2 = xhi_fit ;
  }

  if (!nBins2) {
    nbins_fit[0] = getBins() ;
    nbins_fit[1] = yvar.getBins() ;
    nbins_fit[2] = zvar.getBins() ;
    nBins2 = nbins_fit ;
  }

  RooArgList list(*this,yvar,zvar) ;
  return (TH3F*)createHistogram(name, list, tAxisLabel, xlo2, xhi2, nBins2);
}


TH3F *RooAbsRealLValue::createHistogram(const char *name, const RooAbsRealLValue &yvar, const RooAbsRealLValue &zvar,
               const char* tAxisLabel, const RooAbsBinning** bins) const
{
  // Create an empty 3D-histogram with appropriate scale and labels for this variable (x)
  // and the specified y,z variables.

  RooArgList list(*this,yvar,zvar) ;
  return (TH3F*)createHistogram(name, list, tAxisLabel, bins);
}




////////////////////////////////////////////////////////////////////////////////
/// Create 1-, 2- or 3-d ROOT histogram with labels taken
/// from the variables in 'vars' and the with range and binning
/// specified in xlo,xhi and nBins. The dimensions of the arrays xlo,xhi,
/// nBins should match the number of objects in vars.

TH1 *RooAbsRealLValue::createHistogram(const char *name, RooArgList &vars, const char *tAxisLabel,
                   double* xlo, double* xhi, Int_t* nBins)
{
  const RooAbsBinning* bin[3] ;
  Int_t ndim = vars.getSize() ;
  bin[0] = new RooUniformBinning(xlo[0],xhi[0],nBins[0]) ;
  bin[1] = (ndim>1) ? new RooUniformBinning(xlo[1],xhi[1],nBins[1]) : 0 ;
  bin[2] = (ndim>2) ? new RooUniformBinning(xlo[2],xhi[2],nBins[2]) : 0 ;

  TH1* ret = createHistogram(name,vars,tAxisLabel,bin) ;

  if (bin[0]) delete bin[0] ;
  if (bin[1]) delete bin[1] ;
  if (bin[2]) delete bin[2] ;
  return ret ;
}



////////////////////////////////////////////////////////////////////////////////
/// Create a 1,2, or 3D-histogram with appropriate scale and labels.
/// Binning and ranges are taken from the variables themselves and can be changed by
/// calling their setPlotMin/Max() and setPlotBins() methods. A histogram can be filled
/// using RooAbsReal::fillHistogram() or RooTreeData::fillHistogram().
/// The caller takes ownership of the returned object and is responsible for deleting it.

TH1 *RooAbsRealLValue::createHistogram(const char *name, RooArgList &vars, const char *tAxisLabel, const RooAbsBinning** bins)
{
  // Check that we have 1-3 vars
  Int_t dim= vars.getSize();
  if(dim < 1 || dim > 3) {
    oocoutE(nullptr,InputArguments) << "RooAbsReal::createHistogram: dimension not supported: " << dim << endl;
    return 0;
  }

  // Check that all variables are AbsReals and prepare a name of the form <name>_<var1>_...
  TString histName(name);
  histName.Append("_");
  const RooAbsRealLValue *xyz[3];

  Int_t index;
  for(index= 0; index < dim; index++) {
    const RooAbsArg *arg= vars.at(index);
    xyz[index]= dynamic_cast<const RooAbsRealLValue*>(arg);
    if(!xyz[index]) {
      oocoutE(nullptr,InputArguments) << "RooAbsRealLValue::createHistogram: variable is not real lvalue: " << arg->GetName() << endl;
      return 0;
    }
    histName.Append("_");
    histName.Append(arg->GetName());
  }
  TString histTitle(histName);
  histTitle.Prepend("Histogram of ");

  // Create the histogram
  TH1 *histogram = 0;
  switch(dim) {
  case 1:
    if (bins[0]->isUniform()) {
      histogram= new TH1F(histName.Data(), histTitle.Data(),
           bins[0]->numBins(),bins[0]->lowBound(),bins[0]->highBound());
    } else {
      histogram= new TH1F(histName.Data(), histTitle.Data(),
           bins[0]->numBins(),bins[0]->array());
    }
    break;
  case 2:
    if (bins[0]->isUniform() && bins[1]->isUniform()) {
      histogram= new TH2F(histName.Data(), histTitle.Data(),
           bins[0]->numBins(),bins[0]->lowBound(),bins[0]->highBound(),
           bins[1]->numBins(),bins[1]->lowBound(),bins[1]->highBound());
    } else {
      histogram= new TH2F(histName.Data(), histTitle.Data(),
           bins[0]->numBins(),bins[0]->array(),
           bins[1]->numBins(),bins[1]->array());
    }
    break;
  case 3:
    if (bins[0]->isUniform() && bins[1]->isUniform() && bins[2]->isUniform()) {
      histogram= new TH3F(histName.Data(), histTitle.Data(),
           bins[0]->numBins(),bins[0]->lowBound(),bins[0]->highBound(),
           bins[1]->numBins(),bins[1]->lowBound(),bins[1]->highBound(),
           bins[2]->numBins(),bins[2]->lowBound(),bins[2]->highBound()) ;
    } else {
      histogram= new TH3F(histName.Data(), histTitle.Data(),
           bins[0]->numBins(),bins[0]->array(),
           bins[1]->numBins(),bins[1]->array(),
           bins[2]->numBins(),bins[2]->array()) ;
    }
    break;
  }
  if(!histogram) {
    oocoutE(nullptr,InputArguments) << "RooAbsReal::createHistogram: unable to create a new histogram" << endl;
    return 0;
  }

  // Set the histogram coordinate axis labels from the titles of each variable, adding units if necessary.
  for(index= 0; index < dim; index++) {
    TString axisTitle(xyz[index]->getTitle(true));
    switch(index) {
    case 0:
      histogram->SetXTitle(axisTitle.Data());
      break;
    case 1:
      histogram->SetYTitle(axisTitle.Data());
      break;
    case 2:
      histogram->SetZTitle(axisTitle.Data());
      break;
    default:
      assert(0);
      break;
    }
  }

  // Set the t-axis title if given one
  if((0 != tAxisLabel) && (0 != strlen(tAxisLabel))) {
    TString axisTitle(tAxisLabel);
    axisTitle.Append(" / ( ");
    for(Int_t index2= 0; index2 < dim; index2++) {
      double delta= bins[index2]->averageBinWidth() ; // xyz[index2]->getBins();
      if(index2 > 0) axisTitle.Append(" x ");
      axisTitle.Append(Form("%g",delta));
      if(strlen(xyz[index2]->getUnit())) {
   axisTitle.Append(" ");
   axisTitle.Append(xyz[index2]->getUnit());
      }
    }
    axisTitle.Append(" )");
    switch(dim) {
    case 1:
      histogram->SetYTitle(axisTitle.Data());
      break;
    case 2:
      histogram->SetZTitle(axisTitle.Data());
      break;
    case 3:
      // not supported in TH1
      break;
    default:
      assert(0);
      break;
    }
  }

  return histogram;
}


bool RooAbsRealLValue::isJacobianOK(const RooArgSet&) const
{
  // Interface function to indicate that this lvalue
  // has a unit or constant jacobian terms with respect to
  // the observable passed as argument. This default implementation
  // always returns true (i.e. jacobian is constant)
<<<<<<< HEAD
  return kTRUE ; 
=======
  return true ;
>>>>>>> 18b4f317
}


RooAbsReal* RooAbsRealLValue::createIntegral(const RooArgSet&, const RooArgSet*, const RooNumIntConfig*, const char*) const
{
  std::stringstream errStream;
  errStream << "Attempting to integrate the " << ClassName() << " \"" << GetName()
            << "\", but integrating a RooAbsRealLValue is not allowed!";
  const std::string errString = errStream.str();
  coutE(InputArguments) << errString << std::endl;
  throw std::runtime_error(errString);
}<|MERGE_RESOLUTION|>--- conflicted
+++ resolved
@@ -1057,11 +1057,7 @@
   // has a unit or constant jacobian terms with respect to
   // the observable passed as argument. This default implementation
   // always returns true (i.e. jacobian is constant)
-<<<<<<< HEAD
-  return kTRUE ; 
-=======
   return true ;
->>>>>>> 18b4f317
 }
 
 
