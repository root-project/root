--- conflicted
+++ resolved
@@ -87,23 +87,6 @@
   _xmin.resize(_function->getDimension()) ;
   _xmax.resize(_function->getDimension()) ;
 
-<<<<<<< HEAD
-  auto realBinding = dynamic_cast<const RooRealBinding*>(_function);
-
-  // We could use BatchMode for RooRealBindings as they implement getValues().
-  // However, this is not efficient right now, because every time getValue() is
-  // called, a new RooFitDriver is created. Needs to be refactored.
-
-  //const bool useBatchMode = realBinding;
-  const bool useBatchMode = false;
-
-  if (useBatchMode) {
-    _evalData = std::make_unique<RooBatchCompute::RunContext>();
-    _evalDataOrig = std::make_unique<RooBatchCompute::RunContext>();
-  }
-
-=======
->>>>>>> 7c5b7714
   for (UInt_t i=0 ; i<_function->getDimension() ; i++) {
     _xmin[i]= _function->getMinLimit(i);
     _xmax[i]= _function->getMaxLimit(i);
