/*
 * Project: RooFit
 * Authors:
 *   Jonas Rembser, CERN 2021
 *   Emmanouil Michalainas, CERN 2021
 *
 * Copyright (c) 2021, CERN
 *
 * Redistribution and use in source and binary forms,
 * with or without modification, are permitted according to the terms
 * listed in LICENSE (http://roofit.sourceforge.net/license.txt)
 */

/**
\file RooFitDriver.cxx
\class RooFitDriver
\ingroup Roofitcore

This class can evaluate a RooAbsReal object in other ways than recursive graph
traversal. Currently, it is being used for evaluating a RooAbsReal object and
supplying the value to the minimizer, during a fit. The class scans the
dependencies and schedules the computations in a secure and efficient way. The
computations take place in the RooBatchCompute library and can be carried off
by either the CPU or a CUDA-supporting GPU. The RooFitDriver class takes care
of data transfers. An instance of this class is created every time
RooAbsPdf::fitTo() is called and gets destroyed when the fitting ends.
**/

#include "RooFitDriver.h"

#include <RooAbsCategory.h>
#include <RooAbsData.h>
#include <RooAbsReal.h>
#include <RooRealVar.h>
#include <RooBatchCompute.h>
#include <RooHelpers.h>
#include <RooMsgService.h>
#include <RooBatchCompute/Initialisation.h>
#include "RooFit/BatchModeDataHelpers.h"
#include "RooFit/BatchModeHelpers.h"
#include "RooFit/CUDAHelpers.h"
#include <RooSimultaneous.h>

#include <TList.h>

#include <iomanip>
#include <numeric>
#include <thread>

namespace ROOT {
namespace Experimental {

<<<<<<< HEAD
=======
namespace {

void logArchitectureInfo(RooFit::BatchModeOption batchMode)
{
   // We have to exit early if the message stream is not active. Otherwise it's
   // possible that this function skips logging because it thinks it has
   // already logged, but actually it didn't.
   if (!RooMsgService::instance().isActive(static_cast<RooAbsArg *>(nullptr), RooFit::Fitting, RooFit::INFO)) {
      return;
   }

   // Don't repeat logging architecture info if the batchMode option didn't change
   {
      // Second element of pair tracks whether this function has already been called
      static std::pair<RooFit::BatchModeOption, bool> lastBatchMode;
      if (lastBatchMode.second && lastBatchMode.first == batchMode)
         return;
      lastBatchMode = {batchMode, true};
   }

   auto log = [](std::string_view message) {
      oocxcoutI(static_cast<RooAbsArg *>(nullptr), Fitting) << message << std::endl;
   };

   if (batchMode == RooFit::BatchModeOption::Cuda && !RooBatchCompute::dispatchCUDA) {
      throw std::runtime_error(std::string("In: ") + __func__ + "(), " + __FILE__ + ":" + __LINE__ +
                               ": Cuda implementation of the computing library is not available\n");
   }
   if (RooBatchCompute::dispatchCPU->architecture() == RooBatchCompute::Architecture::GENERIC) {
      log("using generic CPU library compiled with no vectorizations");
   } else {
      log(std::string("using CPU computation library compiled with -m") +
          RooBatchCompute::dispatchCPU->architectureName());
   }
   if (batchMode == RooFit::BatchModeOption::Cuda) {
      log("using CUDA computation library");
   }
}

} // namespace

>>>>>>> f2f67553
/// A struct used by the RooFitDriver to store information on the RooAbsArgs in
/// the computation graph.
struct NodeInfo {
   /// Check the servers of a node that has been computed and release it's resources
   /// if they are no longer needed.
   void decrementRemainingClients()
   {
      if (--remClients == 0) {
         delete buffer;
         buffer = nullptr;
      }
   }

   bool isScalar() const { return outputSize == 1; }

   bool computeInGPU() const { return (absArg->isReducerNode() || !isScalar()) && absArg->canComputeBatchWithCuda(); }

   RooAbsArg *absArg = nullptr;

   Detail::AbsBuffer *buffer = nullptr;
   std::size_t iNode = 0;
   cudaEvent_t *event = nullptr;
   cudaStream_t *stream = nullptr;
   int remClients = 0;
   int remServers = 0;
   bool copyAfterEvaluation = false;
   bool fromDataset = false;
   bool isVariable = false;
   bool isDirty = true;
   bool isCategory = false;
   bool hasLogged = false;
   std::size_t outputSize = 1;
   std::size_t lastSetValCount = std::numeric_limits<std::size_t>::max();
   double scalarBuffer = 0.0;
   std::vector<NodeInfo *> serverInfos;
   std::vector<NodeInfo *> clientInfos;

   ~NodeInfo()
   {
      if (event)
         RooBatchCompute::dispatchCUDA->deleteCudaEvent(event);
      if (stream)
         RooBatchCompute::dispatchCUDA->deleteCudaStream(stream);
   }
};

/// Construct a new RooFitDriver. The constructor analyzes and saves metadata about the graph,
/// useful for the evaluation of it that will be done later. In case the CUDA mode is selected,
/// there's also some CUDA-related initialization.
///
/// \param[in] absReal The RooAbsReal object that sits on top of the
///            computation graph that we want to evaluate.
/// \param[in] batchMode The computation mode, accepted values are
///            `RooBatchCompute::Cpu` and `RooBatchCompute::Cuda`.
RooFitDriver::RooFitDriver(const RooAbsReal &absReal, RooFit::BatchModeOption batchMode)
   : _topNode{const_cast<RooAbsReal &>(absReal)}, _batchMode{batchMode}
{
   // Initialize RooBatchCompute
   RooBatchCompute::init();

   // Some checks and logging of used architectures
   logArchitectureInfo(_batchMode);

   RooArgSet serverSet;
   RooHelpers::getSortedComputationGraph(topNode(), serverSet);

   _dataMapCPU.resize(serverSet.size());
   _dataMapCUDA.resize(serverSet.size());

   std::map<RooFit::Detail::DataKey, NodeInfo *> nodeInfos;

   // Fill the ordered nodes list and initialize the node info structs.
   _nodes.resize(serverSet.size());
   std::size_t iNode = 0;
   for (RooAbsArg *arg : serverSet) {

      auto &nodeInfo = _nodes[iNode];
      nodeInfo.absArg = arg;
      nodeInfo.iNode = iNode;
      nodeInfos[arg] = &nodeInfo;

      if (dynamic_cast<RooRealVar const *>(arg)) {
         nodeInfo.isVariable = true;
      } else {
         arg->setDataToken(iNode);
      }
      if (dynamic_cast<RooAbsCategory const *>(arg)) {
         nodeInfo.isCategory = true;
      }

      ++iNode;
   }

   for (NodeInfo &info : _nodes) {
      info.serverInfos.reserve(info.absArg->servers().size());
      for (RooAbsArg *server : info.absArg->servers()) {
         if (server->isValueServer(*info.absArg)) {
            auto *serverInfo = nodeInfos.at(server);
            info.serverInfos.emplace_back(serverInfo);
            serverInfo->clientInfos.emplace_back(&info);
         }
      }
   }

   syncDataTokens();

   if (_batchMode == RooFit::BatchModeOption::Cuda) {
      // create events and streams for every node
      for (auto &info : _nodes) {
         info.event = RooBatchCompute::dispatchCUDA->newCudaEvent(true);
         info.stream = RooBatchCompute::dispatchCUDA->newCudaStream();
      }
   }
}

/// If there are servers with the same name that got de-duplicated in the
/// `_nodes` list, we need to set their data tokens too. We find such nodes by
/// visiting the servers of every known node.
void RooFitDriver::syncDataTokens()
{
<<<<<<< HEAD
=======
   for (NodeInfo &info : _nodes) {
      std::size_t iValueServer = 0;
      for (RooAbsArg *server : info.absArg->servers()) {
         if (server->isValueServer(*info.absArg)) {
            auto *knownServer = info.serverInfos[iValueServer]->absArg;
            if (knownServer->hasDataToken()) {
               server->setDataToken(knownServer->dataToken());
            }
            ++iValueServer;
         }
      }
   }
}

void RooFitDriver::setData(RooAbsData const &data, std::string const &rangeName, RooSimultaneous const *simPdf,
                           bool skipZeroWeights, bool takeGlobalObservablesFromData)
{
>>>>>>> f2f67553
   std::stack<std::vector<double>>{}.swap(_vectorBuffers);
   setData(RooFit::BatchModeDataHelpers::getDataSpans(data, rangeName, simPdf, skipZeroWeights,
                                                      takeGlobalObservablesFromData, _vectorBuffers));
}

void RooFitDriver::setData(DataSpansMap const &dataSpans)
{
   auto outputSizeMap = RooFit::BatchModeDataHelpers::determineOutputSizes(topNode(), dataSpans);

   // Iterate over the given data spans and add them to the data map. Check if
   // they are used in the computation graph. If yes, add the span to the data
   // map and set the node info accordingly.
   std::size_t totalSize = 0;
   std::size_t iNode = 0;
   for (auto &info : _nodes) {
      if (info.buffer) {
         delete info.buffer;
         info.buffer = nullptr;
      }
      auto found = dataSpans.find(info.absArg->namePtr());
      if (found != dataSpans.end()) {
         info.absArg->setDataToken(iNode);
         _dataMapCPU.set(info.absArg, found->second);
         info.fromDataset = true;
         info.isDirty = false;
         totalSize += found->second.size();
      } else {
         info.fromDataset = false;
         info.isDirty = true;
      }
      ++iNode;
   }

   syncDataTokens();

   for (auto &info : _nodes) {
      info.outputSize = outputSizeMap.at(info.absArg);

      // In principle we don't need dirty flag propagation because the driver
      // takes care of deciding which node needs to be re-evaluated. However,
      // disabling it also for scalar mode results in very long fitting times
      // for specific models (test 14 in stressRooFit), which still needs to be
      // understood. TODO.
      if (!info.isScalar()) {
         setOperMode(info.absArg, RooAbsArg::ADirty);
      }
   }

   // Extra steps for initializing in cuda mode
   if (_batchMode != RooFit::BatchModeOption::Cuda)
      return;

   // copy observable data to the GPU
   // TODO: use separate buffers here
   _cudaMemDataset = static_cast<double *>(RooBatchCompute::dispatchCUDA->cudaMalloc(totalSize * sizeof(double)));
   size_t idx = 0;
   for (auto &info : _nodes) {
      if (!info.fromDataset)
         continue;
      std::size_t size = info.outputSize;
      if (size == 1) {
         // Scalar observables from the data don't need to be copied to the GPU
<<<<<<< HEAD
         _dataMapCUDA.at(info.absArg) = _dataMapCPU.at(info.absArg);
      } else {
         _dataMapCUDA.at(info.absArg) = RooSpan<double>(_cudaMemDataset + idx, size);
=======
         _dataMapCUDA.set(info.absArg, _dataMapCPU.at(info.absArg));
      } else {
         _dataMapCUDA.set(info.absArg, {_cudaMemDataset + idx, size});
>>>>>>> f2f67553
         RooBatchCompute::dispatchCUDA->memcpyToCUDA(_cudaMemDataset + idx, _dataMapCPU.at(info.absArg).data(),
                                                     size * sizeof(double));
         idx += size;
      }
   }

   markGPUNodes();
}

RooFitDriver::~RooFitDriver()
{
   for (auto &info : _nodes) {
      info.absArg->resetDataToken();
   }

   if (_batchMode == RooFit::BatchModeOption::Cuda) {
      RooBatchCompute::dispatchCUDA->cudaFree(_cudaMemDataset);
   }
}

std::vector<double> RooFitDriver::getValues()
{
   getVal();
   // We copy the data to the output vector
   auto dataSpan = _dataMapCPU.at(&topNode());
   std::vector<double> out;
   out.reserve(dataSpan.size());
   for (auto const &x : dataSpan) {
      out.push_back(x);
   }
   return out;
}

void RooFitDriver::computeCPUNode(const RooAbsArg *node, NodeInfo &info)
{
   using namespace Detail;

   auto nodeAbsReal = static_cast<RooAbsReal const *>(node);

   const std::size_t nOut = info.outputSize;

   double *buffer = nullptr;
   if (nOut == 1) {
      buffer = &info.scalarBuffer;
      if (_batchMode == RooFit::BatchModeOption::Cuda) {
<<<<<<< HEAD
         _dataMapCUDA.at(node) = RooSpan<const double>(buffer, nOut);
=======
         _dataMapCUDA.set(node, {buffer, nOut});
>>>>>>> f2f67553
      }
   } else {
      if (!info.hasLogged && _batchMode == RooFit::BatchModeOption::Cuda) {
         RooAbsArg const &arg = *info.absArg;
         oocoutI(&arg, FastEvaluations) << "The argument " << arg.ClassName() << "::" << arg.GetName()
                                        << " could not be evaluated on the GPU because the class doesn't support it. "
                                           "Consider requesting or implementing it to benefit from a speed up."
                                        << std::endl;
         info.hasLogged = true;
      }
      if (!info.buffer) {
         info.buffer = info.copyAfterEvaluation ? _bufferManager.makePinnedBuffer(nOut, info.stream)
                                                : _bufferManager.makeCpuBuffer(nOut);
      }
      buffer = info.buffer->cpuWritePtr();
   }
<<<<<<< HEAD
   _dataMapCPU.at(node) = RooSpan<const double>(buffer, nOut);
   nodeAbsReal->computeBatch(nullptr, buffer, nOut, _dataMapCPU);
   if (info.copyAfterEvaluation) {
      _dataMapCUDA.at(node) = RooSpan<const double>(info.buffer->gpuReadPtr(), nOut);
      if (info.event) {
         RooBatchCompute::dispatchCUDA->cudaEventRecord(info.event, info.stream);
=======
   _dataMapCPU.set(node, {buffer, nOut});
   nodeAbsReal->computeBatch(nullptr, buffer, nOut, _dataMapCPU);
   if (info.copyAfterEvaluation) {
      _dataMapCUDA.set(node, {info.buffer->gpuReadPtr(), nOut});
      if (info.event) {
         RooBatchCompute::dispatchCUDA->cudaEventRecord(info.event, info.stream);
      }
   }
}

/// Process a variable in the computation graph. This is a separate non-inlined
/// function such that we can see in performance profiles how long this takes.
void RooFitDriver::processVariable(NodeInfo &nodeInfo)
{
   RooAbsArg *node = nodeInfo.absArg;
   auto *var = static_cast<RooRealVar const *>(node);
   if (nodeInfo.lastSetValCount != var->valueResetCounter()) {
      nodeInfo.lastSetValCount = var->valueResetCounter();
      for (NodeInfo *clientInfo : nodeInfo.clientInfos) {
         clientInfo->isDirty = true;
>>>>>>> f2f67553
      }
      computeCPUNode(node, nodeInfo);
      nodeInfo.isDirty = false;
   }
}

/// Flags all the clients of a given node dirty. This is a separate non-inlined
/// function such that we can see in performance profiles how long this takes.
void RooFitDriver::setClientsDirty(NodeInfo &nodeInfo)
{
   for (NodeInfo *clientInfo : nodeInfo.clientInfos) {
      clientInfo->isDirty = true;
   }
}

/// Returns the value of the top node in the computation graph
double RooFitDriver::getVal()
{
   ++_getValInvocations;

   if (_batchMode == RooFit::BatchModeOption::Cuda) {
      return getValHeterogeneous();
   }

   for (auto &nodeInfo : _nodes) {
      if (!nodeInfo.fromDataset) {
         if (nodeInfo.isVariable) {
            processVariable(nodeInfo);
         } else {
            if (nodeInfo.isDirty) {
               setClientsDirty(nodeInfo);
               computeCPUNode(nodeInfo.absArg, nodeInfo);
               nodeInfo.isDirty = false;
            }
         }
      }
   }

   // return the final value
   return _dataMapCPU.at(&topNode())[0];
}

/// Returns the value of the top node in the computation graph
double RooFitDriver::getValHeterogeneous()
{
   for (auto &info : _nodes) {
      info.remClients = info.clientInfos.size();
      info.remServers = info.serverInfos.size();
      if (info.buffer)
         delete info.buffer;
      info.buffer = nullptr;
   }

   // find initial GPU nodes and assign them to GPU
   for (auto &info : _nodes) {
      if (info.remServers == 0 && info.computeInGPU()) {
         assignToGPU(info);
      }
   }

   NodeInfo const &topNodeInfo = _nodes.back();
   while (topNodeInfo.remServers != -2) {
      // find finished GPU nodes
      for (auto &info : _nodes) {
         if (info.remServers == -1 && !RooBatchCompute::dispatchCUDA->streamIsActive(info.stream)) {
            info.remServers = -2;
            // Decrement number of remaining servers for clients and start GPU computations
            for (auto *infoClient : info.clientInfos) {
               --infoClient->remServers;
               if (infoClient->computeInGPU() && infoClient->remServers == 0) {
                  assignToGPU(*infoClient);
               }
            }
            for (auto *serverInfo : info.serverInfos) {
               serverInfo->decrementRemainingClients();
            }
         }
      }

      // find next CPU node
      auto it = _nodes.begin();
      for (; it != _nodes.end(); it++) {
         if (it->remServers == 0 && !it->computeInGPU())
            break;
      }

      // if no CPU node available sleep for a while to save CPU usage
      if (it == _nodes.end()) {
         std::this_thread::sleep_for(std::chrono::milliseconds(1));
         continue;
      }

      // compute next CPU node
      NodeInfo &info = *it;
      RooAbsArg const *node = info.absArg;
      info.remServers = -2; // so that it doesn't get picked again

      if (!info.fromDataset) {
         computeCPUNode(node, info);
      }

      // Assign the clients that are computed on the GPU
      for (auto *infoClient : info.clientInfos) {
         if (--infoClient->remServers == 0 && infoClient->computeInGPU()) {
            assignToGPU(*infoClient);
         }
      }
      for (auto *serverInfo : info.serverInfos) {
         serverInfo->decrementRemainingClients();
      }
   }

   // return the final value
   return _dataMapCPU.at(&topNode())[0];
}

/// Assign a node to be computed in the GPU. Scan it's clients and also assign them
/// in case they only depend on GPU nodes.
void RooFitDriver::assignToGPU(NodeInfo &info)
{
   using namespace Detail;

   auto node = static_cast<RooAbsReal const *>(info.absArg);

   info.remServers = -1;
   // wait for every server to finish
   for (auto *infoServer : info.serverInfos) {
      if (infoServer->event)
         RooBatchCompute::dispatchCUDA->cudaStreamWaitEvent(info.stream, infoServer->event);
   }

   const std::size_t nOut = info.outputSize;

   double *buffer = nullptr;
   if (nOut == 1) {
      buffer = &info.scalarBuffer;
<<<<<<< HEAD
      _dataMapCPU.at(node) = RooSpan<const double>(buffer, nOut);
=======
      _dataMapCPU.set(node, {buffer, nOut});
>>>>>>> f2f67553
   } else {
      info.buffer = info.copyAfterEvaluation ? _bufferManager.makePinnedBuffer(nOut, info.stream)
                                             : _bufferManager.makeGpuBuffer(nOut);
      buffer = info.buffer->gpuWritePtr();
   }
<<<<<<< HEAD
   _dataMapCUDA.at(node) = RooSpan<const double>(buffer, nOut);
   node->computeBatch(info.stream, buffer, nOut, _dataMapCUDA);
   RooBatchCompute::dispatchCUDA->cudaEventRecord(info.event, info.stream);
   if (info.copyAfterEvaluation) {
      _dataMapCPU.at(node) = RooSpan<const double>(info.buffer->cpuReadPtr(), nOut);
=======
   _dataMapCUDA.set(node, {buffer, nOut});
   node->computeBatch(info.stream, buffer, nOut, _dataMapCUDA);
   RooBatchCompute::dispatchCUDA->cudaEventRecord(info.event, info.stream);
   if (info.copyAfterEvaluation) {
      _dataMapCPU.set(node, {info.buffer->cpuReadPtr(), nOut});
>>>>>>> f2f67553
   }
}

/// Decides which nodes are assigned to the GPU in a CUDA fit.
void RooFitDriver::markGPUNodes()
{
   for (auto &info : _nodes) {
      info.copyAfterEvaluation = false;
      // scalar nodes don't need copying
      if (!info.isScalar()) {
         for (auto *clientInfo : info.clientInfos) {
            if (info.computeInGPU() != clientInfo->computeInGPU()) {
               info.copyAfterEvaluation = true;
               break;
            }
         }
      }
   }
}

/// Temporarily change the operation mode of a RooAbsArg until the
/// RooFitDriver gets deleted.
void RooFitDriver::setOperMode(RooAbsArg *arg, RooAbsArg::OperMode opMode)
{
   if (opMode != arg->operMode()) {
      _changeOperModeRAIIs.emplace(arg, opMode);
   }
}

RooAbsReal &RooFitDriver::topNode() const
{
   return _topNode;
}

void RooFitDriver::print(std::ostream &os) const
{
   std::cout << "--- RooFit BatchMode evaluation ---\n";

   std::vector<int> widths{9, 37, 20, 9, 10, 20};

   auto printElement = [&](int iCol, auto const &t) {
      const char separator = ' ';
      os << separator << std::left << std::setw(widths[iCol]) << std::setfill(separator) << t;
      os << "|";
   };

   auto printHorizontalRow = [&]() {
      int n = 0;
      for (int w : widths) {
         n += w + 2;
      }
      for (int i = 0; i < n; i++) {
         os << '-';
      }
      os << "|\n";
   };

   printHorizontalRow();

   os << "|";
   printElement(0, "Index");
   printElement(1, "Name");
   printElement(2, "Class");
   printElement(3, "Size");
   printElement(4, "From Data");
   printElement(5, "1st value");
   std::cout << "\n";

   printHorizontalRow();

   for (std::size_t iNode = 0; iNode < _nodes.size(); ++iNode) {
      auto &nodeInfo = _nodes[iNode];
      RooAbsArg *node = nodeInfo.absArg;

      auto span = _dataMapCPU.at(node);

      os << "|";
      printElement(0, iNode);
      printElement(1, node->GetName());
      printElement(2, node->ClassName());
      printElement(3, nodeInfo.outputSize);
      printElement(4, nodeInfo.fromDataset);
      printElement(5, span[0]);

      std::cout << "\n";
   }

   printHorizontalRow();
}

RooArgSet RooFitDriver::getParameters() const
{
   RooArgSet parameters;
   for (auto &nodeInfo : _nodes) {
      if (!nodeInfo.fromDataset && nodeInfo.isVariable) {
         parameters.add(*nodeInfo.absArg);
      }
   }
   // Just like in RooAbsArg::getParameters(), we sort the parameters alphabetically.
   parameters.sort();
   return parameters;
}

RooAbsRealWrapper::RooAbsRealWrapper(std::unique_ptr<RooFitDriver> driver, std::string const &rangeName,
                                     RooSimultaneous const *simPdf, bool takeGlobalObservablesFromData)
   : RooAbsReal{"RooFitDriverWrapper", "RooFitDriverWrapper"},
     _driver{std::move(driver)},
     _topNode("topNode", "top node", this, _driver->topNode()),
     _rangeName{rangeName},
     _simPdf{simPdf},
     _takeGlobalObservablesFromData{takeGlobalObservablesFromData}
{
}

RooAbsRealWrapper::RooAbsRealWrapper(const RooAbsRealWrapper &other, const char *name)
   : RooAbsReal{other, name},
     _driver{other._driver},
     _topNode("topNode", this, other._topNode),
     _data{other._data},
     _rangeName{other._rangeName},
     _simPdf{other._simPdf},
     _takeGlobalObservablesFromData{other._takeGlobalObservablesFromData}
{
}

bool RooAbsRealWrapper::getParameters(const RooArgSet *observables, RooArgSet &outputSet,
                                      bool /*stripDisconnected*/) const
{
   outputSet.add(_driver->getParameters());
   if (observables) {
      outputSet.remove(*observables);
   }
   // If we take the global observables as data, we have to return these as
   // parameters instead of the parameters in the model. Otherwise, the
   // constant parameters in the fit result that are global observables will
   // not have the right values.
   if (_takeGlobalObservablesFromData && _data->getGlobalObservables()) {
      outputSet.replace(*_data->getGlobalObservables());
   }
   return false;
}

bool RooAbsRealWrapper::setData(RooAbsData &data, bool /*cloneData*/)
{
   _data = &data;
   _driver->setData(*_data, _rangeName, _simPdf, /*skipZeroWeights=*/true, _takeGlobalObservablesFromData);
   return true;
}

} // namespace Experimental
} // namespace ROOT<|MERGE_RESOLUTION|>--- conflicted
+++ resolved
@@ -50,8 +50,6 @@
 namespace ROOT {
 namespace Experimental {
 
-<<<<<<< HEAD
-=======
 namespace {
 
 void logArchitectureInfo(RooFit::BatchModeOption batchMode)
@@ -93,7 +91,6 @@
 
 } // namespace
 
->>>>>>> f2f67553
 /// A struct used by the RooFitDriver to store information on the RooAbsArgs in
 /// the computation graph.
 struct NodeInfo {
@@ -214,8 +211,6 @@
 /// visiting the servers of every known node.
 void RooFitDriver::syncDataTokens()
 {
-<<<<<<< HEAD
-=======
    for (NodeInfo &info : _nodes) {
       std::size_t iValueServer = 0;
       for (RooAbsArg *server : info.absArg->servers()) {
@@ -233,7 +228,6 @@
 void RooFitDriver::setData(RooAbsData const &data, std::string const &rangeName, RooSimultaneous const *simPdf,
                            bool skipZeroWeights, bool takeGlobalObservablesFromData)
 {
->>>>>>> f2f67553
    std::stack<std::vector<double>>{}.swap(_vectorBuffers);
    setData(RooFit::BatchModeDataHelpers::getDataSpans(data, rangeName, simPdf, skipZeroWeights,
                                                       takeGlobalObservablesFromData, _vectorBuffers));
@@ -296,15 +290,9 @@
       std::size_t size = info.outputSize;
       if (size == 1) {
          // Scalar observables from the data don't need to be copied to the GPU
-<<<<<<< HEAD
-         _dataMapCUDA.at(info.absArg) = _dataMapCPU.at(info.absArg);
-      } else {
-         _dataMapCUDA.at(info.absArg) = RooSpan<double>(_cudaMemDataset + idx, size);
-=======
          _dataMapCUDA.set(info.absArg, _dataMapCPU.at(info.absArg));
       } else {
          _dataMapCUDA.set(info.absArg, {_cudaMemDataset + idx, size});
->>>>>>> f2f67553
          RooBatchCompute::dispatchCUDA->memcpyToCUDA(_cudaMemDataset + idx, _dataMapCPU.at(info.absArg).data(),
                                                      size * sizeof(double));
          idx += size;
@@ -350,11 +338,7 @@
    if (nOut == 1) {
       buffer = &info.scalarBuffer;
       if (_batchMode == RooFit::BatchModeOption::Cuda) {
-<<<<<<< HEAD
-         _dataMapCUDA.at(node) = RooSpan<const double>(buffer, nOut);
-=======
          _dataMapCUDA.set(node, {buffer, nOut});
->>>>>>> f2f67553
       }
    } else {
       if (!info.hasLogged && _batchMode == RooFit::BatchModeOption::Cuda) {
@@ -371,14 +355,6 @@
       }
       buffer = info.buffer->cpuWritePtr();
    }
-<<<<<<< HEAD
-   _dataMapCPU.at(node) = RooSpan<const double>(buffer, nOut);
-   nodeAbsReal->computeBatch(nullptr, buffer, nOut, _dataMapCPU);
-   if (info.copyAfterEvaluation) {
-      _dataMapCUDA.at(node) = RooSpan<const double>(info.buffer->gpuReadPtr(), nOut);
-      if (info.event) {
-         RooBatchCompute::dispatchCUDA->cudaEventRecord(info.event, info.stream);
-=======
    _dataMapCPU.set(node, {buffer, nOut});
    nodeAbsReal->computeBatch(nullptr, buffer, nOut, _dataMapCPU);
    if (info.copyAfterEvaluation) {
@@ -399,7 +375,6 @@
       nodeInfo.lastSetValCount = var->valueResetCounter();
       for (NodeInfo *clientInfo : nodeInfo.clientInfos) {
          clientInfo->isDirty = true;
->>>>>>> f2f67553
       }
       computeCPUNode(node, nodeInfo);
       nodeInfo.isDirty = false;
@@ -536,29 +511,17 @@
    double *buffer = nullptr;
    if (nOut == 1) {
       buffer = &info.scalarBuffer;
-<<<<<<< HEAD
-      _dataMapCPU.at(node) = RooSpan<const double>(buffer, nOut);
-=======
       _dataMapCPU.set(node, {buffer, nOut});
->>>>>>> f2f67553
    } else {
       info.buffer = info.copyAfterEvaluation ? _bufferManager.makePinnedBuffer(nOut, info.stream)
                                              : _bufferManager.makeGpuBuffer(nOut);
       buffer = info.buffer->gpuWritePtr();
    }
-<<<<<<< HEAD
-   _dataMapCUDA.at(node) = RooSpan<const double>(buffer, nOut);
-   node->computeBatch(info.stream, buffer, nOut, _dataMapCUDA);
-   RooBatchCompute::dispatchCUDA->cudaEventRecord(info.event, info.stream);
-   if (info.copyAfterEvaluation) {
-      _dataMapCPU.at(node) = RooSpan<const double>(info.buffer->cpuReadPtr(), nOut);
-=======
    _dataMapCUDA.set(node, {buffer, nOut});
    node->computeBatch(info.stream, buffer, nOut, _dataMapCUDA);
    RooBatchCompute::dispatchCUDA->cudaEventRecord(info.event, info.stream);
    if (info.copyAfterEvaluation) {
       _dataMapCPU.set(node, {info.buffer->cpuReadPtr(), nOut});
->>>>>>> f2f67553
    }
 }
 
