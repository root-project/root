--- conflicted
+++ resolved
@@ -29,10 +29,7 @@
  * using integrator(). This can be used to change the integration rules, so less/more function evaluations are
  * performed. The target precision of the integrator can be set in the constructor.
  *
-<<<<<<< HEAD
-=======
- *
->>>>>>> 54a757ac
+ *
  * ### How to use it
  * There are two ways to use this class:
  * - Manually wrap a PDF:
@@ -77,13 +74,8 @@
  *   \see IntegrateBins()
  *
  *   \note This feature is currently limited to one-dimensional PDFs.
-<<<<<<< HEAD
- *
- *
-=======
- *
- *
->>>>>>> 54a757ac
+ *
+ *
  * \htmlonly <style>div.image img[src="RooBinSamplingPdf_OFF.png"]{width:12cm;}</style> \endhtmlonly
  * \htmlonly <style>div.image img[src="RooBinSamplingPdf_ON.png" ]{width:12cm;}</style> \endhtmlonly
  * <table>
