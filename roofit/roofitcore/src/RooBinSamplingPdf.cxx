// Authors: Stephan Hageboeck, CERN; Andrea Sciandra, SCIPP-UCSC/Atlas; Nov 2020

/*****************************************************************************
 * RooFit
 * Authors:                                                                  *
 *   WV, Wouter Verkerke, UC Santa Barbara, verkerke@slac.stanford.edu       *
 *   DK, David Kirkby,    UC Irvine,         dkirkby@uci.edu                 *
 *                                                                           *
 * Copyright (c) 2000-2020, Regents of the University of California          *
 *                          and Stanford University. All rights reserved.    *
 *                                                                           *
 * Redistribution and use in source and binary forms,                        *
 * with or without modification, are permitted according to the terms        *
 * listed in LICENSE (http://roofit.sourceforge.net/license.txt)             *
 *****************************************************************************/

/**
 * \class RooBinSamplingPdf
 * The RooBinSamplingPdf is supposed to be used as an adapter between a continuous PDF
 * and a binned distribution.
 * When RooFit is used to fit binned data, and the PDF is continuous, it takes the probability density
 * at the bin centre as a proxy for the probability averaged (integrated) over the entire bin. This is
 * correct only if the second derivative of the function vanishes, though. This is shown in the plots
 * below.
 *
 * For PDFs that have larger curvatures, the RooBinSamplingPdf can be used. It integrates the PDF in each
 * bin using an adaptive integrator. This usually requires 21 times more function evaluations, but significantly
 * reduces biases due to better sampling of the PDF. The integrator can be accessed from the outside
 * using integrator(). This can be used to change the integration rules, so less/more function evaluations are
 * performed. The target precision of the integrator can be set in the constructor.
 *
 *
 * ### How to use it
 * There are two ways to use this class:
 * - Manually wrap a PDF:
 * ```
 *   RooBinSamplingPdf binSampler("<name>", "title", <binned observable of PDF>, <original PDF> [, <precision for integrator>]);
 *   binSampler.fitTo(data);
 * ```
 *   When a PDF is wrapped with a RooBinSamplingPDF, just use the bin sampling PDF instead of the original one for fits
 *   or plotting etc.
 *   \note The binning will be taken from the observable. Make sure that this binning is the same as the one of the dataset that should be fit.
 *   Use RooRealVar::setBinning() to adapt it.
 * - Instruct test statistics to carry out this wrapping automatically:
 * ```
 *   pdf.fitTo(data, IntegrateBins(<precision>));
 * ```
 *   This method is especially useful when used with a simultaneous PDF, since each component will automatically be wrapped,
 *   depending on the value of `precision`:
 *   - `precision < 0.`: None of the PDFs are touched, bin sampling is off.
 *   - `precision = 0.`: Continuous PDFs that are fit to a RooDataHist are wrapped into a RooBinSamplingPdf. The target precision
 *      forwarded to the integrator is 1.E-4 (the default argument of the constructor).
 *   - `precision > 0.`: All continuous PDFs are automatically wrapped into a RooBinSamplingPdf, regardless of what data they are
 *      fit to (see next paragraph). The same `'precision'` is used for all integrators.
 *
 * ### Simulating a binned fit using RooDataSet
 *   Some frameworks use unbinned data (RooDataSet) to simulate binned datasets. By adding one entry for each bin centre with the
 *   appropriate weight, one can achieve the same result as fitting with RooDataHist. In this case, however, RooFit cannot
 *   auto-detect that a binned fit is running, and that an integration over the bin is desired (note that there are no bins to
 *   integrate over in this kind of dataset).
 *
 *   In this case, `IntegrateBins(>0.)` needs to be used, and the desired binning needs to be assigned to the observable
 *   of the dataset:
 *   ```
 *     RooRealVar x("x", "x", 0., 5.);
 *     x.setBins(10);
 *
 *     // <create dataset and model>
 *
 *     model.fitTo(data, IntegrateBins(>0.));
 *   ```
 *
 *   \see RooAbsPdf::fitTo()
 *   \see IntegrateBins()
 *
 *   \note This feature is currently limited to one-dimensional PDFs.
 *
 *
 * \htmlonly <style>div.image img[src="RooBinSamplingPdf_OFF.png"]{width:12cm;}</style> \endhtmlonly
 * \htmlonly <style>div.image img[src="RooBinSamplingPdf_ON.png" ]{width:12cm;}</style> \endhtmlonly
 * <table>
 * <tr><th> Binned fit without %RooBinSamplingPdf    <th> Binned fit with %RooBinSamplingPdf   </td></tr>
 * <tr><td> \image html RooBinSamplingPdf_OFF.png ""
 *   </td>
 * <td> \image html RooBinSamplingPdf_ON.png ""
 *   </td></tr>
 * </table>
 *
 */


#include "RooBinSamplingPdf.h"

#include "RooFitImplHelpers.h"
#include "RooRealBinding.h"
#include "RooRealVar.h"
#include "RooGlobalFunc.h"
#include "RooDataHist.h"

#include "Math/Integrator.h"

#include <algorithm>

////////////////////////////////////////////////////////////////////////////////
/// Construct a new RooBinSamplingPdf.
/// \param[in] name A name to identify this object.
/// \param[in] title Title (for e.g. plotting)
/// \param[in] observable Observable to integrate over (the one that is binned).
/// \param[in] inputPdf A PDF whose bins should be sampled with higher precision.
/// \param[in] epsilon Relative precision for the integrator, which is used to sample the bins.
/// Note that ROOT's default is to use an adaptive integrator, which in its first iteration usually reaches
/// relative precision of 1.E-4 or better. Therefore, asking for lower precision rarely has an effect.
RooBinSamplingPdf::RooBinSamplingPdf(const char *name, const char *title, RooAbsRealLValue& observable,
    RooAbsPdf& inputPdf, double epsilon) :
      RooAbsPdf(name, title),
      _pdf("inputPdf", "Function to be converted into a PDF", this, inputPdf),
      _observable("observable", "Observable to integrate over", this, observable, true, true),
      _relEpsilon(epsilon) {
  if (!_pdf->dependsOn(*_observable)) {
    throw std::invalid_argument(std::string("RooBinSamplingPDF(") + GetName()
        + "): The PDF " + _pdf->GetName() + " needs to depend on the observable "
        + _observable->GetName());
  }
}


 ////////////////////////////////////////////////////////////////////////////////
 /// Copy a RooBinSamplingPdf.
 /// \param[in] other PDF to copy.
 /// \param[in] name Optionally rename the copy.
 RooBinSamplingPdf::RooBinSamplingPdf(const RooBinSamplingPdf& other, const char* name) :
   RooAbsPdf(other, name),
   _pdf("inputPdf", this, other._pdf),
   _observable("observable", this, other._observable),
   _relEpsilon(other._relEpsilon) { }


////////////////////////////////////////////////////////////////////////////////
/// Integrate the PDF over the current bin of the observable.
double RooBinSamplingPdf::evaluate() const {
  const unsigned int bin = _observable->getBin();
  const double low = _observable->getBinning().binLow(bin);
  const double high = _observable->getBinning().binHigh(bin);

  const double oldX = _observable->getVal();
  double result;
  {
    // Important: When the integrator samples x, caching of sub-tree values needs to be off.
    DisableCachingRAII disableCaching(inhibitDirty());
    result = integrate(_normSet, low, high) / (high-low);
  }

  _observable->setVal(oldX);

  return result;
}


////////////////////////////////////////////////////////////////////////////////
/// Integrate the PDF over all its bins, and return a batch with those values.
/// \param[in,out] evalData Struct with evaluation data.
/// \param[in] normSet Normalisation set that's used to evaluate the PDF.
void RooBinSamplingPdf::doEval(RooFit::EvalContext &ctx) const
{
   std::span<double> output = ctx.output();

<<<<<<< HEAD
  // Important: When the integrator samples x, caching of sub-tree values needs to be off.
  DisableCachingRAII disableCaching(inhibitDirty());
=======
   // Retrieve binning, which we need to compute the probabilities
   auto boundaries = binBoundaries();
   auto xValues = ctx.at(_observable);
>>>>>>> 22aeb252

   // Important: When the integrator samples x, caching of sub-tree values needs to be off.
   DisableCachingRAII disableCaching(inhibitDirty());

   // Now integrate PDF in each bin:
   for (unsigned int i = 0; i < xValues.size(); ++i) {
      const double x = xValues[i];
      const auto upperIt = std::upper_bound(boundaries.begin(), boundaries.end(), x);
      const unsigned int bin = std::distance(boundaries.begin(), upperIt) - 1;
      assert(bin < boundaries.size());

      output[i] = integrate(nullptr, boundaries[bin], boundaries[bin + 1]) / (boundaries[bin + 1] - boundaries[bin]);
   }
}


////////////////////////////////////////////////////////////////////////////////
/// Get the bin boundaries for the observable.
/// These will be recomputed whenever the shape of this object is dirty.
std::span<const double> RooBinSamplingPdf::binBoundaries() const {
  if (isShapeDirty() || _binBoundaries.empty()) {
    _binBoundaries.clear();
    const RooAbsBinning& binning = _observable->getBinning(nullptr);
    const double* boundaries = binning.array();

    for (int i=0; i < binning.numBoundaries(); ++i) {
      _binBoundaries.push_back(boundaries[i]);
    }

    assert(std::is_sorted(_binBoundaries.begin(), _binBoundaries.end()));

    clearShapeDirty();
  }

  return {_binBoundaries};
}


////////////////////////////////////////////////////////////////////////////////
/// Return a list of all bin boundaries, so the PDF is plotted correctly.
/// \param[in] obs Observable to generate the boundaries for.
/// \param[in] xlo Beginning of range to create list of boundaries for.
/// \param[in] xhi End of range to create to create list of boundaries for.
/// \return Pointer to a list to be deleted by caller.
std::list<double>* RooBinSamplingPdf::binBoundaries(RooAbsRealLValue& obs, double xlo, double xhi) const {
  if (obs.namePtr() != _observable->namePtr()) {
    coutE(Plotting) << "RooBinSamplingPdf::binBoundaries(" << GetName() << "): observable '" << obs.GetName()
        << "' is not the observable of this PDF ('" << _observable->GetName() << "')." << std::endl;
    return nullptr;
  }

  auto list = new std::list<double>;
  for (double val : binBoundaries()) {
    if (xlo <= val && val < xhi)
      list->push_back(val);
  }

  return list;
}


////////////////////////////////////////////////////////////////////////////////
/// Return a list of all bin edges, so the PDF is plotted as a step function.
/// \param[in] obs Observable to generate the sampling hint for.
/// \param[in] xlo Beginning of range to create sampling hint for.
/// \param[in] xhi End of range to create sampling hint for.
/// \return Pointer to a list to be deleted by caller.
std::list<double>* RooBinSamplingPdf::plotSamplingHint(RooAbsRealLValue& obs, double xlo, double xhi) const {
  if (obs.namePtr() != _observable->namePtr()) {
    coutE(Plotting) << "RooBinSamplingPdf::plotSamplingHint(" << GetName() << "): observable '" << obs.GetName()
        << "' is not the observable of this PDF ('" << _observable->GetName() << "')." << std::endl;
    return nullptr;
  }

  auto binEdges = new std::list<double>;
  const auto& binning = obs.getBinning();

  for (unsigned int bin=0, numBins = static_cast<unsigned int>(binning.numBins()); bin < numBins; ++bin) {
    const double low  = std::max(binning.binLow(bin), xlo);
    const double high = std::min(binning.binHigh(bin), xhi);
    const double width = high - low;

    // Check if this bin is in plotting range at all
    if (low >= high)
      continue;

    // Move support points slightly inside the bin, so step function is plotted correctly.
    binEdges->push_back(low  + 0.001 * width);
    binEdges->push_back(high - 0.001 * width);
  }

  return binEdges;
}


////////////////////////////////////////////////////////////////////////////////
/// Direct access to the unique_ptr holding the integrator that's used to sample the bins.
/// This can be used to change options such as sampling accuracy or to entirely exchange the integrator.
///
/// #### Example: Use the 61-point Gauss-Kronrod integration rule
/// ```{.cpp}
///   ROOT::Math::IntegratorOneDimOptions intOptions = pdf.integrator()->Options();
///   intOptions.SetNPoints(6); // 61-point integration rule
///   intOptions.SetRelTolerance(1.E-9); // Smaller tolerance -> more subdivisions
///   pdf.integrator()->SetOptions(intOptions);
/// ```
/// \see ROOT::Math::IntegratorOneDim::SetOptions for more details on integration options.
/// \note When RooBinSamplingPdf is loaded from files, integrator options will fall back to the default values.
std::unique_ptr<ROOT::Math::IntegratorOneDim>& RooBinSamplingPdf::integrator() const {
  if (!_integrator) {
    _integrator = std::make_unique<ROOT::Math::IntegratorOneDim>(*this,
        ROOT::Math::IntegrationOneDim::kADAPTIVE, // GSL Integrator. Will really get it only if MathMore enabled.
        -1., _relEpsilon, // Abs epsilon = default, rel epsilon set by us.
        0, // We don't limit the sub-intervals. Steer run time via _relEpsilon.
        2 // This should read ROOT::Math::Integration::kGAUSS21, but this is in MathMore, so we cannot include it here.
        );
  }

  return _integrator;
}


////////////////////////////////////////////////////////////////////////////////
/// Binding used by the integrator to evaluate the PDF.
double RooBinSamplingPdf::operator()(double x) const {
  _observable->setVal(x);
  return _pdf;
}


////////////////////////////////////////////////////////////////////////////////
/// Integrate the wrapped PDF using our current integrator, with given norm set and limits.
double RooBinSamplingPdf::integrate(const RooArgSet* /*normSet*/, double low, double high) const {
  return integrator()->Integral(low, high);
}


/// Creates a wrapping RooBinSamplingPdf if appropriate.
/// \param[in] pdf The input pdf.
/// \param[in] data The dataset to be used in the fit, used to figure out the
///            observables and whether the dataset is binned.
/// \param[in] precision Precision argument for all created RooBinSamplingPdfs.
std::unique_ptr<RooAbsPdf> RooBinSamplingPdf::create(RooAbsPdf& pdf, RooAbsData const &data, double precision) {
  if (precision < 0.)
    return nullptr;

  std::unique_ptr<RooArgSet> funcObservables( pdf.getObservables(data) );
  const bool oneDimAndBinned = (1 == std::count_if(funcObservables->begin(), funcObservables->end(), [](const RooAbsArg* arg) {
    auto var = dynamic_cast<const RooRealVar*>(arg);
    return var && var->numBins() > 1;
  }));

  if (!oneDimAndBinned) {
    if (precision > 0.) {
      oocoutE(&pdf, Fitting)
          << "Integration over bins was requested, but this is currently only implemented for 1-D fits." << std::endl;
    }
    return nullptr;
  }

  // Find the real-valued observable. We don't care about categories.
  auto theObs = std::find_if(funcObservables->begin(), funcObservables->end(), [](const RooAbsArg* arg){
    return dynamic_cast<const RooAbsRealLValue*>(arg);
  });
  assert(theObs != funcObservables->end());

  std::unique_ptr<RooAbsPdf> newPdf;

  if (precision > 0.) {
    // User forced integration. Let just apply it.
    newPdf = std::make_unique<RooBinSamplingPdf>(
        (std::string(pdf.GetName()) + "_binSampling").c_str(), pdf.GetTitle(),
        *static_cast<RooAbsRealLValue *>(*theObs), pdf, precision);
  } else if (dynamic_cast<RooDataHist const *>(&data) != nullptr &&
             precision == 0. && !pdf.isBinnedDistribution(*data.get())) {
    // User didn't forbid integration, and it seems appropriate with a
    // RooDataHist.
    newPdf = std::make_unique<RooBinSamplingPdf>(
        (std::string(pdf.GetName()) + "_binSampling").c_str(), pdf.GetTitle(),
        *static_cast<RooAbsRealLValue *>(*theObs), pdf);
  }

  return newPdf;
}<|MERGE_RESOLUTION|>--- conflicted
+++ resolved
@@ -164,14 +164,9 @@
 {
    std::span<double> output = ctx.output();
 
-<<<<<<< HEAD
-  // Important: When the integrator samples x, caching of sub-tree values needs to be off.
-  DisableCachingRAII disableCaching(inhibitDirty());
-=======
    // Retrieve binning, which we need to compute the probabilities
    auto boundaries = binBoundaries();
    auto xValues = ctx.at(_observable);
->>>>>>> 22aeb252
 
    // Important: When the integrator samples x, caching of sub-tree values needs to be off.
    DisableCachingRAII disableCaching(inhibitDirty());
