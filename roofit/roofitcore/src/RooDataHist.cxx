--- conflicted
+++ resolved
@@ -675,22 +675,11 @@
    const bool isUniform = !axis.GetXbins()->GetArray();
    std::unique_ptr<RooAbsBinning> xbins;
 
-<<<<<<< HEAD
-    theirVar.setBinning(xbins);
-
-    if (true || std::abs(xloAdj - xlo) > tolerance || std::abs(xhiAdj - xhi) > tolerance) {
-       coutI(DataHandling) << "RooDataHist::adjustBinning(" << ownName << "): fit range of variable " << ourVarName
-                           << " expanded to nearest bin boundaries: [" << xlo << "," << xhi << "] --> [" << xloAdj
-                           << "," << xhiAdj << "]"
-                           << "\n";
-    }
-=======
    if (!isUniform) {
       xbins = std::make_unique<RooBinning>(axis.GetNbins(), axis.GetXbins()->GetArray());
    } else {
       xbins = std::make_unique<RooUniformBinning>(axis.GetXmin(), axis.GetXmax(), axis.GetNbins());
    }
->>>>>>> 49ae85f5
 
    const double tolerance = 1e-6 * xbins->averageBinWidth();
 
@@ -709,36 +698,12 @@
       theirVar.setBinning(*xbins);
    }
 
-<<<<<<< HEAD
-    if (offset) {
-      *offset = xbins.rawBinNumber(xloAdj + tolerance);
-    }
-  } else {
-    RooBinning xbins(axis.GetXmin(), axis.GetXmax());
-    xbins.addUniform(axis.GetNbins(), axis.GetXmin(), axis.GetXmax());
-
-    const double tolerance = 1e-6 * xbins.averageBinWidth();
-
-    // Adjust xlo/xhi to nearest boundary
-    const double xloAdj = xbins.binLow(xbins.binNumber(xlo + tolerance));
-    const double xhiAdj = xbins.binHigh(xbins.binNumber(xhi - tolerance));
-    xbins.setRange(xloAdj, xhiAdj);
-    theirVar.setRange(xloAdj, xhiAdj);
-
-    if (std::abs(xloAdj - xlo) > tolerance || std::abs(xhiAdj - xhi) > tolerance) {
-       coutI(DataHandling) << "RooDataHist::adjustBinning(" << ownName << "): fit range of variable " << ourVarName
-                           << " expanded to nearest bin boundaries: [" << xlo << "," << xhi << "] --> [" << xloAdj
-                           << "," << xhiAdj << "]"
-                           << "\n";
-    }
-=======
    if (std::abs(xloAdj - xlo) > tolerance || std::abs(xhiAdj - xhi) > tolerance) {
       coutI(DataHandling) << "RooDataHist::adjustBinning(" << ownName << "): fit range of variable " << ourVarName
                           << " expanded to nearest bin boundaries: [" << xlo << "," << xhi << "] --> [" << xloAdj << ","
                           << xhiAdj << "]"
                           << "\n";
    }
->>>>>>> 49ae85f5
 
    ourVar->setBinning(*xbins);
 
