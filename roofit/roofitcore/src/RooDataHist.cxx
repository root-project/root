/*****************************************************************************
 * Project: RooFit                                                           *
 * Package: RooFitCore                                                       *
 * @(#)root/roofitcore:$Id$
 * Authors:                                                                  *
 *   WV, Wouter Verkerke, UC Santa Barbara, verkerke@slac.stanford.edu       *
 *   DK, David Kirkby,    UC Irvine,         dkirkby@uci.edu                 *
 *                                                                           *
 * Copyright (c) 2000-2005, Regents of the University of California          *
 *                          and Stanford University. All rights reserved.    *
 *                                                                           *
 * Redistribution and use in source and binary forms,                        *
 * with or without modification, are permitted according to the terms        *
 * listed in LICENSE (http://roofit.sourceforge.net/license.txt)             *
 *****************************************************************************/

/**
\file RooDataHist.cxx
\class RooDataHist
\ingroup Roofitcore

Container class to hold N-dimensional binned data. Each bin's central
coordinates in N-dimensional space are represented by a RooArgSet containing RooRealVar, RooCategory
or RooStringVar objects, thus data can be binned in real and/or discrete dimensions.

There is an unbinned equivalent, RooDataSet.

### Inspecting a datahist
Inspect a datahist using Print() to get the coordinates and `weight()` to get the bin contents:
```
datahist->Print("V");
datahist->get(0)->Print("V"); std::cout << "w=" << datahist->weight(0) << std::endl;
datahist->get(1)->Print("V"); std::cout << "w=" << datahist->weight(1) << std::endl;
...
```

### Plotting data.
See RooAbsData::plotOn().

### Creating a datahist using RDataFrame
\see RooAbsDataHelper, rf408_RDataFrameToRooFit.C

**/

#include "RooDataHist.h"

#include "Riostream.h"
#include "RooMsgService.h"
#include "RooDataHistSliceIter.h"
#include "RooAbsLValue.h"
#include "RooArgList.h"
#include "RooRealVar.h"
#include "RooMath.h"
#include "RooBinning.h"
#include "RooPlot.h"
#include "RooHistError.h"
#include "RooCategory.h"
#include "RooCmdConfig.h"
#include "RooLinkedListIter.h"
#include "RooTreeDataStore.h"
#include "RooVectorDataStore.h"
#include "RooTrace.h"
#include "RooFormulaVar.h"
#include "RooFormula.h"
#include "RooUniformBinning.h"

#include "RooFitImplHelpers.h"

#include <ROOT/RSpan.hxx>
#include <ROOT/StringUtils.hxx>

#include "TAxis.h"
#include "TH1.h"
#include "TTree.h"
#include "TBuffer.h"
#include "TMath.h"
#include "Math/Util.h"

using std::string, std::ostream;



////////////////////////////////////////////////////////////////////////////////
/// Default constructor

RooDataHist::RooDataHist()
{
  TRACE_CREATE;
}


std::unique_ptr<RooAbsDataStore>
RooDataHist::makeDefaultDataStore(RooStringView name, RooStringView title, RooArgSet const &vars)
{
   return RooAbsData::defaultStorageType == RooAbsData::Tree
             ? static_cast<std::unique_ptr<RooAbsDataStore>>(std::make_unique<RooTreeDataStore>(name, title, vars))
             : static_cast<std::unique_ptr<RooAbsDataStore>>(std::make_unique<RooVectorDataStore>(name, title, vars));
}


////////////////////////////////////////////////////////////////////////////////
/// Constructor of an empty data hist from a RooArgSet defining the dimensions
/// of the data space. The range and number of bins in each dimensions are taken
/// from getMin()getMax(),getBins() of each RooAbsArg representing that
/// dimension.
///
/// For real dimensions, the fit range and number of bins can be set independently
/// of the plot range and number of bins, but it is advisable to keep the
/// ratio of the plot bin width and the fit bin width an integer value.
/// For category dimensions, the fit ranges always comprises all defined states
/// and each state is always has its individual bin
///
/// To effectively bin real dimensions with variable bin sizes,
/// construct a RooThresholdCategory of the real dimension to be binned variably.
/// Set the thresholds at the desired bin boundaries, and construct the
/// data hist as a function of the threshold category instead of the real variable.
RooDataHist::RooDataHist(RooStringView name, RooStringView title, const RooArgSet& vars, const char* binningName) :
  RooAbsData(name,title,vars)
{
  // Initialize datastore
  _dstore = makeDefaultDataStore(name, title, _vars);

  initialize(binningName) ;

  registerWeightArraysToDataStore();

  appendToDir(this,true) ;
  TRACE_CREATE;
}



////////////////////////////////////////////////////////////////////////////////
/// Constructor of a data hist from an existing data collection (binned or unbinned)
/// The RooArgSet 'vars' defines the dimensions of the histogram.
/// The range and number of bins in each dimensions are taken
/// from getMin(), getMax(), getBins() of each argument passed.
///
/// For real dimensions, the fit range and number of bins can be set independently
/// of the plot range and number of bins, but it is advisable to keep the
/// ratio of the plot bin width and the fit bin width an integer value.
/// For category dimensions, the fit ranges always comprises all defined states
/// and each state is always has its individual bin
///
/// To effectively bin real dimensions with variable bin sizes,
/// construct a RooThresholdCategory of the real dimension to be binned variably.
/// Set the thresholds at the desired bin boundaries, and construct the
/// data hist as a function of the threshold category instead of the real variable.
///
/// If the constructed data hist has less dimensions that in source data collection,
/// all missing dimensions will be projected.

RooDataHist::RooDataHist(RooStringView name, RooStringView title, const RooArgSet& vars, const RooAbsData& data, double wgt) :
  RooDataHist(name,title,vars)
{
  add(data,static_cast<const RooFormulaVar*>(nullptr),wgt);
}



////////////////////////////////////////////////////////////////////////////////
/// Constructor of a data hist from a map of TH1,TH2 or TH3 that are collated into a x+1 dimensional
/// RooDataHist where the added dimension is a category that labels the input source as defined
/// in the histMap argument. The state names used in histMap must correspond to predefined states
/// 'indexCat'
///
/// The RooArgList 'vars' defines the dimensions of the histogram.
/// The ranges and number of bins are taken from the input histogram and must be the same in all histograms

RooDataHist::RooDataHist(RooStringView name, RooStringView title, const RooArgList& vars, RooCategory& indexCat,
          std::map<string,TH1*> histMap, double wgt) :
  RooAbsData(name,title,RooArgSet(vars,&indexCat))
{
  // Initialize datastore
  _dstore = makeDefaultDataStore(name, title, _vars);

  importTH1Set(vars, indexCat, histMap, wgt, false) ;

  registerWeightArraysToDataStore();
  TRACE_CREATE;
}



////////////////////////////////////////////////////////////////////////////////
/// Constructor of a data hist from a map of RooDataHists that are collated into a x+1 dimensional
/// RooDataHist where the added dimension is a category that labels the input source as defined
/// in the histMap argument. The state names used in histMap must correspond to predefined states
/// 'indexCat'
///
/// The RooArgList 'vars' defines the dimensions of the histogram.
/// The ranges and number of bins are taken from the input histogram and must be the same in all histograms

RooDataHist::RooDataHist(RooStringView name, RooStringView title, const RooArgList& vars, RooCategory& indexCat,
          std::map<string,RooDataHist*> dhistMap, double wgt) :
  RooAbsData(name,title,RooArgSet(vars,&indexCat))
{
  // Initialize datastore
  _dstore = makeDefaultDataStore(name, title, _vars);

  importDHistSet(vars, indexCat, dhistMap, wgt) ;

  registerWeightArraysToDataStore();
  TRACE_CREATE;
}



////////////////////////////////////////////////////////////////////////////////
/// Constructor of a data hist from an TH1,TH2 or TH3
/// The RooArgSet 'vars' defines the dimensions of the histogram. The ranges
/// and number of bins are taken from the input histogram, and the corresponding
/// values are set accordingly on the arguments in 'vars'

RooDataHist::RooDataHist(RooStringView name, RooStringView title, const RooArgList& vars, const TH1* hist, double wgt) :
  RooAbsData(name,title,vars)
{
  // Initialize datastore
  _dstore = makeDefaultDataStore(name, title, _vars);

  // Check consistency in number of dimensions
  if (int(vars.size()) != hist->GetDimension()) {
    std::stringstream errorMsgStream;
    errorMsgStream << "RooDataHist::ctor(" << GetName() << ") ERROR: dimension of input histogram must match "
                   << "number of dimension variables";
    const std::string errorMsg = errorMsgStream.str();
    coutE(InputArguments) << errorMsg << std::endl;
    throw std::invalid_argument(errorMsg);
  }

  importTH1(vars,*hist,wgt, false) ;

  registerWeightArraysToDataStore();
  TRACE_CREATE;
}



////////////////////////////////////////////////////////////////////////////////
/// Constructor of a binned dataset from a RooArgSet defining the dimensions
/// of the data space. The range and number of bins in each dimensions are taken
/// from getMin() getMax(),getBins() of each RooAbsArg representing that
/// dimension.
///
/// <table>
/// <tr><th> Optional Argument <th> Effect
/// <tr><td> Import(TH1&, bool impDens) <td> Import contents of the given TH1/2/3 into this binned dataset. The
///                                 ranges and binning of the binned dataset are automatically adjusted to
///                                 match those of the imported histogram.
///
///                                 Please note: for TH1& with unequal binning _only_,
///                                 you should decide if you want to import the absolute bin content,
///                                 or the bin content expressed as density. The latter is default and will
///                                 result in the same histogram as the original TH1. For certain types of
///                                 bin contents (containing efficiencies, asymmetries, or ratio is general)
///                                 you should import the absolute value and set impDens to false
///
///
/// <tr><td> Weight(double)          <td> Apply given weight factor when importing histograms
///
/// <tr><td> Index(RooCategory&)       <td> Prepare import of multiple TH1/1/2/3 into a N+1 dimensional RooDataHist
///                              where the extra discrete dimension labels the source of the imported histogram
///                              If the index category defines states for which no histogram is be imported
///                              the corresponding bins will be left empty.
///
/// <tr><td> Import(const char*, TH1&) <td> Import a THx to be associated with the given state name of the index category
///                              specified in Index(). If the given state name is not yet defined in the index
///                              category it will be added on the fly. The import command can be specified
///                              multiple times.
/// <tr><td> Import(map<string,TH1*>&) <td> As above, but allows specification of many imports in a single operation
/// <tr><td> `GlobalObservables(const RooArgSet&)`      <td> Define the set of global observables to be stored in this RooDataHist.
///                                                          A snapshot of the passed RooArgSet is stored, meaning the values wont't change unexpectedly.
/// </table>
///

RooDataHist::RooDataHist(RooStringView name, RooStringView title, const RooArgList& vars, const RooCmdArg& arg1, const RooCmdArg& arg2, const RooCmdArg& arg3,
          const RooCmdArg& arg4,const RooCmdArg& arg5,const RooCmdArg& arg6,const RooCmdArg& arg7,const RooCmdArg& arg8) :
  RooAbsData(name,title,RooArgSet(vars,static_cast<RooAbsArg*>(RooCmdConfig::decodeObjOnTheFly("RooDataHist::RooDataHist", "IndexCat",0,nullptr,arg1,arg2,arg3,arg4,arg5,arg6,arg7,arg8))))
{
  // Initialize datastore
  _dstore = makeDefaultDataStore(name, title, _vars);

  // Define configuration for this method
  RooCmdConfig pc("RooDataHist::ctor(" + std::string(GetName()) + ")");
  pc.defineObject("impHist","ImportHisto",0) ;
  pc.defineInt("impDens","ImportHisto",0) ;
  pc.defineObject("indexCat","IndexCat",0) ;
  pc.defineObject("impSliceData","ImportDataSlice",0,nullptr,true) ; // array
  pc.defineString("impSliceState","ImportDataSlice",0,"",true) ; // array
  pc.defineDouble("weight","Weight",0,1) ;
  pc.defineObject("dummy1","ImportDataSliceMany",0) ;
  pc.defineSet("glObs","GlobalObservables",0,nullptr) ;
  pc.defineMutex("ImportHisto","ImportDataSlice");
  pc.defineDependency("ImportDataSlice","IndexCat") ;

  RooLinkedList l ;
  l.Add((TObject*)&arg1) ;  l.Add((TObject*)&arg2) ;
  l.Add((TObject*)&arg3) ;  l.Add((TObject*)&arg4) ;
  l.Add((TObject*)&arg5) ;  l.Add((TObject*)&arg6) ;
  l.Add((TObject*)&arg7) ;  l.Add((TObject*)&arg8) ;

  // Process & check varargs
  pc.process(l) ;
  if (!pc.ok(true)) {
    throw std::invalid_argument("Invalid command arguments passed to RooDataHist constructor!");
  }

  if(pc.getSet("glObs")) setGlobalObservables(*pc.getSet("glObs"));

  TH1* impHist = static_cast<TH1*>(pc.getObject("impHist")) ;
  bool impDens = pc.getInt("impDens") ;
  double initWgt = pc.getDouble("weight") ;
  RooCategory* indexCat = static_cast<RooCategory*>(pc.getObject("indexCat")) ;
  const char* impSliceNames = pc.getString("impSliceState","",true) ;
  const RooLinkedList& impSliceHistos = pc.getObjectList("impSliceData") ;


  if (impHist) {

    // Initialize importing contents from TH1
    importTH1(vars,*impHist,initWgt, impDens) ;

  } else if (indexCat) {


      // Initialize importing mapped set of RooDataHists and TH1s
      std::map<std::string,RooDataHist*> dmap ;
      std::map<std::string,TH1*> hmap ;
      auto hiter = impSliceHistos.begin() ;
      for (const auto& token : ROOT::Split(impSliceNames, ",", /*skipEmpty=*/true)) {
        if(auto dHist = dynamic_cast<RooDataHist*>(*hiter)) {
           dmap[token] = dHist;
        }
        if(auto hHist = dynamic_cast<TH1*>(*hiter)) {
           hmap[token] = hHist;
        }
        ++hiter;
      }
      if(!dmap.empty() && !hmap.empty()) {
         std::stringstream errorMsgStream;
         errorMsgStream << "RooDataHist::ctor(" << GetName() << ") ERROR: you can't import mix of TH1 and RooDataHist";
         const std::string errorMsg = errorMsgStream.str();
         coutE(InputArguments) << errorMsg << std::endl;
         throw std::invalid_argument(errorMsg);
      }
      if (!dmap.empty()) {
         importDHistSet(vars,*indexCat,dmap,initWgt);
      }
      if (!hmap.empty()) {
         importTH1Set(vars,*indexCat,hmap,initWgt,false);
      }


  } else {

    // Initialize empty
    initialize() ;
    appendToDir(this,true) ;

  }

  registerWeightArraysToDataStore();
  TRACE_CREATE;

}




////////////////////////////////////////////////////////////////////////////////
/// Import data from given TH1/2/3 into this RooDataHist

void RooDataHist::importTH1(const RooArgList& vars, const TH1& histo, double wgt, bool doDensityCorrection)
{
  // Adjust binning of internal observables to match that of input THx
  Int_t offset[3]{0, 0, 0};
  adjustBinning(vars, histo, offset) ;

  // Initialize internal data structure
  initialize() ;
  appendToDir(this,true) ;

  // Define x,y,z as 1st, 2nd and 3rd observable
  RooRealVar* xvar = static_cast<RooRealVar*>(_vars.find(vars.at(0)->GetName())) ;
  RooRealVar* yvar = static_cast<RooRealVar*>(vars.at(1) ? _vars.find(vars.at(1)->GetName()) : nullptr ) ;
  RooRealVar* zvar = static_cast<RooRealVar*>(vars.at(2) ? _vars.find(vars.at(2)->GetName()) : nullptr ) ;

  // Transfer contents
  Int_t xmin(0);
  Int_t ymin(0);
  Int_t zmin(0);
  RooArgSet vset(*xvar) ;
  xmin = offset[0] ;
  if (yvar) {
    vset.add(*yvar) ;
    ymin = offset[1] ;
  }
  if (zvar) {
    vset.add(*zvar) ;
    zmin = offset[2] ;
  }

  Int_t iX(0);
  Int_t iY(0);
  Int_t iz(0);
  for (iX=0 ; iX < xvar->getBins() ; iX++) {
    xvar->setBin(iX) ;
    if (yvar) {
      for (iY=0 ; iY < yvar->getBins() ; iY++) {
        yvar->setBin(iY) ;
        if (zvar) {
          for (iz=0 ; iz < zvar->getBins() ; iz++) {
            zvar->setBin(iz) ;
            double bv = doDensityCorrection ? binVolume(vset) : 1;
            add(vset,bv*histo.GetBinContent(iX+1+xmin,iY+1+ymin,iz+1+zmin)*wgt,bv*std::pow(histo.GetBinError(iX+1+xmin,iY+1+ymin,iz+1+zmin)*wgt,2)) ;
          }
        } else {
          double bv = doDensityCorrection ? binVolume(vset) : 1;
          add(vset,bv*histo.GetBinContent(iX+1+xmin,iY+1+ymin)*wgt,bv*std::pow(histo.GetBinError(iX+1+xmin,iY+1+ymin)*wgt,2)) ;
        }
      }
    } else {
      double bv = doDensityCorrection ? binVolume(vset) : 1 ;
      add(vset,bv*histo.GetBinContent(iX+1+xmin)*wgt,bv*std::pow(histo.GetBinError(iX+1+xmin)*wgt,2)) ;
    }
  }

}

namespace {
bool checkConsistentAxes(const TH1* first, const TH1* second) {
  return first->GetDimension() == second->GetDimension()
      && first->GetNbinsX() == second->GetNbinsX()
      && first->GetNbinsY() == second->GetNbinsY()
      && first->GetNbinsZ() == second->GetNbinsZ()
      && first->GetXaxis()->GetXmin() == second->GetXaxis()->GetXmin()
      && first->GetXaxis()->GetXmax() == second->GetXaxis()->GetXmax()
      && (first->GetNbinsY() == 1 || (first->GetYaxis()->GetXmin() == second->GetYaxis()->GetXmin()
                                   && first->GetYaxis()->GetXmax() == second->GetYaxis()->GetXmax() ) )
      && (first->GetNbinsZ() == 1 || (first->GetZaxis()->GetXmin() == second->GetZaxis()->GetXmin()
                                   && first->GetZaxis()->GetXmax() == second->GetZaxis()->GetXmax() ) );
}

bool hasConsistentLayoutAndBinning(RooDataHist const& h1, RooDataHist const& h2) {

  // Relative tolerance for bin boundary comparison
  constexpr double tolerance = 1e-6;

  auto const& vars1 = *h1.get();
  auto const& vars2 = *h2.get();

  // Check if number of variables and names is consistent
  if(!vars1.hasSameLayout(vars2)) {
    return false;
  }

  for(std::size_t iVar = 0; iVar < vars1.size(); ++iVar) {
    auto * var1 = dynamic_cast<RooRealVar*>(vars1[iVar]);
    auto * var2 = dynamic_cast<RooRealVar*>(vars2[iVar]);

    // Check if variables are consistently real-valued
    if((!var1 && var2) || (var1 && !var2)) return false;

    // Not a real-valued variable
    if(!var1) continue;

    // Now check the binning
    auto const& bng1 = var1->getBinning();
    auto const& bng2 = var2->getBinning();

    // Compare bin numbers
    if(bng1.numBins() != bng2.numBins()) return false;

    std::size_t nBins = bng1.numBins();

    // Compare bin boundaries
    for(std::size_t iBin = 0; iBin < nBins; ++iBin) {
      double v1 = bng1.binLow(iBin);
      double v2 = bng2.binLow(iBin);
      if(std::abs((v1 - v2) / v1) > tolerance) return false;
    }
    double v1 = bng1.binHigh(nBins - 1);
    double v2 = bng2.binHigh(nBins - 1);
    if(std::abs((v1 - v2) / v1) > tolerance) return false;
  }
  return true;
}
}


////////////////////////////////////////////////////////////////////////////////
/// Import data from given set of TH1/2/3 into this RooDataHist. The category indexCat labels the sources
/// in the constructed RooDataHist. The stl map provides the mapping between the indexCat state labels
/// and the import source

void RooDataHist::importTH1Set(const RooArgList& vars, RooCategory& indexCat, std::map<string,TH1*> hmap, double wgt, bool doDensityCorrection)
{
  RooCategory* icat = static_cast<RooCategory*>(_vars.find(indexCat.GetName())) ;

  TH1* histo(nullptr) ;
  bool init(false) ;
  for (const auto& hiter : hmap) {
    // Store pointer to first histogram from which binning specification will be taken
    if (!histo) {
      histo = hiter.second;
    } else {
      if (!checkConsistentAxes(histo, hiter.second)) {
        coutE(InputArguments) << "Axes of histogram " << hiter.second->GetName() << " are not consistent with first processed "
            << "histogram " << histo->GetName() << std::endl;
        throw std::invalid_argument("Axes of inputs for RooDataHist are inconsistent");
      }
    }
    // Define state labels in index category (both in provided indexCat and in internal copy in dataset)
    if (!indexCat.hasLabel(hiter.first)) {
      indexCat.defineType(hiter.first) ;
      coutI(InputArguments) << "RooDataHist::importTH1Set(" << GetName() << ") defining state \"" << hiter.first << "\" in index category " << indexCat.GetName() << std::endl ;
    }
    if (!icat->hasLabel(hiter.first)) {
      icat->defineType(hiter.first) ;
    }
  }

  // Check consistency in number of dimensions
  if (histo && int(vars.size()) != histo->GetDimension()) {
    coutE(InputArguments) << "RooDataHist::importTH1Set(" << GetName() << "): dimension of input histogram must match "
           << "number of continuous variables" << std::endl ;
    throw std::invalid_argument("Inputs histograms for RooDataHist are not compatible with dimensions of variables.");
  }

  // Copy bins and ranges from THx to dimension observables
  Int_t offset[3] ;
  adjustBinning(vars,*histo,offset) ;

  // Initialize internal data structure
  if (!init) {
    initialize() ;
    appendToDir(this,true) ;
    init = true ;
  }

  // Define x,y,z as 1st, 2nd and 3rd observable
  RooRealVar* xvar = static_cast<RooRealVar*>(_vars.find(vars.at(0)->GetName())) ;
  RooRealVar* yvar = static_cast<RooRealVar*>(vars.at(1) ? _vars.find(vars.at(1)->GetName()) : nullptr ) ;
  RooRealVar* zvar = static_cast<RooRealVar*>(vars.at(2) ? _vars.find(vars.at(2)->GetName()) : nullptr ) ;

  // Transfer contents
  Int_t xmin(0);
  Int_t ymin(0);
  Int_t zmin(0);
  RooArgSet vset(*xvar) ;
  double volume = xvar->getMax()-xvar->getMin() ;
  xmin = offset[0] ;
  if (yvar) {
    vset.add(*yvar) ;
    ymin = offset[1] ;
    volume *= (yvar->getMax()-yvar->getMin()) ;
  }
  if (zvar) {
    vset.add(*zvar) ;
    zmin = offset[2] ;
    volume *= (zvar->getMax()-zvar->getMin()) ;
  }
  double avgBV = volume / numEntries() ;

  Int_t ic(0);
  Int_t iX(0);
  Int_t iY(0);
  Int_t iz(0);
  for (ic=0 ; ic < icat->numBins(nullptr) ; ic++) {
    icat->setBin(ic) ;
    histo = hmap[icat->getCurrentLabel()] ;
    for (iX=0 ; iX < xvar->getBins() ; iX++) {
      xvar->setBin(iX) ;
      if (yvar) {
        for (iY=0 ; iY < yvar->getBins() ; iY++) {
          yvar->setBin(iY) ;
          if (zvar) {
            for (iz=0 ; iz < zvar->getBins() ; iz++) {
              zvar->setBin(iz) ;
              double bv = doDensityCorrection ? binVolume(vset)/avgBV : 1;
              add(vset,bv*histo->GetBinContent(iX+1+xmin,iY+1+ymin,iz+1+zmin)*wgt,bv*std::pow(histo->GetBinError(iX+1+xmin,iY+1+ymin,iz+1+zmin)*wgt,2)) ;
            }
          } else {
            double bv = doDensityCorrection ? binVolume(vset)/avgBV : 1;
            add(vset,bv*histo->GetBinContent(iX+1+xmin,iY+1+ymin)*wgt,bv*std::pow(histo->GetBinError(iX+1+xmin,iY+1+ymin)*wgt,2)) ;
          }
        }
      } else {
        double bv = doDensityCorrection ? binVolume(vset)/avgBV : 1;
        add(vset,bv*histo->GetBinContent(iX+1+xmin)*wgt,bv*std::pow(histo->GetBinError(iX+1+xmin)*wgt,2)) ;
      }
    }
  }

}



////////////////////////////////////////////////////////////////////////////////
/// Import data from given set of TH1/2/3 into this RooDataHist. The category indexCat labels the sources
/// in the constructed RooDataHist. The stl map provides the mapping between the indexCat state labels
/// and the import source

void RooDataHist::importDHistSet(const RooArgList & /*vars*/, RooCategory &indexCat,
                                 std::map<std::string, RooDataHist *> dmap, double initWgt)
{
   auto *icat = static_cast<RooCategory *>(_vars.find(indexCat.GetName()));

   RooDataHist *dhistForBinning = nullptr;

   for (const auto &diter : dmap) {

      std::string const &label = diter.first;
      RooDataHist *dhist = diter.second;

      if (!dhistForBinning) {
         dhistForBinning = dhist;
      } else {
         if (!hasConsistentLayoutAndBinning(*dhistForBinning, *dhist)) {
            coutE(InputArguments) << "Layout or binning of histogram " << dhist->GetName()
                                  << " is not consistent with first processed "
                                  << "histogram " << dhistForBinning->GetName() << std::endl;
            throw std::invalid_argument("Layout or binning of inputs for RooDataHist is inconsistent");
         }
      }

      // Define state labels in index category (both in provided indexCat and in internal copy in dataset)
      if (!indexCat.hasLabel(label)) {
         indexCat.defineType(label);
         coutI(InputArguments) << "RooDataHist::importDHistSet(" << GetName() << ") defining state \"" << label
                               << "\" in index category " << indexCat.GetName() << std::endl;
      }
      if (!icat->hasLabel(label)) {
         icat->defineType(label);
      }
   }

   // adjust the binning of the created histogram
   for (auto *theirVar : dynamic_range_cast<RooRealVar *>(dhistForBinning->_vars)) {
      auto *ourVar = dynamic_cast<RooRealVar *>(_vars.find(theirVar->GetName()));
      if (!theirVar || !ourVar)
         continue;
      ourVar->setBinning(theirVar->getBinning());
   }

   initialize();
   appendToDir(this, true);

   for (const auto &diter : dmap) {
      std::string const &label = diter.first;
      RooDataHist *dhist = diter.second;

      icat->setLabel(label.c_str());

      // Transfer contents
      for (Int_t i = 0; i < dhist->numEntries(); i++) {
         _vars.assign(*dhist->get(i));
         add(_vars, dhist->weight() * initWgt, pow(dhist->weightError(SumW2), 2));
      }
   }
}

////////////////////////////////////////////////////////////////////////////////
/// Helper doing the actual work of adjustBinning().

void RooDataHist::_adjustBinning(RooRealVar &theirVar, const TAxis &axis,
    RooRealVar *ourVar, Int_t *offset)
{
  const std::string ourVarName(ourVar->GetName() ? ourVar->GetName() : "");
  const std::string ownName(GetName() ? GetName() : "");
  // RooRealVar is derived from RooAbsRealLValue which is itself
  // derived from RooAbsReal and a virtual class RooAbsLValue
  // supplying setter functions, check if ourVar is indeed derived
  // as real
  if (!dynamic_cast<RooAbsReal *>(ourVar)) {
    coutE(InputArguments) << "RooDataHist::adjustBinning(" << ownName << ") ERROR: dimension " << ourVarName
                          << " must be real\n";
    throw std::logic_error("Incorrect type object (" + ourVarName +
                           ") passed as argument to RooDataHist::_adjustBinning. Please report this issue.");
   }

  const double xlo = theirVar.getMin();
  const double xhi = theirVar.getMax();

   const bool isUniform = !axis.GetXbins()->GetArray();
   std::unique_ptr<RooAbsBinning> xbins;

   if (!isUniform) {
      xbins = std::make_unique<RooBinning>(axis.GetNbins(), axis.GetXbins()->GetArray());
   } else {
      xbins = std::make_unique<RooUniformBinning>(axis.GetXmin(), axis.GetXmax(), axis.GetNbins());
   }

   const double tolerance = 1e-6 * xbins->averageBinWidth();

   // Adjust xlo/xhi to nearest boundary
   const int iBinLo = xbins->binNumber(xlo + tolerance);
   const int iBinHi = xbins->binNumber(xhi - tolerance);
   const int nBinsAdj = iBinHi - iBinLo + 1;
   const double xloAdj = xbins->binLow(iBinLo);
   const double xhiAdj = xbins->binHigh(iBinHi);

   if (isUniform) {
      xbins = std::make_unique<RooUniformBinning>(xloAdj, xhiAdj, nBinsAdj);
      theirVar.setRange(xloAdj, xhiAdj);
   } else {
      xbins->setRange(xloAdj, xhiAdj);
      theirVar.setBinning(*xbins);
   }

   if (std::abs(xloAdj - xlo) > tolerance || std::abs(xhiAdj - xhi) > tolerance) {
      coutI(DataHandling) << "RooDataHist::adjustBinning(" << ownName << "): fit range of variable " << ourVarName
                          << " expanded to nearest bin boundaries: [" << xlo << "," << xhi << "] --> [" << xloAdj << ","
                          << xhiAdj << "]"
                          << "\n";
   }

   ourVar->setBinning(*xbins);

   // The offset is the bin number of the adjusted lower limit of the RooFit
   // variable in the original TH1 histogram, starting from zero.
   if (offset) {
      *offset = axis.FindFixBin(xloAdj + tolerance) - 1;
   }
}

////////////////////////////////////////////////////////////////////////////////
/// Adjust binning specification on first and optionally second and third
/// observable to binning in given reference TH1. Used by constructors
/// that import data from an external TH1.
/// Both the variables in vars and in this RooDataHist are adjusted.
/// @param vars List with variables that are supposed to have their binning adjusted.
/// @param href Reference histogram that dictates the binning
/// @param offset If not nullptr, a possible bin count offset for the axes x,y,z is saved here as Int_t[3]

void RooDataHist::adjustBinning(const RooArgList& vars, const TH1& href, Int_t* offset)
{
  auto xvar = static_cast<RooRealVar*>(_vars.find(*vars.at(0)) );
  _adjustBinning(*static_cast<RooRealVar*>(vars.at(0)), *href.GetXaxis(), xvar, offset ? &offset[0] : nullptr);

  if (vars.at(1)) {
    auto yvar = static_cast<RooRealVar*>(_vars.find(*vars.at(1)));
    if (yvar)
      _adjustBinning(*static_cast<RooRealVar*>(vars.at(1)), *href.GetYaxis(), yvar, offset ? &offset[1] : nullptr);
  }

  if (vars.at(2)) {
    auto zvar = static_cast<RooRealVar*>(_vars.find(*vars.at(2)));
    if (zvar)
      _adjustBinning(*static_cast<RooRealVar*>(vars.at(2)), *href.GetZaxis(), zvar, offset ? &offset[2] : nullptr);
  }

}


namespace {
/// Clone external weight arrays, unless the external array is nullptr.
void cloneArray(double*& ours, const double* theirs, std::size_t n) {
  if (ours) delete[] ours;
  ours = nullptr;
  if (!theirs) return;
  ours = new double[n];
  std::copy(theirs, theirs+n, ours);
}

/// Allocate and initialise an array with desired size and values.
void initArray(double*& arr, std::size_t n, double val) {
  if (arr) delete[] arr;
  arr = nullptr;
  if (n == 0) return;
  arr = new double[n];
  std::fill(arr, arr+n, val);
}
}


////////////////////////////////////////////////////////////////////////////////
/// Initialization procedure: allocate weights array, calculate
/// multipliers needed for N-space to 1-dim array jump table,
/// and fill the internal tree with all bin center coordinates

void RooDataHist::initialize(const char* binningName, bool fillTree)
{
  _lvvars.clear();
  _lvbins.clear();

  // Fill array of LValue pointers to variables
  for (unsigned int i = 0; i < _vars.size(); ++i) {
    if (binningName) {
      RooRealVar* rrv = dynamic_cast<RooRealVar*>(_vars[i]);
      if (rrv) {
        rrv->setBinning(rrv->getBinning(binningName));
      }
    }

    auto lvarg = dynamic_cast<RooAbsLValue*>(_vars[i]);
    assert(lvarg);
    _lvvars.push_back(lvarg);

    const RooAbsBinning* binning = lvarg->getBinningPtr(nullptr);
    _lvbins.emplace_back(binning ? binning->clone() : nullptr);
  }


  // Allocate coefficients array
  _idxMult.resize(_vars.size()) ;

  _arrSize = 1 ;
  unsigned int n = 0u;
  for (const auto var : _vars) {
    auto arg = dynamic_cast<const RooAbsLValue*>(var);
    assert(arg);

    // Calculate sub-index multipliers for master index
    for (unsigned int i = 0u; i<n; i++) {
      _idxMult[i] *= arg->numBins() ;
    }
    _idxMult[n++] = 1 ;

    // Calculate dimension of weight array
    _arrSize *= arg->numBins() ;
  }

  // Allocate and initialize weight array if necessary
  if (!_wgt) {
    initArray(_wgt, _arrSize, 0.);
    delete[] _errLo; _errLo = nullptr;
    delete[] _errHi; _errHi = nullptr;
    delete[] _sumw2; _sumw2 = nullptr;
    initArray(_binv, _arrSize, 0.);

    // Refill array pointers in data store when reading
    // from Streamer
    if (!fillTree) {
      registerWeightArraysToDataStore();
    }
  }

  if (!fillTree) return ;

  // Fill TTree with bin center coordinates
  // Calculate plot bins of components from master index

  for (Int_t ibin=0 ; ibin < _arrSize ; ibin++) {
    Int_t j(0);
    Int_t idx(0);
    Int_t tmp(ibin);
    double theBinVolume(1) ;
    for (auto arg2 : _lvvars) {
      idx  = tmp / _idxMult[j] ;
      tmp -= idx*_idxMult[j++] ;
      arg2->setBin(idx) ;
      theBinVolume *= arg2->getBinWidth(idx) ;
    }
    _binv[ibin] = theBinVolume ;

    fill() ;
  }


}


////////////////////////////////////////////////////////////////////////////////

void RooDataHist::checkBinBounds() const
{
  if (!_binbounds.empty()) return;
  for (auto& it : _lvbins) {
    _binbounds.push_back(std::vector<double>());
    if (it) {
      std::vector<double>& bounds = _binbounds.back();
      bounds.reserve(2 * it->numBins());
      for (Int_t i = 0; i < it->numBins(); ++i) {
        bounds.push_back(it->binLow(i));
        bounds.push_back(it->binHigh(i));
      }
    }
  }
}


////////////////////////////////////////////////////////////////////////////////
/// Copy constructor

RooDataHist::RooDataHist(const RooDataHist& other, const char* newname) :
  RooAbsData(other,newname), RooDirItem(), _arrSize(other._arrSize), _idxMult(other._idxMult), _pbinvCache(other._pbinvCache)
{
  // Allocate and initialize weight array
  assert(_arrSize == other._arrSize);
  cloneArray(_wgt, other._wgt, other._arrSize);
  cloneArray(_errLo, other._errLo, other._arrSize);
  cloneArray(_errHi, other._errHi, other._arrSize);
  cloneArray(_binv, other._binv, other._arrSize);
  cloneArray(_sumw2, other._sumw2, other._arrSize);

  // Fill array of LValue pointers to variables
  for (const auto rvarg : _vars) {
    auto lvarg = dynamic_cast<RooAbsLValue*>(rvarg);
    assert(lvarg);
    _lvvars.push_back(lvarg);
    const RooAbsBinning* binning = lvarg->getBinningPtr(nullptr);
    _lvbins.emplace_back(binning ? binning->clone() : nullptr) ;
  }

  registerWeightArraysToDataStore();

 appendToDir(this,true) ;
}


////////////////////////////////////////////////////////////////////////////////
/// Implementation of RooAbsData virtual method that drives the RooAbsData::reduce() methods

std::unique_ptr<RooAbsData> RooDataHist::reduceEng(const RooArgSet& varSubset, const RooFormulaVar* cutVar, const char* cutRange,
    std::size_t nStart, std::size_t nStop) const
{
  checkInit() ;
  RooArgSet myVarSubset;
  _vars.selectCommon(varSubset, myVarSubset);
  auto rdh = std::make_unique<RooDataHist>(GetName(), GetTitle(), myVarSubset);

  RooFormulaVar* cloneVar = nullptr;
  std::unique_ptr<RooArgSet> tmp;
  if (cutVar) {
    tmp = std::make_unique<RooArgSet>();
    // Deep clone cutVar and attach clone to this dataset
    if (RooArgSet(*cutVar).snapshot(*tmp)) {
      coutE(DataHandling) << "RooDataHist::reduceEng(" << GetName() << ") Couldn't deep-clone cut variable, abort," << std::endl ;
      return nullptr;
    }
    cloneVar = static_cast<RooFormulaVar*>(tmp->find(*cutVar));
    cloneVar->attachDataSet(*this) ;
  }

  double lo;
  double hi;
  const std::size_t nevt = nStop < static_cast<std::size_t>(numEntries()) ? nStop : static_cast<std::size_t>(numEntries());
  for (auto i=nStart; i<nevt ; i++) {
    const RooArgSet* row = get(i) ;

    bool doSelect(true) ;
    if (cutRange) {
      for (const auto arg : *row) {
        if (!arg->inRange(cutRange)) {
          doSelect = false ;
          break ;
        }
      }
    }
    if (!doSelect) continue ;

    if (!cloneVar || cloneVar->getVal()) {
      weightError(lo,hi,SumW2) ;
      rdh->add(*row,weight(),lo*lo) ;
    }
  }

  return rdh ;
}



////////////////////////////////////////////////////////////////////////////////
/// Destructor

RooDataHist::~RooDataHist()
{
   delete[] _wgt;
   delete[] _errLo;
   delete[] _errHi;
   delete[] _sumw2;
   delete[] _binv;

   removeFromDir(this) ;
  TRACE_DESTROY;
}




////////////////////////////////////////////////////////////////////////////////
/// Calculate bin number of the given coordinates. If only a subset of the internal
/// coordinates are passed, the missing coordinates are taken at their current value.
/// \param[in] coord Variables that are representing the coordinates.
/// \param[in] fast If the variables in `coord` and the ones of the data hist have the
/// same size and layout, `fast` can be set to skip checking that all variables are
/// present in `coord`.
Int_t RooDataHist::getIndex(const RooAbsCollection& coord, bool fast) const {
  checkInit() ;
  return calcTreeIndex(coord, fast);
}

<<<<<<< HEAD
std::string RooDataHist::declWeightArrayForCodeSquash(RooFit::Detail::CodeSquashContext &ctx,
                                                      bool correctForBinSize) const
{
   std::vector<double> vals(_arrSize);
   if (correctForBinSize) {
      for (std::size_t i = 0; i < vals.size(); ++i) {
         vals[i] = _wgt[i] / _binv[i];
      }
   } else {
      for (std::size_t i = 0; i < vals.size(); ++i) {
         vals[i] = _wgt[i];
      }
=======
std::string RooDataHist::declWeightArrayForCodeSquash(RooFit::Experimental::CodegenContext &ctx,
                                                      bool correctForBinSize) const
{
   std::vector<double> vals(_arrSize);
   for (std::size_t i = 0; i < vals.size(); ++i) {
      vals[i] = correctForBinSize ? _wgt[i] / _binv[i] : _wgt[i];
>>>>>>> 4f177922
   }
   return ctx.buildArg(vals);
}

<<<<<<< HEAD
std::string RooDataHist::calculateTreeIndexForCodeSquash(RooAbsArg const * /*klass*/, RooFit::Detail::CodeSquashContext &ctx,
=======
std::string RooDataHist::calculateTreeIndexForCodeSquash(RooFit::Experimental::CodegenContext &ctx,
>>>>>>> 4f177922
                                                         const RooAbsCollection &coords, bool reverse) const
{
   assert(coords.size() == _vars.size());

   std::string code;
   int idxMult = 1;

   for (std::size_t i = 0; i < _vars.size(); ++i) {

      std::size_t iVar = reverse ? _vars.size() - 1 - i : i;
      const RooAbsArg *internalVar = _vars[iVar];
      const RooAbsArg *theVar = coords[iVar];

      const RooAbsBinning *binning = _lvbins[iVar].get();
      if (!binning) {
         coutE(InputArguments) << "RooHistPdf::weight(" << GetName()
                               << ") ERROR: Code Squashing currently does not support category values." << std::endl;
         return "";
      }

<<<<<<< HEAD
      std::string const &bin = ctx.buildCall("RooFit::Detail::MathFuncs::getUniformBinning", binning->lowBound(),
                                             binning->highBound(), *theVar, binning->numBins());
      code += " + " + std::to_string(idxMult) + " * " + bin;
=======
      code += " + " + binning->translateBinNumber(ctx, *theVar, idxMult);
>>>>>>> 4f177922

      // Use RooAbsLValue here because it also generalized to categories, which
      // is useful in the future. dynamic_cast because it's a cross-cast.
      idxMult *= dynamic_cast<RooAbsLValue const *>(internalVar)->numBins();
   }

   return "(" + code + ")";
}

////////////////////////////////////////////////////////////////////////////////
/// Calculate the bin index corresponding to the coordinates passed as argument.
/// \param[in] coords Coordinates. If `fast == false`, these can be partial.
/// \param[in] fast   Promise that the coordinates in `coords` have the same order
/// as the internal coordinates. In this case, values are looked up only by index.
std::size_t RooDataHist::calcTreeIndex(const RooAbsCollection& coords, bool fast) const
{
  // With fast, caller promises that layout of `coords` is identical to our internal `vars`.
  // Previously, this was verified with an assert in debug mode like this:
  //
  //    assert(!fast || coords.hasSameLayout(_vars));
  //
  // However, there are usecases where the externally provided `coords` have
  // different names than the internal variables, even though they correspond
  // to each other. For example, if the observables in the computation graph
  // are renamed with `redirectServers`. Hence, we can't do a meaningful assert
  // here.

  if (&_vars == &coords)
    fast = true;

  std::size_t masterIdx = 0;

  for (unsigned int i=0; i < _vars.size(); ++i) {
    const RooAbsArg* internalVar = _vars[i];
    const RooAbsBinning* binning = _lvbins[i].get();

    // Find the variable that we need values from.
    // That's either the variable directly from the external coordinates
    // or we find the external one that has the same name as "internalVar".
    const RooAbsArg* theVar = fast ? coords[i] : coords.find(*internalVar);
    if (!theVar) {
      // Variable is not in external coordinates. Use current internal value.
      theVar = internalVar;
    }
    // If fast is on, users promise that the sets have the same layout:
    //
    //   assert(!fast || strcmp(internalVar->GetName(), theVar->GetName()) == 0);
    //
    // This assert is commented out for the same reasons that applied to the
    // other assert explained above.

    if (binning) {
      assert(dynamic_cast<const RooAbsReal*>(theVar));
      const double val = static_cast<const RooAbsReal*>(theVar)->getVal();
      masterIdx += _idxMult[i] * binning->binNumber(val);
    } else {
      // We are a category. No binning.
      assert(dynamic_cast<const RooAbsCategoryLValue*>(theVar));
      auto cat = static_cast<const RooAbsCategoryLValue*>(theVar);
      masterIdx += _idxMult[i] * cat->getBin(static_cast<const char*>(nullptr));
    }
  }

  return masterIdx ;
}


////////////////////////////////////////////////////////////////////////////////
/// Back end function to plotting functionality. Plot RooDataHist on given
/// frame in mode specified by plot options 'o'. The main purpose of
/// this function is to match the specified binning on 'o' to the
/// internal binning of the plot observable in this RooDataHist.
/// \note see RooAbsData::plotOn() for plotting options.
RooPlot *RooDataHist::plotOn(RooPlot *frame, PlotOpt o) const
{
  checkInit() ;
  if (o.bins) return RooAbsData::plotOn(frame,o) ;

  if(!frame) {
    coutE(InputArguments) << ClassName() << "::" << GetName() << ":plotOn: frame is null" << std::endl;
    return nullptr;
  }
  auto var= static_cast<RooAbsRealLValue*>(frame->getPlotVar());
  if(!var) {
    coutE(InputArguments) << ClassName() << "::" << GetName()
    << ":plotOn: frame does not specify a plot variable" << std::endl;
    return nullptr;
  }

  auto dataVar = static_cast<RooRealVar*>(_vars.find(*var));
  if (!dataVar) {
    coutE(InputArguments) << ClassName() << "::" << GetName()
    << ":plotOn: dataset doesn't contain plot frame variable" << std::endl;
    return nullptr;
  }

  o.bins = &dataVar->getBinning() ;
  return RooAbsData::plotOn(frame,o) ;
}


////////////////////////////////////////////////////////////////////////////////
/// A vectorized version of interpolateDim for boundary safe quadratic
/// interpolation of one dimensional histograms.
///
/// \param[out] output An array of interpolated weights corresponding to the
///                    values in xVals.
/// \param[in] xVals An array of event coordinates for which the weights should be
///                  calculated.
/// \param[in] correctForBinSize Enable the inverse bin volume correction factor.
/// \param[in] cdfBoundaries Enable the special boundary condition for a cdf:
///                          Underflow bins are assumed to have weight zero and
///                          overflow bins have weight one. Otherwise, the
///                          histogram is mirrored at the boundaries for the
///                          interpolation.

void RooDataHist::interpolateQuadratic(double* output, std::span<const double> xVals,
                                       bool correctForBinSize, bool cdfBoundaries)
{
  const std::size_t nBins = numEntries();
  const std::size_t nEvents = xVals.size();

  RooAbsBinning const& binning = *_lvbins[0];
  // Reuse the output buffer for bin indices and zero-initialize it
  auto binIndices = reinterpret_cast<int*>(output + nEvents) - nEvents;
  std::fill(binIndices, binIndices + nEvents, 0);
  binning.binNumbers(xVals.data(), binIndices, nEvents);

  // Extend coordinates and weights with one extra point before the first bin
  // and one extra point after the last bin. This means the original histogram
  // bins span elements 1 to nBins in coordsExt and weightsExt
  std::vector<double> coordsExt(nBins+3);
  double* binCoords = coordsExt.data() + 2;
  binCoords[0] = binning.lowBound() + 0.5*_binv[0];
  for (std::size_t binIdx = 1; binIdx < nBins ; ++binIdx) {
    if (binning.isUniform()) {
      double binWidth = _binv[0];
      binCoords[binIdx] = binIdx*binWidth + binCoords[0];
    }
    else {
      double binCentDiff = 0.5*_binv[binIdx-1] + 0.5*_binv[binIdx];
      binCoords[binIdx] = binCoords[binIdx-1] + binCentDiff;
    }
  }

  std::vector<double> weightsExt(nBins+3);
  // Fill weights for bins that are inside histogram boundaries
  for (std::size_t binIdx = 0; binIdx < nBins; ++binIdx) {
    weightsExt[binIdx+2] = correctForBinSize ? _wgt[binIdx] / _binv[binIdx] : _wgt[binIdx];
  }

  if (cdfBoundaries) {
    coordsExt[0] = - 1e-10 + binning.lowBound();
    weightsExt[0] = 0.;

    coordsExt[1] = binning.lowBound();
    weightsExt[1] = 0.;

    coordsExt[nBins+2] = binning.highBound();
    weightsExt[nBins+2] = 1.;
  }
  else {
    // Mirror first two bins and last bin
    coordsExt[0] = binCoords[1] - 2*_binv[0] - _binv[1];
    weightsExt[0] = weightsExt[3];

    coordsExt[1] = binCoords[0] - _binv[0];
    weightsExt[1] = weightsExt[2];

    coordsExt[nBins+2] = binCoords[nBins-1] + _binv[nBins-1];
    weightsExt[nBins+2] = weightsExt[nBins+1];
  }

  // We use the current bin center and two bin centers on the left for
  // interpolation if xVal is to the left of the current bin center
  for (std::size_t i = 0; i < nEvents ; ++i) {
    double xVal = xVals[i];
    std::size_t binIdx = binIndices[i] + 2;

    // If xVal is to the right of the current bin center, shift all bin
    // coordinates one step to the right and use that for the interpolation
    if (xVal > coordsExt[binIdx]) {
        binIdx += 1;
    }

    double x1 = coordsExt[binIdx-2];
    double y1 = weightsExt[binIdx-2];

    double x2 = coordsExt[binIdx-1];
    double y2 = weightsExt[binIdx-1];

    double x3 = coordsExt[binIdx];
    double y3 = weightsExt[binIdx];

    // Evaluate a few repeated factors
    double quotient = (x3-x1) / (x2-x1);
    double x1Sqrd = x1*x1;
    double x3Sqrd = x3*x3;
    // Solve coefficients in system of three quadratic equations!
    double secondCoeff = (y3 - y1 - (y2-y1) * quotient) / (x3Sqrd - x1Sqrd - (x2*x2 - x1Sqrd) * quotient);
    double firstCoeff = (y3 - y1 - secondCoeff*(x3Sqrd - x1Sqrd)) / (x3-x1);
    double zerothCoeff = y1 - secondCoeff*x1Sqrd - firstCoeff*x1;
    // Get the interpolated weight using the equation of a second degree polynomial
    output[i] = secondCoeff * xVal * xVal + firstCoeff * xVal + zerothCoeff;
  }
}


////////////////////////////////////////////////////////////////////////////////
/// A vectorized version of interpolateDim for boundary safe linear
/// interpolation of one dimensional histograms.
///
/// \param[out] output An array of interpolated weights corresponding to the
///                    values in xVals.
/// \param[in] xVals An array of event coordinates for which the weights should be
///                  calculated.
/// \param[in] correctForBinSize Enable the inverse bin volume correction factor.
/// \param[in] cdfBoundaries Enable the special boundary condition for a cdf:
///                          Underflow bins are assumed to have weight zero and
///                          overflow bins have weight one. Otherwise, the
///                          histogram is mirrored at the boundaries for the
///                          interpolation.

void RooDataHist::interpolateLinear(double* output, std::span<const double> xVals,
                                    bool correctForBinSize, bool cdfBoundaries)
{
  const std::size_t nBins = numEntries();
  const std::size_t nEvents = xVals.size();

  RooAbsBinning const& binning = *_lvbins[0];
  // Reuse the output buffer for bin indices and zero-initialize it
  auto binIndices = reinterpret_cast<int*>(output + nEvents) - nEvents;
  std::fill(binIndices, binIndices + nEvents, 0);
  binning.binNumbers(xVals.data(), binIndices, nEvents);

  // Extend coordinates and weights with one extra point before the first bin
  // and one extra point after the last bin. This means the original histogram
  // bins span elements 1 to nBins in coordsExt and weightsExt
  std::vector<double> coordsExt(nBins+2);
  double* binCoords = coordsExt.data() + 1;
  binCoords[0] = binning.lowBound() + 0.5*_binv[0];
  for (std::size_t binIdx = 1; binIdx < nBins ; ++binIdx) {
    if (binning.isUniform()) {
      double binWidth = _binv[0];
      binCoords[binIdx] = binIdx*binWidth + binCoords[0];
    }
    else {
      double binCentDiff = 0.5*_binv[binIdx-1] + 0.5*_binv[binIdx];
      binCoords[binIdx] = binCoords[binIdx-1] + binCentDiff;
    }
  }

  std::vector<double> weightsExt(nBins+2);
  // Fill weights for bins that are inside histogram boundaries
  for (std::size_t binIdx = 0; binIdx < nBins; ++binIdx) {
    weightsExt[binIdx+1] = correctForBinSize ? _wgt[binIdx] / _binv[binIdx] : _wgt[binIdx];
  }

  // Fill weights for bins that are outside histogram boundaries
  if (cdfBoundaries) {
    coordsExt[0] = binning.lowBound();
    weightsExt[0] = 0.;
    coordsExt[nBins+1] = binning.highBound();
    weightsExt[nBins+1] = 1.;
  }
  else {
    // Mirror first and last bins
    coordsExt[0] = binCoords[0] - _binv[0];
    weightsExt[0] = weightsExt[1];
    coordsExt[nBins+1] = binCoords[nBins-1] + _binv[nBins-1];
    weightsExt[nBins+1] = weightsExt[nBins];
  }

  // Interpolate between current bin center and one bin center to the left
  // if xVal is to the left of the current bin center
  for (std::size_t i = 0; i < nEvents ; ++i) {
      double xVal = xVals[i];
      std::size_t binIdx = binIndices[i] + 1;

      // If xVal is to the right of the current bin center, interpolate between
      // current bin center and one bin center to the right instead
      if (xVal > coordsExt[binIdx]) { binIdx += 1; }

      double x1 = coordsExt[binIdx-1];
      double y1 = weightsExt[binIdx-1];
      double x2 = coordsExt[binIdx];
      double y2 = weightsExt[binIdx];

      // Find coefficients by solving a system of two linear equations
      double firstCoeff = (y2-y1) / (x2-x1);
      double zerothCoeff = y1 - firstCoeff * x1;
      // Get the interpolated weight using the equation of a straight line
      output[i] = firstCoeff * xVal + zerothCoeff;
  }
}


////////////////////////////////////////////////////////////////////////////////
/// A vectorized version of RooDataHist::weight() for one dimensional histograms
/// with up to one dimensional interpolation.
/// \param[out] output An array of weights corresponding the values in xVals.
/// \param[in] xVals An array of coordinates for which the weights should be
///                  calculated.
/// \param[in] intOrder Interpolation order; 0th and 1st order are supported.
/// \param[in] correctForBinSize Enable the inverse bin volume correction factor.
/// \param[in] cdfBoundaries Enable the special boundary condition for a cdf:
///                          Underflow bins are assumed to have weight zero and
///                          overflow bins have weight one. Otherwise, the
///                          histogram is mirrored at the boundaries for the
///                          interpolation.

void RooDataHist::weights(double* output, std::span<double const> xVals, int intOrder, bool correctForBinSize, bool cdfBoundaries)
{
  auto const nEvents = xVals.size();

  if (intOrder == 0) {
    RooAbsBinning const& binning = *_lvbins[0];

    // Reuse the output buffer for bin indices and zero-initialize it
    auto binIndices = reinterpret_cast<int*>(output + nEvents) - nEvents;
    std::fill(binIndices, binIndices + nEvents, 0);
    binning.binNumbers(xVals.data(), binIndices, nEvents);

    for (std::size_t i=0; i < nEvents; ++i) {
      auto binIdx = binIndices[i];
      output[i] = correctForBinSize ? _wgt[binIdx] / _binv[binIdx] : _wgt[binIdx];
    }
  }
  else if (intOrder == 1) {
    interpolateLinear(output, xVals, correctForBinSize, cdfBoundaries);
  }
    else if (intOrder == 2) {
    interpolateQuadratic(output, xVals, correctForBinSize, cdfBoundaries);
  }
  else {
    // Higher dimensional scenarios not yet implemented
    coutE(InputArguments) << "RooDataHist::weights(" << GetName() << ") interpolation in "
                          << intOrder << " dimensions not yet implemented" << std::endl ;
    // Fall back to 1st order interpolation
    weights(output, xVals, 1, correctForBinSize, cdfBoundaries);
  }
}


////////////////////////////////////////////////////////////////////////////////
/// A faster version of RooDataHist::weight that assumes the passed arguments
/// are aligned with the histogram variables.
/// \param[in] bin Coordinates for which the weight should be calculated.
///                Has to be aligned with the internal histogram variables.
/// \param[in] intOrder Interpolation order, i.e. how many neighbouring bins are
///                     used for the interpolation. If zero, the bare weight for
///                     the bin enclosing the coordinatesis returned.
/// \param[in] correctForBinSize Enable the inverse bin volume correction factor.
/// \param[in] cdfBoundaries Enable the special boundary condition for a cdf:
///                          underflow bins are assumed to have weight zero and
///                          overflow bins have weight one. Otherwise, the
///                          histogram is mirrored at the boundaries for the
///                          interpolation.

double RooDataHist::weightFast(const RooArgSet& bin, Int_t intOrder, bool correctForBinSize, bool cdfBoundaries)
{
  checkInit() ;

  // Handle illegal intOrder values
  if (intOrder<0) {
    coutE(InputArguments) << "RooDataHist::weight(" << GetName() << ") ERROR: interpolation order must be positive" << std::endl ;
    return 0 ;
  }

  // Handle no-interpolation case
  if (intOrder==0) {
    const auto idx = calcTreeIndex(bin, true);
    return correctForBinSize ? _wgt[idx] / _binv[idx] : _wgt[idx];
  }

  // Handle all interpolation cases
  return weightInterpolated(bin, intOrder, correctForBinSize, cdfBoundaries);
}


////////////////////////////////////////////////////////////////////////////////
/// Return the weight at given coordinates with optional interpolation.
/// \param[in] bin Coordinates for which the weight should be calculated.
/// \param[in] intOrder Interpolation order, i.e. how many neighbouring bins are
///                     used for the interpolation. If zero, the bare weight for
///                     the bin enclosing the coordinatesis returned.
/// \param[in] correctForBinSize Enable the inverse bin volume correction factor.
/// \param[in] cdfBoundaries Enable the special boundary condition for a cdf:
///                          underflow bins are assumed to have weight zero and
///                          overflow bins have weight one. Otherwise, the
///                          histogram is mirrored at the boundaries for the
///                          interpolation.
/// \param[in] oneSafe Ignored.

double RooDataHist::weight(const RooArgSet& bin, Int_t intOrder, bool correctForBinSize, bool cdfBoundaries, bool /*oneSafe*/)
{
  checkInit() ;

  // Handle illegal intOrder values
  if (intOrder<0) {
    coutE(InputArguments) << "RooDataHist::weight(" << GetName() << ") ERROR: interpolation order must be positive" << std::endl ;
    return 0 ;
  }

  // Handle no-interpolation case
  if (intOrder==0) {
    const auto idx = calcTreeIndex(bin, false);
    return correctForBinSize ? _wgt[idx] / _binv[idx] : _wgt[idx];
  }

  // Handle all interpolation cases
  _vars.assignValueOnly(bin) ;

  return weightInterpolated(_vars, intOrder, correctForBinSize, cdfBoundaries);
}


////////////////////////////////////////////////////////////////////////////////
/// Return the weight at given coordinates with interpolation.
/// \param[in] bin Coordinates for which the weight should be calculated.
///                Has to be aligned with the internal histogram variables.
/// \param[in] intOrder Interpolation order, i.e. how many neighbouring bins are
///                     used for the interpolation.
/// \param[in] correctForBinSize Enable the inverse bin volume correction factor.
/// \param[in] cdfBoundaries Enable the special boundary condition for a cdf:
///                          underflow bins are assumed to have weight zero and
///                          overflow bins have weight one. Otherwise, the
///                          histogram is mirrored at the boundaries for the
///                          interpolation.

double RooDataHist::weightInterpolated(const RooArgSet& bin, int intOrder, bool correctForBinSize, bool cdfBoundaries) {
  VarInfo const& varInfo = getVarInfo();

  const auto centralIdx = calcTreeIndex(bin, true);

  double wInt{0} ;
  if (varInfo.nRealVars == 1) {

    // buffer needs to be 2 x (interpolation order + 1), with the factor 2 for x and y.
    _interpolationBuffer.resize(2 * intOrder + 2);

    // 1-dimensional interpolation
    auto const& realX = static_cast<RooRealVar const&>(*bin[varInfo.realVarIdx1]);
    wInt = interpolateDim(varInfo.realVarIdx1, realX.getVal(), centralIdx, intOrder, correctForBinSize, cdfBoundaries) ;

  } else if (varInfo.nRealVars == 2) {

    // buffer needs to be 2 x 2 x (interpolation order + 1), with one factor 2
    // for x and y, and the other for the number of dimensions.
    _interpolationBuffer.resize(4 * intOrder + 4);

    // 2-dimensional interpolation
    auto const& realX = static_cast<RooRealVar const&>(*bin[varInfo.realVarIdx1]);
    auto const& realY = static_cast<RooRealVar const&>(*bin[varInfo.realVarIdx2]);
    double xval = realX.getVal() ;
    double yval = realY.getVal() ;

    RooAbsBinning const& binningY = realY.getBinning();

    int ybinC = binningY.binNumber(yval) ;
    int ybinLo = ybinC-intOrder/2 - ((yval<binningY.binCenter(ybinC))?1:0) ;
    int ybinM = binningY.numBins() ;

    auto idxMultY = _idxMult[varInfo.realVarIdx2];
    auto offsetIdx = centralIdx - idxMultY * ybinC;

    // Use a class-member buffer to avoid repeated heap allocations.
    double * yarr = _interpolationBuffer.data() + 2 * intOrder + 2; // add offset to skip part reserved for other dim
    double * xarr = yarr + intOrder + 1;
    for (int i=ybinLo ; i<=intOrder+ybinLo ; i++) {
      int ibin ;
      if (i>=0 && i<ybinM) {
        // In range
        ibin = i ;
        xarr[i-ybinLo] = binningY.binCenter(ibin) ;
      } else if (i>=ybinM) {
        // Overflow: mirror
        ibin = 2*ybinM-i-1 ;
        xarr[i-ybinLo] = 2*binningY.highBound()-binningY.binCenter(ibin) ;
      } else {
        // Underflow: mirror
        ibin = -i -1;
        xarr[i-ybinLo] = 2*binningY.lowBound()-binningY.binCenter(ibin) ;
      }
      auto centralIdxX = offsetIdx + idxMultY * ibin;
      yarr[i-ybinLo] = interpolateDim(varInfo.realVarIdx1,xval,centralIdxX,intOrder,correctForBinSize,false) ;
    }

    if (gDebug>7) {
      std::cout << "RooDataHist interpolating data is" << std::endl ;
      std::cout << "xarr = " ;
      for (int q=0; q<=intOrder ; q++) std::cout << xarr[q] << " " ;
      std::cout << " yarr = " ;
      for (int q=0; q<=intOrder ; q++) std::cout << yarr[q] << " " ;
      std::cout << std::endl ;
    }
    wInt = RooMath::interpolate(xarr,yarr,intOrder+1,yval) ;

  } else {

    // Higher dimensional scenarios not yet implemented
    coutE(InputArguments) << "RooDataHist::weight(" << GetName() << ") interpolation in "
                          << varInfo.nRealVars << " dimensions not yet implemented" << std::endl ;
    return weightFast(bin,0,correctForBinSize,cdfBoundaries) ;

  }

  return wInt ;
}


void RooDataHist::initializeAsymErrArrays() const {
  if (!_errLo || !_errHi) {
    initArray(_errLo, _arrSize, -1.);
    initArray(_errHi, _arrSize, -1.);
    registerWeightArraysToDataStore();
  }
}


////////////////////////////////////////////////////////////////////////////////
/// Return the asymmetric errors on the current weight.
/// \note see weightError(ErrorType) const for symmetric error.
/// \param[out] lo Low error.
/// \param[out] hi High error.
/// \param[in] etype Type of error to compute. May throw if not supported.
/// Supported errors are
/// - `Poisson` Default. Asymmetric Poisson errors (68% CL).
/// - `SumW2` The square root of the sum of weights. (Symmetric).
/// - `None` Return zero.
void RooDataHist::weightError(double& lo, double& hi, ErrorType etype) const
{
  checkInit() ;

  switch (etype) {

  case Auto:
    throw std::invalid_argument("RooDataHist::weightError(" + std::string(GetName()) + ") error type Auto not allowed here");
    break ;

  case Expected:
    throw std::invalid_argument("RooDataHist::weightError(" + std::string(GetName()) + ") error type Expected not allowed here");
    break ;

  case Poisson:
    if (_errLo && _errLo[_curIndex] >= 0.0) {
      // Weight is preset or precalculated
      lo = _errLo[_curIndex];
      hi = _errHi[_curIndex];
      return ;
    }

    // We didn't track asymmetric errors so far, so now we need to allocate
    initializeAsymErrArrays();

    // Calculate poisson errors
    double ym;
    double yp;
    RooHistError::instance().getPoissonInterval(Int_t(weight()+0.5),ym,yp,1) ;
    _errLo[_curIndex] = weight()-ym;
    _errHi[_curIndex] = yp-weight();
    lo = _errLo[_curIndex];
    hi = _errHi[_curIndex];
    return ;

  case SumW2:
    lo = std::sqrt(weightSquared(_curIndex));
    hi = lo;
    return ;

  case None:
    lo = 0 ;
    hi = 0 ;
    return ;
  }
}


// wve adjust for variable bin sizes

////////////////////////////////////////////////////////////////////////////////
/// Perform boundary safe 'intOrder'-th interpolation of weights in dimension 'dim'
/// at current value 'xval'

/// \param[in] iDim Index of the histogram dimension along which to interpolate.
/// \param[in] xval Value of histogram variable at dimension `iDim` for which
///                 we want to interpolate the histogram weight.
/// \param[in] centralIdx Index of the bin that the point at which we
///                       interpolate the histogram weight falls into
///                       (can be obtained with `RooDataHist::calcTreeIndex`).
/// \param[in] intOrder Interpolation order, i.e. how many neighbouring bins are
///                     used for the interpolation.
/// \param[in] correctForBinSize Enable the inverse bin volume correction factor.
/// \param[in] cdfBoundaries Enable the special boundary condition for a cdf:
///                          underflow bins are assumed to have weight zero and
///                          overflow bins have weight one. Otherwise, the
///                          histogram is mirrored at the boundaries for the
///                          interpolation.
double RooDataHist::interpolateDim(int iDim, double xval, size_t centralIdx, int intOrder, bool correctForBinSize, bool cdfBoundaries)
{
  auto const& binning = static_cast<RooRealVar&>(*_vars[iDim]).getBinning();

  // Fill workspace arrays spanning interpolation area
  int fbinC = binning.binNumber(xval) ;
  int fbinLo = fbinC-intOrder/2 - ((xval<binning.binCenter(fbinC))?1:0) ;
  int fbinM = binning.numBins() ;

  auto idxMult = _idxMult[iDim];
  auto offsetIdx = centralIdx - idxMult * fbinC;

  // Use a class-member buffer to avoid repeated heap allocations.
  double * yarr = _interpolationBuffer.data();
  double * xarr = yarr + intOrder + 1;

  for (int i=fbinLo ; i<=intOrder+fbinLo ; i++) {
    int ibin ;
    if (i>=0 && i<fbinM) {
      // In range
      ibin = i ;
      xarr[i-fbinLo] = binning.binCenter(ibin) ;
      auto idx = offsetIdx + idxMult * ibin;
      yarr[i - fbinLo] = _wgt[idx];
      if (correctForBinSize) yarr[i-fbinLo] /=  _binv[idx] ;
    } else if (i>=fbinM) {
      // Overflow: mirror
      ibin = 2*fbinM-i-1 ;
      if (cdfBoundaries) {
        xarr[i-fbinLo] = binning.highBound()+1e-10*(i-fbinM+1) ;
        yarr[i-fbinLo] = 1.0 ;
      } else {
        auto idx = offsetIdx + idxMult * ibin;
        xarr[i-fbinLo] = 2*binning.highBound()-binning.binCenter(ibin) ;
        yarr[i - fbinLo] = _wgt[idx];
        if (correctForBinSize)
          yarr[i - fbinLo] /= _binv[idx];
      }
    } else {
      // Underflow: mirror
      ibin = -i - 1 ;
      if (cdfBoundaries) {
        xarr[i-fbinLo] = binning.lowBound()-ibin*(1e-10) ;
        yarr[i-fbinLo] = 0.0 ;
      } else {
        auto idx = offsetIdx + idxMult * ibin;
        xarr[i-fbinLo] = 2*binning.lowBound()-binning.binCenter(ibin) ;
        yarr[i - fbinLo] = _wgt[idx];
        if (correctForBinSize)
          yarr[i - fbinLo] /= _binv[idx];
      }
    }
  }
  return RooMath::interpolate(xarr,yarr,intOrder+1,xval) ;
}




////////////////////////////////////////////////////////////////////////////////
/// Increment the bin content of the bin enclosing the given coordinates.
///
/// \param[in] row Coordinates of the bin.
/// \param[in] wgt Increment by this weight.
/// \param[in] sumw2 Optionally, track the sum of squared weights. If a value > 0 or
/// a weight != 1. is passed for the first time, a vector for the squared weights will be allocated.
void RooDataHist::add(const RooArgSet& row, double wgt, double sumw2)
{
  checkInit() ;

  if ((sumw2 > 0. || wgt != 1.) && !_sumw2) {
    // Receiving a weighted entry. SumW2 != sumw from now on.
    _sumw2 = new double[_arrSize];
    std::copy(_wgt, _wgt+_arrSize, _sumw2);

    registerWeightArraysToDataStore();
  }

  const auto idx = calcTreeIndex(row, false);

  _wgt[idx] += wgt ;
  if (_sumw2) _sumw2[idx] += (sumw2 > 0 ? sumw2 : wgt*wgt);

  _cache_sum_valid = false;
}



////////////////////////////////////////////////////////////////////////////////
/// Set a bin content.
/// \param[in] row Coordinates of the bin to be set.
/// \param[in] wgt New bin content.
/// \param[in] wgtErrLo Low error of the bin content.
/// \param[in] wgtErrHi High error of the bin content.
void RooDataHist::set(const RooArgSet& row, double wgt, double wgtErrLo, double wgtErrHi)
{
  checkInit() ;

  initializeAsymErrArrays();

  const auto idx = calcTreeIndex(row, false);

  _wgt[idx] = wgt ;
  _errLo[idx] = wgtErrLo ;
  _errHi[idx] = wgtErrHi ;

  _cache_sum_valid = false;
}



////////////////////////////////////////////////////////////////////////////////
/// Set bin content of bin that was last loaded with get(std::size_t).
/// \param[in] binNumber Optional bin number to set. If empty, currently active bin is set.
/// \param[in] wgt New bin content.
/// \param[in] wgtErr Error of the new bin content. If the weight need not have an error, use 0. or a negative number.
void RooDataHist::set(std::size_t binNumber, double wgt, double wgtErr) {
  checkInit() ;

  if (wgtErr > 0. && !_sumw2) {
    // Receiving a weighted entry. Need to track sumw2 from now on:
    cloneArray(_sumw2, _wgt, _arrSize);

    registerWeightArraysToDataStore();
  }

  _wgt[binNumber] = wgt ;
  if (_errLo) _errLo[binNumber] = wgtErr;
  if (_errHi) _errHi[binNumber] = wgtErr;
  if (_sumw2) _sumw2[binNumber] = wgtErr*wgtErr;

  _cache_sum_valid = false ;
}


////////////////////////////////////////////////////////////////////////////////
/// Set bin content of bin that was last loaded with get(std::size_t).
/// \param[in] wgt New bin content.
/// \param[in] wgtErr Optional error of the bin content.
void RooDataHist::set(double wgt, double wgtErr) {
  if (_curIndex == std::numeric_limits<std::size_t>::max()) {
    _curIndex = calcTreeIndex(_vars, true) ;
  }

  set(_curIndex, wgt, wgtErr);
}


////////////////////////////////////////////////////////////////////////////////
/// Set a bin content.
/// \param[in] row Coordinates to compute the bin from.
/// \param[in] wgt New bin content.
/// \param[in] wgtErr Optional error of the bin content.
void RooDataHist::set(const RooArgSet& row, double wgt, double wgtErr) {
  set(calcTreeIndex(row, false), wgt, wgtErr);
}



////////////////////////////////////////////////////////////////////////////////
/// Add all data points contained in 'dset' to this data set with given weight.
/// Optional cut string expression selects the data points to be added and can
/// reference any variable contained in this data set

void RooDataHist::add(const RooAbsData& dset, const char* cut, double wgt)
{
  RooFormulaVar cutVar("select",cut,*dset.get()) ;
  add(dset,&cutVar,wgt) ;
}



////////////////////////////////////////////////////////////////////////////////
/// Add all data points contained in 'dset' to this data set with given weight.
/// Optional RooFormulaVar pointer selects the data points to be added.

void RooDataHist::add(const RooAbsData& dset, const RooFormulaVar* cutVar, double wgt)
{
  checkInit() ;

  RooFormulaVar* cloneVar = nullptr;
  std::unique_ptr<RooArgSet> tmp;
  if (cutVar) {
    // Deep clone cutVar and attach clone to this dataset
    tmp = std::make_unique<RooArgSet>();
    if(RooArgSet(*cutVar).snapshot(*tmp)) {
      coutE(DataHandling) << "RooDataHist::add(" << GetName() << ") Couldn't deep-clone cut variable, abort," << std::endl ;
      return ;
    }

    cloneVar = static_cast<RooFormulaVar*>(tmp->find(*cutVar)) ;
    cloneVar->attachDataSet(dset) ;
  }


  Int_t i ;
  for (i=0 ; i<dset.numEntries() ; i++) {
    const RooArgSet* row = dset.get(i) ;
    if (!cloneVar || cloneVar->getVal()) {
       add(*row,wgt*dset.weight(), wgt*wgt*dset.weightSquared()) ;
    }
  }

  _cache_sum_valid = false ;
}



////////////////////////////////////////////////////////////////////////////////
/// Return the sum of the weights of all bins in the histogram.
///
/// \param[in] correctForBinSize Multiply the sum of weights in each bin
/// with the N-dimensional bin volume, making the return value
/// the integral over the function represented by this histogram.
/// \param[in] inverseBinCor Divide by the N-dimensional bin volume.
double RooDataHist::sum(bool correctForBinSize, bool inverseBinCor) const
{
  checkInit() ;

  // Check if result was cached
  const CacheSumState_t cache_code = !correctForBinSize ? kNoBinCorrection : (inverseBinCor ? kInverseBinCorr : kCorrectForBinSize);
  if (_cache_sum_valid == static_cast<Int_t>(cache_code)) {
    return _cache_sum ;
  }

  ROOT::Math::KahanSum<double> kahanSum;
  for (Int_t i=0; i < _arrSize; i++) {
    const double theBinVolume = correctForBinSize ? (inverseBinCor ? 1/_binv[i] : _binv[i]) : 1.0 ;
    kahanSum += _wgt[i] * theBinVolume;
  }

  // Store result in cache
  _cache_sum_valid = cache_code;
  _cache_sum = kahanSum.Sum();

  return kahanSum.Sum();
}



////////////////////////////////////////////////////////////////////////////////
/// Return the sum of the weights of a multi-dimensional slice of the histogram
/// by summing only over the dimensions specified in sumSet.
///
/// The coordinates of all other dimensions are fixed to those given in sliceSet
///
/// If correctForBinSize is specified, the sum of weights
/// is multiplied by the M-dimensional bin volume, (M = N(sumSet)),
/// making the return value the integral over the function
/// represented by this histogram

double RooDataHist::sum(const RooArgSet& sumSet, const RooArgSet& sliceSet, bool correctForBinSize, bool inverseBinCor)
{
  checkInit() ;

  RooArgSet varSave ;
  varSave.addClone(_vars) ;

  RooArgSet sliceOnlySet(sliceSet);
  sliceOnlySet.remove(sumSet,true,true) ;

  _vars.assign(sliceOnlySet);
  std::vector<double> const * pbinv = nullptr;

  if(correctForBinSize && inverseBinCor) {
     pbinv = &calculatePartialBinVolume(sliceOnlySet);
  } else if(correctForBinSize && !inverseBinCor) {
     pbinv = &calculatePartialBinVolume(sumSet);
  }

  // Calculate mask and reference plot bins for non-iterating variables
  std::vector<bool> mask(_vars.size());
  std::vector<int> refBin(_vars.size());

  for (unsigned int i = 0; i < _vars.size(); ++i) {
    const RooAbsArg*    arg   = _vars[i];
    const RooAbsLValue* argLv = _lvvars[i]; // Same as above, but cross-cast

    if (sumSet.find(*arg)) {
      mask[i] = false ;
    } else {
      mask[i] = true ;
      refBin[i] = argLv->getBin();
    }
  }

  // Loop over entire data set, skipping masked entries
  ROOT::Math::KahanSum<double> total;
  for (Int_t ibin=0; ibin < _arrSize; ++ibin) {

    std::size_t tmpibin = ibin;
    bool skip(false) ;

    // Check if this bin belongs in selected slice
    for (unsigned int ivar = 0; !skip && ivar < _vars.size(); ++ivar) {
      const Int_t idx = tmpibin / _idxMult[ivar] ;
      tmpibin -= idx*_idxMult[ivar] ;
      if (mask[ivar] && idx!=refBin[ivar])
        skip = true ;
    }

    if (!skip) {
      const double theBinVolume = correctForBinSize ? (inverseBinCor ? 1/(*pbinv)[ibin] : (*pbinv)[ibin] ) : 1.0 ;
      total += _wgt[ibin] * theBinVolume;
    }
  }

  _vars.assign(varSave) ;

  return total.Sum();
}

////////////////////////////////////////////////////////////////////////////////
/// Return the sum of the weights of a multi-dimensional slice of the histogram
/// by summing only over the dimensions specified in sumSet.
///
/// The coordinates of all other dimensions are fixed to those given in sliceSet
///
/// If correctForBinSize is specified, the sum of weights
/// is multiplied by the M-dimensional bin volume, (M = N(sumSet)),
/// or the fraction of it that falls inside the range rangeName,
/// making the return value the integral over the function
/// represented by this histogram.
///
/// If correctForBinSize is not specified, the weights are multiplied by the
/// fraction of the bin volume that falls inside the range, i.e. a factor of
/// binVolumeInRange/totalBinVolume.

double RooDataHist::sum(const RooArgSet& sumSet, const RooArgSet& sliceSet,
                          bool correctForBinSize, bool inverseBinCor,
                          const std::map<const RooAbsArg*, std::pair<double, double> >& ranges,
                          std::function<double(int)> getBinScale)
{
  checkInit();
  checkBinBounds();
  RooArgSet varSave;
  varSave.addClone(_vars);
  {
    RooArgSet sliceOnlySet(sliceSet);
    sliceOnlySet.remove(sumSet, true, true);
    _vars.assign(sliceOnlySet);
  }

  // Calculate mask and reference plot bins for non-iterating variables,
  // and get ranges for iterating variables
  std::vector<bool> mask(_vars.size());
  std::vector<int> refBin(_vars.size());
  std::vector<double> rangeLo(_vars.size(), -std::numeric_limits<double>::infinity());
  std::vector<double> rangeHi(_vars.size(), +std::numeric_limits<double>::infinity());

  for (std::size_t i = 0; i < _vars.size(); ++i) {
    const RooAbsArg* arg = _vars[i];
    const RooAbsLValue* argLV = _lvvars[i]; // Same object as above, but cross cast

    RooAbsArg* sumsetv = sumSet.find(*arg);
    RooAbsArg* slicesetv = sliceSet.find(*arg);
    mask[i] = !sumsetv;
    if (mask[i]) {
      assert(argLV);
      refBin[i] = argLV->getBin();
    }

    auto it = ranges.find(sumsetv ? sumsetv : slicesetv);
    if (ranges.end() != it) {
      rangeLo[i] = it->second.first;
      rangeHi[i] = it->second.second;
    }
  }

  // Loop over entire data set, skipping masked entries
  ROOT::Math::KahanSum<double> total;
  for (Int_t ibin = 0; ibin < _arrSize; ++ibin) {
    // Check if this bin belongs in selected slice
    bool skip{false};
    for (int ivar = 0, tmp = ibin; !skip && ivar < int(_vars.size()); ++ivar) {
      const Int_t idx = tmp / _idxMult[ivar];
      tmp -= idx*_idxMult[ivar];
      if (mask[ivar] && idx!=refBin[ivar]) skip = true;
    }

    if (skip) continue;

    // Work out bin volume
    // It's not necessary to figure out the bin volume for the slice-only set explicitly here.
    // We need to loop over the sumSet anyway to get the partial bin containment correction,
    // so we can get the slice-only set volume later by dividing _binv[ibin] / binVolumeSumSetFull.
    double binVolumeSumSetFull = 1.;
    double binVolumeSumSetInRange = 1.;
    for (Int_t ivar = 0, tmp = ibin; ivar < (int)_vars.size(); ++ivar) {
      const Int_t idx = tmp / _idxMult[ivar];
      tmp -= idx*_idxMult[ivar];

      // If the current variable is not in the sumSet, it should not be considered for the bin volume
      const auto arg = _vars[ivar];
      if (!sumSet.find(*arg)) {
          continue;
      }

      if (_binbounds[ivar].empty()) continue;
      const double binLo = _binbounds[ivar][2 * idx];
      const double binHi = _binbounds[ivar][2 * idx + 1];
      if (binHi < rangeLo[ivar] || binLo > rangeHi[ivar]) {
        // bin is outside of allowed range - effective bin volume is zero
        binVolumeSumSetInRange = 0.;
        break;
      }

      binVolumeSumSetFull *= binHi - binLo;
      binVolumeSumSetInRange *= std::min(rangeHi[ivar], binHi) - std::max(rangeLo[ivar], binLo);
    }
    const double corrPartial = binVolumeSumSetInRange / binVolumeSumSetFull;
    if (0. == corrPartial) continue;
    const double corr = correctForBinSize ? (inverseBinCor ? binVolumeSumSetFull / _binv[ibin] : binVolumeSumSetFull ) : 1.0;
    total += getBinScale(ibin)*(_wgt[ibin] * corr * corrPartial);
  }

  _vars.assign(varSave);

  return total.Sum();
}



////////////////////////////////////////////////////////////////////////////////
/// Fill the transient cache with partial bin volumes with up-to-date
/// values for the partial volume specified by observables 'dimSet'

const std::vector<double>& RooDataHist::calculatePartialBinVolume(const RooArgSet& dimSet) const
{
  // The code bitset has all bits set to one whose position corresponds to arguments in dimSet.
  // It is used as the key for the bin volume caching hash map.
  int code{0};
  {
    int i{0} ;
    for (auto const& v : _vars) {
      code += ((dimSet.find(*v) ? 1 : 0) << i) ;
      ++i;
    }
  }

  auto& pbinv = _pbinvCache[code];
  if(!pbinv.empty()) {
    return pbinv;
  }
  pbinv.resize(_arrSize);

  // Calculate plot bins of components from master index
  std::vector<bool> selDim(_vars.size());
  for (std::size_t i = 0; i < selDim.size(); ++i) {
    selDim[i] = (code >> i) & 1 ;
  }

  // Recalculate partial bin volume cache
  for (Int_t ibin=0; ibin < _arrSize ;ibin++) {
    Int_t idx(0);
    Int_t tmp(ibin);
    double theBinVolume(1) ;
    for (unsigned int j=0; j < _lvvars.size(); ++j) {
      const RooAbsLValue* arg = _lvvars[j];
      assert(arg);

      idx  = tmp / _idxMult[j];
      tmp -= idx*_idxMult[j];
      if (selDim[j]) {
        theBinVolume *= arg->getBinWidth(idx) ;
      }
    }
    pbinv[ibin] = theBinVolume ;
  }

  return pbinv;
}


////////////////////////////////////////////////////////////////////////////////
/// Sum the weights of all bins.
double RooDataHist::sumEntries() const {
  return ROOT::Math::KahanSum<double>::Accumulate(_wgt, _wgt + _arrSize).Sum();
}



////////////////////////////////////////////////////////////////////////////////
/// Return the sum of weights in all entries matching cutSpec (if specified)
/// and in named range cutRange (if specified)
/// Return the

double RooDataHist::sumEntries(const char* cutSpec, const char* cutRange) const
{
  checkInit() ;

  if (cutSpec==nullptr && cutRange==nullptr) {
    return sumEntries();
  } else {

    // Setup RooFormulaVar for cutSpec if it is present
    std::unique_ptr<RooFormula> select;
    if (cutSpec) {
      select = std::make_unique<RooFormula>("select",cutSpec,*get());
    }

    // Otherwise sum the weights in the event
    ROOT::Math::KahanSum<> kahanSum;
    for (Int_t i=0; i < _arrSize; i++) {
      get(i) ;
      if ((select && select->eval() == 0.) || (cutRange && !_vars.allInRange(cutRange)))
          continue;

      kahanSum += weight(i);
    }

    return kahanSum.Sum();
  }
}



////////////////////////////////////////////////////////////////////////////////
/// Reset all bin weights to zero

void RooDataHist::reset()
{
  // WVE DO NOT CALL RooTreeData::reset() for binned
  // datasets as this will delete the bin definitions

  std::fill(_wgt, _wgt + _arrSize, 0.);
  delete[] _errLo; _errLo = nullptr;
  delete[] _errHi; _errHi = nullptr;
  delete[] _sumw2; _sumw2 = nullptr;

  registerWeightArraysToDataStore();

  _cache_sum_valid = false;
}



////////////////////////////////////////////////////////////////////////////////
/// Load bin `binNumber`, and return an argset with the coordinates of the bin centre.
/// \note The argset is owned by this data hist, and this function has a side effect, because
/// it alters the currently active bin.
const RooArgSet* RooDataHist::get(Int_t binNumber) const
{
  checkInit() ;
  _curIndex = binNumber;

  return RooAbsData::get(_curIndex);
}



////////////////////////////////////////////////////////////////////////////////
/// Return a RooArgSet with whose coordinates denote the bin centre of the bin
/// enclosing the point in `coord`.
/// \note The argset is owned by this data hist, and this function has a side effect, because
/// it alters the currently active bin.
const RooArgSet* RooDataHist::get(const RooArgSet& coord) const {
  return get(calcTreeIndex(coord, false));
}



////////////////////////////////////////////////////////////////////////////////
/// Return the volume of the bin enclosing coordinates 'coord'.
double RooDataHist::binVolume(const RooArgSet& coord) const {
  checkInit() ;
  return _binv[calcTreeIndex(coord, false)] ;
}


////////////////////////////////////////////////////////////////////////////////
/// Create an iterator over all bins in a slice defined by the subset of observables
/// listed in sliceArg. The position of the slice is given by otherArgs

TIterator* RooDataHist::sliceIterator(RooAbsArg& sliceArg, const RooArgSet& otherArgs)
{
  // Update to current position
  _vars.assign(otherArgs) ;
  _curIndex = calcTreeIndex(_vars, true);

  RooAbsArg* intArg = _vars.find(sliceArg) ;
  if (!intArg) {
    coutE(InputArguments) << "RooDataHist::sliceIterator() variable " << sliceArg.GetName() << " is not part of this RooDataHist" << std::endl ;
    return nullptr ;
  }
  return new RooDataHistSliceIter(*this,*intArg) ;
}


////////////////////////////////////////////////////////////////////////////////
/// Change the name of the RooDataHist

void RooDataHist::SetName(const char *name)
{
  if (_dir) _dir->GetList()->Remove(this);
  // We need to use the function from RooAbsData, because it already overrides TNamed::SetName
  RooAbsData::SetName(name);
  if (_dir) _dir->GetList()->Add(this);
}


////////////////////////////////////////////////////////////////////////////////
/// Change the title of this RooDataHist

void RooDataHist::SetNameTitle(const char *name, const char* title)
{
  SetName(name);
  SetTitle(title);
}


////////////////////////////////////////////////////////////////////////////////
/// Print value of the dataset, i.e. the sum of weights contained in the dataset

void RooDataHist::printValue(ostream& os) const
{
  os << numEntries() << " bins (" << sumEntries() << " weights)" ;
}




////////////////////////////////////////////////////////////////////////////////
/// Print argument of dataset, i.e. the observable names

void RooDataHist::printArgs(ostream& os) const
{
  os << "[" ;
  bool first(true) ;
  for (const auto arg : _vars) {
    if (first) {
      first=false ;
    } else {
      os << "," ;
    }
    os << arg->GetName() ;
  }
  os << "]" ;
}



////////////////////////////////////////////////////////////////////////////////
/// Returns true if dataset contains entries with a non-integer weight.

bool RooDataHist::isNonPoissonWeighted() const
{
  for (Int_t i=0; i < _arrSize; ++i) {
    const double wgt = _wgt[i];
    double intpart;
    if (std::abs(std::modf(wgt, &intpart)) > 1.E-10)
      return true;
  }

  return false;
}


////////////////////////////////////////////////////////////////////////////////
/// Print the details on the dataset contents

void RooDataHist::printMultiline(ostream& os, Int_t content, bool verbose, TString indent) const
{
  RooAbsData::printMultiline(os,content,verbose,indent) ;

  os << indent << "Binned Dataset " << GetName() << " (" << GetTitle() << ")" << std::endl ;
  os << indent << "  Contains " << numEntries() << " bins with a total weight of " << sumEntries() << std::endl;

  if (!verbose) {
    os << indent << "  Observables " << _vars << std::endl ;
  } else {
    os << indent << "  Observables: " ;
    _vars.printStream(os,kName|kValue|kExtras|kTitle,kVerbose,indent+"  ") ;
  }

  if(verbose) {
    if (!_cachedVars.empty()) {
      os << indent << "  Caches " << _cachedVars << std::endl ;
    }
  }
}

void RooDataHist::printDataHistogram(ostream& os, RooRealVar* obs) const
{
  for(Int_t i=0; i<obs->getBins(); ++i){
    this->get(i);
    obs->setBin(i);
    os << this->weight() << " +/- " << this->weightSquared() << std::endl;
  }
}


////////////////////////////////////////////////////////////////////////////////
/// Stream an object of class RooDataHist.
void RooDataHist::Streamer(TBuffer &R__b) {
  if (R__b.IsReading()) {

    UInt_t R__s;
    UInt_t R__c;
    Version_t R__v = R__b.ReadVersion(&R__s, &R__c);

    if (R__v > 2) {
      R__b.ReadClassBuffer(RooDataHist::Class(),this,R__v,R__s,R__c);
      R__b.CheckByteCount(R__s, R__c, RooDataHist::IsA());
      initialize(nullptr, false);
    } else {

      // Legacy dataset conversion happens here. Legacy RooDataHist inherits from RooTreeData
      // which in turn inherits from RooAbsData. Manually stream RooTreeData contents on
      // file here and convert it into a RooTreeDataStore which is installed in the
      // new-style RooAbsData base class

      // --- This is the contents of the streamer code of RooTreeData version 2 ---
      UInt_t R__s1;
      UInt_t R__c1;
      Version_t R__v1 = R__b.ReadVersion(&R__s1, &R__c1); if (R__v1) { }

      RooAbsData::Streamer(R__b);
      TTree* X_tree(nullptr) ; R__b >> X_tree;
      RooArgSet X_truth ; X_truth.Streamer(R__b);
      TString X_blindString ; X_blindString.Streamer(R__b);
      R__b.CheckByteCount(R__s1, R__c1, TClass::GetClass("RooTreeData"));
      // --- End of RooTreeData-v1 streamer

      // Construct RooTreeDataStore from X_tree and complete initialization of new-style RooAbsData
      _dstore = std::make_unique<RooTreeDataStore>(X_tree,_vars);
      _dstore->SetName(GetName()) ;
      _dstore->SetTitle(GetTitle()) ;
      _dstore->checkInit() ;

      RooDirItem::Streamer(R__b);
      R__b >> _arrSize;
      delete [] _wgt;
      _wgt = new double[_arrSize];
      R__b.ReadFastArray(_wgt,_arrSize);
      delete [] _errLo;
      _errLo = new double[_arrSize];
      R__b.ReadFastArray(_errLo,_arrSize);
      delete [] _errHi;
      _errHi = new double[_arrSize];
      R__b.ReadFastArray(_errHi,_arrSize);
      delete [] _sumw2;
      _sumw2 = new double[_arrSize];
      R__b.ReadFastArray(_sumw2,_arrSize);
      delete [] _binv;
      _binv = new double[_arrSize];
      RooArgSet tmpSet;
      tmpSet.Streamer(R__b);
      double tmp;
      R__b >> tmp; //_curWeight;
      R__b >> tmp; //_curWgtErrLo;
      R__b >> tmp; //_curWgtErrHi;
      R__b >> tmp; //_curSumW2;
      R__b >> tmp; //_curVolume;
      R__b >> _curIndex;
      R__b.CheckByteCount(R__s, R__c, RooDataHist::IsA());
    }

  } else {

    R__b.WriteClassBuffer(RooDataHist::Class(),this);
  }
}


////////////////////////////////////////////////////////////////////////////////
/// Return event weights of all events in range [first, first+len).
/// If cacheValidEntries() has been called, out-of-range events will have a weight of 0.
std::span<const double> RooDataHist::getWeightBatch(std::size_t first, std::size_t len, bool sumW2 /*=false*/) const {
  return {(sumW2 && _sumw2 ? _sumw2 : _wgt) + first, len};
}


////////////////////////////////////////////////////////////////////////////////
/// Hand over pointers to our weight arrays to the data store implementation.
void RooDataHist::registerWeightArraysToDataStore() const {
  _dstore->setExternalWeightArray(_wgt, _errLo, _errHi, _sumw2);
}


////////////////////////////////////////////////////////////////////////////////
/// Return reference to VarInfo struct with cached histogram variable
/// information that is frequently used for histogram weights retrieval.
///
/// If the `_varInfo` struct was not initialized yet, it will be initialized in
/// this function.
RooDataHist::VarInfo const& RooDataHist::getVarInfo() {

  if(_varInfo.initialized) return _varInfo;

  auto& info = _varInfo;

  {
    // count the number of real vars and get their indices
    info.nRealVars = 0;
    size_t iVar = 0;
    for (const auto real : _vars) {
      if (dynamic_cast<RooRealVar*>(real)) {
        if(info.nRealVars == 0) info.realVarIdx1 = iVar;
        if(info.nRealVars == 1) info.realVarIdx2 = iVar;
        ++info.nRealVars;
      }
      ++iVar;
    }
  }

  {
    // assert that the variables are either real values or categories
    for (unsigned int i=0; i < _vars.size(); ++i) {
      if (_lvbins[i].get()) {
        assert(dynamic_cast<const RooAbsReal*>(_vars[i]));
      } else {
        assert(dynamic_cast<const RooAbsCategoryLValue*>(_vars[i]));
      }
    }
  }

  info.initialized = true;

  return info;
}<|MERGE_RESOLUTION|>--- conflicted
+++ resolved
@@ -991,36 +991,17 @@
   return calcTreeIndex(coord, fast);
 }
 
-<<<<<<< HEAD
-std::string RooDataHist::declWeightArrayForCodeSquash(RooFit::Detail::CodeSquashContext &ctx,
-                                                      bool correctForBinSize) const
-{
-   std::vector<double> vals(_arrSize);
-   if (correctForBinSize) {
-      for (std::size_t i = 0; i < vals.size(); ++i) {
-         vals[i] = _wgt[i] / _binv[i];
-      }
-   } else {
-      for (std::size_t i = 0; i < vals.size(); ++i) {
-         vals[i] = _wgt[i];
-      }
-=======
 std::string RooDataHist::declWeightArrayForCodeSquash(RooFit::Experimental::CodegenContext &ctx,
                                                       bool correctForBinSize) const
 {
    std::vector<double> vals(_arrSize);
    for (std::size_t i = 0; i < vals.size(); ++i) {
       vals[i] = correctForBinSize ? _wgt[i] / _binv[i] : _wgt[i];
->>>>>>> 4f177922
    }
    return ctx.buildArg(vals);
 }
 
-<<<<<<< HEAD
-std::string RooDataHist::calculateTreeIndexForCodeSquash(RooAbsArg const * /*klass*/, RooFit::Detail::CodeSquashContext &ctx,
-=======
 std::string RooDataHist::calculateTreeIndexForCodeSquash(RooFit::Experimental::CodegenContext &ctx,
->>>>>>> 4f177922
                                                          const RooAbsCollection &coords, bool reverse) const
 {
    assert(coords.size() == _vars.size());
@@ -1041,13 +1022,7 @@
          return "";
       }
 
-<<<<<<< HEAD
-      std::string const &bin = ctx.buildCall("RooFit::Detail::MathFuncs::getUniformBinning", binning->lowBound(),
-                                             binning->highBound(), *theVar, binning->numBins());
-      code += " + " + std::to_string(idxMult) + " * " + bin;
-=======
       code += " + " + binning->translateBinNumber(ctx, *theVar, idxMult);
->>>>>>> 4f177922
 
       // Use RooAbsLValue here because it also generalized to categories, which
       // is useful in the future. dynamic_cast because it's a cross-cast.
