--- conflicted
+++ resolved
@@ -995,13 +995,9 @@
 std::string RooDataHist::declWeightArrayForCodeSquash(RooAbsArg const *klass, RooFit::Detail::CodeSquashContext &ctx,
                                                       bool correctForBinSize) const
 {
-<<<<<<< HEAD
-   std::string weightName = RooFit::Detail::makeValidVarName(klass->GetName()) + "_HistWeights";
-=======
    if (_arrSize == 1)
       return std::to_string(_wgt[0]) + (correctForBinSize ? " / " + std::to_string(_binv[0]) : "");
    std::string weightName = +"_HW" + RooFit::Detail::makeValidVarName(klass->GetName());
->>>>>>> 22aeb252
 
    std::string arrayDecl = "double " + weightName + "[" + std::to_string(_arrSize) + "] = {";
    for (Int_t i = 0; i < _arrSize; i++) {
