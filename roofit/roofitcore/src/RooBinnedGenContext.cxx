/*****************************************************************************
 * Project: RooFit                                                           *
 * Package: RooFitCore                                                       *
 * @(#)root/roofitcore:$Id$
 * Authors:                                                                  *
 *   WV, Wouter Verkerke, UC Santa Barbara, verkerke@slac.stanford.edu       *
 *   DK, David Kirkby,    UC Irvine,         dkirkby@uci.edu                 *
 *                                                                           *
 * Copyright (c) 2000-2005, Regents of the University of California          *
 *                          and Stanford University. All rights reserved.    *
 *                                                                           *
 * Redistribution and use in source and binary forms,                        *
 * with or without modification, are permitted according to the terms        *
 * listed in LICENSE (http://roofit.sourceforge.net/license.txt)             *
 *****************************************************************************/

/**
\file RooBinnedGenContext.cxx
\class RooBinnedGenContext
\ingroup Roofitcore

Efficient implementation of the generator context specific for binned pdfs.
**/

#include "Riostream.h"


#include "RooMsgService.h"
#include "RooBinnedGenContext.h"
#include "RooAbsPdf.h"
#include "RooRealVar.h"
#include "RooDataHist.h"
#include "RooDataSet.h"
#include "RooRandom.h"

using namespace std;

ClassImp(RooBinnedGenContext);


////////////////////////////////////////////////////////////////////////////////
/// Constructor

RooBinnedGenContext::RooBinnedGenContext(const RooAbsPdf &model, const RooArgSet &vars,
               const RooDataSet *prototype, const RooArgSet* auxProto,
               bool verbose) :
  RooAbsGenContext(model,vars,prototype,auxProto,verbose)
{
  cxcoutI(Generation) << "RooBinnedGenContext::ctor() setting up event special generator context for sum p.d.f. " << model.GetName()
         << " for generation of observable(s) " << vars ;
  if (prototype) ccxcoutI(Generation) << " with prototype data for " << *prototype->get() ;
  if (auxProto && auxProto->getSize()>0)  ccxcoutI(Generation) << " with auxiliary prototypes " << *auxProto ;
  ccxcoutI(Generation) << endl ;

  // Constructor. Build an array of generator contexts for each product component PDF
<<<<<<< HEAD
  RooArgSet(model).snapshot(_pdfSet, true) ;
=======
  RooArgSet(model).snapshot(_pdfSet, true);
>>>>>>> 49ae85f5
  _pdf = (RooAbsPdf*) _pdfSet.find(model.GetName()) ;
  _pdf->setOperMode(RooAbsArg::ADirty,true) ;

  // Fix normalization set of this RooAddPdf
  if (prototype)
    {
      RooArgSet coefNSet(vars) ;
      coefNSet.add(*prototype->get()) ;
      _pdf->fixAddCoefNormalization(coefNSet) ;
    }

  _pdf->recursiveRedirectServers(_theEvent) ;
  _vars = std::unique_ptr<RooArgSet>{_pdf->getObservables(vars)};

  // Create empty RooDataHist
  _hist = std::make_unique<RooDataHist>("genData","genData",*_vars);

  _expectedData = false ;
}


RooBinnedGenContext::~RooBinnedGenContext() = default;


////////////////////////////////////////////////////////////////////////////////
/// Attach given set of variables to internal p.d.f. clone

void RooBinnedGenContext::attach(const RooArgSet& args)
{
  _pdf->recursiveRedirectServers(args) ;
}



////////////////////////////////////////////////////////////////////////////////
/// One-time initialization of generator context. Attach theEvent
/// to internal p.d.f clone and forward initialization call to
/// the component generators.

void RooBinnedGenContext::initGenerator(const RooArgSet &theEvent)
{
  _pdf->recursiveRedirectServers(theEvent) ;

}


////////////////////////////////////////////////////////////////////////////////

void RooBinnedGenContext::setExpectedData(bool flag)
{
  _expectedData = flag ;
}


////////////////////////////////////////////////////////////////////////////////

RooDataSet *RooBinnedGenContext::generate(double nEvt, bool /*skipInit*/, bool extended)
{
  // Scale to number of events and introduce Poisson fluctuations
  _hist->reset() ;

  double nEvents = nEvt ;

  if (nEvents<=0) {
    if (!_pdf->canBeExtended()) {
      coutE(InputArguments) << "RooAbsPdf::generateBinned(" << GetName()
             << ") ERROR: No event count provided and p.d.f does not provide expected number of events" << endl ;
      return nullptr ;
    } else {
      // Don't round in expectedData mode
      if (_expectedData || extended) {
   nEvents = _pdf->expectedEvents(_vars.get());
      } else {
   nEvents = Int_t(_pdf->expectedEvents(_vars.get())+0.5) ;
      }
    }
  }

  // Sample p.d.f. distribution
  _pdf->fillDataHist(_hist.get(),_vars.get(),1,true) ;

  // Output container
  RooDataSet* wudata = new RooDataSet("wu","wu",*_vars,RooFit::WeightVar()) ;

  vector<int> histOut(_hist->numEntries()) ;
  double histMax(-1) ;
  Int_t histOutSum(0) ;
  for (int i=0 ; i<_hist->numEntries() ; i++) {
    _hist->get(i) ;
    if (_expectedData) {

      // Expected data, multiply p.d.f by nEvents
      double w=_hist->weight()*nEvents ;
      wudata->add(*_hist->get(),w) ;

    } else if (extended) {

      // Extended mode, set contents to Poisson(pdf*nEvents)
      double w = RooRandom::randomGenerator()->Poisson(_hist->weight()*nEvents) ;
      wudata->add(*_hist->get(),w) ;

    } else {

      // Regular mode, fill array of weights with Poisson(pdf*nEvents), but to not fill
      // histogram yet.
      if (_hist->weight()>histMax) {
   histMax = _hist->weight() ;
      }
      histOut[i] = RooRandom::randomGenerator()->Poisson(_hist->weight()*nEvents) ;
      histOutSum += histOut[i] ;
    }
  }


  if (!_expectedData && !extended) {

    // Second pass for regular mode - Trim/Extend dataset to exact number of entries

    // Calculate difference between what is generated so far and what is requested
    Int_t nEvtExtra = std::abs(Int_t(nEvents)-histOutSum) ;
    Int_t wgt = (histOutSum>nEvents) ? -1 : 1 ;

    // Perform simple binned accept/reject procedure to get to exact event count
    while(nEvtExtra>0) {

      Int_t ibinRand = RooRandom::randomGenerator()->Integer(_hist->numEntries()) ;
      _hist->get(ibinRand) ;
      double ranY = RooRandom::randomGenerator()->Uniform(histMax) ;

      if (ranY<_hist->weight()) {
   if (wgt==1) {
     histOut[ibinRand]++ ;
   } else {
     // If weight is negative, prior bin content must be at least 1
     if (histOut[ibinRand]>0) {
       histOut[ibinRand]-- ;
     } else {
       continue ;
     }
   }
   nEvtExtra-- ;
      }
    }

    // Transfer working array to histogram
    for (int i=0 ; i<_hist->numEntries() ; i++) {
      _hist->get(i) ;
      wudata->add(*_hist->get(),histOut[i]) ;
    }

  }

  return wudata ;

}



////////////////////////////////////////////////////////////////////////////////
/// this method is not implemented for this context

void RooBinnedGenContext::generateEvent(RooArgSet&, Int_t)
{
  assert(0) ;
}



////////////////////////////////////////////////////////////////////////////////
/// Print the details of the context

void RooBinnedGenContext::printMultiline(ostream &os, Int_t content, bool verbose, TString indent) const
{
  RooAbsGenContext::printMultiline(os,content,verbose,indent) ;
  os << indent << "--- RooBinnedGenContext ---" << endl ;
  os << indent << "Using PDF ";
  _pdf->printStream(os,kName|kArgs|kClassName,kSingleLine,indent);
}<|MERGE_RESOLUTION|>--- conflicted
+++ resolved
@@ -53,11 +53,7 @@
   ccxcoutI(Generation) << endl ;
 
   // Constructor. Build an array of generator contexts for each product component PDF
-<<<<<<< HEAD
-  RooArgSet(model).snapshot(_pdfSet, true) ;
-=======
   RooArgSet(model).snapshot(_pdfSet, true);
->>>>>>> 49ae85f5
   _pdf = (RooAbsPdf*) _pdfSet.find(model.GetName()) ;
   _pdf->setOperMode(RooAbsArg::ADirty,true) ;
 
