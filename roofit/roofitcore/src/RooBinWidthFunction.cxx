--- conflicted
+++ resolved
@@ -29,10 +29,7 @@
 
 #include "RooConstVar.h"
 #include "RooDataHist.h"
-<<<<<<< HEAD
-=======
 #include "RooGlobalFunc.h"
->>>>>>> 7c5b7714
 
 bool RooBinWidthFunction::_enabled = true;
 
