--- conflicted
+++ resolved
@@ -217,36 +217,20 @@
 }
 
 
-<<<<<<< HEAD
-void RooTruthModel::computeBatch(cudaStream_t *stream, double *output, size_t nEvents,
-                                 RooFit::Detail::DataMap const &dataMap) const
-{
-   auto dispatch = stream ? RooBatchCompute::dispatchCUDA : RooBatchCompute::dispatchCPU;
-
-=======
 void RooTruthModel::computeBatch(double *output, size_t nEvents, RooFit::Detail::DataMap const &dataMap) const
 {
    auto config = dataMap.config(this);
->>>>>>> 7c5b7714
    auto xVals = dataMap.at(x);
 
    // No basis: delta function
    if (_basisCode == noBasis) {
-<<<<<<< HEAD
-      dispatch->compute(stream, RooBatchCompute::DeltaFunction, output, nEvents, {xVals});
-=======
       RooBatchCompute::compute(config, RooBatchCompute::DeltaFunction, output, nEvents, {xVals});
->>>>>>> 7c5b7714
       return;
    }
 
    // Generic basis: evaluate basis function object
    if (_basisCode == genericBasis) {
-<<<<<<< HEAD
-      dispatch->compute(stream, RooBatchCompute::Identity, output, nEvents, {dataMap.at(&basis())});
-=======
       RooBatchCompute::compute(config, RooBatchCompute::Identity, output, nEvents, {dataMap.at(&basis())});
->>>>>>> 7c5b7714
       return;
    }
 
@@ -259,50 +243,13 @@
 
    auto param1 = static_cast<RooAbsReal const *>(basis().getParameter(1));
    auto param2 = static_cast<RooAbsReal const *>(basis().getParameter(2));
-<<<<<<< HEAD
-   auto param1Vals = param1 ? dataMap.at(param1) : RooSpan<const double>{};
-   auto param2Vals = param2 ? dataMap.at(param2) : RooSpan<const double>{};
-=======
    auto param1Vals = param1 ? dataMap.at(param1) : std::span<const double>{};
    auto param2Vals = param2 ? dataMap.at(param2) : std::span<const double>{};
->>>>>>> 7c5b7714
 
    // Return desired basis function
    RooBatchCompute::ArgVector extraArgs{basisSign};
    switch (basisType) {
    case expBasis: {
-<<<<<<< HEAD
-      dispatch->compute(stream, RooBatchCompute::TruthModelExpBasis, output, nEvents, {xVals, param1Vals}, extraArgs);
-      break;
-   }
-   case sinBasis: {
-      dispatch->compute(stream, RooBatchCompute::TruthModelSinBasis, output, nEvents, {xVals, param1Vals, param2Vals},
-                        extraArgs);
-      break;
-   }
-   case cosBasis: {
-      dispatch->compute(stream, RooBatchCompute::TruthModelCosBasis, output, nEvents, {xVals, param1Vals, param2Vals},
-                        extraArgs);
-      break;
-   }
-   case linBasis: {
-      dispatch->compute(stream, RooBatchCompute::TruthModelLinBasis, output, nEvents, {xVals, param1Vals}, extraArgs);
-      break;
-   }
-   case quadBasis: {
-      dispatch->compute(stream, RooBatchCompute::TruthModelQuadBasis, output, nEvents, {xVals, param1Vals},
-                        extraArgs);
-      break;
-   }
-   case sinhBasis: {
-      dispatch->compute(stream, RooBatchCompute::TruthModelSinhBasis, output, nEvents, {xVals, param1Vals, param2Vals},
-                        extraArgs);
-      break;
-   }
-   case coshBasis: {
-      dispatch->compute(stream, RooBatchCompute::TruthModelCoshBasis, output, nEvents, {xVals, param1Vals, param2Vals},
-                        extraArgs);
-=======
       RooBatchCompute::compute(config, RooBatchCompute::TruthModelExpBasis, output, nEvents, {xVals, param1Vals},
                                extraArgs);
       break;
@@ -335,7 +282,6 @@
    case coshBasis: {
       RooBatchCompute::compute(config, RooBatchCompute::TruthModelCoshBasis, output, nEvents,
                                {xVals, param1Vals, param2Vals}, extraArgs);
->>>>>>> 7c5b7714
       break;
    }
    default: R__ASSERT(0);
