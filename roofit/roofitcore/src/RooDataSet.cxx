/*****************************************************************************
 * Project: RooFit                                                           *
 * Package: RooFitCore                                                       *
 * @(#)root/roofitcore:$Id$
 * Authors:                                                                  *
 *   WV, Wouter Verkerke, UC Santa Barbara, verkerke@slac.stanford.edu       *
 *   DK, David Kirkby,    UC Irvine,         dkirkby@uci.edu                 *
 *                                                                           *
 * Copyright (c) 2000-2005, Regents of the University of California          *
 *                          and Stanford University. All rights reserved.    *
 *                                                                           *
 * Redistribution and use in source and binary forms,                        *
 * with or without modification, are permitted according to the terms        *
 * listed in LICENSE (http://roofit.sourceforge.net/license.txt)             *
 *****************************************************************************/

/**
\file RooDataSet.cxx
\class RooDataSet
\ingroup Roofitcore

RooDataSet is a container class to hold unbinned data. The binned equivalent is
RooDataHist. In RooDataSet, each data point in N-dimensional space is represented
by a RooArgSet of RooRealVar, RooCategory or RooStringVar objects, which can be
retrieved using get().

Since RooDataSet saves every event, it allows for fits with highest precision. With a large
amount of data, however, it could be beneficial to represent them in binned form,
i.e., RooDataHist. Binning the data will incur a loss of information, though.
RooDataHist on the other hand may suffer from the curse of dimensionality if a high-dimensional
problem with a lot of bins on each axis is tackled.

### Inspecting a dataset
Inspect a dataset using Print() with the "verbose" option:
```
dataset->Print("V");
dataset->get(0)->Print("V");
dataset->get(1)->Print("V");
...
```

### Plotting data.
See RooAbsData::plotOn().


### Storage strategy
There are two storage backends:
- RooVectorDataStore (default): std::vectors in memory. They are fast, but they
cannot be serialised if the dataset exceeds a size of 1 Gb
- RooTreeDataStore: Uses a TTree, which can be file backed if a file is opened
before creating the dataset. This significantly reduces the memory pressure, as the
baskets of the tree can be written to a file, and only the basket that's currently
being read stays in RAM.
  - Enable tree-backed storage similar to this:
  ```
  TFile outputFile("filename.root", "RECREATE");
  RooAbsData::setDefaultStorageType(RooAbsData::Tree);
  RooDataSet mydata(...);
  ```
  - Or convert an existing memory-backed data storage:
  ```
  RooDataSet mydata(...);

  TFile outputFile("filename.root", "RECREATE");
  mydata.convertToTreeStore();
  ```

For the inverse conversion, see `RooAbsData::convertToVectorStore()`.


### Creating a dataset using RDataFrame
\see RooAbsDataHelper, rf408_RDataFrameToRooFit.C

### Uniquely identifying RooDataSet objects

\warning Before v6.28, it was ensured that no RooDataSet objects on the heap
were located at an address that had already been used for a RooDataSet before.
With v6.28, this is not guaranteed anymore. Hence, if your code uses pointer
comparisons to uniquely identify RooDataSet instances, please consider using
the new `RooAbsData::uniqueId()`.


**/

#include "RooDataSet.h"

#include "RooPlot.h"
#include "RooAbsReal.h"
#include "Roo1DTable.h"
#include "RooCategory.h"
#include "RooFormula.h"
#include "RooFormulaVar.h"
#include "RooArgList.h"
#include "RooRealVar.h"
#include "RooDataHist.h"
#include "RooMsgService.h"
#include "RooCmdConfig.h"
#include "RooHist.h"
#include "RooTreeDataStore.h"
#include "RooVectorDataStore.h"
#include "RooCompositeDataStore.h"
#include "RooSentinel.h"
#include "RooTrace.h"
#include "RooFitImplHelpers.h"

#include "ROOT/StringUtils.hxx"

#include "Math/Util.h"
#include "TTree.h"
#include "TFile.h"
#include "TBuffer.h"
#include "strlcpy.h"
#include "snprintf.h"

#include <iostream>
#include <memory>
#include <fstream>


using namespace std;

ClassImp(RooDataSet);

#ifndef USEMEMPOOLFORDATASET
void RooDataSet::cleanup() {}
#else

#include "MemPoolForRooSets.h"

RooDataSet::MemPool* RooDataSet::memPool() {
  RooSentinel::activate();
  static auto * memPool = new RooDataSet::MemPool();
  return memPool;
}

void RooDataSet::cleanup() {
  auto pool = memPool();
  pool->teardown();

  //The pool will have to leak if it's not empty at this point.
  if (pool->empty())
    delete pool;
}


////////////////////////////////////////////////////////////////////////////////
/// Overloaded new operator guarantees that all RooDataSets allocated with new
/// have a unique address, a property that is exploited in several places
/// in roofit to quickly index contents on normalization set pointers.
/// The memory pool only allocates space for the class itself. The elements
/// stored in the set are stored outside the pool.

void* RooDataSet::operator new (size_t bytes)
{
  //This will fail if a derived class uses this operator
  assert(sizeof(RooDataSet) == bytes);

  return memPool()->allocate(bytes);
}



////////////////////////////////////////////////////////////////////////////////
/// Memory is owned by pool, we need to do nothing to release it

void RooDataSet::operator delete (void* ptr)
{
  // Decrease use count in pool that ptr is on
  if (memPool()->deallocate(ptr))
    return;

  std::cerr << __func__ << " " << ptr << " is not in any of the pools." << std::endl;

  // Not part of any pool; use global op delete:
  ::operator delete(ptr);
}

#endif


////////////////////////////////////////////////////////////////////////////////
/// Default constructor for persistence

RooDataSet::RooDataSet()
{
  TRACE_CREATE;
}

namespace {
<<<<<<< HEAD

struct FinalizeVarsOutput {
   RooArgSet finalVars;
   std::unique_ptr<RooRealVar> weight;
   std::string weightVarName;
   RooArgSet errorSet;
};

FinalizeVarsOutput finalizeVars(RooArgSet const &vars,
                                RooAbsArg * indexCat,
                                const char* wgtVarName,
                                RooAbsData* impData,
                                RooLinkedList const &impSliceData,
                                RooArgSet * errorSet)
{
   FinalizeVarsOutput out;
   out.finalVars.add(vars);

   // Gather all imported weighted datasets to infer the weight variable name
   // and whether we need weight errors
   std::vector<RooAbsData*> weightedImpDatas;
   if(impData && impData->isWeighted()) weightedImpDatas.push_back(impData);
   for(auto * data : static_range_cast<RooAbsData*>(impSliceData)) {
      if(data->isWeighted()) {
         weightedImpDatas.push_back(data);
      }
   }

   bool needsWeightErrors = false;

   // Figure out if the weight needs to store errors
   for(RooAbsData * data : weightedImpDatas) {
      if(dynamic_cast<RooDataHist const*>(data)) {
         needsWeightErrors = true;
      }
   }

   if (indexCat) {
      out.finalVars.add(*indexCat, true);
   }

   out.weightVarName = wgtVarName ? wgtVarName : "";

   if(out.weightVarName.empty()) {
      // Even if no weight variable is specified, we want to have one if we are
      // importing weighted datasets
      for(RooAbsData * data : weightedImpDatas) {
         if(auto ds = dynamic_cast<RooDataSet const*>(data)) {
            // If the imported data is a RooDataSet, we take over its weight variable name
            out.weightVarName = ds->weightVar()->GetName();
            break;
         } else {
            out.weightVarName = RooFit::WeightVar().getString(0); // to get the default weight variable name
            // Don't break here! The next imported data might be a RooDataSet,
            // and in that case we want to take over its weight name instead of
            // using the default one.
         }
      }
   }

   // If the weight variable is required but is not in the set, create and add
   // it on the fly
   RooAbsArg * wgtVar = out.finalVars.find(out.weightVarName.c_str());
   if (!out.weightVarName.empty() && !wgtVar) {
      const char* name = out.weightVarName.c_str();
      out.weight = std::make_unique<RooRealVar>(name, name, 1.0);
      wgtVar = out.weight.get();
      out.finalVars.add(*out.weight);
   }

   if(needsWeightErrors) {
      out.errorSet.add(*wgtVar);
   }

   // Combine the error set figured out by finalizeVars and the ones passed by the user
   if(errorSet) out.errorSet.add(*errorSet, /*silent=*/true);

   return out;
}

// generating an unbinned dataset from a binned one
std::unique_ptr<RooDataSet> makeDataSetFromDataHist(RooDataHist const &hist)
{
   using namespace RooFit;

   RooCmdArg const& wgtVarCmdArg = RooFit::WeightVar();
   const char* wgtName = wgtVarCmdArg.getString(0);
   // Instantiate weight variable here such that we can pass it to StoreError()
   RooRealVar wgtVar{wgtName, wgtName, 1.0};

   RooArgSet vars{*hist.get(), wgtVar};

   // We have to explicitly store the errors that are implied by the sum of weights squared.
   auto data = std::make_unique<RooDataSet>(hist.GetName(), hist.GetTitle(), vars, wgtVarCmdArg, StoreError(wgtVar));
   for (int i = 0; i < hist.numEntries(); ++i) {
      data->add(*hist.get(i), hist.weight(i), std::sqrt(hist.weightSquared(i)));
   }

   return data;
}

=======

struct FinalizeVarsOutput {
   RooArgSet finalVars;
   std::unique_ptr<RooRealVar> weight;
   std::string weightVarName;
   RooArgSet errorSet;
};

FinalizeVarsOutput finalizeVars(RooArgSet const &vars,
                                RooAbsArg * indexCat,
                                const char* wgtVarName,
                                RooAbsData* impData,
                                RooLinkedList const &impSliceData,
                                RooArgSet * errorSet)
{
   FinalizeVarsOutput out;
   out.finalVars.add(vars);

   // Gather all imported weighted datasets to infer the weight variable name
   // and whether we need weight errors
   std::vector<RooAbsData*> weightedImpDatasets;
   if(impData && impData->isWeighted()) weightedImpDatasets.push_back(impData);
   for(auto * data : static_range_cast<RooAbsData*>(impSliceData)) {
      if(data->isWeighted()) {
         weightedImpDatasets.push_back(data);
      }
   }

   bool needsWeightErrors = false;

   // Figure out if the weight needs to store errors
   for(RooAbsData * data : weightedImpDatasets) {
      if(dynamic_cast<RooDataHist const*>(data)) {
         needsWeightErrors = true;
      }
   }

   if (indexCat) {
      out.finalVars.add(*indexCat, true);
   }

   out.weightVarName = wgtVarName ? wgtVarName : "";

   if(out.weightVarName.empty()) {
      // Even if no weight variable is specified, we want to have one if we are
      // importing weighted datasets
      for(RooAbsData * data : weightedImpDatasets) {
         if(auto ds = dynamic_cast<RooDataSet const*>(data)) {
            // If the imported data is a RooDataSet, we take over its weight variable name
            out.weightVarName = ds->weightVar()->GetName();
            break;
         } else {
            out.weightVarName = RooFit::WeightVar().getString(0); // to get the default weight variable name
            // Don't break here! The next imported data might be a RooDataSet,
            // and in that case we want to take over its weight name instead of
            // using the default one.
         }
      }
   }

   // If the weight variable is required but is not in the set, create and add
   // it on the fly
   RooAbsArg * wgtVar = out.finalVars.find(out.weightVarName.c_str());
   if (!out.weightVarName.empty() && !wgtVar) {
      const char* name = out.weightVarName.c_str();
      out.weight = std::make_unique<RooRealVar>(name, name, 1.0);
      wgtVar = out.weight.get();
      out.finalVars.add(*out.weight);
   }

   if(needsWeightErrors) {
      out.errorSet.add(*wgtVar);
   }

   // Combine the error set figured out by finalizeVars and the ones passed by the user
   if(errorSet) out.errorSet.add(*errorSet, /*silent=*/true);

   return out;
}

// generating an unbinned dataset from a binned one
std::unique_ptr<RooDataSet> makeDataSetFromDataHist(RooDataHist const &hist)
{
   using namespace RooFit;

   RooCmdArg const& wgtVarCmdArg = RooFit::WeightVar();
   const char* wgtName = wgtVarCmdArg.getString(0);
   // Instantiate weight variable here such that we can pass it to StoreError()
   RooRealVar wgtVar{wgtName, wgtName, 1.0};

   RooArgSet vars{*hist.get(), wgtVar};

   // We have to explicitly store the errors that are implied by the sum of weights squared.
   auto data = std::make_unique<RooDataSet>(hist.GetName(), hist.GetTitle(), vars, wgtVarCmdArg, StoreError(wgtVar));
   for (int i = 0; i < hist.numEntries(); ++i) {
      data->add(*hist.get(i), hist.weight(i), std::sqrt(hist.weightSquared(i)));
   }

   return data;
}

>>>>>>> 49ae85f5
} // namespace

////////////////////////////////////////////////////////////////////////////////
/// Construct an unbinned dataset from a RooArgSet defining the dimensions of the data space. Optionally, data
/// can be imported at the time of construction.
///
/// <table>
/// <tr><th> %RooCmdArg <th> Effect
/// <tr><td> Import(TTree*)              <td> Import contents of given TTree. Only branches of the TTree that have names
///                                corresponding to those of the RooAbsArgs that define the RooDataSet are
///                                imported.
/// <tr><td> ImportFromFile(const char* fileName, const char* treeName) <td> Import tree with given name from file with given name.
/// <tr><td> Import(RooAbsData&)
///     <td> Import contents of given RooDataSet or RooDataHist. Only observables that are common with the definition of this dataset will be imported
/// <tr><td> Index(RooCategory&)         <td> Prepare import of datasets into a N+1 dimensional RooDataSet
///                                where the extra discrete dimension labels the source of the imported histogram.
/// <tr><td> Import(const char*, RooAbsData&)
///     <td> Import a RooDataSet or RooDataHist to be associated with the given state name of the index category
///                    specified in Index(). If the given state name is not yet defined in the index
///                    category it will be added on the fly. The import command can be specified multiple times.
/// <tr><td> Link(const char*, RooDataSet&) <td> Link contents of supplied RooDataSet to this dataset for given index category state name.
///                                   In this mode, no data is copied and the linked dataset must be remain live for the duration
///                                   of this dataset. Note that link is active for both reading and writing, so modifications
///                                   to the aggregate dataset will also modify its components. Link() and Import() are mutually exclusive.
/// <tr><td> OwnLinked()                    <td> Take ownership of all linked datasets
/// <tr><td> Import(std::map<string,RooAbsData*>&) <td> As above, but allows specification of many imports in a single operation
/// <tr><td> Link(std::map<string,RooDataSet*>&)   <td> As above, but allows specification of many links in a single operation
/// <tr><td> Cut(const char*) <br>
///     Cut(RooFormulaVar&)
///     <td> Apply the given cut specification when importing data
/// <tr><td> CutRange(const char*)       <td> Only accept events in the observable range with the given name
/// <tr><td> WeightVar(const char*) <br>
///     WeightVar(const RooAbsArg&)
///     <td> Interpret the given variable as event weight rather than as observable
/// <tr><td> StoreError(const RooArgSet&)     <td> Store symmetric error along with value for given subset of observables
/// <tr><td> StoreAsymError(const RooArgSet&) <td> Store asymmetric error along with value for given subset of observables
/// <tr><td> `GlobalObservables(const RooArgSet&)` <td> Define the set of global observables to be stored in this RooDataSet.
///                                                     A snapshot of the passed RooArgSet is stored, meaning the values wont't change unexpectedly.
/// </table>
///

RooDataSet::RooDataSet(RooStringView name, RooStringView title, const RooArgSet& vars, const RooCmdArg& arg1, const RooCmdArg& arg2, const RooCmdArg& arg3,
             const RooCmdArg& arg4,const RooCmdArg& arg5,const RooCmdArg& arg6,const RooCmdArg& arg7,const RooCmdArg& arg8)  :
  RooAbsData(name,title,{})
{
  TRACE_CREATE;

  // Define configuration for this method
  RooCmdConfig pc("RooDataSet::ctor(" + std::string(GetName()) + ")");
  pc.defineInt("ownLinked","OwnLinked",0) ;
  pc.defineObject("impTree","ImportTree",0) ;
  pc.defineObject("impData","ImportData",0) ;
  pc.defineObject("indexCat","IndexCat",0) ;
  pc.defineObject("impSliceData","ImportDataSlice",0,nullptr,true) ; // array
  pc.defineString("impSliceState","ImportDataSlice",0,"",true) ; // array
  pc.defineObject("lnkSliceData","LinkDataSlice",0,nullptr,true) ; // array
  pc.defineString("lnkSliceState","LinkDataSlice",0,"",true) ; // array
  pc.defineString("cutSpec","CutSpec",0,"") ;
  pc.defineObject("cutVar","CutVar",0) ;
  pc.defineString("cutRange","CutRange",0,"") ;
  pc.defineString("wgtVarName","WeightVarName",0,"") ;
  pc.defineInt("newWeight1","WeightVarName",0,0) ;
  pc.defineString("fname","ImportFromFile",0,"") ;
  pc.defineString("tname","ImportFromFile",1,"") ;
  pc.defineObject("wgtVar","WeightVar",0) ;
  pc.defineInt("newWeight2","WeightVar",0,0) ;
  pc.defineObject("dummy1","ImportDataSliceMany",0) ;
  pc.defineObject("dummy2","LinkDataSliceMany",0) ;
  pc.defineSet("errorSet","StoreError",0) ;
  pc.defineSet("asymErrSet","StoreAsymError",0) ;
  pc.defineSet("glObs","GlobalObservables",0,nullptr) ;
  pc.defineMutex("ImportTree","ImportData","ImportDataSlice","LinkDataSlice","ImportFromFile") ;
  pc.defineMutex("CutSpec","CutVar") ;
  pc.defineMutex("WeightVarName","WeightVar") ;
  pc.defineDependency("ImportDataSlice","IndexCat") ;
  pc.defineDependency("LinkDataSlice","IndexCat") ;
  pc.defineDependency("OwnLinked","LinkDataSlice") ;


  RooLinkedList l ;
  l.Add((TObject*)&arg1) ;  l.Add((TObject*)&arg2) ;
  l.Add((TObject*)&arg3) ;  l.Add((TObject*)&arg4) ;
  l.Add((TObject*)&arg5) ;  l.Add((TObject*)&arg6) ;
  l.Add((TObject*)&arg7) ;  l.Add((TObject*)&arg8) ;

  // Process & check varargs
  pc.process(l) ;
  if (!pc.ok(true)) {
    const std::string errMsg = "Error in RooDataSet constructor: command argument list could not be processed";
    coutE(InputArguments) << errMsg << std::endl;
    throw std::invalid_argument(errMsg);
  }

  if(pc.getSet("glObs")) setGlobalObservables(*pc.getSet("glObs"));

  // Extract relevant objects
  TTree* impTree = static_cast<TTree*>(pc.getObject("impTree")) ;
  auto impData = static_cast<RooAbsData*>(pc.getObject("impData")) ;
  RooFormulaVar* cutVar = static_cast<RooFormulaVar*>(pc.getObject("cutVar")) ;
  const char* cutSpec = pc.getString("cutSpec","",true) ;
  const char* cutRange = pc.getString("cutRange","",true) ;
  const char* wgtVarName = pc.getString("wgtVarName","",true) ;
  RooRealVar* wgtVar = static_cast<RooRealVar*>(pc.getObject("wgtVar")) ;
  const char* impSliceNames = pc.getString("impSliceState","",true) ;
  const RooLinkedList& impSliceData = pc.getObjectList("impSliceData") ;
  const char* lnkSliceNames = pc.getString("lnkSliceState","",true) ;
  const RooLinkedList& lnkSliceData = pc.getObjectList("lnkSliceData") ;
  RooCategory* indexCat = static_cast<RooCategory*>(pc.getObject("indexCat")) ;
  RooArgSet* asymErrorSet = pc.getSet("asymErrSet") ;
  const char* fname = pc.getString("fname") ;
  const char* tname = pc.getString("tname") ;
  Int_t ownLinked = pc.getInt("ownLinked") ;
  Int_t newWeight = pc.getInt("newWeight1") + pc.getInt("newWeight2") ;

  // Lookup name of weight variable if it was specified by object reference
  if(wgtVar) {
    wgtVarName = wgtVar->GetName();
  }

  auto finalVarsInfo = finalizeVars(vars,indexCat,wgtVarName,impData,impSliceData, pc.getSet("errorSet"));
  initializeVars(finalVarsInfo.finalVars);
  if(!finalVarsInfo.weightVarName.empty()) {
    wgtVarName = finalVarsInfo.weightVarName.c_str();
  }

  RooArgSet* errorSet =  finalVarsInfo.errorSet.empty() ? nullptr : &finalVarsInfo.errorSet;

  // Case 1 --- Link multiple dataset as slices
  if (lnkSliceNames) {

    // Make import mapping if index category is specified
    map<string,RooAbsData*> hmap ;
    if (indexCat) {
      char tmp[64000];
      strlcpy(tmp, lnkSliceNames, 64000);
      char *token = strtok(tmp, ",");
      auto hiter = lnkSliceData.begin();
      while (token) {
        hmap[token] = static_cast<RooAbsData *>(*hiter);
        token = strtok(nullptr, ",");
        ++hiter;
      }
    }

    appendToDir(this,true) ;

    // Initialize RooDataSet with optional weight variable
    initialize(nullptr) ;

    map<string,RooAbsDataStore*> storeMap ;
    RooCategory* icat = (RooCategory*) (indexCat ? _vars.find(indexCat->GetName()) : nullptr ) ;
    if (!icat) {
      throw std::string("RooDataSet::RooDataSet() ERROR in constructor, cannot find index category") ;
    }
    for (map<string,RooAbsData*>::iterator hiter = hmap.begin() ; hiter!=hmap.end() ; ++hiter) {
      // Define state labels in index category (both in provided indexCat and in internal copy in dataset)
      if (indexCat && !indexCat->hasLabel(hiter->first)) {
        indexCat->defineType(hiter->first) ;
        coutI(InputArguments) << "RooDataSet::ctor(" << GetName() << ") defining state \"" << hiter->first << "\" in index category " << indexCat->GetName() << endl ;
      }
      if (icat && !icat->hasLabel(hiter->first)) {
        icat->defineType(hiter->first) ;
      }
      icat->setLabel(hiter->first.c_str()) ;
      storeMap[icat->getCurrentLabel()]=hiter->second->store() ;

      // Take ownership of slice if requested
      if (ownLinked) {
        addOwnedComponent(hiter->first.c_str(),*hiter->second) ;
      }
    }

    // Create composite datastore
    _dstore = std::make_unique<RooCompositeDataStore>(name,title,_vars,*icat,storeMap) ;

    return;
  }

    // Create empty datastore
    RooTreeDataStore* tstore = nullptr;
    if (defaultStorageType==Tree) {
      _dstore = std::make_unique<RooTreeDataStore>(name,title,_vars,wgtVarName) ;
      tstore = static_cast<RooTreeDataStore*>(_dstore.get());
    } else if (defaultStorageType==Vector) {
      if (wgtVarName && newWeight) {
        RooAbsArg* wgttmp = _vars.find(wgtVarName) ;
        if (wgttmp) {
          wgttmp->setAttribute("NewWeight") ;
        }
      }
      _dstore = std::make_unique<RooVectorDataStore>(name,title,_vars,wgtVarName) ;
    }


    // Make import mapping if index category is specified
    std::map<string,RooAbsData*> hmap ;
    if (indexCat) {
      auto hiter = impSliceData.begin() ;
      for (const auto& token : ROOT::Split(impSliceNames, ",")) {
        hmap[token] = static_cast<RooDataSet*>(*hiter);
        ++hiter;
      }
    }

    // process StoreError requests
    if (errorSet) {
      std::unique_ptr<RooArgSet> intErrorSet{static_cast<RooArgSet*>(_vars.selectCommon(*errorSet))};
      intErrorSet->setAttribAll("StoreError") ;
      for(RooAbsArg* arg : *intErrorSet) {
        arg->attachToStore(*_dstore) ;
      }
    }
    if (asymErrorSet) {
      std::unique_ptr<RooArgSet> intAsymErrorSet{static_cast<RooArgSet*>(_vars.selectCommon(*asymErrorSet))};
      intAsymErrorSet->setAttribAll("StoreAsymError") ;
      for(RooAbsArg* arg : *intAsymErrorSet) {
        arg->attachToStore(*_dstore) ;
      }
    }

    appendToDir(this,true) ;

    // Initialize RooDataSet with optional weight variable
    initialize(wgtVarName);

   // Import one or more datasets
   std::unique_ptr<RooFormulaVar> cutVarTmp;

   if (indexCat) {
      // Case 2 --- Import multiple RooDataSets as slices
      loadValuesFromSlices(*indexCat, hmap, cutRange, cutVar, cutSpec);
   } else if (impData) {
      // Case 3 --- Import RooDataSet
      std::unique_ptr<RooDataSet> impDataSet;

      // If we are importing a RooDataHist, first convert it to a RooDataSet
      if(impData->InheritsFrom(RooDataHist::Class())) {
         impDataSet = makeDataSetFromDataHist(static_cast<RooDataHist const &>(*impData));
         impData = impDataSet.get();
      }
      if (cutSpec) {
         cutVarTmp = std::make_unique<RooFormulaVar>(cutSpec, cutSpec, *impData->get());
         cutVar = cutVarTmp.get();
      }
      _dstore->loadValues(impData->store(), cutVar, cutRange);

   } else if (impTree || (fname && strlen(fname))) {
      // Case 4 --- Import TTree from memory / file
      std::unique_ptr<TFile> file;

      if (impTree == nullptr) {
         file.reset(TFile::Open(fname));
         if (!file) {
            std::stringstream ss;
            ss << "RooDataSet::ctor(" << GetName() << ") ERROR file '" << fname
               << "' cannot be opened or does not exist";
            const std::string errMsg = ss.str();
            coutE(InputArguments) << errMsg << std::endl;
            throw std::invalid_argument(errMsg);
         }

         file->GetObject(tname, impTree);
         if (!impTree) {
            std::stringstream ss;
            ss << "RooDataSet::ctor(" << GetName() << ") ERROR file '" << fname
               << "' does not contain a TTree named '" << tname << "'";;
            const std::string errMsg = ss.str();
            coutE(InputArguments) << errMsg << std::endl;
            throw std::invalid_argument(errMsg);
         }
      }

      if (cutSpec) {
         cutVarTmp = std::make_unique<RooFormulaVar>(cutSpec, cutSpec, _vars);
         cutVar = cutVarTmp.get();
      }

      if (tstore) {
         tstore->loadValues(impTree, cutVar, cutRange);
      } else {
         RooTreeDataStore tmpstore(name, title, _vars, wgtVarName);
         tmpstore.loadValues(impTree, cutVar, cutRange);
         _dstore->append(tmpstore);
      }
   }
}



////////////////////////////////////////////////////////////////////////////////
/// Constructor of an empty data set from a RooArgSet defining the dimensions
/// of the data space.
/// \deprecated Use the more explicit `RooDataSet(name, title, vars, RooFit::WeightVar(wgtVarName))`.

RooDataSet::RooDataSet(RooStringView name, RooStringView title, const RooArgSet& vars, const char* wgtVarName)
  : RooDataSet(name,title,vars, RooFit::WeightVar(wgtVarName))
{
}


////////////////////////////////////////////////////////////////////////////////
/// Constructor of a data set from (part of) an existing data
/// set. The dimensions of the data set are defined by the 'vars'
/// RooArgSet, which can be identical to 'dset' dimensions, or a
/// subset thereof. The 'cuts' string is an optional RooFormula
/// expression and can be used to select the subset of the data
/// points in 'dset' to be copied. The cut expression can refer to
/// any variable in the source dataset. For cuts involving variables
/// other than those contained in the source data set, such as
/// intermediate formula objects, use the equivalent constructor
/// accepting RooFormulaVar reference as cut specification.
///
/// For most uses the RooAbsData::reduce() wrapper function, which
/// uses this constructor, is the most convenient way to create a
/// subset of an existing data

RooDataSet::RooDataSet(RooStringView name, RooStringView title, RooDataSet *dset,
             const RooArgSet& vars, const char *cuts, const char* wgtVarName) :
  RooAbsData(name,title,vars)
{
  // Initialize datastore
  if(defaultStorageType == Tree) {
    _dstore = std::make_unique<RooTreeDataStore>(name,title,_vars,*dset->_dstore,cuts,wgtVarName);
  } else {
    std::unique_ptr<RooFormulaVar> cutVar;
    if (cuts && strlen(cuts) != 0) {
      // Create a RooFormulaVar cut from given cut expression
      cutVar = std::make_unique<RooFormulaVar>(cuts, cuts, _vars, /*checkVariables=*/false);
    }
    _dstore = std::make_unique<RooVectorDataStore>(name,title,
            /*tds=*/*dset->_dstore,
            /*vars=*/_vars,
            /*cutVar=*/cutVar.get(),
            /*cutRange=*/nullptr,
            /*nStart=*/0,
            /*nStop=*/dset->numEntries(),
            /*wgtVarName=*/wgtVarName);
  }

  appendToDir(this,true) ;

  if (wgtVarName) {
    // Use the supplied weight column
    initialize(wgtVarName) ;
  } else {
    if (dset->_wgtVar && vars.find(dset->_wgtVar->GetName())) {
      // Use the weight column of the source data set
      initialize(dset->_wgtVar->GetName()) ;
    } else {
      initialize(nullptr);
    }
  }
  TRACE_CREATE;
}


////////////////////////////////////////////////////////////////////////////////
/// Constructor of a data set from (part of) an existing data
/// set. The dimensions of the data set are defined by the 'vars'
/// RooArgSet, which can be identical to 'dset' dimensions, or a
/// subset thereof. The 'cutVar' formula variable is used to select
/// the subset of data points to be copied.  For subsets without
/// selection on the data points, or involving cuts operating
/// exclusively and directly on the data set dimensions, the
/// equivalent constructor with a string based cut expression is
/// recommended.
///
/// For most uses the RooAbsData::reduce() wrapper function, which
/// uses this constructor, is the most convenient way to create a
/// subset of an existing data

RooDataSet::RooDataSet(RooStringView name, RooStringView title, RooDataSet *dset,
             const RooArgSet& vars, const RooFormulaVar& cutVar, const char* wgtVarName)
  : RooDataSet{name, title, dset, vars, cutVar.expression(), wgtVarName} {}



////////////////////////////////////////////////////////////////////////////////
/// Constructor of a data set from (part of) an ROOT TTree. The dimensions
/// of the data set are defined by the 'vars' RooArgSet. For each dimension
/// specified, the TTree must have a branch with the same name. For category
/// branches, this branch should contain the numeric index value. Real dimensions
/// can be constructed from either 'double' or 'Float_t' tree branches. In the
/// latter case, an automatic conversion is applied.
///
/// The 'cutVar' formula variable
/// is used to select the subset of data points to be copied.
/// For subsets without selection on the data points, or involving cuts
/// operating exclusively and directly on the data set dimensions, the equivalent
/// constructor with a string based cut expression is recommended.

RooDataSet::RooDataSet(RooStringView name, RooStringView title, TTree *theTree,
    const RooArgSet& vars, const RooFormulaVar& cutVar, const char* wgtVarName)
  : RooDataSet{name, title, theTree, vars, cutVar.expression(), wgtVarName} {}



////////////////////////////////////////////////////////////////////////////////
/// Constructor of a data set from (part of) a ROOT TTree.
///
/// \param[in] name Name of this dataset.
/// \param[in] title Title for e.g. plotting.
/// \param[in] theTree Tree to be imported.
/// \param[in] vars Defines the columns of the data set. For each dimension
/// specified, the TTree must have a branch with the same name. For category
/// branches, this branch should contain the numeric index value. Real dimensions
/// can be constructed from either 'double' or 'Float_t' tree branches. In the
/// latter case, an automatic conversion is applied.
/// \param[in] cuts Optional RooFormula expression to select the subset of the data points
/// to be imported. The cut expression can refer to any variable in `vars`.
/// \warning The expression only evaluates variables that are also in `vars`.
/// Passing e.g.
/// ```
/// RooDataSet("data", "data", tree, RooArgSet(x), "x>y")
/// ```
/// Will load `x` from the tree, but leave `y` at an undefined value.
/// If other expressions are needed, such as intermediate formula objects, use
/// RooDataSet::RooDataSet(const char*,const char*,TTree*,const RooArgSet&,const RooFormulaVar&,const char*)
/// \param[in] wgtVarName Name of the variable in `vars` that represents an event weight.
RooDataSet::RooDataSet(RooStringView name, RooStringView title, TTree* theTree,
    const RooArgSet& vars, const char* cuts, const char* wgtVarName) :
  RooAbsData(name,title,vars)
{
  // Create tree version of datastore
  auto tstore = std::make_unique<RooTreeDataStore>(name,title,_vars,*theTree,cuts,wgtVarName);

  // Convert to vector datastore if needed
  if (defaultStorageType==Tree) {
    _dstore = std::move(tstore);
  } else if (defaultStorageType==Vector) {
    _dstore = std::make_unique<RooVectorDataStore>(name,title,_vars,wgtVarName);
    static_cast<RooVectorDataStore&>(*_dstore).append(*tstore) ;
  }

  appendToDir(this,true) ;

  initialize(wgtVarName) ;
  TRACE_CREATE;
}



////////////////////////////////////////////////////////////////////////////////
/// Copy constructor

RooDataSet::RooDataSet(RooDataSet const & other, const char* newname) :
  RooAbsData(other,newname), RooDirItem()
{
  appendToDir(this,true) ;
  initialize(other._wgtVar?other._wgtVar->GetName():nullptr);
  TRACE_CREATE;
}

<<<<<<< HEAD
////////////////////////////////////////////////////////////////////////////////
/// Protected constructor for internal use only

RooDataSet::RooDataSet(RooStringView name, RooStringView title, RooDataSet *dset,
             const RooArgSet& vars, const RooFormulaVar* cutVar, const char* cutRange,
             std::size_t nStart, std::size_t nStop) :
  RooAbsData(name,title,vars)
{
  _dstore = dset->_dstore->reduce(name, title, _vars, cutVar, cutRange, nStart, nStop);

   _cachedVars.add(_dstore->cachedVars());

   appendToDir(this, true);
   initialize(dset->_wgtVar ? dset->_wgtVar->GetName() : nullptr);
   TRACE_CREATE;
}
=======

////////////////////////////////////////////////////////////////////////////////
/// Return an empty clone of this dataset. If vars is not null, only the variables in vars
/// are added to the definition of the empty clone

RooFit::OwningPtr<RooAbsData> RooDataSet::emptyClone(const char* newName, const char* newTitle, const RooArgSet* vars, const char* wgtVarName) const
{
   bool useOldWeight = _wgtVar && (wgtVarName == nullptr || strcmp(wgtVarName, _wgtVar->GetName()) == 0);
>>>>>>> 49ae85f5

   if(newName == nullptr) newName = GetName();
   if(newTitle == nullptr) newTitle = GetTitle();
   if(useOldWeight) wgtVarName = _wgtVar->GetName();

   RooArgSet vars2;
   if(vars == nullptr) {
      vars2.add(_vars);
   } else {
      for(RooAbsArg *var : *vars) {
         // We should take the variables from the original dataset if
         // available, such that we can query the "StoreError" and
         // "StoreAsymError" attributes.
         auto varInData = _vars.find(*var);
         vars2.add(varInData ? *varInData : *var);
      }
      // We also need to add the weight variable of the original dataset if
      // it's not added yet, again to query the error attributes correctly.
      if(useOldWeight && !vars2.find(wgtVarName)) vars2.add(*_wgtVar);
   }

<<<<<<< HEAD
RooAbsData* RooDataSet::emptyClone(const char* newName, const char* newTitle, const RooArgSet* vars, const char* wgtVarName) const
{
   bool useOldWeight = _wgtVar && (wgtVarName == nullptr || strcmp(wgtVarName, _wgtVar->GetName()) == 0);

   if(newName == nullptr) newName = GetName();
   if(newTitle == nullptr) newTitle = GetTitle();
   if(useOldWeight) wgtVarName = _wgtVar->GetName();

   RooArgSet vars2;
   if(vars == nullptr) {
      vars2.add(_vars);
   } else {
      for(RooAbsArg *var : *vars) {
         // We should take the variables from the original dataset if
         // available, such that we can query the "StoreError" and
         // "StoreAsymError" attributes.
         auto varInData = _vars.find(*var);
         vars2.add(varInData ? *varInData : *var);
      }
      // We also need to add the weight variable of the original dataset if
      // it's not added yet, again to query the error attributes correctly.
      if(useOldWeight && !vars2.find(wgtVarName)) vars2.add(*_wgtVar);
   }

   RooArgSet errorSet;
   RooArgSet asymErrorSet;

   for(RooAbsArg *var : vars2) {
      if(var->getAttribute("StoreError")) errorSet.add(*var);;
      if(var->getAttribute("StoreAsymError")) asymErrorSet.add(*var);;
   }

   using namespace RooFit;
   return new RooDataSet(newName, newTitle, vars2, WeightVar(wgtVarName), StoreError(errorSet), StoreAsymError(asymErrorSet));
=======
   RooArgSet errorSet;
   RooArgSet asymErrorSet;

   for(RooAbsArg *var : vars2) {
      if(var->getAttribute("StoreError")) errorSet.add(*var);;
      if(var->getAttribute("StoreAsymError")) asymErrorSet.add(*var);;
   }

   using namespace RooFit;
   return RooFit::Detail::owningPtr(std::make_unique<RooDataSet>(newName, newTitle, vars2, WeightVar(wgtVarName), StoreError(errorSet), StoreAsymError(asymErrorSet)));
>>>>>>> 49ae85f5
}



////////////////////////////////////////////////////////////////////////////////
/// Initialize the dataset. If wgtVarName is not null, interpret the observable
/// with that name as event weight

void RooDataSet::initialize(const char* wgtVarName)
{
  _varsNoWgt.removeAll() ;
  _varsNoWgt.add(_vars) ;
  _wgtVar = nullptr ;
  if (wgtVarName) {
    RooAbsArg* wgt = _varsNoWgt.find(wgtVarName) ;
    if (!wgt) {
      coutE(DataHandling) << "RooDataSet::RooDataSet(" << GetName() << "): designated weight variable "
           << wgtVarName << " not found in set of variables, no weighting will be assigned" << endl ;
      throw std::invalid_argument("RooDataSet::initialize() weight variable could not be initialised.");
    } else if (!dynamic_cast<RooRealVar*>(wgt)) {
      coutE(DataHandling) << "RooDataSet::RooDataSet(" << GetName() << "): designated weight variable "
           << wgtVarName << " is not of type RooRealVar, no weighting will be assigned" << endl ;
      throw std::invalid_argument("RooDataSet::initialize() weight variable could not be initialised.");
    } else {
      _varsNoWgt.remove(*wgt) ;
      _wgtVar = (RooRealVar*) wgt ;
    }
  }
}



////////////////////////////////////////////////////////////////////////////////
/// Implementation of RooAbsData virtual method that drives the RooAbsData::reduce() methods

std::unique_ptr<RooAbsData> RooDataSet::reduceEng(const RooArgSet &varSubset, const RooFormulaVar *cutVar,
                                                  const char *cutRange, std::size_t nStart, std::size_t nStop)
{
   checkInit();
   RooArgSet tmp(varSubset);
   if (_wgtVar) {
      tmp.add(*_wgtVar);
   }

<<<<<<< HEAD
  if (!cutRange || strchr(cutRange,',')==0) {
  return new RooDataSet(GetName(), GetTitle(), this, tmp, cutVar, cutRange, nStart, nStop) ;
  } else {
    // Composite case: multiple ranges
    auto tokens = ROOT::Split(cutRange, ",");
    if (RooHelpers::checkIfRangesOverlap(tmp, tokens)) {
      std::stringstream errMsg;
      errMsg << "Error in RooAbsData::reduce! The ranges " << cutRange << " are overlapping!";
      throw std::runtime_error(errMsg.str());
    }
    RooDataSet * out = nullptr;
    for (const auto& token : tokens) {
      if(!out) {
        out = new RooDataSet(GetName(), GetTitle(), this, tmp, cutVar, token.c_str(), nStart, nStop);
      } else {
        RooDataSet appendedData{GetName(), GetTitle(), this, tmp, cutVar, token.c_str(), nStart, nStop};
        out->append(appendedData);
=======
   auto createEmptyClone = [&]() { return emptyClone(GetName(), GetTitle(), &tmp); };

   std::unique_ptr<RooAbsData> out{createEmptyClone()};

   if (!cutRange || strchr(cutRange, ',') == nullptr) {
      auto &ds = static_cast<RooDataSet &>(*out);
      ds._dstore = _dstore->reduce(ds.GetName(), ds.GetTitle(), ds._vars, cutVar, cutRange, nStart, nStop);
      ds._cachedVars.add(_dstore->cachedVars());
   } else {
      // Composite case: multiple ranges
      auto tokens = ROOT::Split(cutRange, ",");
      if (RooHelpers::checkIfRangesOverlap(tmp, tokens)) {
         std::stringstream errMsg;
         errMsg << "Error in RooAbsData::reduce! The ranges " << cutRange << " are overlapping!";
         throw std::runtime_error(errMsg.str());
>>>>>>> 49ae85f5
      }
      for (const auto &token : tokens) {
         std::unique_ptr<RooAbsData> appendedData{createEmptyClone()};
         auto &ds = static_cast<RooDataSet &>(*appendedData);
         ds._dstore = _dstore->reduce(ds.GetName(), ds.GetTitle(), ds._vars, cutVar, token.c_str(), nStart, nStop);
         ds._cachedVars.add(_dstore->cachedVars());
         static_cast<RooDataSet &>(*out).append(ds);
      }
   }
   return out;
}



////////////////////////////////////////////////////////////////////////////////
/// Destructor

RooDataSet::~RooDataSet()
{
  removeFromDir(this) ;
  TRACE_DESTROY;
}



////////////////////////////////////////////////////////////////////////////////
/// Return binned clone of this dataset

RooFit::OwningPtr<RooDataHist> RooDataSet::binnedClone(const char* newName, const char* newTitle) const
{
  std::string title;
  std::string name;
  if (newName) {
    name = newName ;
  } else {
    name = std::string(GetName()) + "_binned" ;
  }
  if (newTitle) {
    title = newTitle ;
  } else {
    title = std::string(GetTitle()) + "_binned" ;
  }

  return RooFit::Detail::owningPtr(std::make_unique<RooDataHist>(name,title,*get(),*this));
}



////////////////////////////////////////////////////////////////////////////////
/// Return event weight of current event

double RooDataSet::weight() const
{
  return store()->weight() ;
}



////////////////////////////////////////////////////////////////////////////////
/// Return squared event weight of the current event. If this RooDataSet has no
/// weight errors set, this will be the same as `weight() * weight()`, like
/// expected for an unbinned dataset. When weight errors are set, it is assumed
/// that the RooDataSet represents a weighted binned dataset and
/// weightSquared() is the corresponding sum of weight squares for the bin.

double RooDataSet::weightSquared() const
{
  const double w = store()->weight();
  const double e = weightError();
  return e > 0.0 ? e * e : w * w;
}


////////////////////////////////////////////////////////////////////////////////
/// \see RooAbsData::getWeightBatch().
std::span<const double> RooDataSet::getWeightBatch(std::size_t first, std::size_t len, bool sumW2 /*=false*/) const {

  std::size_t nEntries = this->numEntries(); // for the casting to std::size_t

  if(first >= nEntries || (first + len) > nEntries) {
    throw std::runtime_error("RooDataSet::getWeightBatch(): requested range not valid for dataset.");
  }

  std::span<const double> allWeights = _dstore->getWeightBatch(0, numEntries());
  if(allWeights.empty()) return {};

  if(!sumW2) return {&*(std::cbegin(allWeights) + first), len};

  // Treat the sumW2 case with a result buffer, first reset buffer if the
  // number of entries doesn't match with the dataset anymore
  if(_sumW2Buffer && _sumW2Buffer->size() != nEntries) _sumW2Buffer.reset();

  if (!_sumW2Buffer) {
    _sumW2Buffer = std::make_unique<std::vector<double>>();
    _sumW2Buffer->reserve(nEntries);

    for (std::size_t i = 0; i < nEntries; ++i) {
      get(i);
      _sumW2Buffer->push_back(weightSquared());
    }
  }

<<<<<<< HEAD
  return RooSpan<const double>(&*(_sumW2Buffer->begin() + first), len);
=======
  return std::span<const double>(&*(_sumW2Buffer->begin() + first), len);
>>>>>>> 49ae85f5
}


////////////////////////////////////////////////////////////////////////////////
/// \copydoc RooAbsData::weightError(double&,double&,RooAbsData::ErrorType) const
/// \param etype error type
void RooDataSet::weightError(double& lo, double& hi, ErrorType etype) const
{
  store()->weightError(lo,hi,etype) ;
}


////////////////////////////////////////////////////////////////////////////////
/// \copydoc RooAbsData::weightError(ErrorType)
/// \param etype error type
double RooDataSet::weightError(ErrorType etype) const
{
  return store()->weightError(etype) ;
}


////////////////////////////////////////////////////////////////////////////////
/// Return RooArgSet with coordinates of event 'index'

const RooArgSet* RooDataSet::get(Int_t index) const
{
  const RooArgSet* ret  = RooAbsData::get(index) ;
  return ret ? &_varsNoWgt : nullptr ;
}


////////////////////////////////////////////////////////////////////////////////

double RooDataSet::sumEntries() const
{
  return store()->sumEntries() ;
}


////////////////////////////////////////////////////////////////////////////////
/// Return the sum of weights in all entries matching cutSpec (if specified)
/// and in named range cutRange (if specified)

double RooDataSet::sumEntries(const char* cutSpec, const char* cutRange) const
{
  // Setup RooFormulaVar for cutSpec if it is present
  std::unique_ptr<RooFormula> select = nullptr ;
  if (cutSpec && strlen(cutSpec) > 0) {
    select = std::make_unique<RooFormula>("select",cutSpec,*get()) ;
  }

  // Shortcut for unweighted unselected datasets
  if (!select && !cutRange && !isWeighted()) {
    return numEntries() ;
  }

  // Otherwise sum the weights in the event
  ROOT::Math::KahanSum<double> sumw{0.0};
  for (int i = 0 ; i<numEntries() ; i++) {
    get(i) ;
    if (select && select->eval()==0.) continue ;
    if (cutRange && !_vars.allInRange(cutRange)) continue ;
    sumw += weight();
  }

  return sumw.Sum() ;
}




////////////////////////////////////////////////////////////////////////////////
/// Return true if dataset contains weighted events

bool RooDataSet::isWeighted() const
{
    return store() ? store()->isWeighted() : false;
}



////////////////////////////////////////////////////////////////////////////////
/// Returns true if histogram contains bins with entries with a non-integer weight

bool RooDataSet::isNonPoissonWeighted() const
{
  // Return false if we have no weights
  if (!_wgtVar) return false ;

  // Now examine individual weights
  for (int i=0 ; i<numEntries() ; i++) {
    get(i) ;
    if (std::abs(weight()-Int_t(weight()))>1e-10) return true ;
  }
  // If sum of weights is less than number of events there are negative (integer) weights
  if (sumEntries()<numEntries()) return true ;

  return false ;
}




////////////////////////////////////////////////////////////////////////////////
/// Return a RooArgSet with the coordinates of the current event

const RooArgSet* RooDataSet::get() const
{
  return &_varsNoWgt ;
}



////////////////////////////////////////////////////////////////////////////////
/// Add a data point, with its coordinates specified in the 'data' argset, to the data set.
/// Any variables present in 'data' but not in the dataset will be silently ignored.
/// \param[in] data Data point.
/// \param[in] wgt Event weight. Defaults to 1. The current value of the weight variable is
/// ignored.
/// \note To obtain weighted events, a variable must be designated `WeightVar` in the constructor.
/// \param[in] wgtError Optional weight error.
/// \note This requires including the weight variable in the set of `StoreError` variables when constructing
/// the dataset.

void RooDataSet::add(const RooArgSet& data, double wgt, double wgtError)
{
  checkInit() ;

  const double oldW = _wgtVar ? _wgtVar->getVal() : 0.;

  _varsNoWgt.assign(data);

  if (_wgtVar) {
    _wgtVar->setVal(wgt) ;
    if (wgtError!=0.) {
      _wgtVar->setError(wgtError) ;
    }
  } else if ((wgt != 1. || wgtError != 0.) && _errorMsgCount < 5) {
    ccoutE(DataHandling) << "An event weight/error was passed but no weight variable was defined"
        << " in the dataset '" << GetName() << "'. The weight will be ignored." << std::endl;
    ++_errorMsgCount;
  }

  if (_wgtVar && _doWeightErrorCheck
      && wgtError != 0.
      && std::abs(wgt*wgt - wgtError)/wgtError > 1.E-15 //Exception for standard wgt^2 errors, which need not be stored.
      && _errorMsgCount < 5 && !_wgtVar->getAttribute("StoreError")) {
    coutE(DataHandling) << "An event weight error was passed to the RooDataSet '" << GetName()
        << "', but the weight variable '" << _wgtVar->GetName()
        << "' does not store errors. Check `StoreError` in the RooDataSet constructor." << std::endl;
    ++_errorMsgCount;
  }

  fill();

  // Restore weight state
  if (_wgtVar) {
    _wgtVar->setVal(oldW);
    _wgtVar->removeError();
  }
}




////////////////////////////////////////////////////////////////////////////////
/// Add a data point, with its coordinates specified in the 'data' argset, to the data set.
/// Any variables present in 'data' but not in the dataset will be silently ignored.
/// \param[in] indata Data point.
/// \param[in] inweight Event weight. The current value of the weight variable is ignored.
/// \note To obtain weighted events, a variable must be designated `WeightVar` in the constructor.
/// \param[in] weightErrorLo Asymmetric weight error.
/// \param[in] weightErrorHi Asymmetric weight error.
/// \note This requires including the weight variable in the set of `StoreAsymError` variables when constructing
/// the dataset.

void RooDataSet::add(const RooArgSet& indata, double inweight, double weightErrorLo, double weightErrorHi)
{
  checkInit() ;

  const double oldW = _wgtVar ? _wgtVar->getVal() : 0.;

  _varsNoWgt.assign(indata);
  if (_wgtVar) {
    _wgtVar->setVal(inweight) ;
    _wgtVar->setAsymError(weightErrorLo,weightErrorHi) ;
  } else if (inweight != 1. && _errorMsgCount < 5) {
    ccoutE(DataHandling) << "An event weight was given but no weight variable was defined"
        << " in the dataset '" << GetName() << "'. The weight will be ignored." << std::endl;
    ++_errorMsgCount;
  }

  if (_wgtVar && _doWeightErrorCheck
      && _errorMsgCount < 5 && !_wgtVar->getAttribute("StoreAsymError")) {
    coutE(DataHandling) << "An event weight error was passed to the RooDataSet '" << GetName()
        << "', but the weight variable '" << _wgtVar->GetName()
        << "' does not store errors. Check `StoreAsymError` in the RooDataSet constructor." << std::endl;
    ++_errorMsgCount;
  }

  fill();

  // Restore weight state
  if (_wgtVar) {
    _wgtVar->setVal(oldW);
    _wgtVar->removeAsymError();
  }
}





////////////////////////////////////////////////////////////////////////////////
/// Add a data point, with its coordinates specified in the 'data' argset, to the data set.
/// \attention The order and type of the input variables are **assumed** to be the same as
/// for the RooArgSet returned by RooDataSet::get(). Input values will just be written
/// into the internal data columns by ordinal position.
/// \param[in] data Data point.
/// \param[in] wgt Event weight. Defaults to 1. The current value of the weight variable is
/// ignored.
/// \note To obtain weighted events, a variable must be designated `WeightVar` in the constructor.
/// \param[in] wgtError Optional weight error.
/// \note This requires including the weight variable in the set of `StoreError` variables when constructing
/// the dataset.

void RooDataSet::addFast(const RooArgSet& data, double wgt, double wgtError)
{
  checkInit() ;

  const double oldW = _wgtVar ? _wgtVar->getVal() : 0.;

  _varsNoWgt.assignFast(data,_dstore->dirtyProp());
  if (_wgtVar) {
    _wgtVar->setVal(wgt) ;
    if (wgtError!=0.) {
      _wgtVar->setError(wgtError) ;
    }
  } else if (wgt != 1. && _errorMsgCount < 5) {
    ccoutE(DataHandling) << "An event weight was given but no weight variable was defined"
        << " in the dataset '" << GetName() << "'. The weight will be ignored." << std::endl;
    ++_errorMsgCount;
  }

  fill();

  if (_wgtVar && _doWeightErrorCheck
      && wgtError != 0. && wgtError != wgt*wgt //Exception for standard weight error, which need not be stored
      && _errorMsgCount < 5 && !_wgtVar->getAttribute("StoreError")) {
    coutE(DataHandling) << "An event weight error was passed to the RooDataSet '" << GetName()
        << "', but the weight variable '" << _wgtVar->GetName()
        << "' does not store errors. Check `StoreError` in the RooDataSet constructor." << std::endl;
    ++_errorMsgCount;
  }
  if (_wgtVar && _doWeightErrorCheck) {
    _doWeightErrorCheck = false;
  }

  if (_wgtVar) {
    _wgtVar->setVal(oldW);
    _wgtVar->removeError();
  }
}



////////////////////////////////////////////////////////////////////////////////

bool RooDataSet::merge(RooDataSet* data1, RooDataSet* data2, RooDataSet* data3,
          RooDataSet* data4, RooDataSet* data5, RooDataSet* data6)
{
  checkInit() ;
  list<RooDataSet*> dsetList ;
  if (data1) dsetList.push_back(data1) ;
  if (data2) dsetList.push_back(data2) ;
  if (data3) dsetList.push_back(data3) ;
  if (data4) dsetList.push_back(data4) ;
  if (data5) dsetList.push_back(data5) ;
  if (data6) dsetList.push_back(data6) ;
  return merge(dsetList) ;
}



////////////////////////////////////////////////////////////////////////////////
/// Merge columns of supplied data set(s) with this data set.  All
/// data sets must have equal number of entries.  In case of
/// duplicate columns the column of the last dataset in the list
/// prevails

bool RooDataSet::merge(list<RooDataSet*>dsetList)
{

  checkInit() ;
  // Sanity checks: data sets must have the same size
  for (list<RooDataSet*>::iterator iter = dsetList.begin() ; iter != dsetList.end() ; ++iter) {
    if (numEntries()!=(*iter)->numEntries()) {
      coutE(InputArguments) << "RooDataSet::merge(" << GetName() << ") ERROR: datasets have different size" << endl ;
      return true ;
    }
  }

  // Extend vars with elements of other dataset
  list<RooAbsDataStore*> dstoreList ;
  for (list<RooDataSet*>::iterator iter = dsetList.begin() ; iter != dsetList.end() ; ++iter) {
    _vars.addClone((*iter)->_vars,true) ;
    dstoreList.push_back((*iter)->store()) ;
  }

  // Merge data stores
  RooAbsDataStore* mergedStore = _dstore->merge(_vars,dstoreList) ;
  mergedStore->SetName(_dstore->GetName()) ;
  mergedStore->SetTitle(_dstore->GetTitle()) ;

  // Replace current data store with merged store
  _dstore.reset(mergedStore);

  initialize(_wgtVar?_wgtVar->GetName():nullptr) ;
  return false ;
}


////////////////////////////////////////////////////////////////////////////////
/// Add all data points of given data set to this data set.
/// Observable in 'data' that are not in this dataset
/// with not be transferred

void RooDataSet::append(RooDataSet& data)
{
  checkInit() ;
  _dstore->append(*data._dstore) ;
}



////////////////////////////////////////////////////////////////////////////////
/// Add a column with the values of the given (function) argument
/// to this dataset. The function value is calculated for each
/// event using the observable values of each event in case the
/// function depends on variables with names that are identical
/// to the observable names in the dataset

RooAbsArg* RooDataSet::addColumn(RooAbsArg& var, bool adjustRange)
{
  checkInit() ;
  std::unique_ptr<RooAbsArg> ret{_dstore->addColumn(var,adjustRange)};
  RooAbsArg* retPtr = ret.get();
  _vars.addOwned(std::move(ret));
<<<<<<< HEAD
  initialize(_wgtVar?_wgtVar->GetName():0) ;
=======
  initialize(_wgtVar?_wgtVar->GetName():nullptr) ;
>>>>>>> 49ae85f5
  return retPtr;
}


////////////////////////////////////////////////////////////////////////////////
/// Add a column with the values of the given list of (function)
/// argument to this dataset. Each function value is calculated for
/// each event using the observable values of the event in case the
/// function depends on variables with names that are identical to
/// the observable names in the dataset

RooArgSet* RooDataSet::addColumns(const RooArgList& varList)
{
  auto * holderSet = new RooArgSet{};
  for(RooAbsArg * var : varList) {
    holderSet->add(*addColumn(*var));
  }
  return holderSet;
}





////////////////////////////////////////////////////////////////////////////////
/// Special plot method for 'X-Y' datasets used in \f$ \chi^2 \f$ fitting.
/// For general plotting, see RooAbsData::plotOn().
///
/// These datasets
/// have one observable (X) and have weights (Y) and associated errors.
/// <table>
/// <tr><th> Contents options       <th> Effect
/// <tr><td> YVar(RooRealVar& var)  <td> Designate specified observable as 'y' variable
///                                    If not specified, the event weight will be the y variable
/// <tr><th> Histogram drawing options <th> Effect
/// <tr><td> DrawOption(const char* opt)     <td> Select ROOT draw option for resulting TGraph object
/// <tr><td> LineStyle(Int_t style)          <td> Select line style by ROOT line style code, default is solid
/// <tr><td> LineColor(Int_t color)          <td> Select line color by ROOT color code, default is black
/// <tr><td> LineWidth(Int_t width)          <td> Select line with in pixels, default is 3
/// <tr><td> MarkerStyle(Int_t style)        <td> Select the ROOT marker style, default is 21
/// <tr><td> MarkerColor(Int_t color)        <td> Select the ROOT marker color, default is black
/// <tr><td> MarkerSize(double size)       <td> Select the ROOT marker size
/// <tr><td> Rescale(double factor)        <td> Apply global rescaling factor to histogram
/// <tr><th> Misc. other options <th> Effect
/// <tr><td> Name(const chat* name)          <td> Give curve specified name in frame. Useful if curve is to be referenced later
/// <tr><td> Invisible(bool flag)          <td> Add curve to frame, but do not display. Useful in combination AddTo()
/// </table>

RooPlot* RooDataSet::plotOnXY(RooPlot* frame, const RooCmdArg& arg1, const RooCmdArg& arg2,
               const RooCmdArg& arg3, const RooCmdArg& arg4,
               const RooCmdArg& arg5, const RooCmdArg& arg6,
               const RooCmdArg& arg7, const RooCmdArg& arg8) const
{
  checkInit() ;

  RooLinkedList argList ;
  argList.Add((TObject*)&arg1) ;  argList.Add((TObject*)&arg2) ;
  argList.Add((TObject*)&arg3) ;  argList.Add((TObject*)&arg4) ;
  argList.Add((TObject*)&arg5) ;  argList.Add((TObject*)&arg6) ;
  argList.Add((TObject*)&arg7) ;  argList.Add((TObject*)&arg8) ;

  // Process named arguments
  RooCmdConfig pc("RooDataSet::plotOnXY(" + std::string(GetName()) + ")");
  pc.defineString("drawOption","DrawOption",0,"P") ;
  pc.defineString("histName","Name",0,"") ;
  pc.defineInt("lineColor","LineColor",0,-999) ;
  pc.defineInt("lineStyle","LineStyle",0,-999) ;
  pc.defineInt("lineWidth","LineWidth",0,-999) ;
  pc.defineInt("markerColor","MarkerColor",0,-999) ;
  pc.defineInt("markerStyle","MarkerStyle",0,8) ;
  pc.defineDouble("markerSize","MarkerSize",0,-999) ;
  pc.defineInt("fillColor","FillColor",0,-999) ;
  pc.defineInt("fillStyle","FillStyle",0,-999) ;
  pc.defineInt("histInvisible","Invisible",0,0) ;
  pc.defineDouble("scaleFactor","Rescale",0,1.) ;
  pc.defineObject("xvar","XVar",0,nullptr) ;
  pc.defineObject("yvar","YVar",0,nullptr) ;


  // Process & check varargs
  pc.process(argList) ;
  if (!pc.ok(true)) {
    return frame ;
  }

  // Extract values from named arguments
  const char* drawOptions = pc.getString("drawOption") ;
  Int_t histInvisible = pc.getInt("histInvisible") ;
  const char* histName = pc.getString("histName",nullptr,true) ;
  double scaleFactor = pc.getDouble("scaleFactor") ;

  RooRealVar* xvar = (RooRealVar*) _vars.find(frame->getPlotVar()->GetName()) ;

  // Determine Y variable (default is weight, if present)
  RooRealVar* yvar = (RooRealVar*)(pc.getObject("yvar")) ;

  // Sanity check. XY plotting only applies to weighted datasets if no YVar is specified
  if (!_wgtVar && !yvar) {
    coutE(InputArguments) << "RooDataSet::plotOnXY(" << GetName() << ") ERROR: no YVar() argument specified and dataset is not weighted" << endl ;
    return nullptr ;
  }

  RooRealVar* dataY = yvar ? (RooRealVar*) _vars.find(yvar->GetName()) : nullptr ;
  if (yvar && !dataY) {
    coutE(InputArguments) << "RooDataSet::plotOnXY(" << GetName() << ") ERROR on YVar() argument, dataset does not contain a variable named " << yvar->GetName() << endl ;
    return nullptr ;
  }


  // Make RooHist representing XY contents of data
  RooHist* graph = new RooHist ;
  if (histName) {
    graph->SetName(histName) ;
  } else {
    graph->SetName(("hxy_" + std::string(GetName())).c_str());
  }

  for (int i=0 ; i<numEntries() ; i++) {
    get(i) ;
    double x = xvar->getVal() ;
    double exlo = xvar->getErrorLo() ;
    double exhi = xvar->getErrorHi() ;
    double y,eylo,eyhi ;
    if (!dataY) {
      y = weight() ;
      weightError(eylo,eyhi) ;
    } else {
      y = dataY->getVal() ;
      eylo = dataY->getErrorLo() ;
      eyhi = dataY->getErrorHi() ;
    }
    graph->addBinWithXYError(x,y,-1*exlo,exhi,-1*eylo,eyhi,scaleFactor) ;
  }

  // Adjust style options according to named arguments
  Int_t lineColor   = pc.getInt("lineColor") ;
  Int_t lineStyle   = pc.getInt("lineStyle") ;
  Int_t lineWidth   = pc.getInt("lineWidth") ;
  Int_t markerColor = pc.getInt("markerColor") ;
  Int_t markerStyle = pc.getInt("markerStyle") ;
  Size_t markerSize  = pc.getDouble("markerSize") ;
  Int_t fillColor = pc.getInt("fillColor") ;
  Int_t fillStyle = pc.getInt("fillStyle") ;

  if (lineColor!=-999) graph->SetLineColor(lineColor) ;
  if (lineStyle!=-999) graph->SetLineStyle(lineStyle) ;
  if (lineWidth!=-999) graph->SetLineWidth(lineWidth) ;
  if (markerColor!=-999) graph->SetMarkerColor(markerColor) ;
  if (markerStyle!=-999) graph->SetMarkerStyle(markerStyle) ;
  if (markerSize!=-999) graph->SetMarkerSize(markerSize) ;
  if (fillColor!=-999) graph->SetFillColor(fillColor) ;
  if (fillStyle!=-999) graph->SetFillStyle(fillStyle) ;

  // Add graph to frame
  frame->addPlotable(graph,drawOptions,histInvisible) ;

  return frame ;
}




////////////////////////////////////////////////////////////////////////////////
/// Read given list of ascii files, and construct a data set, using the given
/// ArgList as structure definition.
/// \param fileList Multiple file names, comma separated. Each
/// file is optionally prefixed with 'commonPath' if such a path is
/// provided
///
/// \param varList Specify the dimensions of the dataset to be built.
/// This list describes the order in which these dimensions appear in the
/// ascii files to be read.
/// Each line in the ascii file should contain N white-space separated
/// tokens, with N the number of args in `varList`. Any text beyond
/// N tokens will be ignored with a warning message.
/// (NB: This is the default output of RooArgList::writeToStream())
///
/// \param verbOpt `Q` be quiet, `D` debug mode (verbose)
///
/// \param commonPath All filenames in `fileList` will be prefixed with this optional path.
///
/// \param indexCatName Interpret the data as belonging to category `indexCatName`.
/// When multiple files are read, a RooCategory arg in `varList` can
/// optionally be designated to hold information about the source file
/// of each data point. This feature is enabled by giving the name
/// of the (already existing) category variable in `indexCatName`.
///
/// \attention If the value of any of the variables on a given line exceeds the
/// fit range associated with that dimension, the entire line will be
/// ignored. A warning message is printed in each case, unless the
/// `Q` verbose option is given. The number of events read and skipped
/// is always summarized at the end.
///
/// If no further information is given a label name 'fileNNN' will
/// be assigned to each event, where NNN is the sequential number of
/// the source file in `fileList`.
///
/// Alternatively, it is possible to override the default label names
/// of the index category by specifying them in the fileList string:
/// When instead of `file1.txt,file2.txt` the string
/// `file1.txt:FOO,file2.txt:BAR` is specified, a state named "FOO"
/// is assigned to the index category for each event originating from
/// file1.txt. The labels FOO,BAR may be predefined in the index
/// category via defineType(), but don't have to be.
///
/// Finally, one can also assign the same label to multiple files,
/// either by specifying `file1.txt:FOO,file2,txt:FOO,file3.txt:BAR`
/// or `file1.txt,file2.txt:FOO,file3.txt:BAR`.
///

RooDataSet *RooDataSet::read(const char *fileList, const RooArgList &varList,
              const char *verbOpt, const char* commonPath,
              const char* indexCatName) {
  // Make working copy of variables list
  RooArgList variables(varList) ;

  // Append blinding state category to variable list if not already there
  bool ownIsBlind(true) ;
  RooAbsArg* blindState = variables.find("blindState") ;
  if (!blindState) {
    blindState = new RooCategory("blindState","Blinding State") ;
    variables.add(*blindState) ;
  } else {
    ownIsBlind = false ;
    if (blindState->IsA()!=RooCategory::Class()) {
      oocoutE(nullptr,DataHandling) << "RooDataSet::read: ERROR: variable list already contains"
          << "a non-RooCategory blindState member" << endl ;
      return nullptr ;
    }
    oocoutW(nullptr,DataHandling) << "RooDataSet::read: WARNING: recycling existing "
        << "blindState category in variable list" << endl ;
  }
  RooCategory* blindCat = (RooCategory*) blindState ;

  // Configure blinding state category
  blindCat->setAttribute("Dynamic") ;
  blindCat->defineType("Normal",0) ;
  blindCat->defineType("Blind",1) ;

  // parse the option string
  TString opts= verbOpt;
  opts.ToLower();
  bool verbose= !opts.Contains("q");
  bool debug= opts.Contains("d");

  auto data = std::make_unique<RooDataSet>("dataset", fileList, variables);
  if (ownIsBlind) { variables.remove(*blindState) ; delete blindState ; }
  if(!data) {
    oocoutE(nullptr,DataHandling) << "RooDataSet::read: unable to create a new dataset"
        << endl;
    return nullptr;
  }

  // Redirect blindCat to point to the copy stored in the data set
  blindCat = (RooCategory*) data->_vars.find("blindState") ;

  // Find index category, if requested
  RooCategory *indexCat     = nullptr;
  //RooCategory *indexCatOrig = 0;
  if (indexCatName) {
    RooAbsArg* tmp = nullptr;
    tmp = data->_vars.find(indexCatName) ;
    if (!tmp) {
      oocoutE(data.get(),DataHandling) << "RooDataSet::read: no index category named "
          << indexCatName << " in supplied variable list" << endl ;
      return nullptr;
    }
    if (tmp->IsA()!=RooCategory::Class()) {
      oocoutE(data.get(),DataHandling) << "RooDataSet::read: variable " << indexCatName
          << " is not a RooCategory" << endl ;
      return nullptr;
    }
    indexCat = static_cast<RooCategory*>(tmp);

    // Prevent RooArgSet from attempting to read in indexCat
    indexCat->setAttribute("Dynamic") ;
  }


  Int_t outOfRange(0) ;

  // Loop over all names in comma separated list
  Int_t fileSeqNum(0);
  for (const auto& filename : ROOT::Split(std::string(fileList), ", ")) {
    // Determine index category number, if this option is active
    if (indexCat) {

      // Find and detach optional file category name
      const char *catname = strchr(filename.c_str(),':');

      if (catname) {
        // Use user category name if provided
        catname++ ;

        if (indexCat->hasLabel(catname)) {
          // Use existing category index
          indexCat->setLabel(catname);
        } else {
          // Register cat name
          indexCat->defineType(catname,fileSeqNum) ;
          indexCat->setIndex(fileSeqNum) ;
        }
      } else {
        // Assign autogenerated name
        char newLabel[128] ;
        snprintf(newLabel,128,"file%03d",fileSeqNum) ;
        if (indexCat->defineType(newLabel,fileSeqNum)) {
          oocoutE(data.get(), DataHandling) << "RooDataSet::read: Error, cannot register automatic type name " << newLabel
              << " in index category " << indexCat->GetName() << endl ;
          return nullptr ;
        }
        // Assign new category number
        indexCat->setIndex(fileSeqNum) ;
      }
    }

    oocoutI(data.get(), DataHandling) << "RooDataSet::read: reading file " << filename << endl ;

    // Prefix common path
    TString fullName(commonPath) ;
    fullName.Append(filename) ;
    ifstream file(fullName) ;

    if (!file.good()) {
      oocoutE(data.get(), DataHandling) << "RooDataSet::read: unable to open '"
          << filename << "'. Returning nullptr now." << endl;
      return nullptr;
    }

    //  double value;
    Int_t line(0) ;
    bool haveBlindString(false) ;

    while(file.good() && !file.eof()) {
      line++;
      if(debug) oocxcoutD(data.get(),DataHandling) << "reading line " << line << endl;

      // process comment lines
      if (file.peek() == '#') {
        if(debug) oocxcoutD(data.get(),DataHandling) << "skipping comment on line " << line << endl;
      } else {
        // Read single line
        bool readError = variables.readFromStream(file,true,verbose) ;
        data->_vars.assign(variables) ;

        // Stop on read error
        if(!file.good()) {
          oocoutE(data.get(), DataHandling) << "RooDataSet::read(static): read error at line " << line << endl ;
          break;
        }

        if (readError) {
          outOfRange++ ;
        } else {
          blindCat->setIndex(haveBlindString) ;
          data->fill(); // store this event
        }
      }

      // Skip all white space (including empty lines).
      while (isspace(file.peek())) {
        char dummy;
        file >> std::noskipws >> dummy >> std::skipws;
      }
    }

    file.close();

    // get next file name
    fileSeqNum++ ;
  }

  if (indexCat) {
    // Copy dynamically defined types from new data set to indexCat in original list
    assert(dynamic_cast<RooCategory*>(variables.find(indexCatName)));
    const auto origIndexCat = static_cast<RooCategory*>(variables.find(indexCatName));
    for (const auto& nameIdx : *indexCat) {
      origIndexCat->defineType(nameIdx.first, nameIdx.second);
    }
  }
  oocoutI(data.get(),DataHandling) << "RooDataSet::read: read " << data->numEntries()
                    << " events (ignored " << outOfRange << " out of range events)" << endl;

  return data.release();
}




////////////////////////////////////////////////////////////////////////////////
/// Write the contents of this dataset to an ASCII file with the specified name.
/// Each event will be written as a single line containing the written values
/// of each observable in the order they were declared in the dataset and
/// separated by whitespaces

bool RooDataSet::write(const char* filename) const
{
  // Open file for writing
  ofstream ofs(filename) ;
  if (ofs.fail()) {
    coutE(DataHandling) << "RooDataSet::write(" << GetName() << ") cannot create file " << filename << endl ;
    return true ;
  }

  // Write all lines as arglist in compact mode
  coutI(DataHandling) << "RooDataSet::write(" << GetName() << ") writing ASCII file " << filename << endl ;
  return write(ofs);
}

////////////////////////////////////////////////////////////////////////////////
/// Write the contents of this dataset to the stream.
/// Each event will be written as a single line containing the written values
/// of each observable in the order they were declared in the dataset and
/// separated by whitespaces

bool RooDataSet::write(ostream & ofs) const {
  checkInit();

  for (Int_t i=0; i<numEntries(); ++i) {
    get(i)->writeToStream(ofs,true);
  }

  if (ofs.fail()) {
    coutW(DataHandling) << "RooDataSet::write(" << GetName() << "): WARNING error(s) have occurred in writing" << endl ;
  }

  return ofs.fail() ;
}


////////////////////////////////////////////////////////////////////////////////
/// Print info about this dataset to the specified output stream.
///
///   Standard: number of entries
///      Shape: list of variables we define & were generated with

void RooDataSet::printMultiline(ostream& os, Int_t contents, bool verbose, TString indent) const
{
  checkInit() ;
  RooAbsData::printMultiline(os,contents,verbose,indent) ;
  if (_wgtVar) {
    os << indent << "  Dataset variable \"" << _wgtVar->GetName() << "\" is interpreted as the event weight" << endl ;
  }
}


////////////////////////////////////////////////////////////////////////////////
/// Print value of the dataset, i.e. the sum of weights contained in the dataset

void RooDataSet::printValue(ostream& os) const
{
  os << numEntries() << " entries" ;
  if (isWeighted()) {
    os << " (" << sumEntries() << " weighted)" ;
  }
}



////////////////////////////////////////////////////////////////////////////////
/// Print argument of dataset, i.e. the observable names

void RooDataSet::printArgs(ostream& os) const
{
  os << "[" ;
  bool first(true) ;
  for(RooAbsArg* arg : _varsNoWgt) {
    if (first) {
      first=false ;
    } else {
      os << "," ;
    }
    os << arg->GetName() ;
  }
  if (_wgtVar) {
    os << ",weight:" << _wgtVar->GetName() ;
  }
  os << "]" ;
}



////////////////////////////////////////////////////////////////////////////////
/// Change the name of this dataset into the given name

void RooDataSet::SetName(const char *name)
{
  if (_dir) _dir->GetList()->Remove(this);
  // We need to use the function from RooAbsData, because it already overrides TNamed::SetName
  RooAbsData::SetName(name);
  if (_dir) _dir->GetList()->Add(this);
}


////////////////////////////////////////////////////////////////////////////////
/// Change the title of this dataset into the given name

void RooDataSet::SetNameTitle(const char *name, const char* title)
{
  SetName(name);
  SetTitle(title);
}


////////////////////////////////////////////////////////////////////////////////
/// Stream an object of class RooDataSet.

void RooDataSet::Streamer(TBuffer &R__b)
{
   if (R__b.IsReading()) {

     UInt_t R__s, R__c;
     Version_t R__v = R__b.ReadVersion(&R__s, &R__c);

     if (R__v>1) {

       // Use new-style streaming for version >1
       R__b.ReadClassBuffer(RooDataSet::Class(),this,R__v,R__s,R__c);

     } else {

       // Legacy dataset conversion happens here. Legacy RooDataSet inherits from RooTreeData
       // which in turn inherits from RooAbsData. Manually stream RooTreeData contents on
       // file here and convert it into a RooTreeDataStore which is installed in the
       // new-style RooAbsData base class

       // --- This is the contents of the streamer code of RooTreeData version 1 ---
       UInt_t R__s1, R__c1;
       Version_t R__v1 = R__b.ReadVersion(&R__s1, &R__c1); if (R__v1) { }

       RooAbsData::Streamer(R__b);
       TTree* X_tree(nullptr) ; R__b >> X_tree;
       RooArgSet X_truth ; X_truth.Streamer(R__b);
       TString X_blindString ; X_blindString.Streamer(R__b);
       R__b.CheckByteCount(R__s1, R__c1, TClass::GetClass("RooTreeData"));
       // --- End of RooTreeData-v1 streamer

       // Construct RooTreeDataStore from X_tree and complete initialization of new-style RooAbsData
       _dstore = std::make_unique<RooTreeDataStore>(X_tree,_vars) ;
       _dstore->SetName(GetName()) ;
       _dstore->SetTitle(GetTitle()) ;
       _dstore->checkInit() ;

       // This is the contents of the streamer code of RooDataSet version 1
       RooDirItem::Streamer(R__b);
       _varsNoWgt.Streamer(R__b);
       R__b >> _wgtVar;
       R__b.CheckByteCount(R__s, R__c, RooDataSet::IsA());


     }
   } else {
      R__b.WriteClassBuffer(RooDataSet::Class(),this);
   }
}



////////////////////////////////////////////////////////////////////////////////
/// Convert vector-based storage to tree-based storage. This implementation overrides the base class
/// implementation because the latter doesn't transfer weights.
void RooDataSet::convertToTreeStore()
{
   if (storageType != RooAbsData::Tree) {
      _dstore = std::make_unique<RooTreeDataStore>(GetName(), GetTitle(), _vars, *_dstore, nullptr, _wgtVar ? _wgtVar->GetName() : nullptr);
      storageType = RooAbsData::Tree;
   }
}


namespace {

  // Compile-time test if we can still use TStrings for the constructors of
  // RooDataClasses, either for both name and title or for only one of them.
  TString tstr = "tstr";
  const char * cstr = "cstr";
  RooRealVar x{"x", "x", 1.0};
  RooArgSet vars{x};
  RooDataSet d1(tstr, tstr, vars);
  RooDataSet d2(tstr, cstr, vars);
  RooDataSet d3(cstr, tstr, vars);

} // namespace


void RooDataSet::loadValuesFromSlices(RooCategory &indexCat, std::map<std::string, RooAbsData *> const &slices,
                                      const char *rangeName, RooFormulaVar const *cutVar, const char *cutSpec)
{

   if (cutVar && cutSpec) {
      throw std::invalid_argument("Only one of cutVar or cutSpec should be not a nullptr!");
   }

   auto &indexCatInData = *static_cast<RooCategory *>(_vars.find(indexCat.GetName()));

   for (auto const &item : slices) {
      std::unique_ptr<RooDataSet> sliceDataSet;
      RooAbsData* sliceData = item.second;

      // If we are importing a RooDataHist, first convert it to a RooDataSet
      if(sliceData->InheritsFrom(RooDataHist::Class())) {
         sliceDataSet = makeDataSetFromDataHist(static_cast<RooDataHist const &>(*sliceData));
         sliceData = sliceDataSet.get();
      }

      // Define state labels in index category (both in provided indexCat and in internal copy in dataset)
      if (!indexCat.hasLabel(item.first)) {
         indexCat.defineType(item.first);
         coutI(InputArguments) << "RooDataSet::ctor(" << GetName() << ") defining state \"" << item.first
                               << "\" in index category " << indexCat.GetName() << std::endl;
      }
      if (!indexCatInData.hasLabel(item.first)) {
         indexCatInData.defineType(item.first);
      }
      indexCatInData.setLabel(item.first.c_str());
      std::unique_ptr<RooFormulaVar> cutVarTmp;
      if (cutSpec) {
         cutVarTmp = std::make_unique<RooFormulaVar>(cutSpec, cutSpec, *sliceData->get());
         cutVar = cutVarTmp.get();
      }
      _dstore->loadValues(sliceData->store(), cutVar, rangeName);
   }
}<|MERGE_RESOLUTION|>--- conflicted
+++ resolved
@@ -187,109 +187,6 @@
 }
 
 namespace {
-<<<<<<< HEAD
-
-struct FinalizeVarsOutput {
-   RooArgSet finalVars;
-   std::unique_ptr<RooRealVar> weight;
-   std::string weightVarName;
-   RooArgSet errorSet;
-};
-
-FinalizeVarsOutput finalizeVars(RooArgSet const &vars,
-                                RooAbsArg * indexCat,
-                                const char* wgtVarName,
-                                RooAbsData* impData,
-                                RooLinkedList const &impSliceData,
-                                RooArgSet * errorSet)
-{
-   FinalizeVarsOutput out;
-   out.finalVars.add(vars);
-
-   // Gather all imported weighted datasets to infer the weight variable name
-   // and whether we need weight errors
-   std::vector<RooAbsData*> weightedImpDatas;
-   if(impData && impData->isWeighted()) weightedImpDatas.push_back(impData);
-   for(auto * data : static_range_cast<RooAbsData*>(impSliceData)) {
-      if(data->isWeighted()) {
-         weightedImpDatas.push_back(data);
-      }
-   }
-
-   bool needsWeightErrors = false;
-
-   // Figure out if the weight needs to store errors
-   for(RooAbsData * data : weightedImpDatas) {
-      if(dynamic_cast<RooDataHist const*>(data)) {
-         needsWeightErrors = true;
-      }
-   }
-
-   if (indexCat) {
-      out.finalVars.add(*indexCat, true);
-   }
-
-   out.weightVarName = wgtVarName ? wgtVarName : "";
-
-   if(out.weightVarName.empty()) {
-      // Even if no weight variable is specified, we want to have one if we are
-      // importing weighted datasets
-      for(RooAbsData * data : weightedImpDatas) {
-         if(auto ds = dynamic_cast<RooDataSet const*>(data)) {
-            // If the imported data is a RooDataSet, we take over its weight variable name
-            out.weightVarName = ds->weightVar()->GetName();
-            break;
-         } else {
-            out.weightVarName = RooFit::WeightVar().getString(0); // to get the default weight variable name
-            // Don't break here! The next imported data might be a RooDataSet,
-            // and in that case we want to take over its weight name instead of
-            // using the default one.
-         }
-      }
-   }
-
-   // If the weight variable is required but is not in the set, create and add
-   // it on the fly
-   RooAbsArg * wgtVar = out.finalVars.find(out.weightVarName.c_str());
-   if (!out.weightVarName.empty() && !wgtVar) {
-      const char* name = out.weightVarName.c_str();
-      out.weight = std::make_unique<RooRealVar>(name, name, 1.0);
-      wgtVar = out.weight.get();
-      out.finalVars.add(*out.weight);
-   }
-
-   if(needsWeightErrors) {
-      out.errorSet.add(*wgtVar);
-   }
-
-   // Combine the error set figured out by finalizeVars and the ones passed by the user
-   if(errorSet) out.errorSet.add(*errorSet, /*silent=*/true);
-
-   return out;
-}
-
-// generating an unbinned dataset from a binned one
-std::unique_ptr<RooDataSet> makeDataSetFromDataHist(RooDataHist const &hist)
-{
-   using namespace RooFit;
-
-   RooCmdArg const& wgtVarCmdArg = RooFit::WeightVar();
-   const char* wgtName = wgtVarCmdArg.getString(0);
-   // Instantiate weight variable here such that we can pass it to StoreError()
-   RooRealVar wgtVar{wgtName, wgtName, 1.0};
-
-   RooArgSet vars{*hist.get(), wgtVar};
-
-   // We have to explicitly store the errors that are implied by the sum of weights squared.
-   auto data = std::make_unique<RooDataSet>(hist.GetName(), hist.GetTitle(), vars, wgtVarCmdArg, StoreError(wgtVar));
-   for (int i = 0; i < hist.numEntries(); ++i) {
-      data->add(*hist.get(i), hist.weight(i), std::sqrt(hist.weightSquared(i)));
-   }
-
-   return data;
-}
-
-=======
 
 struct FinalizeVarsOutput {
    RooArgSet finalVars;
@@ -391,7 +288,6 @@
    return data;
 }
 
->>>>>>> 49ae85f5
 } // namespace
 
 ////////////////////////////////////////////////////////////////////////////////
@@ -845,24 +741,6 @@
   TRACE_CREATE;
 }
 
-<<<<<<< HEAD
-////////////////////////////////////////////////////////////////////////////////
-/// Protected constructor for internal use only
-
-RooDataSet::RooDataSet(RooStringView name, RooStringView title, RooDataSet *dset,
-             const RooArgSet& vars, const RooFormulaVar* cutVar, const char* cutRange,
-             std::size_t nStart, std::size_t nStop) :
-  RooAbsData(name,title,vars)
-{
-  _dstore = dset->_dstore->reduce(name, title, _vars, cutVar, cutRange, nStart, nStop);
-
-   _cachedVars.add(_dstore->cachedVars());
-
-   appendToDir(this, true);
-   initialize(dset->_wgtVar ? dset->_wgtVar->GetName() : nullptr);
-   TRACE_CREATE;
-}
-=======
 
 ////////////////////////////////////////////////////////////////////////////////
 /// Return an empty clone of this dataset. If vars is not null, only the variables in vars
@@ -871,7 +749,6 @@
 RooFit::OwningPtr<RooAbsData> RooDataSet::emptyClone(const char* newName, const char* newTitle, const RooArgSet* vars, const char* wgtVarName) const
 {
    bool useOldWeight = _wgtVar && (wgtVarName == nullptr || strcmp(wgtVarName, _wgtVar->GetName()) == 0);
->>>>>>> 49ae85f5
 
    if(newName == nullptr) newName = GetName();
    if(newTitle == nullptr) newTitle = GetTitle();
@@ -893,31 +770,6 @@
       if(useOldWeight && !vars2.find(wgtVarName)) vars2.add(*_wgtVar);
    }
 
-<<<<<<< HEAD
-RooAbsData* RooDataSet::emptyClone(const char* newName, const char* newTitle, const RooArgSet* vars, const char* wgtVarName) const
-{
-   bool useOldWeight = _wgtVar && (wgtVarName == nullptr || strcmp(wgtVarName, _wgtVar->GetName()) == 0);
-
-   if(newName == nullptr) newName = GetName();
-   if(newTitle == nullptr) newTitle = GetTitle();
-   if(useOldWeight) wgtVarName = _wgtVar->GetName();
-
-   RooArgSet vars2;
-   if(vars == nullptr) {
-      vars2.add(_vars);
-   } else {
-      for(RooAbsArg *var : *vars) {
-         // We should take the variables from the original dataset if
-         // available, such that we can query the "StoreError" and
-         // "StoreAsymError" attributes.
-         auto varInData = _vars.find(*var);
-         vars2.add(varInData ? *varInData : *var);
-      }
-      // We also need to add the weight variable of the original dataset if
-      // it's not added yet, again to query the error attributes correctly.
-      if(useOldWeight && !vars2.find(wgtVarName)) vars2.add(*_wgtVar);
-   }
-
    RooArgSet errorSet;
    RooArgSet asymErrorSet;
 
@@ -927,19 +779,7 @@
    }
 
    using namespace RooFit;
-   return new RooDataSet(newName, newTitle, vars2, WeightVar(wgtVarName), StoreError(errorSet), StoreAsymError(asymErrorSet));
-=======
-   RooArgSet errorSet;
-   RooArgSet asymErrorSet;
-
-   for(RooAbsArg *var : vars2) {
-      if(var->getAttribute("StoreError")) errorSet.add(*var);;
-      if(var->getAttribute("StoreAsymError")) asymErrorSet.add(*var);;
-   }
-
-   using namespace RooFit;
    return RooFit::Detail::owningPtr(std::make_unique<RooDataSet>(newName, newTitle, vars2, WeightVar(wgtVarName), StoreError(errorSet), StoreAsymError(asymErrorSet)));
->>>>>>> 49ae85f5
 }
 
 
@@ -984,25 +824,6 @@
       tmp.add(*_wgtVar);
    }
 
-<<<<<<< HEAD
-  if (!cutRange || strchr(cutRange,',')==0) {
-  return new RooDataSet(GetName(), GetTitle(), this, tmp, cutVar, cutRange, nStart, nStop) ;
-  } else {
-    // Composite case: multiple ranges
-    auto tokens = ROOT::Split(cutRange, ",");
-    if (RooHelpers::checkIfRangesOverlap(tmp, tokens)) {
-      std::stringstream errMsg;
-      errMsg << "Error in RooAbsData::reduce! The ranges " << cutRange << " are overlapping!";
-      throw std::runtime_error(errMsg.str());
-    }
-    RooDataSet * out = nullptr;
-    for (const auto& token : tokens) {
-      if(!out) {
-        out = new RooDataSet(GetName(), GetTitle(), this, tmp, cutVar, token.c_str(), nStart, nStop);
-      } else {
-        RooDataSet appendedData{GetName(), GetTitle(), this, tmp, cutVar, token.c_str(), nStart, nStop};
-        out->append(appendedData);
-=======
    auto createEmptyClone = [&]() { return emptyClone(GetName(), GetTitle(), &tmp); };
 
    std::unique_ptr<RooAbsData> out{createEmptyClone()};
@@ -1018,7 +839,6 @@
          std::stringstream errMsg;
          errMsg << "Error in RooAbsData::reduce! The ranges " << cutRange << " are overlapping!";
          throw std::runtime_error(errMsg.str());
->>>>>>> 49ae85f5
       }
       for (const auto &token : tokens) {
          std::unique_ptr<RooAbsData> appendedData{createEmptyClone()};
@@ -1121,11 +941,7 @@
     }
   }
 
-<<<<<<< HEAD
-  return RooSpan<const double>(&*(_sumW2Buffer->begin() + first), len);
-=======
   return std::span<const double>(&*(_sumW2Buffer->begin() + first), len);
->>>>>>> 49ae85f5
 }
 
 
@@ -1474,11 +1290,7 @@
   std::unique_ptr<RooAbsArg> ret{_dstore->addColumn(var,adjustRange)};
   RooAbsArg* retPtr = ret.get();
   _vars.addOwned(std::move(ret));
-<<<<<<< HEAD
-  initialize(_wgtVar?_wgtVar->GetName():0) ;
-=======
   initialize(_wgtVar?_wgtVar->GetName():nullptr) ;
->>>>>>> 49ae85f5
   return retPtr;
 }
 
