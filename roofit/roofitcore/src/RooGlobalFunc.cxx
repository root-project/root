--- conflicted
+++ resolved
@@ -18,13 +18,9 @@
 
 #include <RooGlobalFunc.h>
 
-<<<<<<< HEAD
-#include <RooAbsPdf.h>
-=======
 #include <RooAbsData.h>
 #include <RooAbsPdf.h>
 #include <RooBatchCompute.h>
->>>>>>> 4f177922
 #include <RooCategory.h>
 #include <RooDataHist.h>
 #include <RooDataSet.h>
@@ -35,11 +31,6 @@
 #include <RooNumIntConfig.h>
 #include <RooRealConstant.h>
 #include <RooRealVar.h>
-<<<<<<< HEAD
-
-#include <TH1.h>
-=======
->>>>>>> 4f177922
 
 #include <TH1.h>
 #include <TInterpreter.h>
@@ -91,20 +82,6 @@
    RooCmdArg container(name, 0, 0, 0, 0, nullptr, nullptr, nullptr, nullptr);
    for (auto const &item : map) {
       container.addArg(func(item.first, item.second));
-<<<<<<< HEAD
-   }
-   container.setProcessRecArgs(true, false);
-   return container;
-}
-
-template <class Key_t, class Val_t, class Func_t>
-RooCmdArg processFlatMap(const char *name, Func_t func, Detail::FlatMap<Key_t, Val_t> const &map)
-{
-   RooCmdArg container(name, 0, 0, 0, 0, nullptr, nullptr, nullptr, nullptr);
-   for (std::size_t i = 0; i < map.keys.size(); ++i) {
-      container.addArg(func(map.keys[i], map.vals[i]));
-=======
->>>>>>> 4f177922
    }
    container.setProcessRecArgs(true, false);
    return container;
@@ -1159,11 +1136,7 @@
    return processFlatMap("LinkDataSliceMany", processLinkItem<RooAbsData>, args);
 }
 
-<<<<<<< HEAD
-}
-=======
 } // namespace Detail
->>>>>>> 4f177922
 
 } // namespace RooFit
 
