--- conflicted
+++ resolved
@@ -203,10 +203,7 @@
       if(lower == "off") mode = BatchModeOption::Off;
       else if(lower == "cpu") mode = BatchModeOption::Cpu;
       else if(lower == "cuda") mode = BatchModeOption::Cuda;
-<<<<<<< HEAD
-=======
       else if(lower == "codegen") mode = BatchModeOption::CodeGen;
->>>>>>> f2f67553
       // Note that the "old" argument is undocumented, because accessing the
       // old batch mode is an advanced developer feature.
       else throw std::runtime_error("Only supported string values for BatchMode() are \"off\", \"cpu\", or \"cuda\".");
