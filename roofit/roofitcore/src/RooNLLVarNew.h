--- conflicted
+++ resolved
@@ -28,10 +28,6 @@
    static constexpr const char *weightVarName = "_weight";
    static constexpr const char *weightVarNameSumW2 = "_weight_sumW2";
 
-<<<<<<< HEAD
-   RooNLLVarNew() {}
-=======
->>>>>>> 49ae85f5
    RooNLLVarNew(const char *name, const char *title, RooAbsPdf &pdf, RooArgSet const &observables, bool isExtended,
                 RooFit::OffsetMode offsetMode);
    RooNLLVarNew(const RooNLLVarNew &other, const char *name = nullptr);
@@ -42,11 +38,7 @@
    /// Return default level for MINUIT error analysis.
    double defaultErrorLevel() const override { return 0.5; }
 
-<<<<<<< HEAD
-   void computeBatch(cudaStream_t *, double *output, size_t nOut, RooFit::Detail::DataMap const &) const override;
-=======
    void computeBatch(double *output, size_t nOut, RooFit::Detail::DataMap const &) const override;
->>>>>>> 49ae85f5
    bool canComputeBatchWithCuda() const override { return !_binnedL; }
    bool isReducerNode() const override { return true; }
 
@@ -67,22 +59,13 @@
    void resetWeightVarNames();
    double finalizeResult(ROOT::Math::KahanSum<double> result, double weightSum) const;
    void fillBinWidthsFromPdfBoundaries(RooAbsReal const &pdf, RooArgSet const &observables);
-<<<<<<< HEAD
-   double computeBatchBinnedL(RooSpan<const double> preds, RooSpan<const double> weights) const;
-=======
    double computeBatchBinnedL(std::span<const double> preds, std::span<const double> weights) const;
->>>>>>> 49ae85f5
 
    RooTemplateProxy<RooAbsPdf> _pdf;
    RooTemplateProxy<RooAbsReal> _weightVar;
    RooTemplateProxy<RooAbsReal> _weightSquaredVar;
-<<<<<<< HEAD
-   RooTemplateProxy<RooAbsReal> _binVolumeVar;
-   std::unique_ptr<RooTemplateProxy<RooAbsReal>> _expectedEvents;
-=======
    std::unique_ptr<RooTemplateProxy<RooAbsReal>> _expectedEvents;
    std::unique_ptr<RooTemplateProxy<RooAbsPdf>> _offsetPdf;
->>>>>>> 49ae85f5
    mutable double _sumWeight = 0.0;  //!
    mutable double _sumWeight2 = 0.0; //!
    bool _weightSquared = false;
