--- conflicted
+++ resolved
@@ -34,8 +34,6 @@
 #include <RooSetProxy.h>
 #include "RooFit/Detail/Buffers.h"
 #include <RooFit/Detail/MathFuncs.h>
-
-#include "RooFitImplHelpers.h"
 
 #include "RooFitImplHelpers.h"
 
@@ -231,20 +229,8 @@
          // Catch error condition: data present where zero events are predicted
          logEvalError(Form("Observed %f events in bin %lu with zero event yield", N, (unsigned long)i));
       } else {
-<<<<<<< HEAD
-
-         double term = 0.0;
-         if (_doBinOffset) {
-            term -= -mu + N + N * (std::log(mu) - std::log(N));
-         } else {
-            term -= -mu + N * std::log(mu) - TMath::LnGamma(N + 1);
-         }
-         result += term;
-         sumWeightKahanSum += eventWeight;
-=======
          result += RooFit::Detail::MathFuncs::nll(mu, N, true, _doBinOffset);
          sumWeightKahanSum += N;
->>>>>>> 22aeb252
       }
    }
 
@@ -348,8 +334,6 @@
 
 void RooNLLVarNew::translate(RooFit::Detail::CodeSquashContext &ctx) const
 {
-<<<<<<< HEAD
-=======
    if (_binnedL && !_pdf->getAttribute("BinnedLikelihoodActiveYields")) {
       std::stringstream errorMsg;
       errorMsg << "RooNLLVarNew::translate(): binned likelihood optimization is only supported when raw pdf "
@@ -359,7 +343,6 @@
       throw std::runtime_error(errorMsg.str());
    }
 
->>>>>>> 22aeb252
    std::string weightSumName = RooFit::Detail::makeValidVarName(GetName()) + "WeightSum";
    std::string resName = RooFit::Detail::makeValidVarName(GetName()) + "Result";
    ctx.addResult(this, resName);
