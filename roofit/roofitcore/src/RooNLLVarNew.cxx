--- conflicted
+++ resolved
@@ -150,14 +150,18 @@
    ROOT::Math::KahanSum<double> result{0.0};
    ROOT::Math::KahanSum<double> sumWeightKahanSum{0.0};
 
-<<<<<<< HEAD
+   const bool predsAreYields = _binw.empty();
+
    for (std::size_t i = 0; i < preds.size(); ++i) {
 
       double eventWeight = weights[i];
 
       // Calculate log(Poisson(N|mu) for this bin
       double N = eventWeight;
-      double mu = preds[i] * _binw[i];
+      double mu = preds[i];
+      if (!predsAreYields) {
+         mu *= _binw[i];
+      }
 
       if (mu <= 0 && N > 0) {
 
@@ -203,75 +207,11 @@
 
    _sumWeight =
       weights.size() == 1 ? weights[0] * probas.size() : dispatch->reduceSum(stream, weights.data(), weights.size());
-   if (_isExtended && _weightSquared && _sumWeight2 == 0.0) {
-      _sumWeight2 = weights.size() == 1 ? weightsSumW2[0] * probas.size()
-                                        : dispatch->reduceSum(stream, weightsSumW2.data(), weightsSumW2.size());
-   }
-
-=======
-   const bool predsAreYields = _binw.empty();
-
-   for (std::size_t i = 0; i < preds.size(); ++i) {
-
-      double eventWeight = weights[i];
-
-      // Calculate log(Poisson(N|mu) for this bin
-      double N = eventWeight;
-      double mu = preds[i];
-      if (!predsAreYields) {
-         mu *= _binw[i];
-      }
-
-      if (mu <= 0 && N > 0) {
-
-         // Catch error condition: data present where zero events are predicted
-         logEvalError(Form("Observed %f events in bin %lu with zero event yield", N, (unsigned long)i));
-
-      } else if (std::abs(mu) < 1e-10 && std::abs(N) < 1e-10) {
-
-         // Special handling of this case since log(Poisson(0,0)=0 but can't be calculated with usual log-formula
-         // since log(mu)=0. No update of result is required since term=0.
-
-      } else {
-
-         result += -1 * (-mu + N * log(mu) - TMath::LnGamma(N + 1));
-         sumWeightKahanSum += eventWeight;
-      }
-   }
-
-   return finalizeResult(result, sumWeightKahanSum.Sum());
-}
-
-/** Compute multiple negative logs of propabilities
-
-\param output An array of doubles where the computation results will be stored
-\param nOut not used
-\note nEvents is the number of events to be processed (the dataMap size)
-\param dataMap A map containing spans with the input data for the computation
-**/
-void RooNLLVarNew::computeBatch(cudaStream_t *stream, double *output, size_t /*nOut*/,
-                                RooFit::Detail::DataMap const &dataMap) const
-{
-   RooSpan<const double> weights = dataMap.at(_weightVar);
-   RooSpan<const double> weightsSumW2 = dataMap.at(_weightSquaredVar);
-
-   if (_binnedL) {
-      output[0] = computeBatchBinnedL(dataMap.at(&*_pdf), _weightSquared ? weightsSumW2 : weights);
-      return;
-   }
-
-   auto dispatch = stream ? RooBatchCompute::dispatchCUDA : RooBatchCompute::dispatchCPU;
-
-   auto probas = dataMap.at(_pdf);
-
-   _sumWeight =
-      weights.size() == 1 ? weights[0] * probas.size() : dispatch->reduceSum(stream, weights.data(), weights.size());
    if (_expectedEvents && _weightSquared && _sumWeight2 == 0.0) {
       _sumWeight2 = weights.size() == 1 ? weightsSumW2[0] * probas.size()
                                         : dispatch->reduceSum(stream, weightsSumW2.data(), weightsSumW2.size());
    }
 
->>>>>>> f2f67553
    auto nllOut = dispatch->reduceNLL(stream, probas, _weightSquared ? weightsSumW2 : weights, weights, _sumWeight,
                                      _doBinOffset ? dataMap.at(_binVolumeVar) : RooSpan<const double>{});
 
@@ -286,15 +226,9 @@
       _pdf->logEvalError("getLogVal() top-level p.d.f evaluates to NaN");
    }
 
-<<<<<<< HEAD
-   if (_isExtended) {
-      double expected = _pdf->expectedEvents(&_observables);
-      nllOut.nllSum += _pdf->extendedTerm(_sumWeight, expected, _weightSquared ? _sumWeight2 : 0.0, _doBinOffset);
-=======
    if (_expectedEvents) {
       RooSpan<const double> expected = dataMap.at(*_expectedEvents);
       nllOut.nllSum += _pdf->extendedTerm(_sumWeight, expected[0], _weightSquared ? _sumWeight2 : 0.0, _doBinOffset);
->>>>>>> f2f67553
    }
 
    output[0] = finalizeResult(nllOut.nllSum, _sumWeight);
@@ -385,10 +319,6 @@
    // brackets of the loop is written at the end of the scopes lifetime.
    {
       auto scope = ctx.beginLoop(this);
-<<<<<<< HEAD
-      ctx.addToCodeBody(resName + " -= " + ctx.getResult(_weightVar.arg()) + " * std::log(" +
-                        ctx.getResult(_pdf.arg()) + ");\n");
-=======
       std::string const &weight = ctx.getResult(_weightVar.arg());
       std::string const &pdfName = ctx.getResult(_pdf.arg());
 
@@ -412,6 +342,5 @@
    if (_expectedEvents) {
       std::string expected = ctx.getResult(**_expectedEvents);
       ctx.addToCodeBody(resName + " += " + expected + " - " + weightSumName + " * std::log(" + expected + ");\n");
->>>>>>> f2f67553
    }
 }