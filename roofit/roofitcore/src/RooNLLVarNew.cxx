/*
 * Project: RooFit
 * Authors:
 *   Jonas Rembser, CERN 2021
 *   Emmanouil Michalainas, CERN 2021
 *
 * Copyright (c) 2021, CERN
 *
 * Redistribution and use in source and binary forms,
 * with or without modification, are permitted according to the terms
 * listed in LICENSE (http://roofit.sourceforge.net/license.txt)
 */

/**
\file RooNLLVarNew.cxx
\class RooNLLVarNew
\ingroup Roofitcore

This is a simple class designed to produce the nll values needed by the fitter.
This class calls functions from `RooBatchCompute` library to provide faster
computation times.
**/

#include "RooNLLVarNew.h"

<<<<<<< HEAD
#include <RooBatchCompute.h>
=======
#include <RooHistPdf.h>
#include <RooBatchCompute.h>
#include <RooDataHist.h>
>>>>>>> 49ae85f5
#include <RooNaNPacker.h>
#include <RooConstVar.h>
#include <RooRealVar.h>
#include <RooSetProxy.h>
#include "RooFit/Detail/Buffers.h"

#include "RooFitImplHelpers.h"

#include <ROOT/StringUtils.hxx>

#include <TClass.h>
#include <TMath.h>
#include <Math/Util.h>

#include <numeric>
#include <stdexcept>
#include <vector>

// Declare constexpr static members to make them available if odr-used in C++14.
constexpr const char *RooNLLVarNew::weightVarName;
constexpr const char *RooNLLVarNew::weightVarNameSumW2;

namespace {

<<<<<<< HEAD
RooArgSet getObs(RooAbsArg const &arg, RooArgSet const &observables)
{
   RooArgSet out;
   arg.getObservables(&observables, out);
   return out;
}
=======
// Use RooConstVar for dummies such that they don't get included in getParameters().
RooConstVar *dummyVar(const char *name)
{
   return new RooConstVar(name, name, 1.0);
}

// Helper class to represent a template pdf based on the fit dataset.
class RooOffsetPdf : public RooAbsPdf {
public:
   RooOffsetPdf(const char *name, const char *title, RooArgSet const &observables, RooAbsReal &weightVar)
      : RooAbsPdf(name, title),
        _observables("!observables", "List of observables", this),
        _weightVar{"!weightVar", "weightVar", this, weightVar, true, false}
   {
      for (RooAbsArg *obs : observables) {
         _observables.add(*obs);
      }
   }
   RooOffsetPdf(const RooOffsetPdf &other, const char *name = nullptr)
      : RooAbsPdf(other, name),
        _observables("!servers", this, other._observables),
        _weightVar{"!weightVar", this, other._weightVar}
   {
   }
   TObject *clone(const char *newname) const override { return new RooOffsetPdf(*this, newname); }

   void computeBatch(double *output, size_t nEvents, RooFit::Detail::DataMap const &dataMap) const override
   {
      std::span<const double> weights = dataMap.at(_weightVar);

      // Create the template histogram from the data. This operation is very
      // expensive, but since the offset only depends on the observables it
      // only has to be done once.

      RooDataHist dataHist{"data", "data", _observables};
      // Loop over events to fill the histogram
      for (std::size_t i = 0; i < nEvents; ++i) {
         for (auto *var : static_range_cast<RooRealVar *>(_observables)) {
            var->setVal(dataMap.at(var)[i]);
         }
         dataHist.add(_observables, weights[weights.size() == 1 ? 0 : i]);
      }

      // Lookup bin weights via RooHistPdf
      RooHistPdf pdf{"offsetPdf", "offsetPdf", _observables, dataHist};
      for (std::size_t i = 0; i < nEvents; ++i) {
         for (auto *var : static_range_cast<RooRealVar *>(_observables)) {
            var->setVal(dataMap.at(var)[i]);
         }
         output[i] = pdf.getVal(_observables);
      }
   }

private:
   double evaluate() const override { return 0.0; } // should never be called

   RooSetProxy _observables;
   RooTemplateProxy<RooAbsReal> _weightVar;
};
>>>>>>> 49ae85f5

// Use RooConstVar for dummies such that they don't get included in getParameters().
RooConstVar *dummyVar(const char *name)
{
   return new RooConstVar(name, name, 1.0);
}

} // namespace

/** Construct a RooNLLVarNew
\param name the name
\param title the title
\param pdf The pdf for which the nll is computed for
\param observables The observabes of the pdf
\param isExtended Set to true if this is an extended fit
**/
RooNLLVarNew::RooNLLVarNew(const char *name, const char *title, RooAbsPdf &pdf, RooArgSet const &observables,
                           bool isExtended, RooFit::OffsetMode offsetMode)
   : RooAbsReal(name, title),
     _pdf{"pdf", "pdf", this, pdf},
     _weightVar{"weightVar", "weightVar", this, *dummyVar(weightVarName), true, false, true},
     _weightSquaredVar{weightVarNameSumW2, weightVarNameSumW2, this, *dummyVar("weightSquardVar"), true, false, true},
<<<<<<< HEAD
     _binVolumeVar{"binVolumeVar", "binVolumeVar", this, *dummyVar("_bin_volume"), true, false, true},
     _binnedL{pdf.getAttribute("BinnedLikelihoodActive")}
{
   RooArgSet obs{getObs(pdf, observables)};
=======
     _binnedL{pdf.getAttribute("BinnedLikelihoodActive")}
{
   RooArgSet obs;
   pdf.getObservables(&observables, obs);
>>>>>>> 49ae85f5

   // In the "BinnedLikelihoodActiveYields" mode, the pdf values can directly
   // be interpreted as yields and don't need to be multiplied by the bin
   // widths. That's why we don't need to even fill them in this case.
   if (_binnedL && !pdf.getAttribute("BinnedLikelihoodActiveYields")) {
      fillBinWidthsFromPdfBoundaries(pdf, obs);
   }

   if (isExtended && !_binnedL) {
      std::unique_ptr<RooAbsReal> expectedEvents = pdf.createExpectedEventsFunc(&obs);
      if (expectedEvents) {
         _expectedEvents =
            std::make_unique<RooTemplateProxy<RooAbsReal>>("expectedEvents", "expectedEvents", this, *expectedEvents);
         addOwnedComponents(std::move(expectedEvents));
      }
   }

   resetWeightVarNames();
   enableOffsetting(offsetMode == RooFit::OffsetMode::Initial);
   enableBinOffsetting(offsetMode == RooFit::OffsetMode::Bin);
<<<<<<< HEAD
=======

   // In the binned likelihood code path, we directly use that data weights for
   // the offsetting.
   if (!_binnedL && _doBinOffset) {
      auto offsetPdf = std::make_unique<RooOffsetPdf>("_offset_pdf", "_offset_pdf", obs, *_weightVar);
      _offsetPdf = std::make_unique<RooTemplateProxy<RooAbsPdf>>("offsetPdf", "offsetPdf", this, *offsetPdf);
      addOwnedComponents(std::move(offsetPdf));
   }
>>>>>>> 49ae85f5
}

RooNLLVarNew::RooNLLVarNew(const RooNLLVarNew &other, const char *name)
   : RooAbsReal(other, name),
     _pdf{"pdf", this, other._pdf},
     _weightVar{"weightVar", this, other._weightVar},
     _weightSquaredVar{"weightSquaredVar", this, other._weightSquaredVar},
     _weightSquared{other._weightSquared},
     _binnedL{other._binnedL},
     _doOffset{other._doOffset},
     _simCount{other._simCount},
     _prefix{other._prefix},
     _binw{other._binw}
{
   if (other._expectedEvents) {
      _expectedEvents = std::make_unique<RooTemplateProxy<RooAbsReal>>("expectedEvents", this, *other._expectedEvents);
   }
}

void RooNLLVarNew::fillBinWidthsFromPdfBoundaries(RooAbsReal const &pdf, RooArgSet const &observables)
<<<<<<< HEAD
{
   // Check if the bin widths were already filled
   if (!_binw.empty()) {
      return;
   }

   if (observables.size() != 1) {
      throw std::runtime_error("BinnedPdf optimization only works with a 1D pdf.");
   } else {
      auto *var = static_cast<RooRealVar *>(observables.first());
      std::list<double> *boundaries = pdf.binBoundaries(*var, var->getMin(), var->getMax());
      std::list<double>::iterator biter = boundaries->begin();
      _binw.resize(boundaries->size() - 1);
      double lastBound = (*biter);
      ++biter;
      int ibin = 0;
      while (biter != boundaries->end()) {
         _binw[ibin] = (*biter) - lastBound;
         lastBound = (*biter);
         ibin++;
         ++biter;
      }
   }
}

double RooNLLVarNew::computeBatchBinnedL(RooSpan<const double> preds, RooSpan<const double> weights) const
{
   ROOT::Math::KahanSum<double> result{0.0};
   ROOT::Math::KahanSum<double> sumWeightKahanSum{0.0};

   const bool predsAreYields = _binw.empty();

   for (std::size_t i = 0; i < preds.size(); ++i) {

      double eventWeight = weights[i];

      // Calculate log(Poisson(N|mu) for this bin
      double N = eventWeight;
      double mu = preds[i];
      if (!predsAreYields) {
         mu *= _binw[i];
      }

      if (mu <= 0 && N > 0) {

         // Catch error condition: data present where zero events are predicted
         logEvalError(Form("Observed %f events in bin %lu with zero event yield", N, (unsigned long)i));

      } else if (std::abs(mu) < 1e-10 && std::abs(N) < 1e-10) {

         // Special handling of this case since log(Poisson(0,0)=0 but can't be calculated with usual log-formula
         // since log(mu)=0. No update of result is required since term=0.

      } else {

         result += -1 * (-mu + N * log(mu) - TMath::LnGamma(N + 1));
=======
{
   // Check if the bin widths were already filled
   if (!_binw.empty()) {
      return;
   }

   if (observables.size() != 1) {
      throw std::runtime_error("BinnedPdf optimization only works with a 1D pdf.");
   } else {
      auto *var = static_cast<RooRealVar *>(observables.first());
      std::list<double> *boundaries = pdf.binBoundaries(*var, var->getMin(), var->getMax());
      std::list<double>::iterator biter = boundaries->begin();
      _binw.resize(boundaries->size() - 1);
      double lastBound = (*biter);
      ++biter;
      int ibin = 0;
      while (biter != boundaries->end()) {
         _binw[ibin] = (*biter) - lastBound;
         lastBound = (*biter);
         ibin++;
         ++biter;
      }
   }
}

double RooNLLVarNew::computeBatchBinnedL(std::span<const double> preds, std::span<const double> weights) const
{
   ROOT::Math::KahanSum<double> result{0.0};
   ROOT::Math::KahanSum<double> sumWeightKahanSum{0.0};

   const bool predsAreYields = _binw.empty();

   for (std::size_t i = 0; i < preds.size(); ++i) {

      double eventWeight = weights[i];

      // Calculate log(Poisson(N|mu) for this bin
      double N = eventWeight;
      double mu = preds[i];
      if (!predsAreYields) {
         mu *= _binw[i];
      }

      if (mu <= 0 && N > 0) {

         // Catch error condition: data present where zero events are predicted
         logEvalError(Form("Observed %f events in bin %lu with zero event yield", N, (unsigned long)i));

      } else if (std::abs(mu) < 1e-10 && std::abs(N) < 1e-10) {

         // Special handling of this case since log(Poisson(0,0)=0 but can't be calculated with usual log-formula
         // since log(mu)=0. No update of result is required since term=0.

      } else {

         double term = 0.0;
         if (_doBinOffset) {
            term -= -mu + N + N * (std::log(mu) - std::log(N));
         } else {
            term -= -mu + N * std::log(mu) - TMath::LnGamma(N + 1);
         }
         result += term;
>>>>>>> 49ae85f5
         sumWeightKahanSum += eventWeight;
      }
   }

   return finalizeResult(result, sumWeightKahanSum.Sum());
}

<<<<<<< HEAD
/** Compute multiple negative logs of propabilities
=======
/** Compute multiple negative logs of probabilities.
>>>>>>> 49ae85f5

\param output An array of doubles where the computation results will be stored
\param nOut not used
\note nEvents is the number of events to be processed (the dataMap size)
\param dataMap A map containing spans with the input data for the computation
**/
<<<<<<< HEAD
void RooNLLVarNew::computeBatch(cudaStream_t *stream, double *output, size_t /*nOut*/,
                                RooFit::Detail::DataMap const &dataMap) const
{
   RooSpan<const double> weights = dataMap.at(_weightVar);
   RooSpan<const double> weightsSumW2 = dataMap.at(_weightSquaredVar);
=======
void RooNLLVarNew::computeBatch(double *output, size_t /*nOut*/, RooFit::Detail::DataMap const &dataMap) const
{
   std::span<const double> weights = dataMap.at(_weightVar);
   std::span<const double> weightsSumW2 = dataMap.at(_weightSquaredVar);
>>>>>>> 49ae85f5

   if (_binnedL) {
      output[0] = computeBatchBinnedL(dataMap.at(&*_pdf), _weightSquared ? weightsSumW2 : weights);
      return;
   }

<<<<<<< HEAD
   auto dispatch = stream ? RooBatchCompute::dispatchCUDA : RooBatchCompute::dispatchCPU;

   auto probas = dataMap.at(_pdf);

   _sumWeight =
      weights.size() == 1 ? weights[0] * probas.size() : dispatch->reduceSum(stream, weights.data(), weights.size());
   if (_expectedEvents && _weightSquared && _sumWeight2 == 0.0) {
      _sumWeight2 = weights.size() == 1 ? weightsSumW2[0] * probas.size()
                                        : dispatch->reduceSum(stream, weightsSumW2.data(), weightsSumW2.size());
   }

   auto nllOut = dispatch->reduceNLL(stream, probas, _weightSquared ? weightsSumW2 : weights, weights, _sumWeight,
                                     _doBinOffset ? dataMap.at(_binVolumeVar) : RooSpan<const double>{});
=======
   auto config = dataMap.config(this);

   auto probas = dataMap.at(_pdf);

   _sumWeight = weights.size() == 1 ? weights[0] * probas.size()
                                    : RooBatchCompute::reduceSum(config, weights.data(), weights.size());
   if (_expectedEvents && _weightSquared && _sumWeight2 == 0.0) {
      _sumWeight2 = weights.size() == 1 ? weightsSumW2[0] * probas.size()
                                        : RooBatchCompute::reduceSum(config, weightsSumW2.data(), weightsSumW2.size());
   }

   auto nllOut = RooBatchCompute::reduceNLL(config, probas, _weightSquared ? weightsSumW2 : weights,
                                            _doBinOffset ? dataMap.at(*_offsetPdf) : std::span<const double>{});
>>>>>>> 49ae85f5

   if (nllOut.nLargeValues > 0) {
      oocoutW(&*_pdf, Eval) << "RooAbsPdf::getLogVal(" << _pdf->GetName()
                            << ") WARNING: top-level pdf has unexpectedly large values" << std::endl;
   }
   for (std::size_t i = 0; i < nllOut.nNonPositiveValues; ++i) {
      _pdf->logEvalError("getLogVal() top-level p.d.f not greater than zero");
   }
   for (std::size_t i = 0; i < nllOut.nNaNValues; ++i) {
      _pdf->logEvalError("getLogVal() top-level p.d.f evaluates to NaN");
   }

   if (_expectedEvents) {
<<<<<<< HEAD
      RooSpan<const double> expected = dataMap.at(*_expectedEvents);
      nllOut.nllSum += _pdf->extendedTerm(_sumWeight, expected[0], _weightSquared ? _sumWeight2 : 0.0, _doBinOffset);
   }

   output[0] = finalizeResult(nllOut.nllSum, _sumWeight);
=======
      std::span<const double> expected = dataMap.at(*_expectedEvents);
      nllOut.nllSum += _pdf->extendedTerm(_sumWeight, expected[0], _weightSquared ? _sumWeight2 : 0.0, _doBinOffset);
   }

   output[0] = finalizeResult({nllOut.nllSum, nllOut.nllSumCarry}, _sumWeight);
>>>>>>> 49ae85f5
}

void RooNLLVarNew::getParametersHook(const RooArgSet * /*nset*/, RooArgSet *params, bool /*stripDisconnected*/) const
{
   // strip away the special variables
<<<<<<< HEAD
   params->remove(RooArgList{*_weightVar, *_weightSquaredVar, *_binVolumeVar}, true, true);
=======
   params->remove(RooArgList{*_weightVar, *_weightSquaredVar}, true, true);
>>>>>>> 49ae85f5
}

////////////////////////////////////////////////////////////////////////////////
/// Sets the prefix for the special variables of this NLL, like weights or bin
/// volumes.
/// \param[in] prefix The prefix to add to the observables and weight names.
void RooNLLVarNew::setPrefix(std::string const &prefix)
{
   _prefix = prefix;

   resetWeightVarNames();
}

void RooNLLVarNew::resetWeightVarNames()
{
   _weightVar->SetName((_prefix + weightVarName).c_str());
   _weightSquaredVar->SetName((_prefix + weightVarNameSumW2).c_str());
<<<<<<< HEAD
   _binVolumeVar->SetName((_prefix + "_bin_volume").c_str());
=======
   if (_offsetPdf) {
      (*_offsetPdf)->SetName((_prefix + "_offset_pdf").c_str());
   }
>>>>>>> 49ae85f5
}

////////////////////////////////////////////////////////////////////////////////
/// Toggles the weight square correction.
void RooNLLVarNew::applyWeightSquared(bool flag)
{
   _weightSquared = flag;
}

void RooNLLVarNew::enableOffsetting(bool flag)
{
   _doOffset = flag;
   _offset = ROOT::Math::KahanSum<double>{};
}

double RooNLLVarNew::finalizeResult(ROOT::Math::KahanSum<double> result, double weightSum) const
{
   // If part of simultaneous PDF normalize probability over
   // number of simultaneous PDFs: -sum(log(p/n)) = -sum(log(p)) + N*log(n)
   // If we do bin-by bin offsetting, we don't do this because it cancels out
   if (!_doBinOffset && _simCount > 1) {
      result += weightSum * std::log(static_cast<double>(_simCount));
   }

   // Check if value offset flag is set.
   if (_doOffset) {

      // If no offset is stored enable this feature now
      if (_offset.Sum() == 0 && _offset.Carry() == 0 && (result.Sum() != 0 || result.Carry() != 0)) {
         _offset = result;
      }

      // Subtract offset
      if (!RooAbsReal::hideOffset()) {
         result -= _offset;
      }
   }
   return result.Sum();
}

void RooNLLVarNew::translate(RooFit::Detail::CodeSquashContext &ctx) const
{
   std::string weightSumName = RooFit::Detail::makeValidVarName(GetName()) + "WeightSum";
   std::string resName = RooFit::Detail::makeValidVarName(GetName()) + "Result";
   ctx.addResult(this, resName);
   ctx.addToGlobalScope("double " + weightSumName + " = 0.0;\n");
   ctx.addToGlobalScope("double " + resName + " = 0.0;\n");

   const bool needWeightSum = _expectedEvents || _simCount > 1;

   if (needWeightSum) {
      auto scope = ctx.beginLoop(this);
      ctx.addToCodeBody(weightSumName + " += " + ctx.getResult(*_weightVar) + ";\n");
   }
   if (_simCount > 1) {
      std::string simCountStr = std::to_string(static_cast<double>(_simCount));
      ctx.addToCodeBody(resName + " += " + weightSumName + " * std::log(" + simCountStr + ");\n");
   }

   // Begin loop scope for the observables and weight variable. If the weight
   // is a scalar, the context will ignore it for the loop scope. The closing
   // brackets of the loop is written at the end of the scopes lifetime.
   {
      auto scope = ctx.beginLoop(this);
      std::string const &weight = ctx.getResult(_weightVar.arg());
      std::string const &pdfName = ctx.getResult(_pdf.arg());

      if (_binnedL) {
         // Since we only support uniform binning, bin width is the same for all.
         if (!_pdf->getAttribute("BinnedLikelihoodActiveYields")) {
            std::stringstream errorMsg;
            errorMsg << "RooNLLVarNew::translate(): binned likelihood optimization is only supported when raw pdf "
                        "values can be interpreted as yields."
                     << " This is not the case for HistFactory models written with ROOT versions before 6.26.00";
            coutE(InputArguments) << errorMsg.str() << std::endl;
            throw std::runtime_error(errorMsg.str());
         }
         std::string muName = pdfName;
         ctx.addToCodeBody(this, resName + " +=  -1 * (-" + muName + " + " + weight + " * std::log(" + muName +
                                    ") - TMath::LnGamma(" + weight + "+ 1));\n");
      } else {
         ctx.addToCodeBody(this, resName + " -= " + weight + " * std::log(" + pdfName + ");\n");
      }
   }
   if (_expectedEvents) {
      std::string expected = ctx.getResult(**_expectedEvents);
      ctx.addToCodeBody(resName + " += " + expected + " - " + weightSumName + " * std::log(" + expected + ");\n");
   }
}<|MERGE_RESOLUTION|>--- conflicted
+++ resolved
@@ -23,13 +23,9 @@
 
 #include "RooNLLVarNew.h"
 
-<<<<<<< HEAD
-#include <RooBatchCompute.h>
-=======
 #include <RooHistPdf.h>
 #include <RooBatchCompute.h>
 #include <RooDataHist.h>
->>>>>>> 49ae85f5
 #include <RooNaNPacker.h>
 #include <RooConstVar.h>
 #include <RooRealVar.h>
@@ -54,14 +50,6 @@
 
 namespace {
 
-<<<<<<< HEAD
-RooArgSet getObs(RooAbsArg const &arg, RooArgSet const &observables)
-{
-   RooArgSet out;
-   arg.getObservables(&observables, out);
-   return out;
-}
-=======
 // Use RooConstVar for dummies such that they don't get included in getParameters().
 RooConstVar *dummyVar(const char *name)
 {
@@ -121,13 +109,6 @@
    RooSetProxy _observables;
    RooTemplateProxy<RooAbsReal> _weightVar;
 };
->>>>>>> 49ae85f5
-
-// Use RooConstVar for dummies such that they don't get included in getParameters().
-RooConstVar *dummyVar(const char *name)
-{
-   return new RooConstVar(name, name, 1.0);
-}
 
 } // namespace
 
@@ -144,17 +125,10 @@
      _pdf{"pdf", "pdf", this, pdf},
      _weightVar{"weightVar", "weightVar", this, *dummyVar(weightVarName), true, false, true},
      _weightSquaredVar{weightVarNameSumW2, weightVarNameSumW2, this, *dummyVar("weightSquardVar"), true, false, true},
-<<<<<<< HEAD
-     _binVolumeVar{"binVolumeVar", "binVolumeVar", this, *dummyVar("_bin_volume"), true, false, true},
-     _binnedL{pdf.getAttribute("BinnedLikelihoodActive")}
-{
-   RooArgSet obs{getObs(pdf, observables)};
-=======
      _binnedL{pdf.getAttribute("BinnedLikelihoodActive")}
 {
    RooArgSet obs;
    pdf.getObservables(&observables, obs);
->>>>>>> 49ae85f5
 
    // In the "BinnedLikelihoodActiveYields" mode, the pdf values can directly
    // be interpreted as yields and don't need to be multiplied by the bin
@@ -175,8 +149,6 @@
    resetWeightVarNames();
    enableOffsetting(offsetMode == RooFit::OffsetMode::Initial);
    enableBinOffsetting(offsetMode == RooFit::OffsetMode::Bin);
-<<<<<<< HEAD
-=======
 
    // In the binned likelihood code path, we directly use that data weights for
    // the offsetting.
@@ -185,7 +157,6 @@
       _offsetPdf = std::make_unique<RooTemplateProxy<RooAbsPdf>>("offsetPdf", "offsetPdf", this, *offsetPdf);
       addOwnedComponents(std::move(offsetPdf));
    }
->>>>>>> 49ae85f5
 }
 
 RooNLLVarNew::RooNLLVarNew(const RooNLLVarNew &other, const char *name)
@@ -206,7 +177,6 @@
 }
 
 void RooNLLVarNew::fillBinWidthsFromPdfBoundaries(RooAbsReal const &pdf, RooArgSet const &observables)
-<<<<<<< HEAD
 {
    // Check if the bin widths were already filled
    if (!_binw.empty()) {
@@ -232,63 +202,6 @@
    }
 }
 
-double RooNLLVarNew::computeBatchBinnedL(RooSpan<const double> preds, RooSpan<const double> weights) const
-{
-   ROOT::Math::KahanSum<double> result{0.0};
-   ROOT::Math::KahanSum<double> sumWeightKahanSum{0.0};
-
-   const bool predsAreYields = _binw.empty();
-
-   for (std::size_t i = 0; i < preds.size(); ++i) {
-
-      double eventWeight = weights[i];
-
-      // Calculate log(Poisson(N|mu) for this bin
-      double N = eventWeight;
-      double mu = preds[i];
-      if (!predsAreYields) {
-         mu *= _binw[i];
-      }
-
-      if (mu <= 0 && N > 0) {
-
-         // Catch error condition: data present where zero events are predicted
-         logEvalError(Form("Observed %f events in bin %lu with zero event yield", N, (unsigned long)i));
-
-      } else if (std::abs(mu) < 1e-10 && std::abs(N) < 1e-10) {
-
-         // Special handling of this case since log(Poisson(0,0)=0 but can't be calculated with usual log-formula
-         // since log(mu)=0. No update of result is required since term=0.
-
-      } else {
-
-         result += -1 * (-mu + N * log(mu) - TMath::LnGamma(N + 1));
-=======
-{
-   // Check if the bin widths were already filled
-   if (!_binw.empty()) {
-      return;
-   }
-
-   if (observables.size() != 1) {
-      throw std::runtime_error("BinnedPdf optimization only works with a 1D pdf.");
-   } else {
-      auto *var = static_cast<RooRealVar *>(observables.first());
-      std::list<double> *boundaries = pdf.binBoundaries(*var, var->getMin(), var->getMax());
-      std::list<double>::iterator biter = boundaries->begin();
-      _binw.resize(boundaries->size() - 1);
-      double lastBound = (*biter);
-      ++biter;
-      int ibin = 0;
-      while (biter != boundaries->end()) {
-         _binw[ibin] = (*biter) - lastBound;
-         lastBound = (*biter);
-         ibin++;
-         ++biter;
-      }
-   }
-}
-
 double RooNLLVarNew::computeBatchBinnedL(std::span<const double> preds, std::span<const double> weights) const
 {
    ROOT::Math::KahanSum<double> result{0.0};
@@ -326,7 +239,6 @@
             term -= -mu + N * std::log(mu) - TMath::LnGamma(N + 1);
          }
          result += term;
->>>>>>> 49ae85f5
          sumWeightKahanSum += eventWeight;
       }
    }
@@ -334,50 +246,23 @@
    return finalizeResult(result, sumWeightKahanSum.Sum());
 }
 
-<<<<<<< HEAD
-/** Compute multiple negative logs of propabilities
-=======
 /** Compute multiple negative logs of probabilities.
->>>>>>> 49ae85f5
 
 \param output An array of doubles where the computation results will be stored
 \param nOut not used
 \note nEvents is the number of events to be processed (the dataMap size)
 \param dataMap A map containing spans with the input data for the computation
 **/
-<<<<<<< HEAD
-void RooNLLVarNew::computeBatch(cudaStream_t *stream, double *output, size_t /*nOut*/,
-                                RooFit::Detail::DataMap const &dataMap) const
-{
-   RooSpan<const double> weights = dataMap.at(_weightVar);
-   RooSpan<const double> weightsSumW2 = dataMap.at(_weightSquaredVar);
-=======
 void RooNLLVarNew::computeBatch(double *output, size_t /*nOut*/, RooFit::Detail::DataMap const &dataMap) const
 {
    std::span<const double> weights = dataMap.at(_weightVar);
    std::span<const double> weightsSumW2 = dataMap.at(_weightSquaredVar);
->>>>>>> 49ae85f5
 
    if (_binnedL) {
       output[0] = computeBatchBinnedL(dataMap.at(&*_pdf), _weightSquared ? weightsSumW2 : weights);
       return;
    }
 
-<<<<<<< HEAD
-   auto dispatch = stream ? RooBatchCompute::dispatchCUDA : RooBatchCompute::dispatchCPU;
-
-   auto probas = dataMap.at(_pdf);
-
-   _sumWeight =
-      weights.size() == 1 ? weights[0] * probas.size() : dispatch->reduceSum(stream, weights.data(), weights.size());
-   if (_expectedEvents && _weightSquared && _sumWeight2 == 0.0) {
-      _sumWeight2 = weights.size() == 1 ? weightsSumW2[0] * probas.size()
-                                        : dispatch->reduceSum(stream, weightsSumW2.data(), weightsSumW2.size());
-   }
-
-   auto nllOut = dispatch->reduceNLL(stream, probas, _weightSquared ? weightsSumW2 : weights, weights, _sumWeight,
-                                     _doBinOffset ? dataMap.at(_binVolumeVar) : RooSpan<const double>{});
-=======
    auto config = dataMap.config(this);
 
    auto probas = dataMap.at(_pdf);
@@ -391,7 +276,6 @@
 
    auto nllOut = RooBatchCompute::reduceNLL(config, probas, _weightSquared ? weightsSumW2 : weights,
                                             _doBinOffset ? dataMap.at(*_offsetPdf) : std::span<const double>{});
->>>>>>> 49ae85f5
 
    if (nllOut.nLargeValues > 0) {
       oocoutW(&*_pdf, Eval) << "RooAbsPdf::getLogVal(" << _pdf->GetName()
@@ -405,29 +289,17 @@
    }
 
    if (_expectedEvents) {
-<<<<<<< HEAD
-      RooSpan<const double> expected = dataMap.at(*_expectedEvents);
-      nllOut.nllSum += _pdf->extendedTerm(_sumWeight, expected[0], _weightSquared ? _sumWeight2 : 0.0, _doBinOffset);
-   }
-
-   output[0] = finalizeResult(nllOut.nllSum, _sumWeight);
-=======
       std::span<const double> expected = dataMap.at(*_expectedEvents);
       nllOut.nllSum += _pdf->extendedTerm(_sumWeight, expected[0], _weightSquared ? _sumWeight2 : 0.0, _doBinOffset);
    }
 
    output[0] = finalizeResult({nllOut.nllSum, nllOut.nllSumCarry}, _sumWeight);
->>>>>>> 49ae85f5
 }
 
 void RooNLLVarNew::getParametersHook(const RooArgSet * /*nset*/, RooArgSet *params, bool /*stripDisconnected*/) const
 {
    // strip away the special variables
-<<<<<<< HEAD
-   params->remove(RooArgList{*_weightVar, *_weightSquaredVar, *_binVolumeVar}, true, true);
-=======
    params->remove(RooArgList{*_weightVar, *_weightSquaredVar}, true, true);
->>>>>>> 49ae85f5
 }
 
 ////////////////////////////////////////////////////////////////////////////////
@@ -445,13 +317,9 @@
 {
    _weightVar->SetName((_prefix + weightVarName).c_str());
    _weightSquaredVar->SetName((_prefix + weightVarNameSumW2).c_str());
-<<<<<<< HEAD
-   _binVolumeVar->SetName((_prefix + "_bin_volume").c_str());
-=======
    if (_offsetPdf) {
       (*_offsetPdf)->SetName((_prefix + "_offset_pdf").c_str());
    }
->>>>>>> 49ae85f5
 }
 
 ////////////////////////////////////////////////////////////////////////////////
