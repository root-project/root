/*****************************************************************************
 * Project: RooFit                                                           *
 * Package: RooFitCore                                                       *
 * @(#)root/roofitcore:$Id$
 * Authors:                                                                  *
 *   WV, Wouter Verkerke, UC Santa Barbara, verkerke@slac.stanford.edu       *
 *   DK, David Kirkby,    UC Irvine,         dkirkby@uci.edu                 *
 *                                                                           *
 * Copyright (c) 2000-2005, Regents of the University of California          *
 *                          and Stanford University. All rights reserved.    *
 *                                                                           *
 * Redistribution and use in source and binary forms,                        *
 * with or without modification, are permitted according to the terms        *
 * listed in LICENSE (http://roofit.sourceforge.net/license.txt)             *
 *****************************************************************************/

/**
\file RooGenFitStudy.cxx
\class RooGenFitStudy
\ingroup Roofitcore

RooGenFitStudy is an abstract base class for RooStudyManager modules

**/

#include "Riostream.h"

#include "RooGenFitStudy.h"
#include "RooWorkspace.h"
#include "RooMsgService.h"
#include "RooDataSet.h"
#include "RooAbsPdf.h"
#include "RooRealVar.h"
#include "RooGlobalFunc.h"
#include "RooFitResult.h"


using namespace std ;

ClassImp(RooGenFitStudy);
  ;


////////////////////////////////////////////////////////////////////////////////
/// Constructor

RooGenFitStudy::RooGenFitStudy(const char* name, const char* title) :
  RooAbsStudy(name?name:"RooGenFitStudy",title?title:"RooGenFitStudy"),
<<<<<<< HEAD
  _genPdf(0),
  _fitPdf(0),
  _genSpec(0),
  _nllVar(0),
  _ngenVar(0),
  _initParams(0)
=======
  _genPdf(nullptr),
  _fitPdf(nullptr),
  _genSpec(nullptr),
  _nllVar(nullptr),
  _ngenVar(nullptr),
  _initParams(nullptr)
>>>>>>> 49ae85f5
{
}



////////////////////////////////////////////////////////////////////////////////
/// Copy constructor

RooGenFitStudy::RooGenFitStudy(const RooGenFitStudy& other) :
  RooAbsStudy(other),
  _genPdfName(other._genPdfName),
  _genObsName(other._genObsName),
  _fitPdfName(other._fitPdfName),
  _fitObsName(other._fitObsName),
<<<<<<< HEAD
  _genPdf(0),
  _fitPdf(0),
  _genSpec(0),
  _nllVar(0),
  _ngenVar(0),
  _initParams(0)
=======
  _genPdf(nullptr),
  _fitPdf(nullptr),
  _genSpec(nullptr),
  _nllVar(nullptr),
  _ngenVar(nullptr),
  _initParams(nullptr)
>>>>>>> 49ae85f5
{
  for(TObject * o : other._genOpts) _genOpts.Add(o->Clone());
  for(TObject * o : other._fitOpts) _fitOpts.Add(o->Clone());
}



////////////////////////////////////////////////////////////////////////////////

RooGenFitStudy::~RooGenFitStudy()
{
}



////////////////////////////////////////////////////////////////////////////////
/// Function called after insertion into workspace

bool RooGenFitStudy::attach(RooWorkspace& w)
{
  bool ret = false ;

  RooAbsPdf* pdf = w.pdf(_genPdfName) ;
  if (pdf) {
    _genPdf = pdf ;
  } else {
    coutE(InputArguments) << "RooGenFitStudy(" << GetName() << ") ERROR: generator p.d.f named " << _genPdfName << " not found in workspace " << w.GetName() << endl ;
    ret = true ;
  }

  _genObs.add(w.argSet(_genObsName)) ;
  if (_genObs.empty()) {
    coutE(InputArguments) << "RooGenFitStudy(" << GetName() << ") ERROR: no generator observables defined" << endl ;
    ret = true ;
  }

  pdf = w.pdf(_fitPdfName) ;
  if (pdf) {
    _fitPdf = pdf ;
  } else {
    coutE(InputArguments) << "RooGenFitStudy(" << GetName() << ") ERROR: fitting p.d.f named " << _fitPdfName << " not found in workspace " << w.GetName() << endl ;
    ret = true ;
  }

  _fitObs.add(w.argSet(_fitObsName)) ;
  if (_fitObs.empty()) {
    coutE(InputArguments) << "RooGenFitStudy(" << GetName() << ") ERROR: no fitting observables defined" << endl ;
    ret = true ;
  }

  return ret ;
}



////////////////////////////////////////////////////////////////////////////////

void RooGenFitStudy::setGenConfig(const char* pdfName, const char* obsName, const RooCmdArg& arg1,const RooCmdArg& arg2,const RooCmdArg& arg3)
{
  _genPdfName = pdfName ;
  _genObsName = obsName ;
  _genOpts.Add(arg1.Clone()) ;
  _genOpts.Add(arg2.Clone()) ;
  _genOpts.Add(arg3.Clone()) ;
}



////////////////////////////////////////////////////////////////////////////////

void RooGenFitStudy::setFitConfig(const char* pdfName, const char* obsName, const RooCmdArg& arg1,const RooCmdArg& arg2,const RooCmdArg& arg3)
{
  _fitPdfName = pdfName ;
  _fitObsName = obsName ;
  _fitOpts.Add(arg1.Clone()) ;
  _fitOpts.Add(arg2.Clone()) ;
  _fitOpts.Add(arg3.Clone()) ;
}



////////////////////////////////////////////////////////////////////////////////
/// One-time initialization of study

bool RooGenFitStudy::initialize()
{
  _nllVar = new RooRealVar("NLL","-log(Likelihood)",0) ;
  _ngenVar = new RooRealVar("ngen","number of generated events",0) ;

  _params = std::unique_ptr<RooArgSet>{_fitPdf->getParameters(_genObs)};
  RooArgSet modelParams(*_params) ;
  _initParams = new RooArgSet;
  _params->snapshot(*_initParams);
  _params->add(*_nllVar) ;
  _params->add(*_ngenVar) ;

  _genSpec = _genPdf->prepareMultiGen(_genObs,(RooCmdArg&)*_genOpts.At(0),(RooCmdArg&)*_genOpts.At(1),(RooCmdArg&)*_genOpts.At(2)) ;

  registerSummaryOutput(*_params,modelParams) ;
  return false ;
}



////////////////////////////////////////////////////////////////////////////////
/// Execute one study iteration

bool RooGenFitStudy::execute()
{
  _params->assign(*_initParams) ;
  std::unique_ptr<RooDataSet> data{_genPdf->generate(*_genSpec)};
  std::unique_ptr<RooFitResult> fr{_fitPdf->fitTo(*data,RooFit::Save(true),(RooCmdArg&)*_fitOpts.At(0),(RooCmdArg&)*_fitOpts.At(1),(RooCmdArg&)*_fitOpts.At(2))};

  if (fr->status()==0) {
    _ngenVar->setVal(data->sumEntries()) ;
    _nllVar->setVal(fr->minNll()) ;
    storeSummaryOutput(*_params) ;
    storeDetailedOutput(std::move(fr)) ;
  }

  return false ;
}



////////////////////////////////////////////////////////////////////////////////
/// Finalization of study

bool RooGenFitStudy::finalize()
{
  delete _nllVar ;
  delete _ngenVar ;
  delete _initParams ;
  delete _genSpec ;
  _params.reset();
<<<<<<< HEAD
  _nllVar = 0 ;
  _ngenVar = 0 ;
  _initParams = 0 ;
  _genSpec = 0 ;
=======
  _nllVar = nullptr ;
  _ngenVar = nullptr ;
  _initParams = nullptr ;
  _genSpec = nullptr ;
>>>>>>> 49ae85f5


  return false ;
}


////////////////////////////////////////////////////////////////////////////////

void RooGenFitStudy::Print(Option_t* /*options*/) const
{
}

<|MERGE_RESOLUTION|>--- conflicted
+++ resolved
@@ -46,21 +46,12 @@
 
 RooGenFitStudy::RooGenFitStudy(const char* name, const char* title) :
   RooAbsStudy(name?name:"RooGenFitStudy",title?title:"RooGenFitStudy"),
-<<<<<<< HEAD
-  _genPdf(0),
-  _fitPdf(0),
-  _genSpec(0),
-  _nllVar(0),
-  _ngenVar(0),
-  _initParams(0)
-=======
   _genPdf(nullptr),
   _fitPdf(nullptr),
   _genSpec(nullptr),
   _nllVar(nullptr),
   _ngenVar(nullptr),
   _initParams(nullptr)
->>>>>>> 49ae85f5
 {
 }
 
@@ -75,21 +66,12 @@
   _genObsName(other._genObsName),
   _fitPdfName(other._fitPdfName),
   _fitObsName(other._fitObsName),
-<<<<<<< HEAD
-  _genPdf(0),
-  _fitPdf(0),
-  _genSpec(0),
-  _nllVar(0),
-  _ngenVar(0),
-  _initParams(0)
-=======
   _genPdf(nullptr),
   _fitPdf(nullptr),
   _genSpec(nullptr),
   _nllVar(nullptr),
   _ngenVar(nullptr),
   _initParams(nullptr)
->>>>>>> 49ae85f5
 {
   for(TObject * o : other._genOpts) _genOpts.Add(o->Clone());
   for(TObject * o : other._fitOpts) _fitOpts.Add(o->Clone());
@@ -225,17 +207,10 @@
   delete _initParams ;
   delete _genSpec ;
   _params.reset();
-<<<<<<< HEAD
-  _nllVar = 0 ;
-  _ngenVar = 0 ;
-  _initParams = 0 ;
-  _genSpec = 0 ;
-=======
   _nllVar = nullptr ;
   _ngenVar = nullptr ;
   _initParams = nullptr ;
   _genSpec = nullptr ;
->>>>>>> 49ae85f5
 
 
   return false ;
