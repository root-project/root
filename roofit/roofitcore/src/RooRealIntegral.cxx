/*****************************************************************************
 * Project: RooFit                                                           *
 * Package: RooFitCore                                                       *
 * @(#)root/roofitcore:$Id$
 * Authors:                                                                  *
 *   WV, Wouter Verkerke, UC Santa Barbara, verkerke@slac.stanford.edu       *
 *   DK, David Kirkby,    UC Irvine,         dkirkby@uci.edu                 *
 *                                                                           *
 * Copyright (c) 2000-2005, Regents of the University of California          *
 *                          and Stanford University. All rights reserved.    *
 *                                                                           *
 * Redistribution and use in source and binary forms,                        *
 * with or without modification, are permitted according to the terms        *
 * listed in LICENSE (http://roofit.sourceforge.net/license.txt)             *
 *****************************************************************************/

/**
\file RooRealIntegral.cxx
\class RooRealIntegral
\ingroup Roofitcore

RooRealIntegral performs hybrid numerical/analytical integrals of RooAbsReal objects
The class performs none of the actual integration, but only manages the logic
of what variables can be integrated analytically, accounts for eventual jacobian
terms and defines what numerical integrations needs to be done to complement the
analytical integral.
The actual analytical integrations (if any) are done in the PDF themselves, the numerical
integration is performed in the various implemenations of the RooAbsIntegrator base class.
**/

#include "RooFit.h"

#include "TClass.h"
#include "RooMsgService.h"
#include "Riostream.h"
#include "TObjString.h"
#include "TH1.h"
#include "RooRealIntegral.h"
#include "RooArgSet.h"
#include "RooAbsRealLValue.h"
#include "RooAbsCategoryLValue.h"
#include "RooRealBinding.h"
#include "RooRealAnalytic.h"
#include "RooInvTransform.h"
#include "RooSuperCategory.h"
#include "RooNumIntFactory.h"
#include "RooNumIntConfig.h"
#include "RooNameReg.h"
#include "RooExpensiveObjectCache.h"
#include "RooConstVar.h"
#include "RooDouble.h"
#include "RooTrace.h"
#include "RooTimer.h"
// getpid and getppid:
#include "unistd.h"

#include "ROOT/RMakeUnique.hxx"

using namespace std;

ClassImp(RooRealIntegral); 
;


Int_t RooRealIntegral::_cacheAllNDim(2) ;


////////////////////////////////////////////////////////////////////////////////

RooRealIntegral::RooRealIntegral() : 
  _valid(kFALSE),
  _respectCompSelect(kFALSE),
  _funcNormSet(0),
  _iconfig(0),
  _sumCatIter(0),
  _mode(0),
  _intOperMode(Hybrid),
  _restartNumIntEngine(kFALSE),
  _numIntEngine(0),
  _numIntegrand(0),
  _rangeName(0),
  _params(0),
  _cacheNum(kFALSE),
  _timeNumInt(kFALSE)
{
  _facListIter = _facList.createIterator() ;
  _jacListIter = _jacList.createIterator() ;
  TRACE_CREATE
}



////////////////////////////////////////////////////////////////////////////////
/// Construct integral of 'function' over observables in 'depList'
/// in range 'rangeName'  with normalization observables 'funcNormSet' 
/// (for p.d.f.s). In the integral is performed to the maximum extent
/// possible the internal (analytical) integrals advertised by function.
/// The other integrations are performed numerically. The optional
/// config object prescribes how these numeric integrations are configured.
///

RooRealIntegral::RooRealIntegral(const char *name, const char *title, 
				 const RooAbsReal& function, const RooArgSet& depList,
				 const RooArgSet* funcNormSet, const RooNumIntConfig* config,
				 const char* rangeName) :
  RooAbsReal(name,title), 
  _valid(kTRUE), 
  _respectCompSelect(kFALSE),
  _sumList("!sumList","Categories to be summed numerically",this,kFALSE,kFALSE), 
  _intList("!intList","Variables to be integrated numerically",this,kFALSE,kFALSE), 
  _anaList("!anaList","Variables to be integrated analytically",this,kFALSE,kFALSE), 
  _jacList("!jacList","Jacobian product term",this,kFALSE,kFALSE), 
  _facList("!facList","Variables independent of function",this,kFALSE,kTRUE),
  _facListIter(_facList.createIterator()),
  _jacListIter(_jacList.createIterator()),
  _function("!func","Function to be integrated",this,
	    const_cast<RooAbsReal&>(function),kFALSE,kFALSE), 
  _iconfig((RooNumIntConfig*)config),
  _sumCat("!sumCat","SuperCategory for summation",this,kFALSE,kFALSE),
  _sumCatIter(0),
  _mode(0),
  _intOperMode(Hybrid), 
  _restartNumIntEngine(kFALSE),
  _numIntEngine(0), 
  _numIntegrand(0),
  _rangeName((TNamed*)RooNameReg::ptr(rangeName)),
  _params(0),
  _cacheNum(kFALSE)
{
  //   A) Check that all dependents are lvalues 
  //
  //   B) Check if list of dependents can be re-expressed in        
  //      lvalues that are higher in the expression tree            
  //
  //   C) Check for dependents that the PDF insists on integrating  
  //      analytically iself                                        
  //
  //   D) Make list of servers that can be integrated analytically  
  //      Add all parameters/dependents as value/shape servers      
  //
  //   E) Interact with function to make list of objects actually integrated analytically   
  //
  //   F) Make list of numerical integration variables consisting of:               
  //     - Category dependents of RealLValues in analytical integration             
  //     - Leaf nodes server lists of function server that are not analytically integrated   
  //     - Make Jacobian list for analytically integrated RealLValues            
  //
  //   G) Split numeric list in integration list and summation list   
  //

  oocxcoutI(&function,Integration) << "RooRealIntegral::ctor(" << GetName() << ") Constructing integral of function " 
				     << function.GetName() << " over observables" << depList << " with normalization " 
				     << (funcNormSet?*funcNormSet:RooArgSet()) << " with range identifier " 
				     << (rangeName?rangeName:"<none>") << endl ;

  
  // Choose same expensive object cache as integrand
  setExpensiveObjectCache(function.expensiveObjectCache()) ;
//   cout << "RRI::ctor(" << GetName() << ") setting expensive object cache to " << &expensiveObjectCache() << " as taken from " << function.GetName() << endl ;

  // Use objects integrator configuration if none is specified
  if (!_iconfig) _iconfig = (RooNumIntConfig*) function.getIntegratorConfig() ;

  // Save private copy of funcNormSet, if supplied, excluding factorizing terms
  if (funcNormSet) {
    _funcNormSet = new RooArgSet ;
    TIterator* iter = funcNormSet->createIterator() ;
    RooAbsArg* nArg ;  
    while ((nArg=(RooAbsArg*)iter->Next())) {
      if (function.dependsOn(*nArg)) {
	_funcNormSet->addClone(*nArg) ;
      }
    }
    delete iter ;
  } else {
    _funcNormSet = 0 ;
  }

  //_funcNormSet = funcNormSet ? (RooArgSet*)funcNormSet->snapshot(kFALSE) : 0 ;
  
  // Make internal copy of dependent list
  RooArgSet intDepList(depList) ;

  RooAbsArg *arg ;

  // * * * * * * * * * * * * * * * * * * * * * * * * * * * * * * * *
  // * A) Check that all dependents are lvalues and filter out any
  //      dependents that the PDF doesn't explicitly depend on
  // * * * * * * * * * * * * * * * * * * * * * * * * * * * * * * * *
  
  TIterator* depIter = intDepList.createIterator() ;
  while((arg=(RooAbsArg*)depIter->Next())) {
    if(!arg->isLValue()) {
      coutE(InputArguments) << ClassName() << "::" << GetName() << ": cannot integrate non-lvalue ";
      arg->Print("1");
      _valid= kFALSE;
    }
    if (!function.dependsOn(*arg)) {
      RooAbsArg* argClone = (RooAbsArg*) arg->Clone() ;
      _facListOwned.addOwned(*argClone) ;
      _facList.add(*argClone) ;
      addServer(*argClone,kFALSE,kTRUE) ;
    }
  }

  if (_facList.getSize()>0) {
    oocxcoutI(&function,Integration) << function.GetName() << ": Factorizing obserables are " << _facList << endl ;
  }


  // * * * * * * * * * * * * * * * * * * * * * * * * * * * * * * * *
  // * B) Check if list of dependents can be re-expressed in       *
  // *    lvalues that are higher in the expression tree           *
  // * * * * * * * * * * * * * * * * * * * * * * * * * * * * * * * * 


  // Initial fill of list of LValue branches
  RooArgSet exclLVBranches("exclLVBranches") ;
  RooArgSet branchList,branchListVD ;
  function.branchNodeServerList(&branchList) ;

  TIterator* bIter = branchList.createIterator() ;
  RooAbsArg* branch ;
  while((branch=(RooAbsArg*)bIter->Next())) {
    RooAbsRealLValue    *realArgLV = dynamic_cast<RooAbsRealLValue*>(branch) ;
    RooAbsCategoryLValue *catArgLV = dynamic_cast<RooAbsCategoryLValue*>(branch) ;
    if ((realArgLV && (realArgLV->isJacobianOK(intDepList)!=0)) || catArgLV) {
      exclLVBranches.add(*branch) ;
//       cout << "exclv branch = " << endl ;
//       branch->printCompactTree() ;
    }
    if (dependsOnValue(*branch)) {
      branchListVD.add(*branch) ;
    } else {
//       cout << "value of self does not depend on branch " << branch->GetName() << endl ;
    }
  }
  delete bIter ;
  exclLVBranches.remove(depList,kTRUE,kTRUE) ;
//    cout << "exclLVBranches = " << exclLVBranches << endl ;

  // Initial fill of list of LValue leaf servers (put in intDepList)
  RooArgSet exclLVServers("exclLVServers") ;
  exclLVServers.add(intDepList) ;

//    cout << "begin exclLVServers = " << exclLVServers << endl ;
  
  // Obtain mutual exclusive dependence by iterative reduction
  TIterator *sIter = exclLVServers.createIterator() ;
  bIter = exclLVBranches.createIterator() ;
  RooAbsArg *server ;
  Bool_t converged(kFALSE) ;
  while(!converged) {
    converged=kTRUE ;

    // Reduce exclLVServers to only those serving exclusively exclLVBranches
    sIter->Reset() ;
    while ((server=(RooAbsArg*)sIter->Next())) {
      if (!servesExclusively(server,exclLVBranches,branchListVD)) {
	exclLVServers.remove(*server) ;
//  	cout << "removing " << server->GetName() << " from exclLVServers because servesExclusively(" << server->GetName() << "," << exclLVBranches << ") faile" << endl ;
	converged=kFALSE ;
      }
    }
    
    // Reduce exclLVBranches to only those depending exclusisvely on exclLVservers
    bIter->Reset() ;
    while((branch=(RooAbsArg*)bIter->Next())) {
      RooArgSet* brDepList = branch->getObservables(&intDepList) ;
      RooArgSet bsList(*brDepList,"bsList") ;
      delete brDepList ;
      bsList.remove(exclLVServers,kTRUE,kTRUE) ;
      if (bsList.getSize()>0) {
	exclLVBranches.remove(*branch,kTRUE,kTRUE) ;
// 	cout << "removing " << branch->GetName() << " from exclLVBranches" << endl ;
	converged=kFALSE ;
      }
    }
  }

  // Eliminate exclLVBranches that do not depend on any LVServer
  bIter->Reset() ;
  while((branch=(RooAbsArg*)bIter->Next())) {    
    if (!branch->dependsOnValue(exclLVServers)) {
      //cout << "LV branch " << branch->GetName() << " does not depend on any LVServer (" << exclLVServers << ") and will be removed" << endl ; 
      exclLVBranches.remove(*branch,kTRUE,kTRUE) ;
    }
  } 

  delete sIter ;
  delete bIter ;

//   cout << "end exclLVServers = " << exclLVServers << endl ;
     
  // Replace exclusive lvalue branch servers with lvalue branches
  // WVE Don't do this for binned distributions - deal with this using numeric integration with transformed bin boundaroes
  if (exclLVServers.getSize()>0 && !function.isBinnedDistribution(exclLVBranches)) {
//     cout << "activating LVservers " << exclLVServers << " for use in integration " << endl ;
    intDepList.remove(exclLVServers) ;
    intDepList.add(exclLVBranches) ;

    //cout << "intDepList removing exclLVServers " << exclLVServers << endl ;
    //cout << "intDepList adding exclLVBranches " << exclLVBranches << endl ;

  }

     
  // * * * * * * * * * * * * * * * * * * * * * * * * * * * * * * * *
  // * C) Check for dependents that the PDF insists on integrating *
  //      analytically iself                                       *
  // * * * * * * * * * * * * * * * * * * * * * * * * * * * * * * * *

  RooArgSet anIntOKDepList ;
  depIter->Reset() ;
  while((arg=(RooAbsArg*)depIter->Next())) {
    if (function.forceAnalyticalInt(*arg)) {
      anIntOKDepList.add(*arg) ;
    }
  }
  delete depIter ;
  
  if (anIntOKDepList.getSize()>0) {
    oocxcoutI(&function,Integration) << function.GetName() << ": Observables that function forcibly requires to be integrated internally " << anIntOKDepList << endl ;
  }


  // * * * * * * * * * * * * * * * * * * * * * * * * * * * * * * * *
  // * D) Make list of servers that can be integrated analytically *
  //      Add all parameters/dependents as value/shape servers     *
  // * * * * * * * * * * * * * * * * * * * * * * * * * * * * * * * *

  sIter = function.serverIterator() ;
  while((arg=(RooAbsArg*)sIter->Next())) {

    //cout << "considering server" << arg->GetName() << endl ;
    
    // Dependent or parameter?
    if (!arg->dependsOnValue(intDepList)) {

      //cout << " server does not depend on observables, adding server as value server to integral" << endl ;

      if (function.dependsOnValue(*arg)) {
	addServer(*arg,kTRUE,kFALSE) ;
      }

      continue ;

    } else {

      // Add final dependents of arg as shape servers
      RooArgSet argLeafServers ;
      arg->leafNodeServerList(&argLeafServers,0,kFALSE) ;

      //arg->printCompactTree() ;
      //cout << "leaf nodes of server are " << argLeafServers << " depList = " << depList << endl ;

      // Skip arg if it is neither value or shape server
      if (!arg->isValueServer(function) && !arg->isShapeServer(function)) {
	//cout << " server is neither value not shape server of function, ignoring" << endl ;
	continue ;
      }
      
      TIterator* lIter = argLeafServers.createIterator() ;
      RooAbsArg* leaf ;
      while((leaf=(RooAbsArg*)lIter->Next())) {

  	//cout << " considering leafnode " << leaf->GetName() << " of server " << arg->GetName() << endl ;

	if (depList.find(leaf->GetName()) && function.dependsOnValue(*leaf)) {

	  RooAbsRealLValue* leaflv = dynamic_cast<RooAbsRealLValue*>(leaf) ;
	  if (leaflv && leaflv->getBinning(rangeName).isParameterized()) {
	    oocxcoutD(&function,Integration) << function.GetName() << " : Observable " << leaf->GetName() << " has parameterized binning, add value dependence of boundary objects rather than shape of leaf" << endl ;
	    if (leaflv->getBinning(rangeName).lowBoundFunc()) {
	      addServer(*leaflv->getBinning(rangeName).lowBoundFunc(),kTRUE,kFALSE) ;
	    }
	    if(leaflv->getBinning(rangeName).highBoundFunc()) {
	      addServer(*leaflv->getBinning(rangeName).highBoundFunc(),kTRUE,kFALSE) ;
	    }
	  } else {
	    oocxcoutD(&function,Integration) << function.GetName() << ": Adding observable " << leaf->GetName() << " of server " 
					     << arg->GetName() << " as shape dependent" << endl ;
	    addServer(*leaf,kFALSE,kTRUE) ;
	  }
	} else if (!depList.find(leaf->GetName())) {

	  if (function.dependsOnValue(*leaf)) {
	    oocxcoutD(&function,Integration) << function.GetName() << ": Adding parameter " << leaf->GetName() << " of server " << arg->GetName() << " as value dependent" << endl ;
	    addServer(*leaf,kTRUE,kFALSE) ;
	  } else {
	    oocxcoutD(&function,Integration) << function.GetName() << ": Adding parameter " << leaf->GetName() << " of server " << arg->GetName() << " as shape dependent" << endl ;
	    addServer(*leaf,kFALSE,kTRUE) ;
	  }
	} 	
      }
      delete lIter ;
    }

    // If this dependent arg is self-normalized, stop here
    //if (function.selfNormalized()) continue ;

    Bool_t depOK(kFALSE) ;
    // Check for integratable AbsRealLValue

    //cout << "checking server " << arg->IsA()->GetName() << "::" << arg->GetName() << endl ;

    if (arg->isDerived()) {
      RooAbsRealLValue    *realArgLV = dynamic_cast<RooAbsRealLValue*>(arg) ;
      RooAbsCategoryLValue *catArgLV = dynamic_cast<RooAbsCategoryLValue*>(arg) ;
      //cout << "realArgLV = " << realArgLV << " intDepList = " << intDepList << endl ;
      if ((realArgLV && intDepList.find(realArgLV->GetName()) && (realArgLV->isJacobianOK(intDepList)!=0)) || catArgLV) {	

 	//cout  << " arg " << arg->GetName() << " is derived LValue with valid jacobian" << endl ;

	// Derived LValue with valid jacobian
	depOK = kTRUE ;
	
	// Now, check for overlaps
	Bool_t overlapOK = kTRUE ;
	RooAbsArg *otherArg ;
	TIterator* sIter2 = function.serverIterator() ;	
	while((otherArg=(RooAbsArg*)sIter2->Next())) {
	  // skip comparison with self
	  if (arg==otherArg) continue ;
	  if (otherArg->IsA()==RooConstVar::Class()) continue ;
	  if (arg->overlaps(*otherArg,kTRUE)) {
 	    //cout << "arg " << arg->GetName() << " overlaps with " << otherArg->GetName() << endl ;
	    //overlapOK=kFALSE ;
	  }
	}      	
	// coverity[DEADCODE]
	if (!overlapOK) depOK=kFALSE ;      
	
 	//cout << "overlap check returns OK=" << (depOK?"T":"F") << endl ;

	delete sIter2 ;
      }
    } else {
      // Fundamental types are always OK
      depOK = kTRUE ;
    }
    
    // Add server to list of dependents that are OK for analytical integration
    if (depOK) {
      anIntOKDepList.add(*arg,kTRUE) ;      
      oocxcoutI(&function,Integration) << function.GetName() << ": Observable " << arg->GetName() << " is suitable for analytical integration (if supported by p.d.f)" << endl ;
    }
  }
  // * * * * * * * * * * * * * * * * * * * * * * * * * * * * * * * * * * * * * * * * * * * *
  // * E) interact with function to make list of objects actually integrated analytically  *
  // * * * * * * * * * * * * * * * * * * * * * * * * * * * * * * * * * * * * * * * * * * * *

  RooArgSet anIntDepList ;

  RooArgSet *anaSet = new RooArgSet( _anaList, Form("UniqueCloneOf_%s",_anaList.GetName()));
  _mode = ((RooAbsReal&)_function.arg()).getAnalyticalIntegralWN(anIntOKDepList,*anaSet,_funcNormSet,RooNameReg::str(_rangeName)) ;    
  _anaList.removeAll() ;
  _anaList.add(*anaSet);    
  delete anaSet;

  // Avoid confusion -- if mode is zero no analytical integral is defined regardless of contents of _anaListx
  if (_mode==0) {
    _anaList.removeAll() ;
  }

  if (_mode!=0) {
    oocxcoutI(&function,Integration) << function.GetName() << ": Function integrated observables " << _anaList << " internally with code " << _mode << endl ;
  }


  // WVE kludge: synchronize dset for use in analyticalIntegral
  function.getVal(_funcNormSet) ;

  // * * * * * * * * * * * * * * * * * * * * * * * * * * * * * * * * * * * * * * *
  // * F) Make list of numerical integration variables consisting of:            *  
  // *   - Category dependents of RealLValues in analytical integration          *  
  // *   - Expanded server lists of server that are not analytically integrated  *
  // *    Make Jacobian list with analytically integrated RealLValues            *
  // * * * * * * * * * * * * * * * * * * * * * * * * * * * * * * * * * * * * * * *

  RooArgSet numIntDepList ;


  // Loop over actually analytically integrated dependents
  TIterator* aiIter = _anaList.createIterator() ;
  while ((arg=(RooAbsArg*)aiIter->Next())) {    

    // Process only derived RealLValues
    if (arg->IsA()->InheritsFrom(RooAbsRealLValue::Class()) && arg->isDerived() && !arg->isFundamental()) {

      // Add to list of Jacobians to calculate
      _jacList.add(*arg) ;

      // Add category dependent of LValueReal used in integration
      RooAbsArg *argDep ;
      RooArgSet *argDepList = arg->getObservables(&intDepList) ;
      TIterator *adIter = argDepList->createIterator() ;
      while ((argDep=(RooAbsArg*)adIter->Next())) {
	if (argDep->IsA()->InheritsFrom(RooAbsCategoryLValue::Class()) && intDepList.contains(*argDep)) {
	  numIntDepList.add(*argDep,kTRUE) ;
	}
      }
      delete adIter ;
      delete argDepList ;
    }
  }
  delete aiIter ;

  
  // If nothing was integrated analytically, swap back LVbranches for LVservers for subsequent numeric integration
  if (_anaList.getSize()==0) {    
    if (exclLVServers.getSize()>0) {
      //cout << "NUMINT phase analList is empty. exclLVServers = " << exclLVServers << endl ;
      intDepList.remove(exclLVBranches) ;      
      intDepList.add(exclLVServers) ;
     }            
  }
  //cout << "NUMINT intDepList = " << intDepList << endl ;

  // Loop again over function servers to add remaining numeric integrations
  sIter->Reset() ;
  while((arg=(RooAbsArg*)sIter->Next())) {

    //cout << "processing server for numeric integration " << arg->IsA()->GetName() << "::" << arg->GetName() << endl ;

    // Process only servers that are not treated analytically
    if (!_anaList.find(arg->GetName()) && arg->dependsOn(intDepList)) {

      // Process only derived RealLValues
      if (dynamic_cast<RooAbsLValue*>(arg) && arg->isDerived() && intDepList.contains(*arg)) {
	numIntDepList.add(*arg,kTRUE) ;	
      } else {

	// WVE this will only get the observables, but not l-value transformations
	// Expand server in final dependents 
	RooArgSet *argDeps = arg->getObservables(&intDepList) ;

	if (argDeps->getSize()>0) {

	  // Add final dependents, that are not forcibly integrated analytically, 
	  // to numerical integration list      
	  TIterator* iter = argDeps->createIterator() ;
	  RooAbsArg* dep ;
	  while((dep=(RooAbsArg*)iter->Next())) {
	    if (!_anaList.find(dep->GetName())) {
	      numIntDepList.add(*dep,kTRUE) ;
	    }
	  }      
	  delete iter ;

	}
	delete argDeps ; 
      }

    }
  }
  delete sIter ;

  // * * * * * * * * * * * * * * * * * * * * * * * * * * * * * * * * *
  // * G) Split numeric list in integration list and summation list  *
  // * * * * * * * * * * * * * * * * * * * * * * * * * * * * * * * * *

  // Split numeric integration list in summation and integration lists
  TIterator* numIter=numIntDepList.createIterator() ;
  while ((arg=(RooAbsArg*)numIter->Next())) {

    if (arg->IsA()->InheritsFrom(RooAbsRealLValue::Class())) {
      _intList.add(*arg) ;
    } else if (arg->IsA()->InheritsFrom(RooAbsCategoryLValue::Class())) {
      _sumList.add(*arg) ;
    }
  }
  delete numIter ;

  if (_anaList.getSize()>0) {
    oocxcoutI(&function,Integration) << function.GetName() << ": Observables " << _anaList << " are analytically integrated with code " << _mode << endl ;
  }
  if (_intList.getSize()>0) {
    oocxcoutI(&function,Integration) << function.GetName() << ": Observables " << _intList << " are numerically integrated" << endl ;
  }
  if (_sumList.getSize()>0) {
    oocxcoutI(&function,Integration) << function.GetName() << ": Observables " << _sumList << " are numerically summed" << endl ;
  }
  

  // Determine operating mode
  if (numIntDepList.getSize()>0) {
    // Numerical and optional Analytical integration
    _intOperMode = Hybrid ;
  } else if (_anaList.getSize()>0) {
    // Purely analytical integration
    _intOperMode = Analytic ;    
  } else {
    // No integration performed
    _intOperMode = PassThrough ;
  }

  // Determine auto-dirty status  
  autoSelectDirtyMode() ;

  // Create value caches for _intList and _sumList
  _intList.snapshot(_saveInt) ;
  _sumList.snapshot(_saveSum) ;

  
  if (_sumList.getSize()>0) {
    RooSuperCategory *sumCat = new RooSuperCategory(Form("%s_sumCat",GetName()),"sumCat",_sumList) ;
    _sumCatIter = sumCat->typeIterator() ;    
    _sumCat.addOwned(*sumCat) ;
  }

  // activate timing on numerical integrals
  if (RooTrace::time_numInts()) {
    activateTimingNumInts();
  }

  TRACE_CREATE
}


void RooRealIntegral::activateTimingNumInts() {
  // activate timing on numerical integrals
//  const RooAbsArg& pdfNode = _function.arg();
  const RooAbsPdf& pdfNode = dynamic_cast<const RooAbsPdf&>(_function.arg());
  // TODO: check whether indeed only RooAbsPdf _functions have integral components
  Bool_t timing_flag = pdfNode.num_int_timing_flag();

  RooFIter ni_iter = _intList.fwdIterator();
  while (RooAbsArg *normint = ni_iter.next()) {
    // Integral expressions can be composite objects (in case of disjoint normalization ranges)
    // Therefore: retrieve list of branch nodes of integral expression
    RooArgList bi;
    normint->branchNodeServerList(&bi);
    RooFIter ib_iter = bi.fwdIterator();
    RooAbsArg *inode;
    while ((inode = ib_iter.next())) {
      // If a RooRealIntegal component is found...
      if (inode->IsA() == RooRealIntegral::Class()) {
        // Retrieve the number of real dimensions that is integrated numerically,
        RooRealIntegral *rri = (RooRealIntegral *) inode;
        rri->setNumIntTiming(timing_flag);
      }
    }
  }
}



////////////////////////////////////////////////////////////////////////////////
/// Set appropriate cache operation mode for integral depending on cache operation
/// mode of server objects

void RooRealIntegral::autoSelectDirtyMode() 
{
  // If any of our servers are is forcedDirty or a projectedDependent, then we need to be ADirty
  TIterator* siter = serverIterator() ;  
  RooAbsArg* server ;
  while((server=(RooAbsArg*)siter->Next())){
    if (server->isValueServer(*this)) {
      RooArgSet leafSet ;
      server->leafNodeServerList(&leafSet) ;
      TIterator* liter = leafSet.createIterator() ;
      RooAbsArg* leaf ;
      while((leaf=(RooAbsArg*)liter->Next())) {
	if (leaf->operMode()==ADirty && leaf->isValueServer(*this)) {      
	  setOperMode(ADirty) ;
	  break ;
	}
	if (leaf->getAttribute("projectedDependent")) {
	  setOperMode(ADirty) ;
	  break ;
	}
      }
      delete liter ;
    }
  }
  delete siter ;
}



////////////////////////////////////////////////////////////////////////////////
/// Utility function that returns true if 'object server' is a server
/// to exactly one of the RooAbsArgs in 'exclLVBranches'

Bool_t RooRealIntegral::servesExclusively(const RooAbsArg* server,const RooArgSet& exclLVBranches, const RooArgSet& allBranches) const
{  
  // Determine if given server serves exclusively exactly one of the given nodes in exclLVBranches

  // Special case, no LV servers available
  if (exclLVBranches.getSize()==0) return kFALSE ;

  // If server has no clients and is not an LValue itself, return false
   if (server->_clientList.GetSize()==0 && exclLVBranches.find(server->GetName())) {
     return kFALSE ;
   }

   // WVE must check for value relations only here!!!!


//    cout << "servesExclusively: does " << server->GetName() << " serve only one of " << exclLVBranches << endl ;

   // Loop over all clients
   Int_t numLVServ(0) ;
   RooAbsArg* client ;
   TIterator* cIter = server->valueClientIterator() ;
   while((client=(RooAbsArg*)cIter->Next())) {
//      cout << "now checking value client " << client->GetName() << " of server " << server->GetName() << endl ;
     // If client is not an LValue, recurse
     if (!(exclLVBranches.find(client->GetName())==client)) {
//        cout << " client " << client->GetName() << "is not an lvalue" << endl ;
       if (allBranches.find(client->GetName())==client) {
// 	 cout << " ... recursing call" << endl ;
	 if (!servesExclusively(client,exclLVBranches,allBranches)) {
	 // Client is a non-LValue that doesn't have an exclusive LValue server
	 delete cIter ;
// 	 cout << "client " << client->GetName() << " is a non-lvalue that doesn't have an exclusive lvalue server" << endl ;
	 return kFALSE ;	 
	 }
       }
     } else {
       // Client is an LValue       
//        cout << "client " << client->GetName() << " of server " << server->GetName() << " is an LValue " << endl ;
       numLVServ++ ;
     }
   }

   delete cIter ;
//    cout << "numLVserv = " << numLVServ << endl ;
   return (numLVServ==1) ;
}




////////////////////////////////////////////////////////////////////////////////
/// (Re)Initialize numerical integration engine if necessary. Return kTRUE if
/// successful, or otherwise kFALSE.

Bool_t RooRealIntegral::initNumIntegrator() const
{
  // if we already have an engine, check if it still works for the present limits.
  if(0 != _numIntEngine) {
    if(_numIntEngine->isValid() && _numIntEngine->checkLimits() && !_restartNumIntEngine ) return kTRUE;
    // otherwise, cleanup the old engine
    delete _numIntEngine ;
    _numIntEngine= 0;
    if(0 != _numIntegrand) {
      delete _numIntegrand;
      _numIntegrand= 0;
    }
  }

  // All done if there are no arguments to integrate numerically
  if(0 == _intList.getSize()) return kTRUE;
  
  // Bind the appropriate analytic integral (specified by _mode) of our RooRealVar object to
  // those of its arguments that will be integrated out numerically.
  if(_mode != 0) {
    _numIntegrand= new RooRealAnalytic(_function.arg(),_intList,_mode,_funcNormSet,_rangeName);
  }
  else {
    _numIntegrand= new RooRealBinding(_function.arg(),_intList,_funcNormSet,kFALSE,_rangeName);
  }
  if(0 == _numIntegrand || !_numIntegrand->isValid()) {
    coutE(Integration) << ClassName() << "::" << GetName() << ": failed to create valid integrand." << endl;
    return kFALSE;
  }

  // Create appropriate numeric integrator using factory
  Bool_t isBinned = _function.arg().isBinnedDistribution(_intList) ;
  _numIntEngine = RooNumIntFactory::instance().createIntegrator(*_numIntegrand,*_iconfig,0,isBinned) ;

  if(0 == _numIntEngine || !_numIntEngine->isValid()) {
    coutE(Integration) << ClassName() << "::" << GetName() << ": failed to create valid integrator." << endl;
    return kFALSE;
  }

  cxcoutI(NumIntegration) << "RooRealIntegral::init(" << GetName() << ") using numeric integrator " 
			  << _numIntEngine->IsA()->GetName() << " to calculate Int" << _intList << endl ;

  if (_intList.getSize()>3) {
    cxcoutI(NumIntegration) << "RooRealIntegral::init(" << GetName() << ") evaluation requires " << _intList.getSize() << "-D numeric integration step. Evaluation may be slow, sufficient numeric precision for fitting & minimization is not guaranteed" << endl ;
  }

  _restartNumIntEngine = kFALSE ;
  return kTRUE;
}



////////////////////////////////////////////////////////////////////////////////
/// Copy constructor

RooRealIntegral::RooRealIntegral(const RooRealIntegral& other, const char* name) : 
  RooAbsReal(other,name), 
  _valid(other._valid),
  _respectCompSelect(other._respectCompSelect),  
  _sumList("!sumList",this,other._sumList),
  _intList("!intList",this,other._intList), 
  _anaList("!anaList",this,other._anaList),
  _jacList("!jacList",this,other._jacList),
  _facList("!facList","Variables independent of function",this,kFALSE,kTRUE),
  _facListIter(_facList.createIterator()),
  _jacListIter(_jacList.createIterator()),
  _function("!func",this,other._function), 
  _iconfig(other._iconfig),
  _sumCat("!sumCat",this,other._sumCat),
  _sumCatIter(0),
  _mode(other._mode),
  _intOperMode(other._intOperMode), 
  _restartNumIntEngine(kFALSE),
  _numIntEngine(0), 
  _numIntegrand(0),
  _rangeName(other._rangeName),
  _params(0),
  _cacheNum(kFALSE),
  _timeNumInt(other._timeNumInt)
{
 _funcNormSet = other._funcNormSet ? (RooArgSet*)other._funcNormSet->snapshot(kFALSE) : 0 ;

 other._facListIter->Reset() ;
 RooAbsArg* arg ;
 while((arg=(RooAbsArg*)other._facListIter->Next())) {
   RooAbsArg* argClone = (RooAbsArg*) arg->Clone() ;
   _facListOwned.addOwned(*argClone) ;
   _facList.add(*argClone) ;
   addServer(*argClone,kFALSE,kTRUE) ;
 }

 other._intList.snapshot(_saveInt) ;
 other._sumList.snapshot(_saveSum) ;

  // activate timing on numerical integrals
  activateTimingNumInts();

  TRACE_CREATE
}



////////////////////////////////////////////////////////////////////////////////

RooRealIntegral::~RooRealIntegral()
  // Destructor
{
  if (_numIntEngine) delete _numIntEngine ;
  if (_numIntegrand) delete _numIntegrand ;
  if (_funcNormSet) delete _funcNormSet ;
  delete _facListIter ;
  delete _jacListIter ;
  if (_sumCatIter)  delete _sumCatIter ;
  if (_params) delete _params ;

  TRACE_DESTROY
}





////////////////////////////////////////////////////////////////////////////////

RooAbsReal* RooRealIntegral::createIntegral(const RooArgSet& iset, const RooArgSet* nset, const RooNumIntConfig* cfg, const char* rangeName) const 
{
  // Handle special case of no integration with default algorithm
  if (iset.getSize()==0) {
    return RooAbsReal::createIntegral(iset,nset,cfg,rangeName) ;
  }

  // Special handling of integral of integral, return RooRealIntegral that represents integral over all dimensions in one pass
  RooArgSet isetAll(iset) ;
  isetAll.add(_sumList) ;
  isetAll.add(_intList) ;
  isetAll.add(_anaList) ;
  isetAll.add(_facList) ;

  const RooArgSet* newNormSet(0) ;
  RooArgSet* tmp(0) ;
  if (nset && !_funcNormSet) {
    newNormSet = nset ;
  } else if (!nset && _funcNormSet) {
    newNormSet = _funcNormSet ;
  } else if (nset && _funcNormSet) {
    tmp = new RooArgSet ;
    tmp->add(*nset) ;
    tmp->add(*_funcNormSet,kTRUE) ;
    newNormSet = tmp ;
  } 
  RooAbsReal* ret =  _function.arg().createIntegral(isetAll,newNormSet,cfg,rangeName) ;

  if (tmp) {
    delete tmp ;
  }

  return ret ;
}



////////////////////////////////////////////////////////////////////////////////
/// Return value of object. If the cache is clean, return the
/// cached value, otherwise recalculate on the fly and refill
/// the cache

Double_t RooRealIntegral::getValV(const RooArgSet* nset) const
{
//   // fast-track clean-cache processing
//   if (_operMode==AClean) {
//     return _value ;
//   }

  if (nset && nset!=_lastNSet) {
    ((RooAbsReal*) this)->setProxyNormSet(nset) ;    
    _lastNSet = (RooArgSet*) nset ;
  }

  if (isValueOrShapeDirtyAndClear()) {
    _value = traceEval(nset) ;
  } 

  return _value ;
}



////////////////////////////////////////////////////////////////////////////////
/// Perform the integration and return the result

Double_t RooRealIntegral::evaluate() const 
<<<<<<< HEAD
{
  std::unique_ptr<RooWallTimer> timer;

  if (_timeNumInt) {
//    std::unique_ptr<RooWallTimer> timer_dummy(new RooWallTimer);
//    timer = std::move(timer_dummy);
    timer = std::make_unique<RooWallTimer>();
    timer->start();
  }

=======
{  

  bool tmp = RooAbsReal::_globalSelectComp;
  if(!_respectCompSelect){
    RooAbsReal::_globalSelectComp = true ;
  }
  
>>>>>>> da55c31d
  Double_t retVal(0) ;
  switch (_intOperMode) {    
    
  case Hybrid: 
    {
      // Cache numeric integrals in >1d expensive object cache
      RooDouble* cacheVal(0) ;
      if ((_cacheNum && _intList.getSize()>0) || _intList.getSize()>=_cacheAllNDim) {
        cacheVal = (RooDouble*) expensiveObjectCache().retrieveObject(GetName(),RooDouble::Class(),parameters())  ;
      }

      if (cacheVal) {
        retVal = *cacheVal ;
	//	cout << "using cached value of integral" << GetName() << endl ;
      } else {


        // Find any function dependents that are AClean 
        // and switch them temporarily to ADirty
        Bool_t origState = inhibitDirty() ;
        setDirtyInhibit(kTRUE) ;
        
        // try to initialize our numerical integration engine
        if(!(_valid= initNumIntegrator())) {
          coutE(Integration) << ClassName() << "::" << GetName()
                             << ":evaluate: cannot initialize numerical integrator" << endl;
          RooAbsReal::_globalSelectComp = tmp ;
          return 0;
        }
        
        // Save current integral dependent values 
        _saveInt = _intList ;
        _saveSum = _sumList ;
        
        // Evaluate sum/integral
        retVal = sum() ;
        
        
        // This must happen BEFORE restoring dependents, otherwise no dirty state propagation in restore step
        setDirtyInhibit(origState) ;
        
        // Restore integral dependent values
        _intList=_saveInt ;
        _sumList=_saveSum ;
        
        // Cache numeric integrals in >1d expensive object cache
        if ((_cacheNum && _intList.getSize()>0) || _intList.getSize()>=_cacheAllNDim) {
          RooDouble* val = new RooDouble(retVal) ;
          expensiveObjectCache().registerObject(_function.arg().GetName(),GetName(),*val,parameters())  ;
          //  	  cout << "### caching value of integral" << GetName() << " in " << &expensiveObjectCache() << endl ;
        }
        
      }
      break ;
    }
  case Analytic:
    {
      retVal =  ((RooAbsReal&)_function.arg()).analyticalIntegralWN(_mode,_funcNormSet,RooNameReg::str(_rangeName)) / jacobianProduct() ;
      cxcoutD(Tracing) << "RooRealIntegral::evaluate_analytic(" << GetName() 
		       << ")func = " << _function.arg().IsA()->GetName() << "::" << _function.arg().GetName()
		       << " raw = " << retVal << " _funcNormSet = " << (_funcNormSet?*_funcNormSet:RooArgSet()) << endl ;

      
      break ;
    }

  case PassThrough:
    {
      //setDirtyInhibit(kTRUE) ;
      retVal= _function.arg().getVal(_funcNormSet) ;      
      //setDirtyInhibit(kFALSE) ;
      break ;
    }
  }
  

  // Multiply answer with integration ranges of factorized variables
  if (_facList.getSize()>0) {
    RooAbsArg *arg ;
    _facListIter->Reset() ;
    while((arg=(RooAbsArg*)_facListIter->Next())) {
      // Multiply by fit range for 'real' dependents
      if (arg->IsA()->InheritsFrom(RooAbsRealLValue::Class())) {
	RooAbsRealLValue* argLV = (RooAbsRealLValue*)arg ;
	retVal *= (argLV->getMax() - argLV->getMin()) ;
      }
      // Multiply by number of states for category dependents
      if (arg->IsA()->InheritsFrom(RooAbsCategoryLValue::Class())) {
	RooAbsCategoryLValue* argLV = (RooAbsCategoryLValue*)arg ;
	retVal *= argLV->numTypes() ;
      }    
    } 
  }


  if (dologD(Tracing)) {
    cxcoutD(Tracing) << "RooRealIntegral::evaluate(" << GetName() << ") anaInt = " << _anaList << " numInt = " << _intList << _sumList << " mode = " ;
    switch(_mode) {
    case Hybrid: ccoutD(Tracing) << "Hybrid" ; break ;
    case Analytic: ccoutD(Tracing) << "Analytic" ; break ;
    case PassThrough: ccoutD(Tracing) << "PassThrough" ; break ;
    }

    ccxcoutD(Tracing) << "raw*fact = " << retVal << endl ;
  }
<<<<<<< HEAD

  if (_timeNumInt) {
    timer->stop();
    timer->store_timing_in_RooTrace(GetName());
  }
//  } else {
//    std::cout << "did not time integral " << GetName() << " at " << this << " with _function.absArg() " << _function.absArg() << " which is a " << ClassName()
//              << " on process " << getpid() << ", boohoo" << std::endl;
//  }
=======
  
  RooAbsReal::_globalSelectComp = tmp ;
>>>>>>> da55c31d

  return retVal ;
}



////////////////////////////////////////////////////////////////////////////////
/// Return product of jacobian terms originating from analytical integration

Double_t RooRealIntegral::jacobianProduct() const 
{
  if (_jacList.getSize()==0) {
    return 1 ;
  }

  Double_t jacProd(1) ;
  _jacListIter->Reset() ;
  RooAbsRealLValue* arg ;
  while ((arg=(RooAbsRealLValue*)_jacListIter->Next())) {
    jacProd *= arg->jacobian() ;
  }

  // Take fabs() here: if jacobian is negative, min and max are swapped and analytical integral
  // will be positive, so must multiply with positive jacobian.
  return fabs(jacProd) ;
}



////////////////////////////////////////////////////////////////////////////////
/// Perform summation of list of category dependents to be integrated

Double_t RooRealIntegral::sum() const
{  
  if (_sumList.getSize()!=0) {
    // Add integrals for all permutations of categories summed over
    Double_t total(0) ;

    _sumCatIter->Reset() ;
    RooCatType* type ;
    RooSuperCategory* sumCat = (RooSuperCategory*) _sumCat.first() ;
    while((type=(RooCatType*)_sumCatIter->Next())) {
      sumCat->setIndex(type->getVal()) ;
      if (!_rangeName || sumCat->inRange(RooNameReg::str(_rangeName))) {
	total += integrate() / jacobianProduct() ;
      }
    }

    return total ;

  } else {
    // Simply return integral 
    Double_t ret = integrate() / jacobianProduct() ;
    return ret ;
  }
}


////////////////////////////////////////////////////////////////////////////////
/// Perform hybrid numerical/analytical integration over all real-valued dependents

Double_t RooRealIntegral::integrate() const
{
  if (!_numIntEngine) {
    // Trivial case, fully analytical integration
    return ((RooAbsReal&)_function.arg()).analyticalIntegralWN(_mode,_funcNormSet,RooNameReg::str(_rangeName)) ;
  } else {
    return _numIntEngine->calculate()  ;
  }
}



////////////////////////////////////////////////////////////////////////////////
/// Intercept server redirects and reconfigure internal object accordingly

Bool_t RooRealIntegral::redirectServersHook(const RooAbsCollection& /*newServerList*/, 
					    Bool_t /*mustReplaceAll*/, Bool_t /*nameChange*/, Bool_t /*isRecursive*/) 
{
  _restartNumIntEngine = kTRUE ;

  autoSelectDirtyMode() ;

  // Update contents value caches for _intList and _sumList
  _saveInt.removeAll() ;
  _saveSum.removeAll() ;
  _intList.snapshot(_saveInt) ;
  _sumList.snapshot(_saveSum) ;

  // Delete parameters cache if we have one
  if (_params) {
    delete _params ;
    _params = 0 ;
  }

  return kFALSE ;
}



////////////////////////////////////////////////////////////////////////////////

const RooArgSet& RooRealIntegral::parameters() const
{
  if (!_params) {
    _params = new RooArgSet("params") ;
    
    TIterator* siter = serverIterator() ;
    RooArgSet params ;
    RooAbsArg* server ;
    while((server = (RooAbsArg*)siter->Next())) {
      if (server->isValueServer(*this)) _params->add(*server) ;
    }
    delete siter ;
  }

  return *_params ;
}



////////////////////////////////////////////////////////////////////////////////
/// Dummy

void RooRealIntegral::operModeHook()
{
  if (_operMode==ADirty) {    
//     cout << "RooRealIntegral::operModeHook(" << GetName() << " warning: mode set to ADirty" << endl ;
//     if (TString(GetName()).Contains("FULL")) {
//       cout << "blah" << endl ;
//     }
  }
}



////////////////////////////////////////////////////////////////////////////////
/// Check if current value is valid

Bool_t RooRealIntegral::isValidReal(Double_t /*value*/, Bool_t /*printError*/) const 
{
  return kTRUE ;
}

////////////////////////////////////////////////////////////////////////////////
/// Check if component selection is allowed

Bool_t RooRealIntegral::getAllowComponentSelection() const {
  return _respectCompSelect;
}

////////////////////////////////////////////////////////////////////////////////
/// Set component selection to be allowed/forbidden

void RooRealIntegral::setAllowComponentSelection(Bool_t allow){
  _respectCompSelect = allow;
}

////////////////////////////////////////////////////////////////////////////////
/// Customized printing of arguments of a RooRealIntegral to more intuitively reflect the contents of the
/// integration operation

void RooRealIntegral::printMetaArgs(ostream& os) const
{

  if (intVars().getSize()!=0) {
    os << "Int " ;
  }
  os << _function.arg().GetName() ;
  if (_funcNormSet) {
    os << "_Norm" ;
    os << *_funcNormSet ;
    os << " " ;
  }
 
  // List internally integrated observables and factorizing observables as analytically integrated
  RooArgSet tmp(_anaList) ;
  tmp.add(_facList) ;
  if (tmp.getSize()>0) {
    os << "d[Ana]" ;
    os << tmp ;
    os << " " ;
  }
  
  // List numerically integrated and summed observables as numerically integrated
  RooArgSet tmp2(_intList) ;
  tmp2.add(_sumList) ;
  if (tmp2.getSize()>0) {
    os << " d[Num]" ;
    os << tmp2 ;
    os << " " ;
  }
}



////////////////////////////////////////////////////////////////////////////////
/// Print the state of this object to the specified output stream.

void RooRealIntegral::printMultiline(ostream& os, Int_t contents, Bool_t verbose, TString indent) const
{
  RooAbsReal::printMultiline(os,contents,verbose,indent) ;
  os << indent << "--- RooRealIntegral ---" << endl; 
  os << indent << "  Integrates ";
  _function.arg().printStream(os,kName|kArgs,kSingleLine,indent);
  TString deeper(indent);
  deeper.Append("  ");
  os << indent << "  operating mode is " 
     << (_intOperMode==Hybrid?"Hybrid":(_intOperMode==Analytic?"Analytic":"PassThrough")) << endl ;
  os << indent << "  Summed discrete args are " << _sumList << endl ;
  os << indent << "  Numerically integrated args are " << _intList << endl;
  os << indent << "  Analytically integrated args using mode " << _mode << " are " << _anaList << endl ;
  os << indent << "  Arguments included in Jacobian are " << _jacList << endl ;
  os << indent << "  Factorized arguments are " << _facList << endl ;
  os << indent << "  Function normalization set " ;
  if (_funcNormSet) 
    _funcNormSet->Print("1") ; 
  else
    os << "<none>" ;
  
  os << endl ;
} 



////////////////////////////////////////////////////////////////////////////////
/// Global switch to cache all integral values that integrate at least ndim dimensions numerically 

void RooRealIntegral::setCacheAllNumeric(Int_t ndim) {
  _cacheAllNDim = ndim ;
}


////////////////////////////////////////////////////////////////////////////////
/// Return minimum dimensions of numeric integration for which values are cached. 

Int_t RooRealIntegral::getCacheAllNumeric() 
{
  return _cacheAllNDim ;
}

void RooRealIntegral::setNumIntTiming(Bool_t flag) {
  Int_t numIntDim = this->numIntRealVars().getSize();
  // .. and activate timing if numeric integration occurs
  if (numIntDim > 0) {
    _timeNumInt = flag;
  }
}<|MERGE_RESOLUTION|>--- conflicted
+++ resolved
@@ -106,7 +106,7 @@
   RooAbsReal(name,title), 
   _valid(kTRUE), 
   _respectCompSelect(kFALSE),
-  _sumList("!sumList","Categories to be summed numerically",this,kFALSE,kFALSE), 
+  _sumList("!sumList","Categories to be summed numerically",this,kFALSE,kFALSE),
   _intList("!intList","Variables to be integrated numerically",this,kFALSE,kFALSE), 
   _anaList("!anaList","Variables to be integrated analytically",this,kFALSE,kFALSE), 
   _jacList("!jacList","Jacobian product term",this,kFALSE,kFALSE), 
@@ -795,7 +795,7 @@
 RooRealIntegral::RooRealIntegral(const RooRealIntegral& other, const char* name) : 
   RooAbsReal(other,name), 
   _valid(other._valid),
-  _respectCompSelect(other._respectCompSelect),  
+  _respectCompSelect(other._respectCompSelect),
   _sumList("!sumList",this,other._sumList),
   _intList("!intList",this,other._intList), 
   _anaList("!anaList",this,other._anaList),
@@ -928,7 +928,6 @@
 /// Perform the integration and return the result
 
 Double_t RooRealIntegral::evaluate() const 
-<<<<<<< HEAD
 {
   std::unique_ptr<RooWallTimer> timer;
 
@@ -939,15 +938,11 @@
     timer->start();
   }
 
-=======
-{  
-
   bool tmp = RooAbsReal::_globalSelectComp;
   if(!_respectCompSelect){
     RooAbsReal::_globalSelectComp = true ;
   }
-  
->>>>>>> da55c31d
+
   Double_t retVal(0) ;
   switch (_intOperMode) {    
     
@@ -965,11 +960,11 @@
       } else {
 
 
-        // Find any function dependents that are AClean 
+        // Find any function dependents that are AClean
         // and switch them temporarily to ADirty
         Bool_t origState = inhibitDirty() ;
         setDirtyInhibit(kTRUE) ;
-        
+
         // try to initialize our numerical integration engine
         if(!(_valid= initNumIntegrator())) {
           coutE(Integration) << ClassName() << "::" << GetName()
@@ -977,29 +972,29 @@
           RooAbsReal::_globalSelectComp = tmp ;
           return 0;
         }
-        
-        // Save current integral dependent values 
+
+        // Save current integral dependent values
         _saveInt = _intList ;
         _saveSum = _sumList ;
-        
+
         // Evaluate sum/integral
         retVal = sum() ;
-        
-        
+
+
         // This must happen BEFORE restoring dependents, otherwise no dirty state propagation in restore step
         setDirtyInhibit(origState) ;
-        
+
         // Restore integral dependent values
         _intList=_saveInt ;
         _sumList=_saveSum ;
-        
+
         // Cache numeric integrals in >1d expensive object cache
         if ((_cacheNum && _intList.getSize()>0) || _intList.getSize()>=_cacheAllNDim) {
           RooDouble* val = new RooDouble(retVal) ;
           expensiveObjectCache().registerObject(_function.arg().GetName(),GetName(),*val,parameters())  ;
           //  	  cout << "### caching value of integral" << GetName() << " in " << &expensiveObjectCache() << endl ;
         }
-        
+
       }
       break ;
     }
@@ -1053,7 +1048,8 @@
 
     ccxcoutD(Tracing) << "raw*fact = " << retVal << endl ;
   }
-<<<<<<< HEAD
+
+  RooAbsReal::_globalSelectComp = tmp ;
 
   if (_timeNumInt) {
     timer->stop();
@@ -1063,10 +1059,6 @@
 //    std::cout << "did not time integral " << GetName() << " at " << this << " with _function.absArg() " << _function.absArg() << " which is a " << ClassName()
 //              << " on process " << getpid() << ", boohoo" << std::endl;
 //  }
-=======
-  
-  RooAbsReal::_globalSelectComp = tmp ;
->>>>>>> da55c31d
 
   return retVal ;
 }
