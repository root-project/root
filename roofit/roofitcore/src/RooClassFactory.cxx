--- conflicted
+++ resolved
@@ -554,11 +554,7 @@
 
   hf << R"(
   double evaluate() const override;
-<<<<<<< HEAD
-  void computeBatch(double* output, std::size_t size, RooFit::Detail::DataMap const&) const override;
-=======
   void doEval(RooFit::EvalContext &) const override;
->>>>>>> 22aeb252
   void translate(RooFit::Detail::CodeSquashContext &ctx) const override;
 
 private:
@@ -672,14 +668,9 @@
      << "{ \n"
      << declareVarSpans(alist)
      << "\n"
-<<<<<<< HEAD
-     << "   for (std::size_t i = 0; i < size; ++i) {\n"
-     << "      output[i] = CLASS_NAME_evaluate(" << getFromVarSpans(alist) << ");\n"
-=======
      << "   std::size_t n = ctx.output().size();\n"
      << "   for (std::size_t i = 0; i < n; ++i) {\n"
      << "      ctx.output()[i] = CLASS_NAME_evaluate(" << getFromVarSpans(alist) << ");\n"
->>>>>>> 22aeb252
      << "   }\n"
      << "} \n";
 
