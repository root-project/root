/*****************************************************************************
 * Project: RooFit                                                           *
 * Package: RooFitCore                                                       *
 * @(#)root/roofitcore:$Id$
 * Authors:                                                                  *
 *   WV, Wouter Verkerke, UC Santa Barbara, verkerke@slac.stanford.edu       *
 *   DK, David Kirkby,    UC Irvine,         dkirkby@uci.edu                 *
 *                                                                           *
 * Copyright (c) 2000-2005, Regents of the University of California          *
 *                          and Stanford University. All rights reserved.    *
 *                                                                           *
 * Redistribution and use in source and binary forms,                        *
 * with or without modification, are permitted according to the terms        *
 * listed in LICENSE (http://roofit.sourceforge.net/license.txt)             *
 *****************************************************************************/

//////////////////////////////////////////////////////////////////////////////
/// \class RooFormulaVar
///
/// A RooFormulaVar is a generic implementation of a real-valued object,
/// which takes a RooArgList of servers and a C++ expression string defining how
/// its value should be calculated from the given list of servers.
/// RooFormulaVar uses a RooFormula object to perform the expression evaluation.
///
/// If RooAbsPdf objects are supplied to RooFormulaVar as servers, their
/// raw (unnormalized) values will be evaluated. Use RooGenericPdf, which
/// constructs generic PDF functions, to access their properly normalized
/// values.
///
/// The string expression can be any valid TFormula expression referring to the
/// listed servers either by name or by their ordinal list position. These three are
/// equivalent:
/// ```
///   RooFormulaVar("gen", "x*y", RooArgList(x,y))       // reference by name
///   RooFormulaVar("gen", "@0*@1", RooArgList(x,y))     // reference by ordinal with @
///   RooFormulaVar("gen", "x[0]*x[1]", RooArgList(x,y)) // TFormula-builtin reference by ordinal
/// ```
/// Note that `x[i]` is an expression reserved for TFormula. All variable references
/// are automatically converted to the TFormula-native format. If a variable with
/// the name `x` is given, the RooFormula interprets `x[i]` as a list position,
/// but `x` without brackets as the name of a RooFit object.
///
/// The last two versions, while slightly less readable, are more versatile because
/// the names of the arguments are not hard coded.
///


#include "Riostream.h"

#include "RooFormulaVar.h"
#include "RooStreamParser.h"
#include "RooNLLVar.h"
#include "RooChi2Var.h"
#include "RooMsgService.h"
#include "RooTrace.h"
#include "RooFormula.h"


using namespace std;

ClassImp(RooFormulaVar);

RooFormulaVar::RooFormulaVar() {}

RooFormulaVar::~RooFormulaVar()
{
   if(_formula) delete _formula;
}

////////////////////////////////////////////////////////////////////////////////
/// Constructor with formula expression and list of input variables.
/// \param[in] name Name of the formula.
/// \param[in] title Title of the formula.
/// \param[in] inFormula Expression to be evaluated.
/// \param[in] dependents Variables that should be passed to the formula.
/// \param[in] checkVariables Check that all variables from `dependents` are used in the expression.
RooFormulaVar::RooFormulaVar(const char *name, const char *title, const char* inFormula, const RooArgList& dependents,
    bool checkVariables) :
  RooAbsReal(name,title),
  _actualVars("actualVars","Variables used by formula expression",this),
  _formExpr(inFormula)
{
<<<<<<< HEAD
  _actualVars.add(dependents) ;

  if (_actualVars.empty()) {
    _value = traceEval(nullptr);
  } else {
    _formula = std::make_unique<RooFormula>(GetName(), _formExpr, _actualVars, checkVariables);
=======
  if (dependents.empty()) {
    _value = traceEval(nullptr);
  } else {
    _formula = new RooFormula(GetName(), _formExpr, dependents, checkVariables);
>>>>>>> 7c5b7714
    _formExpr = _formula->formulaString().c_str();
    _actualVars.add(_formula->actualDependents());
  }
}



////////////////////////////////////////////////////////////////////////////////
/// Constructor with formula expression, title and list of input variables.
/// \param[in] name Name of the formula.
/// \param[in] title Formula expression. Will also be used as the title.
/// \param[in] dependents Variables that should be passed to the formula.
/// \param[in] checkVariables Check that all variables from `dependents` are used in the expression.
RooFormulaVar::RooFormulaVar(const char *name, const char *title, const RooArgList& dependents,
    bool checkVariables) :
  RooAbsReal(name,title),
  _actualVars("actualVars","Variables used by formula expression",this),
  _formExpr(title)
{
  if (dependents.empty()) {
    _value = traceEval(nullptr);
  } else {
<<<<<<< HEAD
    _formula = std::make_unique<RooFormula>(GetName(), _formExpr, _actualVars, checkVariables);
=======
    _formula = new RooFormula(GetName(), _formExpr, dependents, checkVariables);
>>>>>>> 7c5b7714
    _formExpr = _formula->formulaString().c_str();
    _actualVars.add(_formula->actualDependents());
  }
}



////////////////////////////////////////////////////////////////////////////////
/// Copy constructor

RooFormulaVar::RooFormulaVar(const RooFormulaVar& other, const char* name) :
  RooAbsReal(other, name),
  _actualVars("actualVars",this,other._actualVars),
  _formExpr(other._formExpr)
{
  if (other._formula && other._formula->ok()) {
    _formula = new RooFormula(*other._formula);
    _formExpr = _formula->formulaString().c_str();
  }
}


////////////////////////////////////////////////////////////////////////////////
/// Return reference to internal RooFormula object.
/// If it doesn't exist, create it on the fly.
RooFormula& RooFormulaVar::getFormula() const
{
  if (!_formula) {
    // After being read from file, the formula object might not exist, yet:
    _formula = new RooFormula(GetName(), _formExpr, _actualVars);
    const_cast<TString&>(_formExpr) = _formula->formulaString().c_str();
  }

  return *_formula;
}


bool RooFormulaVar::ok() const { return getFormula().ok() ; }


void RooFormulaVar::dumpFormula() { getFormula().dump() ; }


////////////////////////////////////////////////////////////////////////////////
/// Calculate current value of object from internal formula

double RooFormulaVar::evaluate() const
{
  return getFormula().eval(_actualVars.nset());
}


void RooFormulaVar::computeBatch(double* output, size_t nEvents, RooFit::Detail::DataMap const& dataMap) const
{
  getFormula().computeBatch(output, nEvents, dataMap);
}


////////////////////////////////////////////////////////////////////////////////
/// Propagate server change information to embedded RooFormula object

bool RooFormulaVar::redirectServersHook(const RooAbsCollection& newServerList, bool mustReplaceAll, bool nameChange, bool isRecursive)
{
  bool error = getFormula().changeDependents(newServerList,mustReplaceAll,nameChange);

  _formExpr = getFormula().GetTitle();
  return error || RooAbsReal::redirectServersHook(newServerList, mustReplaceAll, nameChange, isRecursive);
}



////////////////////////////////////////////////////////////////////////////////
/// Print info about this object to the specified stream.

void RooFormulaVar::printMultiline(ostream& os, Int_t contents, bool verbose, TString indent) const
{
  RooAbsReal::printMultiline(os,contents,verbose,indent);
  if(verbose) {
    indent.Append("  ");
    os << indent;
    getFormula().printMultiline(os,contents,verbose,indent);
  }
}



////////////////////////////////////////////////////////////////////////////////
/// Add formula expression as meta argument in printing interface

void RooFormulaVar::printMetaArgs(ostream& os) const
{
  os << "formula=\"" << _formExpr << "\" " ;
}




////////////////////////////////////////////////////////////////////////////////
/// Read object contents from given stream

bool RooFormulaVar::readFromStream(istream& /*is*/, bool /*compact*/, bool /*verbose*/)
{
  coutE(InputArguments) << "RooFormulaVar::readFromStream(" << GetName() << "): can't read" << endl ;
  return true ;
}



////////////////////////////////////////////////////////////////////////////////
/// Write object contents to given stream

void RooFormulaVar::writeToStream(ostream& os, bool compact) const
{
  if (compact) {
    cout << getVal() << endl ;
  } else {
    os << GetTitle() ;
  }
}



////////////////////////////////////////////////////////////////////////////////
/// Forward the plot sampling hint from the p.d.f. that defines the observable obs

std::list<double>* RooFormulaVar::binBoundaries(RooAbsRealLValue& obs, double xlo, double xhi) const
{
  for (const auto par : _actualVars) {
    auto func = static_cast<const RooAbsReal*>(par);
    list<double>* binb = nullptr;

    if (func && (binb = func->binBoundaries(obs,xlo,xhi)) ) {
      return binb;
    }
  }

  return nullptr;
}



////////////////////////////////////////////////////////////////////////////////
/// Forward the plot sampling hint from the p.d.f. that defines the observable obs

std::list<double>* RooFormulaVar::plotSamplingHint(RooAbsRealLValue& obs, double xlo, double xhi) const
{
  for (const auto par : _actualVars) {
    auto func = dynamic_cast<const RooAbsReal*>(par);
    list<double>* hint = nullptr;

    if (func && (hint = func->plotSamplingHint(obs,xlo,xhi)) ) {
      return hint;
    }
  }

  return nullptr;
}



////////////////////////////////////////////////////////////////////////////////
/// Return the default error level for MINUIT error analysis
/// If the formula contains one or more RooNLLVars and
/// no RooChi2Vars, return the defaultErrorLevel() of
/// RooNLLVar. If the addition contains one ore more RooChi2Vars
/// and no RooNLLVars, return the defaultErrorLevel() of
/// RooChi2Var. If the addition contains neither or both
/// issue a warning message and return a value of 1

double RooFormulaVar::defaultErrorLevel() const
{
  RooAbsReal* nllArg(nullptr) ;
  RooAbsReal* chi2Arg(nullptr) ;

  for (const auto arg : _actualVars) {
    if (dynamic_cast<RooNLLVar*>(arg)) {
      nllArg = (RooAbsReal*)arg ;
    }
    if (dynamic_cast<RooChi2Var*>(arg)) {
      chi2Arg = (RooAbsReal*)arg ;
    }
  }

  if (nllArg && !chi2Arg) {
    coutI(Minimization) << "RooFormulaVar::defaultErrorLevel(" << GetName()
         << ") Formula contains a RooNLLVar, using its error level" << endl ;
    return nllArg->defaultErrorLevel() ;
  } else if (chi2Arg && !nllArg) {
    coutI(Minimization) << "RooFormulaVar::defaultErrorLevel(" << GetName()
    << ") Formula contains a RooChi2Var, using its error level" << endl ;
    return chi2Arg->defaultErrorLevel() ;
  } else if (!nllArg && !chi2Arg) {
    coutI(Minimization) << "RooFormulaVar::defaultErrorLevel(" << GetName() << ") WARNING: "
            << "Formula contains neither RooNLLVar nor RooChi2Var server, using default level of 1.0" << endl ;
  } else {
    coutI(Minimization) << "RooFormulaVar::defaultErrorLevel(" << GetName() << ") WARNING: "
         << "Formula contains BOTH RooNLLVar and RooChi2Var server, using default level of 1.0" << endl ;
  }

  return 1.0 ;
}



<|MERGE_RESOLUTION|>--- conflicted
+++ resolved
@@ -80,19 +80,10 @@
   _actualVars("actualVars","Variables used by formula expression",this),
   _formExpr(inFormula)
 {
-<<<<<<< HEAD
-  _actualVars.add(dependents) ;
-
-  if (_actualVars.empty()) {
-    _value = traceEval(nullptr);
-  } else {
-    _formula = std::make_unique<RooFormula>(GetName(), _formExpr, _actualVars, checkVariables);
-=======
   if (dependents.empty()) {
     _value = traceEval(nullptr);
   } else {
     _formula = new RooFormula(GetName(), _formExpr, dependents, checkVariables);
->>>>>>> 7c5b7714
     _formExpr = _formula->formulaString().c_str();
     _actualVars.add(_formula->actualDependents());
   }
@@ -115,11 +106,7 @@
   if (dependents.empty()) {
     _value = traceEval(nullptr);
   } else {
-<<<<<<< HEAD
-    _formula = std::make_unique<RooFormula>(GetName(), _formExpr, _actualVars, checkVariables);
-=======
     _formula = new RooFormula(GetName(), _formExpr, dependents, checkVariables);
->>>>>>> 7c5b7714
     _formExpr = _formula->formulaString().c_str();
     _actualVars.add(_formula->actualDependents());
   }
