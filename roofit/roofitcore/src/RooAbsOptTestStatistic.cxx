--- conflicted
+++ resolved
@@ -93,25 +93,6 @@
 
 
 ////////////////////////////////////////////////////////////////////////////////
-<<<<<<< HEAD
-/// Constructor taking function (real), a dataset (data), a set of projected observables (projSet). If 
-/// rangeName is not null, only events in the dataset inside the range will be used in the test
-/// statistic calculation. If addCoefRangeName is not null, all RooAddPdf component of 'real' will be
-/// instructed to fix their fraction definitions to the given named range. If nCPU is greater than
-/// 1 the test statistic calculation will be paralellized over multiple processes. By default the data
-/// is split with 'bulk' partitioning (each process calculates a contigious block of fraction 1/nCPU
-/// of the data). For binned data this approach may be suboptimal as the number of bins with >0 entries
-/// in each processing block many vary greatly thereby distributing the workload rather unevenly.
-/// If interleave is set to true, the interleave partitioning strategy is used where each partition
-/// i takes all bins for which (ibin % ncpu == i) which is more likely to result in an even workload.
-/// If splitCutRange is true, a different rangeName constructed as rangeName_{catName} will be used
-/// as range definition for each index state of a RooSimultaneous
-
-RooAbsOptTestStatistic::RooAbsOptTestStatistic(const char *name, const char *title, RooAbsReal& real, RooAbsData& indata,
-					       const RooArgSet& projDeps, const char* rangeName, const char* addCoefRangeName,
-					       Int_t nCPU, RooFit::MPSplit interleave, Bool_t CPUAffinity, Bool_t verbose, Bool_t splitCutRange, Bool_t /*cloneInputData*/) :
-  RooAbsTestStatistic(name,title,real,indata,projDeps,rangeName, addCoefRangeName, nCPU, interleave, CPUAffinity, verbose, splitCutRange),
-=======
 /// Create a test statistic, and optimise its calculation.
 /// \param[in] name Name of the instance.
 /// \param[in] title Title (for e.g. plotting).
@@ -137,7 +118,6 @@
                                                RooAbsData& indata, const RooArgSet& projDeps,
                                                RooAbsTestStatistic::Configuration const& cfg) :
   RooAbsTestStatistic(name,title,real,indata,projDeps,cfg),
->>>>>>> 2238dbd0
   _projDeps(0),
   _sealed(kFALSE), 
   _optimized(kFALSE),
