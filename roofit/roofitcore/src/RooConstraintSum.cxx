/*****************************************************************************
 * Project: RooFit                                                           *
 * Package: RooFitCore                                                       *
 * @(#)root/roofitcore:$Id$
 * Authors:                                                                  *
 *   WV, Wouter Verkerke, UC Santa Barbara, verkerke@slac.stanford.edu       *
 *   DK, David Kirkby,    UC Irvine,         dkirkby@uci.edu                 *
 *                                                                           *
 * Copyright (c) 2000-2005, Regents of the University of California          *
 *                          and Stanford University. All rights reserved.    *
 *                                                                           *
 * Redistribution and use in source and binary forms,                        *
 * with or without modification, are permitted according to the terms        *
 * listed in LICENSE (http://roofit.sourceforge.net/license.txt)             *
 *****************************************************************************/

/**
\file RooConstraintSum.cxx
\class RooConstraintSum
\ingroup Roofitcore

RooConstraintSum calculates the sum of the -(log) likelihoods of
a set of RooAbsPfs that represent constraint functions. This class
is used to calculate the composite -log(L) of constraints to be
added to the regular -log(L) in RooAbsPdf::fitTo() with Constrain(..)
arguments.
**/


#include "RooConstraintSum.h"
#include "RooAbsData.h"
#include "RooAbsReal.h"
#include "RooAbsPdf.h"
#include "RooErrorHandler.h"
#include "RooArgSet.h"
#include "RooMsgService.h"
#include "RooHelpers.h"
#include "RooAbsCategoryLValue.h"

ClassImp(RooConstraintSum);


////////////////////////////////////////////////////////////////////////////////
/// Constructor with set of constraint p.d.f.s. All elements in constraintSet must inherit from RooAbsPdf.

RooConstraintSum::RooConstraintSum(const char* name, const char* title, const RooArgSet& constraintSet, const RooArgSet& normSet, bool takeGlobalObservablesFromData) :
  RooAbsReal(name, title),
  _set1("set1","First set of components",this),
  _takeGlobalObservablesFromData{takeGlobalObservablesFromData}
{
  for (const auto comp : constraintSet) {
    if (!dynamic_cast<RooAbsPdf*>(comp)) {
      coutE(InputArguments) << "RooConstraintSum::ctor(" << GetName() << ") ERROR: component " << comp->GetName()
                            << " is not of type RooAbsPdf" << std::endl ;
      RooErrorHandler::softAbort() ;
    }
    _set1.add(*comp) ;
  }

  _paramSet.add(normSet) ;
}


////////////////////////////////////////////////////////////////////////////////
/// Copy constructor.

RooConstraintSum::RooConstraintSum(const RooConstraintSum& other, const char* name) :
  RooAbsReal(other, name),
  _set1("set1",this,other._set1),
  _paramSet(other._paramSet),
  _takeGlobalObservablesFromData{other._takeGlobalObservablesFromData}
{
}


////////////////////////////////////////////////////////////////////////////////
/// Return sum of -log of constraint p.d.f.s.

double RooConstraintSum::evaluate() const
{
  double sum(0);

  for (const auto comp : _set1) {
    sum -= static_cast<RooAbsPdf*>(comp)->getLogVal(&_paramSet);
  }

<<<<<<< HEAD
void RooConstraintSum::computeBatch(cudaStream_t *, double *output, size_t /*size*/,
                                    RooFit::Detail::DataMap const &dataMap) const
{
   double sum(0);

   for (const auto comp : _set1) {
      sum -= std::log(dataMap.at(comp)[0]);
   }

   output[0] = sum;
}


std::unique_ptr<RooArgSet> RooConstraintSum::fillNormSetForServer(RooArgSet const& /*normSet*/, RooAbsArg const& /*server*/) const {
  return std::make_unique<RooArgSet>(_paramSet);
}


////////////////////////////////////////////////////////////////////////////////
/// Replace the variables in this RooConstraintSum with the global observables
/// in the dataset if they match by name. This function will do nothing if this
/// RooConstraintSum is configured to not use the global observables stored in
/// datasets.
bool RooConstraintSum::setData(RooAbsData const& data, bool /*cloneData=true*/) {
  if(_takeGlobalObservablesFromData && data.getGlobalObservables()) {
    this->recursiveRedirectServers(*data.getGlobalObservables()) ;
  }
  return true;
=======
  return sum;
>>>>>>> 18b4f317
}


void RooConstraintSum::computeBatch(cudaStream_t *, double *output, size_t /*size*/,
                                    RooFit::Detail::DataMap const &dataMap) const
{
   double sum(0);

   for (const auto comp : _set1) {
      sum -= std::log(dataMap.at(comp)[0]);
   }

   output[0] = sum;
}

<<<<<<< HEAD

RooArgSet const* tryToGetConstraintSetFromWorkspace(
        RooAbsPdf const& pdf, RooWorkspace * workspace, std::string const& constraintSetCacheName) {
  if(!workspace) return nullptr;

  if(workspace->set(constraintSetCacheName.c_str())) {
    // retrieve from cache
    const RooArgSet *constr = workspace->set(constraintSetCacheName.c_str());
    oocoutI(&pdf, Minimization)
        << "createConstraintTerm picked up cached constraints from workspace with " << constr->size()
        << " entries" << std::endl;
    return constr;
  }
  return nullptr;
}


} // namespace


////////////////////////////////////////////////////////////////////////////////
/// Create the parameter constraint sum to add to the negative log-likelihood.
/// \return If there are constraints, returns a pointer to the constraint NLL,
///         where all the components are clones of the original PDF components.
///         Returns a `nullptr` if the parameters are unconstrained.
/// \param[in] name Name of the created RooConstraintSum object.
/// \param[in] pdf The pdf model whose parameters should be constrained.
///            Constraint terms will be extracted from RooProdPdf instances
///            that are servers of the pdf (internal constraints).
/// \param[in] data Dataset used in the fit with the constraint sum. It is
///            used to figure out which are the observables and also to get the
///            global observables definition and values if they are stored in
///            the dataset.
/// \param[in] constraints Set of parameters to constrain. If `nullptr`, all
///            parameters will be considered.
/// \param[in] externalConstraints Set of constraint terms that are not
///            embedded in the pdf (external constraints). 
/// \param[in] globalObservables The normalization set for the constraint terms.
///            If it is `nullptr`, the set of all constrained parameters will
///            be used as the normalization set.
/// \param[in] globalObservablesTag Alternative to define the normalization set
///            for the constraint terms. All constrained parameters that have
///            the attribute with the tag defined by `globalObservablesTag` are
///            used. The `globalObservables` and `globalObservablesTag`
///            parameters are mutually exclusive, meaning at least one of them
///            has to be `nullptr`.
/// \param[in] takeGlobalObservablesFromData If the dataset should be used to automatically
///            define the set of global observables. If this is the case and the
///            set of global observables is still defined manually with the
///            `globalObservables` or `globalObservablesTag` parameters, the
///            values of all global observables that are not stored in the
///            dataset are taken from the model.
/// \param[in] workspace RooWorkspace to cache the set of constraints.
std::unique_ptr<RooAbsReal> RooConstraintSum::createConstraintTerm(
        std::string const& name,
        RooAbsPdf const& pdf,
        RooAbsData const& data,
        RooArgSet const* constrainedParameters,
        RooArgSet const* externalConstraints,
        RooArgSet const* globalObservables,
        const char* globalObservablesTag,
        bool takeGlobalObservablesFromData,
        RooWorkspace * workspace)
=======
std::unique_ptr<RooAbsArg> RooConstraintSum::compileForNormSet(RooArgSet const & /*normSet*/, RooFit::Detail::CompileContext & ctx) const
>>>>>>> 18b4f317
{
   std::unique_ptr<RooAbsReal> newArg{static_cast<RooAbsReal*>(this->Clone())};

   RooArgList serverClones;
   for (const auto server : newArg->servers()) {
      RooArgSet nset;
      server->getObservables(&_paramSet, nset);
      if (auto serverClone = ctx.compile(*server, *newArg, nset)) {
         serverClones.add(*serverClone);
      }
   }
   newArg->redirectServers(serverClones, false, true);

<<<<<<< HEAD
    // The constraint terms need to be cloned, because the global observables
    // might be changed to have the same values as stored in data, or because
    // the compute graph is mutated completely like in the BatchMode.
    RooConstraintSum constraintTerm{name.c_str(), "nllCons", allConstraints, glObs ? *glObs : cPars,
                                    takeGlobalObservablesFromData};
    std::unique_ptr<RooAbsReal> constraintTermClone{static_cast<RooAbsReal *>(constraintTerm.cloneTree())};

    // The parameters that are not connected to global observables from data
    // need to be redirected to the original args to get the changes made by
    // the minimizer. This excludes the global observables, where we take the
    // clones with the values set to the values from the dataset if available.
    RooArgSet allOriginalParams;
    constraintTerm.getParameters(nullptr, allOriginalParams);
    constraintTermClone->recursiveRedirectServers(allOriginalParams);

    // Redirect the global observables to the ones from the dataset if applicable.
    static_cast<RooConstraintSum *>(constraintTermClone.get())->setData(data, false);

    // The computation graph for the constraints is very small, no need to do
    // the tracking of clean and dirty nodes here.
    constraintTermClone->setOperMode(RooAbsArg::ADirty);

    return constraintTermClone;
=======
   return newArg;
}


////////////////////////////////////////////////////////////////////////////////
/// Replace the variables in this RooConstraintSum with the global observables
/// in the dataset if they match by name. This function will do nothing if this
/// RooConstraintSum is configured to not use the global observables stored in
/// datasets.
bool RooConstraintSum::setData(RooAbsData const& data, bool /*cloneData=true*/) {
  if(_takeGlobalObservablesFromData && data.getGlobalObservables()) {
    this->recursiveRedirectServers(*data.getGlobalObservables()) ;
>>>>>>> 18b4f317
  }
  return true;
}<|MERGE_RESOLUTION|>--- conflicted
+++ resolved
@@ -84,38 +84,7 @@
     sum -= static_cast<RooAbsPdf*>(comp)->getLogVal(&_paramSet);
   }
 
-<<<<<<< HEAD
-void RooConstraintSum::computeBatch(cudaStream_t *, double *output, size_t /*size*/,
-                                    RooFit::Detail::DataMap const &dataMap) const
-{
-   double sum(0);
-
-   for (const auto comp : _set1) {
-      sum -= std::log(dataMap.at(comp)[0]);
-   }
-
-   output[0] = sum;
-}
-
-
-std::unique_ptr<RooArgSet> RooConstraintSum::fillNormSetForServer(RooArgSet const& /*normSet*/, RooAbsArg const& /*server*/) const {
-  return std::make_unique<RooArgSet>(_paramSet);
-}
-
-
-////////////////////////////////////////////////////////////////////////////////
-/// Replace the variables in this RooConstraintSum with the global observables
-/// in the dataset if they match by name. This function will do nothing if this
-/// RooConstraintSum is configured to not use the global observables stored in
-/// datasets.
-bool RooConstraintSum::setData(RooAbsData const& data, bool /*cloneData=true*/) {
-  if(_takeGlobalObservablesFromData && data.getGlobalObservables()) {
-    this->recursiveRedirectServers(*data.getGlobalObservables()) ;
-  }
-  return true;
-=======
   return sum;
->>>>>>> 18b4f317
 }
 
 
@@ -131,73 +100,7 @@
    output[0] = sum;
 }
 
-<<<<<<< HEAD
-
-RooArgSet const* tryToGetConstraintSetFromWorkspace(
-        RooAbsPdf const& pdf, RooWorkspace * workspace, std::string const& constraintSetCacheName) {
-  if(!workspace) return nullptr;
-
-  if(workspace->set(constraintSetCacheName.c_str())) {
-    // retrieve from cache
-    const RooArgSet *constr = workspace->set(constraintSetCacheName.c_str());
-    oocoutI(&pdf, Minimization)
-        << "createConstraintTerm picked up cached constraints from workspace with " << constr->size()
-        << " entries" << std::endl;
-    return constr;
-  }
-  return nullptr;
-}
-
-
-} // namespace
-
-
-////////////////////////////////////////////////////////////////////////////////
-/// Create the parameter constraint sum to add to the negative log-likelihood.
-/// \return If there are constraints, returns a pointer to the constraint NLL,
-///         where all the components are clones of the original PDF components.
-///         Returns a `nullptr` if the parameters are unconstrained.
-/// \param[in] name Name of the created RooConstraintSum object.
-/// \param[in] pdf The pdf model whose parameters should be constrained.
-///            Constraint terms will be extracted from RooProdPdf instances
-///            that are servers of the pdf (internal constraints).
-/// \param[in] data Dataset used in the fit with the constraint sum. It is
-///            used to figure out which are the observables and also to get the
-///            global observables definition and values if they are stored in
-///            the dataset.
-/// \param[in] constraints Set of parameters to constrain. If `nullptr`, all
-///            parameters will be considered.
-/// \param[in] externalConstraints Set of constraint terms that are not
-///            embedded in the pdf (external constraints). 
-/// \param[in] globalObservables The normalization set for the constraint terms.
-///            If it is `nullptr`, the set of all constrained parameters will
-///            be used as the normalization set.
-/// \param[in] globalObservablesTag Alternative to define the normalization set
-///            for the constraint terms. All constrained parameters that have
-///            the attribute with the tag defined by `globalObservablesTag` are
-///            used. The `globalObservables` and `globalObservablesTag`
-///            parameters are mutually exclusive, meaning at least one of them
-///            has to be `nullptr`.
-/// \param[in] takeGlobalObservablesFromData If the dataset should be used to automatically
-///            define the set of global observables. If this is the case and the
-///            set of global observables is still defined manually with the
-///            `globalObservables` or `globalObservablesTag` parameters, the
-///            values of all global observables that are not stored in the
-///            dataset are taken from the model.
-/// \param[in] workspace RooWorkspace to cache the set of constraints.
-std::unique_ptr<RooAbsReal> RooConstraintSum::createConstraintTerm(
-        std::string const& name,
-        RooAbsPdf const& pdf,
-        RooAbsData const& data,
-        RooArgSet const* constrainedParameters,
-        RooArgSet const* externalConstraints,
-        RooArgSet const* globalObservables,
-        const char* globalObservablesTag,
-        bool takeGlobalObservablesFromData,
-        RooWorkspace * workspace)
-=======
 std::unique_ptr<RooAbsArg> RooConstraintSum::compileForNormSet(RooArgSet const & /*normSet*/, RooFit::Detail::CompileContext & ctx) const
->>>>>>> 18b4f317
 {
    std::unique_ptr<RooAbsReal> newArg{static_cast<RooAbsReal*>(this->Clone())};
 
@@ -211,31 +114,6 @@
    }
    newArg->redirectServers(serverClones, false, true);
 
-<<<<<<< HEAD
-    // The constraint terms need to be cloned, because the global observables
-    // might be changed to have the same values as stored in data, or because
-    // the compute graph is mutated completely like in the BatchMode.
-    RooConstraintSum constraintTerm{name.c_str(), "nllCons", allConstraints, glObs ? *glObs : cPars,
-                                    takeGlobalObservablesFromData};
-    std::unique_ptr<RooAbsReal> constraintTermClone{static_cast<RooAbsReal *>(constraintTerm.cloneTree())};
-
-    // The parameters that are not connected to global observables from data
-    // need to be redirected to the original args to get the changes made by
-    // the minimizer. This excludes the global observables, where we take the
-    // clones with the values set to the values from the dataset if available.
-    RooArgSet allOriginalParams;
-    constraintTerm.getParameters(nullptr, allOriginalParams);
-    constraintTermClone->recursiveRedirectServers(allOriginalParams);
-
-    // Redirect the global observables to the ones from the dataset if applicable.
-    static_cast<RooConstraintSum *>(constraintTermClone.get())->setData(data, false);
-
-    // The computation graph for the constraints is very small, no need to do
-    // the tracking of clean and dirty nodes here.
-    constraintTermClone->setOperMode(RooAbsArg::ADirty);
-
-    return constraintTermClone;
-=======
    return newArg;
 }
 
@@ -248,7 +126,6 @@
 bool RooConstraintSum::setData(RooAbsData const& data, bool /*cloneData=true*/) {
   if(_takeGlobalObservablesFromData && data.getGlobalObservables()) {
     this->recursiveRedirectServers(*data.getGlobalObservables()) ;
->>>>>>> 18b4f317
   }
   return true;
 }