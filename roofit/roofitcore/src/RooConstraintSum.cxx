--- conflicted
+++ resolved
@@ -78,14 +78,6 @@
   return sum;
 }
 
-<<<<<<< HEAD
-void RooConstraintSum::translate(RooFit::Detail::CodeSquashContext &ctx) const
-{
-   ctx.addResult(this, ctx.buildCall("RooFit::Detail::MathFuncs::constraintSum", _set1, _set1.size()));
-}
-
-=======
->>>>>>> 4f177922
 void RooConstraintSum::doEval(RooFit::EvalContext &ctx) const
 {
    double sum(0);
