/*****************************************************************************
 * Project: RooFit                                                           *
 * Package: RooFitCore                                                       *
 * @(#)root/roofitcore:$Id$
 * Authors:                                                                  *
 *   WV, Wouter Verkerke, UC Santa Barbara, verkerke@slac.stanford.edu       *
 *   DK, David Kirkby,    UC Irvine,         dkirkby@uci.edu                 *
 *                                                                           *
 * Copyright (c) 2000-2005, Regents of the University of California          *
 *                          and Stanford University. All rights reserved.    *
 *                                                                           *
 * Redistribution and use in source and binary forms,                        *
 * with or without modification, are permitted according to the terms        *
 * listed in LICENSE (http://roofit.sourceforge.net/license.txt)             *
 *****************************************************************************/

//////////////////////////////////////////////////////////////////////////////
/** \class RooAbsPdf
    \ingroup Roofitcore
    \brief Abstract interface for all probability density functions.

## RooAbsPdf, the base class of all PDFs

<<<<<<< HEAD
RooAbsPdf is the abstract interface for all probability density
functions. The class provides hybrid analytical/numerical
=======
RooAbsPdf is the base class for all probability density
functions (PDFs). The class provides hybrid analytical/numerical
>>>>>>> 49ae85f5
normalization for its implementations, error tracing, and a Monte Carlo
generator interface.

### A Minimal PDF Implementation

A minimal implementation of a PDF class derived from RooAbsPdf
should override the `evaluate()` function. This function should
return the PDF's value (which does not need to be normalised).


#### Normalization/Integration

Although the normalization of a PDF is an integral part of a
probability density function, normalization is treated separately
in RooAbsPdf. The reason is that a RooAbsPdf object is more than a
PDF: it can be a building block for a more complex composite PDF
if any of its variables are functions instead of variables. In
such cases, the normalization of the composite PDF may not simply be
integral over the dependents of the top-level PDF: these are
functions with potentially non-trivial Jacobian terms themselves.
\note Therefore, no explicit attempt should be made to normalize the
function output in evaluate(). In particular, normalisation constants
can be omitted to speed up the function evaluations, and included later
in the integration of the PDF (see below), which is rarely called in
comparison to the `evaluate()` function.

In addition, RooAbsPdf objects do not have a static concept of what
variables are parameters, and what variables are dependents (which
need to be integrated over for a correct PDF normalization).
Instead, the choice of normalization is always specified each time a
normalized value is requested from the PDF via the getVal()
method.

RooAbsPdf manages the entire normalization logic of each PDF with
the help of a RooRealIntegral object, which coordinates the integration
of a given choice of normalization. By default, RooRealIntegral will
perform an entirely numeric integration of all dependents. However,
PDFs can advertise one or more (partial) analytical integrals of
their function, and these will be used by RooRealIntegral, if it
determines that this is safe (i.e., no hidden Jacobian terms,
multiplication with other PDFs that have one or more dependents in
common, etc).

#### Implementing analytical integrals
To implement analytical integrals, two functions must be implemented. First,

```
Int_t getAnalyticalIntegral(const RooArgSet& integSet, RooArgSet& anaIntSet)
```
should return the analytical integrals that are supported. `integSet`
is the set of dependents for which integration is requested. The
function should copy the subset of dependents it can analytically
integrate to `anaIntSet`, and return a unique identification code for
this integration configuration. If no integration can be
performed, zero should be returned. Second,

```
double analyticalIntegral(Int_t code)
```

implements the actual analytical integral(s) advertised by
`getAnalyticalIntegral()`.  This function will only be called with
codes returned by `getAnalyticalIntegral()`, except code zero.

The integration range for each dependent to be integrated can
be obtained from the dependent's proxy functions `min()` and
`max()`. Never call these proxy functions for any proxy not known to
be a dependent via the integration code. Doing so may be
ill-defined, e.g., in case the proxy holds a function, and will
trigger an assert. Integrated category dependents should always be
summed over all of their states.



### Direct generation of observables

Distributions for any PDF can be generated with the accept/reject method,
but for certain PDFs, more efficient methods may be implemented. To
implement direct generation of one or more observables, two
functions need to be implemented, similar to those for analytical
integrals:

```
Int_t getGenerator(const RooArgSet& generateVars, RooArgSet& directVars)
```
and
```
void generateEvent(Int_t code)
```

The first function advertises observables, for which distributions can be generated,
similar to the way analytical integrals are advertised. The second
function implements the actual generator for the advertised observables.

The generated dependent values should be stored in the proxy
objects. For this, the assignment operator can be used (i.e. `xProxy
= 3.0` ). Never call assign to any proxy not known to be a dependent
via the generation code. Doing so may be ill-defined, e.g. in case
the proxy holds a function, and will trigger an assert.


### Batched function evaluations (Advanced usage)

To speed up computations with large numbers of data events in unbinned fits,
it is beneficial to override `computeBatch()`. Like this, large spans of
computations can be done, without having to call `evaluate()` for each single data event.
`computeBatch()` should execute the same computation as `evaluate()`, but it
may choose an implementation that is capable of SIMD computations.
If computeBatch is not implemented, the classic and slower `evaluate()` will be
called for each data event.
*/

#include "RooAbsPdf.h"

<<<<<<< HEAD
=======
#include "FitHelpers.h"
>>>>>>> 49ae85f5
#include "RooNormalizedPdf.h"
#include "RooMsgService.h"
#include "RooArgSet.h"
#include "RooArgProxy.h"
#include "RooRealProxy.h"
#include "RooRealVar.h"
#include "RooGenContext.h"
#include "RooBinnedGenContext.h"
#include "RooPlot.h"
#include "RooCurve.h"
#ifdef ROOFIT_LEGACY_EVAL_BACKEND
#include "RooNLLVar.h"
#endif
#include "RooCategory.h"
#include "RooNameReg.h"
#include "RooCmdConfig.h"
#include "RooGlobalFunc.h"
#include "RooAddition.h"
#include "RooRandom.h"
#include "RooNumIntConfig.h"
#include "RooProjectedPdf.h"
#include "RooParamBinning.h"
#include "RooNumCdf.h"
#include "RooFitResult.h"
#include "RooNumGenConfig.h"
#include "RooCachedReal.h"
#include "RooRealIntegral.h"
#include "RooWorkspace.h"
#include "RooNaNPacker.h"
#include "RooFitImplHelpers.h"
#include "RooHelpers.h"
#include "RooFormulaVar.h"
#include "RooDerivative.h"
#include "RooFit/BatchModeHelpers.h"
#include "RooFit/TestStatistics/buildLikelihood.h"
#include "RooFit/TestStatistics/RooRealL.h"
<<<<<<< HEAD
#include "RunContext.h"
#include "ConstraintHelpers.h"
#include "RooFitDriver.h"
#include "RooSimultaneous.h"
=======
#include "ConstraintHelpers.h"
#include "RooFit/Evaluator.h"
#include "RooEvaluatorWrapper.h"
#include "RooSimultaneous.h"
#include "RooFuncWrapper.h"
>>>>>>> 49ae85f5

#include "ROOT/StringUtils.hxx"
#include "TMath.h"
#include "TPaveText.h"
#include "TMatrixD.h"
#include "TMatrixDSym.h"

#include <algorithm>
#include <iostream>
#include <string>
#include <cmath>
#include <stdexcept>

bool RooAbsPdf::interpretExtendedCmdArg(int extendedCmdArg) const
{
   // Process automatic extended option
   if (extendedCmdArg == RooFit::FitHelpers::extendedFitDefault) {
      bool ext = this->extendMode() == RooAbsPdf::CanBeExtended || this->extendMode() == RooAbsPdf::MustBeExtended;
      if (ext) {
         coutI(Minimization) << "p.d.f. provides expected number of events, including extended term in likelihood."
                             << std::endl;
      }
      return ext;
   }
   // If Extended(false) was explicitly set, but the pdf MUST be extended, then
   // it's time to print an error. This happens when you're fitting a RooAddPdf
   // with coefficient that represent yields, and without the additional
   // constraint these coefficients are degenerate because the RooAddPdf
   // normalizes itself. Nothing correct can come out of this.
   if (extendedCmdArg == 0) {
      if (this->extendMode() == RooAbsPdf::MustBeExtended) {
         std::string errMsg = "You used the Extended(false) option on a pdf where the fit MUST be extended! "
                              "The parameters are not well defined and you're getting nonsensical results.";
         coutE(InputArguments) << errMsg << std::endl;
      }
   }
   return extendedCmdArg;
}

namespace {

inline double getLog(double prob, RooAbsReal const *caller)
{

   if (std::abs(prob) > 1e6) {
      oocoutW(caller, Eval) << "RooAbsPdf::getLogVal(" << caller->GetName()
                            << ") WARNING: top-level pdf has a large value: " << prob << std::endl;
   }

   if (prob < 0) {
      caller->logEvalError("getLogVal() top-level p.d.f evaluates to a negative number");
      return RooNaNPacker::packFloatIntoNaN(-prob);
   }

   if (prob == 0) {
      caller->logEvalError("getLogVal() top-level p.d.f evaluates to zero");

      return -std::numeric_limits<double>::infinity();
   }

   if (TMath::IsNaN(prob)) {
      caller->logEvalError("getLogVal() top-level p.d.f evaluates to NaN");

      return prob;
   }

   return std::log(prob);
}

/// To set the fitrange attribute of the PDF and custom ranges for the
/// observables so that RooPlot can automatically plot the fitting range.
void resetFitrangeAttributes(RooAbsArg& pdf, RooAbsData const& data, std::string const& baseName,
                             const char* rangeName, bool splitRange)
{
   // Clear possible range attributes from previous fits.
   pdf.removeStringAttribute("fitrange");

   // No fitrange was specified, so we do nothing. Or "SplitRange" is used, and
   // then there are no uniquely defined ranges for the observables (as they
   // are different in each category).
   if(!rangeName || splitRange) return;

   RooArgSet observables;
   pdf.getObservables(data.get(), observables) ;

   std::string fitrangeValue;
   auto subranges = ROOT::Split(rangeName, ",");
   for (auto const &subrange : subranges) {
      if (subrange.empty())
         continue;
      std::string fitrangeValueSubrange = std::string("fit_") + baseName;
      if (subranges.size() > 1) {
         fitrangeValueSubrange += "_" + subrange;
      }
      fitrangeValue += fitrangeValueSubrange + ",";
      for (RooAbsArg *arg : observables) {

         if(arg->isCategory()) continue;
         auto& observable = static_cast<RooRealVar&>(*arg);

         observable.setRange(fitrangeValueSubrange.c_str(), observable.getMin(subrange.c_str()),
                             observable.getMax(subrange.c_str()));
      }
   }
   pdf.setStringAttribute("fitrange", fitrangeValue.substr(0, fitrangeValue.size() - 1).c_str());
}


} // namespace

using namespace std;

using RooHelpers::getColonSeparatedNameString;

ClassImp(RooAbsPdf);

ClassImp(RooAbsPdf::GenSpec);


Int_t RooAbsPdf::_verboseEval = 0;
TString RooAbsPdf::_normRangeOverride;

////////////////////////////////////////////////////////////////////////////////
/// Default constructor

RooAbsPdf::RooAbsPdf() :_normMgr(this,10)
{
  _errorCount = 0 ;
  _negCount = 0 ;
  _rawValue = 0 ;
  _selectComp = false ;
  _traceCount = 0 ;
}



////////////////////////////////////////////////////////////////////////////////
/// Constructor with name and title only

RooAbsPdf::RooAbsPdf(const char *name, const char *title) :
  RooAbsReal(name,title), _normMgr(this,10), _selectComp(true)
{
  resetErrorCounters() ;
  setTraceCounter(0) ;
}



////////////////////////////////////////////////////////////////////////////////
/// Constructor with name, title, and plot range

RooAbsPdf::RooAbsPdf(const char *name, const char *title,
           double plotMin, double plotMax) :
  RooAbsReal(name,title,plotMin,plotMax), _normMgr(this,10), _selectComp(true)
{
  resetErrorCounters() ;
  setTraceCounter(0) ;
}



////////////////////////////////////////////////////////////////////////////////
/// Copy constructor

RooAbsPdf::RooAbsPdf(const RooAbsPdf& other, const char* name) :
  RooAbsReal(other,name),
  _normMgr(other._normMgr,this), _selectComp(other._selectComp), _normRange(other._normRange)
{
  resetErrorCounters() ;
  setTraceCounter(other._traceCount) ;

  if (other._specGeneratorConfig) {
    _specGeneratorConfig = std::make_unique<RooNumGenConfig>(*other._specGeneratorConfig);
  }
}



////////////////////////////////////////////////////////////////////////////////
/// Destructor

RooAbsPdf::~RooAbsPdf()
{
}


double RooAbsPdf::normalizeWithNaNPacking(double rawVal, double normVal) const {

    if (normVal < 0. || (normVal == 0. && rawVal != 0)) {
      //Unreasonable normalisations. A zero integral can be tolerated if the function vanishes, though.
      const std::string msg = "p.d.f normalization integral is zero or negative: " + std::to_string(normVal);
      logEvalError(msg.c_str());
      clearValueAndShapeDirty();
      return RooNaNPacker::packFloatIntoNaN(-normVal + (rawVal < 0. ? -rawVal : 0.));
    }

    if (rawVal < 0.) {
      logEvalError(Form("p.d.f value is less than zero (%f), trying to recover", rawVal));
      clearValueAndShapeDirty();
      return RooNaNPacker::packFloatIntoNaN(-rawVal);
    }

    if (TMath::IsNaN(rawVal)) {
      logEvalError("p.d.f value is Not-a-Number");
      clearValueAndShapeDirty();
      return rawVal;
    }

    return (rawVal == 0. && normVal == 0.) ? 0. : rawVal / normVal;
}


////////////////////////////////////////////////////////////////////////////////
/// Return current value, normalized by integrating over
/// the observables in `nset`. If `nset` is 0, the unnormalized value
/// is returned. All elements of `nset` must be lvalues.
///
/// Unnormalized values are not cached.
/// Doing so would be complicated as `_norm->getVal()` could
/// spoil the cache and interfere with returning the cached
/// return value. Since unnormalized calls are typically
/// done in integration calls, there is no performance hit.

double RooAbsPdf::getValV(const RooArgSet* nset) const
{

  // Special handling of case without normalization set (used in numeric integration of pdfs)
  if (!nset) {
    RooArgSet const* tmp = _normSet ;
    _normSet = nullptr ;
    double val = evaluate() ;
    _normSet = tmp ;

    return TMath::IsNaN(val) ? 0. : val;
  }


  // Process change in last data set used
  bool nintChanged(false) ;
  if (!isActiveNormSet(nset) || _norm==0) {
    nintChanged = syncNormalization(nset) ;
  }

  // Return value of object. Calculated if dirty, otherwise cached value is returned.
  if (isValueDirty() || nintChanged || _norm->isValueDirty()) {

    // Evaluate numerator
    const double rawVal = evaluate();

    // Evaluate denominator
    const double normVal = _norm->getVal();

    _value = normalizeWithNaNPacking(rawVal, normVal);

    clearValueAndShapeDirty();
  }

  return _value ;
}


////////////////////////////////////////////////////////////////////////////////
/// Analytical integral with normalization (see RooAbsReal::analyticalIntegralWN() for further information).
///
/// This function applies the normalization specified by `normSet` to the integral returned
/// by RooAbsReal::analyticalIntegral(). The passthrough scenario (code=0) is also changed
/// to return a normalized answer.

double RooAbsPdf::analyticalIntegralWN(Int_t code, const RooArgSet* normSet, const char* rangeName) const
{
  cxcoutD(Eval) << "RooAbsPdf::analyticalIntegralWN(" << GetName() << ") code = " << code << " normset = " << (normSet?*normSet:RooArgSet()) << endl ;


  if (code==0) return getVal(normSet) ;
  if (normSet) {
    return analyticalIntegral(code,rangeName) / getNorm(normSet) ;
  } else {
    return analyticalIntegral(code,rangeName) ;
  }
}



////////////////////////////////////////////////////////////////////////////////
/// Check that passed value is positive and not 'not-a-number'.  If
/// not, print an error, until the error counter reaches its set
/// maximum.

bool RooAbsPdf::traceEvalPdf(double value) const
{
  // check for a math error or negative value
  bool error(false) ;
  if (TMath::IsNaN(value)) {
    logEvalError(Form("p.d.f value is Not-a-Number (%f), forcing value to zero",value)) ;
    error=true ;
  }
  if (value<0) {
    logEvalError(Form("p.d.f value is less than zero (%f), forcing value to zero",value)) ;
    error=true ;
  }

  // do nothing if we are no longer tracing evaluations and there was no error
  if(!error) return error ;

  // otherwise, print out this evaluations input values and result
  if(++_errorCount <= 10) {
    cxcoutD(Tracing) << "*** Evaluation Error " << _errorCount << " ";
    if(_errorCount == 10) cxcoutD(Tracing) << "(no more will be printed) ";
  }
  else {
    return error  ;
  }

  Print() ;
  return error ;
}


////////////////////////////////////////////////////////////////////////////////
/// Get normalisation term needed to normalise the raw values returned by
/// getVal(). Note that `getVal(normalisationVariables)` will automatically
/// apply the normalisation term returned here.
/// \param nset Set of variables to normalise over.
double RooAbsPdf::getNorm(const RooArgSet* nset) const
{
  if (!nset) return 1 ;

  syncNormalization(nset,true) ;
  if (_verboseEval>1) cxcoutD(Tracing) << ClassName() << "::getNorm(" << GetName() << "): norm(" << _norm << ") = " << _norm->getVal() << endl ;

  double ret = _norm->getVal() ;
  if (ret==0.) {
    if(++_errorCount <= 10) {
      coutW(Eval) << "RooAbsPdf::getNorm(" << GetName() << ":: WARNING normalization is zero, nset = " ;  nset->Print("1") ;
      if(_errorCount == 10) coutW(Eval) << "RooAbsPdf::getNorm(" << GetName() << ") INFO: no more messages will be printed " << endl ;
    }
  }

  return ret ;
}



////////////////////////////////////////////////////////////////////////////////
/// Return pointer to RooAbsReal object that implements calculation of integral over observables iset in range
/// rangeName, optionally taking the integrand normalized over observables nset

const RooAbsReal* RooAbsPdf::getNormObj(const RooArgSet* nset, const RooArgSet* iset, const TNamed* rangeName) const
{
  // Check normalization is already stored
  CacheElem* cache = (CacheElem*) _normMgr.getObj(nset,iset,0,rangeName) ;
  if (cache) {
    return cache->_norm ;
  }

  // If not create it now
  RooArgSet depList;
  getObservables(iset, depList);
<<<<<<< HEAD
=======

  // Normalization is always over all pdf components. Overriding the global
  // component selection temporarily makes all RooRealIntegrals created during
  // that time always include all components.
  GlobalSelectComponentRAII globalSelComp(true);
>>>>>>> 49ae85f5
  RooAbsReal* norm = std::unique_ptr<RooAbsReal>{createIntegral(depList,*nset, *getIntegratorConfig(), RooNameReg::str(rangeName))}.release();

  // Store it in the cache
  cache = new CacheElem(*norm) ;
  _normMgr.setObj(nset,iset,cache,rangeName) ;

  // And return the newly created integral
  return norm ;
}



////////////////////////////////////////////////////////////////////////////////
/// Verify that the normalization integral cached with this PDF
/// is valid for given set of normalization observables.
///
/// If not, the cached normalization integral (if any) is deleted
/// and a new integral is constructed for use with 'nset'.
/// Elements in 'nset' can be discrete and real, but must be lvalues.
///
/// For functions that declare to be self-normalized by overloading the
/// selfNormalized() function, a unit normalization is always constructed.

bool RooAbsPdf::syncNormalization(const RooArgSet* nset, bool adjustProxies) const
{
  setActiveNormSet(nset);

  // Check if data sets are identical
  CacheElem* cache = (CacheElem*) _normMgr.getObj(nset) ;
  if (cache) {

    bool nintChanged = (_norm!=cache->_norm) ;
    _norm = cache->_norm ;

    // In the past, this condition read `if (nintChanged && adjustProxies)`.
    // However, the cache checks if the nset was already cached **by content**,
    // and not by RooArgSet instance! So it can happen that the normalization
    // set object is different, but the integral object is the same, in which
    // case it would be wrong to not adjust the proxies. They always have to be
    // adjusted when the nset changed, which is always the case when
    // `syncNormalization()` is called.
    if (adjustProxies) {
      // Update dataset pointers of proxies
      ((RooAbsPdf*) this)->setProxyNormSet(nset) ;
    }

    return nintChanged ;
  }

  // Update dataset pointers of proxies
  if (adjustProxies) {
    ((RooAbsPdf*) this)->setProxyNormSet(nset) ;
  }

  RooArgSet depList;
  getObservables(nset, depList);

  if (_verboseEval>0) {
    if (!selfNormalized()) {
      cxcoutD(Tracing) << ClassName() << "::syncNormalization(" << GetName()
      << ") recreating normalization integral " << endl ;
      depList.printStream(ccoutD(Tracing),kName|kValue|kArgs,kSingleLine) ;
    } else {
      cxcoutD(Tracing) << ClassName() << "::syncNormalization(" << GetName() << ") selfNormalized, creating unit norm" << endl;
    }
  }

  // Destroy old normalization & create new
  if (selfNormalized() || !dependsOn(depList)) {
    auto ntitle = std::string(GetTitle()) + " Unit Normalization";
    auto nname = std::string(GetName()) + "_UnitNorm";
    _norm = new RooRealVar(nname.c_str(),ntitle.c_str(),1) ;
  } else {
    const char* nr = (_normRangeOverride.Length()>0 ? _normRangeOverride.Data() : (_normRange.Length()>0 ? _normRange.Data() : 0)) ;

//     cout << "RooAbsPdf::syncNormalization(" << GetName() << ") rangeName for normalization is " << (nr?nr:"<null>") << endl ;
<<<<<<< HEAD
    RooAbsReal* normInt = std::unique_ptr<RooAbsReal>{createIntegral(depList,*getIntegratorConfig(),nr)}.release();
=======
    RooAbsReal* normInt;
    {
      // Normalization is always over all pdf components. Overriding the global
      // component selection temporarily makes all RooRealIntegrals created during
      // that time always include all components.
      GlobalSelectComponentRAII selCompRAII(true);
      normInt = std::unique_ptr<RooAbsReal>{createIntegral(depList,*getIntegratorConfig(),nr)}.release();
    }
    static_cast<RooRealIntegral*>(normInt)->setAllowComponentSelection(false);
>>>>>>> 49ae85f5
    normInt->getVal() ;
//     cout << "resulting normInt = " << normInt->GetName() << endl ;

    const char* cacheParamsStr = getStringAttribute("CACHEPARAMINT") ;
    if (cacheParamsStr && strlen(cacheParamsStr)) {

      std::unique_ptr<RooArgSet> intParams{normInt->getVariables()} ;

      RooArgSet cacheParams = RooHelpers::selectFromArgSet(*intParams, cacheParamsStr);

      if (!cacheParams.empty()) {
   cxcoutD(Caching) << "RooAbsReal::createIntObj(" << GetName() << ") INFO: constructing " << cacheParams.getSize()
          << "-dim value cache for integral over " << depList << " as a function of " << cacheParams << " in range " << (nr?nr:"<default>") <<  endl ;
   string name = Form("%s_CACHE_[%s]",normInt->GetName(),cacheParams.contentsString().c_str()) ;
   RooCachedReal* cachedIntegral = new RooCachedReal(name.c_str(),name.c_str(),*normInt,cacheParams) ;
   cachedIntegral->setInterpolationOrder(2) ;
   cachedIntegral->addOwnedComponents(*normInt) ;
   cachedIntegral->setCacheSource(true) ;
   if (normInt->operMode()==ADirty) {
     cachedIntegral->setOperMode(ADirty) ;
   }
   normInt= cachedIntegral ;
      }

    }
    _norm = normInt ;
  }

  // Register new normalization with manager (takes ownership)
  cache = new CacheElem(*_norm) ;
  _normMgr.setObj(nset,cache) ;

//   cout << "making new object " << _norm->GetName() << endl ;

  return true ;
}



////////////////////////////////////////////////////////////////////////////////
/// Reset error counter to given value, limiting the number
/// of future error messages for this pdf to 'resetValue'

void RooAbsPdf::resetErrorCounters(Int_t resetValue)
{
  _errorCount = resetValue ;
  _negCount   = resetValue ;
}



////////////////////////////////////////////////////////////////////////////////
/// Reset trace counter to given value, limiting the
/// number of future trace messages for this pdf to 'value'

void RooAbsPdf::setTraceCounter(Int_t value, bool allNodes)
{
  if (!allNodes) {
    _traceCount = value ;
    return ;
  } else {
    RooArgList branchList ;
    branchNodeServerList(&branchList) ;
    for(auto * pdf : dynamic_range_cast<RooAbsPdf*>(branchList)) {
      if (pdf) pdf->setTraceCounter(value,false) ;
    }
  }

}




////////////////////////////////////////////////////////////////////////////////
/// Return the log of the current value with given normalization
/// An error message is printed if the argument of the log is negative.

double RooAbsPdf::getLogVal(const RooArgSet* nset) const
{
  return getLog(getVal(nset), this);
}


////////////////////////////////////////////////////////////////////////////////
/// Check for infinity or NaN.
/// \param[in] inputs Array to check
/// \return True if either infinity or NaN were found.
namespace {
template<class T>
bool checkInfNaNNeg(const T& inputs) {
  // check for a math error or negative value
  bool inf = false;
  bool nan = false;
  bool neg = false;

  for (double val : inputs) { //CHECK_VECTORISE
    inf |= !std::isfinite(val);
    nan |= TMath::IsNaN(val); // Works also during fast math
    neg |= val < 0;
  }

  return inf || nan || neg;
}
}


////////////////////////////////////////////////////////////////////////////////
/// Scan through outputs and fix+log all nans and negative values.
/// \param[in,out] outputs Array to be scanned & fixed.
/// \param[in] begin Begin of event range. Only needed to print the correct event number
/// where the error occurred.
void RooAbsPdf::logBatchComputationErrors(std::span<const double>& outputs, std::size_t begin) const {
  for (unsigned int i=0; i<outputs.size(); ++i) {
    const double value = outputs[i];
    if (TMath::IsNaN(outputs[i])) {
      logEvalError(Form("p.d.f value of (%s) is Not-a-Number (%f) for entry %zu",
          GetName(), value, begin+i));
    } else if (!std::isfinite(outputs[i])){
      logEvalError(Form("p.d.f value of (%s) is (%f) for entry %zu",
          GetName(), value, begin+i));
    } else if (outputs[i] < 0.) {
      logEvalError(Form("p.d.f value of (%s) is less than zero (%f) for entry %zu",
          GetName(), value, begin+i));
    }
  }
}


void RooAbsPdf::getLogProbabilities(std::span<const double> pdfValues, double * output) const {
  for (std::size_t i = 0; i < pdfValues.size(); ++i) {
     output[i] = getLog(pdfValues[i], this);
  }
}

////////////////////////////////////////////////////////////////////////////////
/// Return the extended likelihood term (\f$ N_\mathrm{expect} - N_\mathrm{observed} \cdot \log(N_\mathrm{expect} \f$)
/// of this PDF for the given number of observed events.
///
/// For successful operation, the PDF implementation must indicate that
/// it is extendable by overloading `canBeExtended()`, and must
/// implement the `expectedEvents()` function.
///
/// \param[in] observed The number of observed events.
/// \param[in] nset The normalization set when asking the pdf for the expected
///            number of events.
/// \param[in] observedSumW2 The number of observed events when weighting with
///            squared weights. If non-zero, the weight-squared error
///            correction is applied to the extended term.
/// \param[in] doOffset Offset the extended term by a counterterm where the
///            expected number of events equals the observed number of events.
///            This constant shift results in a term closer to zero that is
///            approximately chi-square distributed. It is useful to do this
///            also when summing multiple NLL terms to avoid numeric precision
///            loss that happens if you sum multiple terms of different orders
///            of magnitude.
///
/// The weight-squared error correction works as follows:
/// adjust poisson such that
/// estimate of \f$N_\mathrm{expect}\f$ stays at the same value, but has a different variance, rescale
/// both the observed and expected count of the Poisson with a factor \f$ \sum w_{i} / \sum w_{i}^2 \f$
/// (the effective weight of the Poisson term),
/// i.e., change \f$\mathrm{Poisson}(N_\mathrm{observed} = \sum w_{i} | N_\mathrm{expect} )\f$
/// to \f$ \mathrm{Poisson}(\sum w_{i} \cdot \sum w_{i} / \sum w_{i}^2 | N_\mathrm{expect} \cdot \sum w_{i} / \sum w_{i}^2 ) \f$,
/// weighted by the effective weight \f$ \sum w_{i}^2 / \sum w_{i} \f$ in the likelihood.
/// Since here we compute the likelihood with the weight square, we need to multiply by the
/// square of the effective weight:
///   - \f$ W_\mathrm{expect}   = N_\mathrm{expect} \cdot \sum w_{i} / \sum w_{i}^2 \f$ : effective expected entries
///   - \f$ W_\mathrm{observed} = \sum w_{i} \cdot \sum w_{i} / \sum w_{i}^2 \f$        : effective observed entries
///
/// The extended term for the likelihood weighted by the square of the weight will be then:
///
///  \f$ \left(\sum w_{i}^2 / \sum w_{i}\right)^2 \cdot W_\mathrm{expect} - (\sum w_{i}^2 / \sum w_{i})^2 \cdot W_\mathrm{observed} \cdot \log{W_\mathrm{expect}} \f$
///
///  aund this is using the previous expressions for \f$ W_\mathrm{expect} \f$ and \f$ W_\mathrm{observed} \f$:
///
///  \f$ \sum w_{i}^2 / \sum w_{i} \cdot N_\mathrm{expect} - \sum w_{i}^2 \cdot \log{W_\mathrm{expect}} \f$
///
///  Since the weights are constants in the likelihood we can use \f$\log{N_\mathrm{expect}}\f$ instead of \f$\log{W_\mathrm{expect}}\f$.
///
/// See also RooAbsPdf::extendedTerm(RooAbsData const& data, bool weightSquared, bool doOffset),
/// which takes a dataset to extract \f$N_\mathrm{observed}\f$ and the
/// normalization set.
double RooAbsPdf::extendedTerm(double sumEntries, RooArgSet const* nset, double sumEntriesW2, bool doOffset) const
{
  return extendedTerm(sumEntries, expectedEvents(nset), sumEntriesW2, doOffset);
}

double RooAbsPdf::extendedTerm(double sumEntries, double expected, double sumEntriesW2, bool doOffset) const
{
  // check if this PDF supports extended maximum likelihood fits
  if(!canBeExtended()) {
    coutE(InputArguments) << GetName() << ": this PDF does not support extended maximum likelihood"
         << std::endl;
    return 0.0;
  }

  if(expected < 0.0) {
    coutE(InputArguments) << GetName() << ": calculated negative expected events: " << expected
         << std::endl;
    logEvalError("extendedTerm #expected events is <0 return a  NaN");
    return TMath::QuietNaN();
  }


  // Explicitly handle case Nobs=Nexp=0
  if (std::abs(expected)<1e-10 && std::abs(sumEntries)<1e-10) {
    return 0.0;
  }

  // Check for errors in Nexpected
  if (TMath::IsNaN(expected)) {
    logEvalError("extendedTerm #expected events is a NaN") ;
    return TMath::QuietNaN() ;
  }

  double extra = doOffset
      ? (expected - sumEntries) - sumEntries * (std::log(expected) - std::log(sumEntries))
      : expected - sumEntries * std::log(expected);

  if(sumEntriesW2 != 0.0) {
    extra *= sumEntriesW2 / sumEntries;
  }

  return extra;
}

////////////////////////////////////////////////////////////////////////////////
/// Return the extended likelihood term (\f$ N_\mathrm{expect} - N_\mathrm{observed} \cdot \log(N_\mathrm{expect} \f$)
/// of this PDF for the given number of observed events.
///
/// This function is a wrapper around
<<<<<<< HEAD
/// RooAbsPdf::extendedTerm(double, const RooArgSet*, double, bool), where the
/// number of observed events and observables to be used as the normalization
/// set for the pdf is extracted from a RooAbsData.
=======
/// RooAbsPdf::extendedTerm(double, RooArgSet const *, double, bool) const,
/// where the number of observed events and observables to be used as the
/// normalization set for the pdf is extracted from a RooAbsData.
>>>>>>> 49ae85f5
///
/// For successful operation, the PDF implementation must indicate that
/// it is extendable by overloading `canBeExtended()`, and must
/// implement the `expectedEvents()` function.
///
/// \param[in] data The RooAbsData to retrieve the set of observables and
///            number of expected events.
/// \param[in] weightSquared If set to `true`, the extended term will be scaled by
///            the ratio of squared event weights over event weights:
///            \f$ \sum w_{i}^2 / \sum w_{i} \f$.
///            Intended to be used by fits with the `SumW2Error()` option that
///            can be passed to RooAbsPdf::fitTo()
///            (see the documentation of said function to learn more about the
///            interpretation of fits with squared weights).
<<<<<<< HEAD
/// \param[in] doOffset See RooAbsPdf::extendedTerm(double, RooArgSet const*, double bool).
=======
/// \param[in] doOffset See RooAbsPdf::extendedTerm(double, RooArgSet const*, double, bool) const.
>>>>>>> 49ae85f5

double RooAbsPdf::extendedTerm(RooAbsData const& data, bool weightSquared, bool doOffset) const {
  double sumW = data.sumEntries();
  double sumW2 = 0.0;
  if (weightSquared) {
    sumW2 = data.sumEntriesW2();
  }
  return extendedTerm(sumW, data.get(), sumW2, doOffset);
}


<<<<<<< HEAD
////////////////////////////////////////////////////////////////////////////////
/// Construct representation of -log(L) of PDF with given dataset. If dataset is unbinned, an unbinned likelihood is constructed. If the dataset
/// is binned, a binned likelihood is constructed.
///
/// The following named arguments are supported
///
/// <table>
/// <tr><th> Type of CmdArg    <th>    Effect on nll
/// <tr><td> `ConditionalObservables(Args_t &&... argsOrArgSet)`  <td>  Do not normalize PDF over listed observables.
//                                                  Arguments can either be multiple RooRealVar or a single RooArgSet containing them.
/// <tr><td> `Extended(bool flag)`           <td> Add extended likelihood term, off by default
/// <tr><td> `Range(const char* name)`         <td> Fit only data inside range with given name
/// <tr><td> `Range(double lo, double hi)` <td> Fit only data inside given range. A range named "fit" is created on the fly on all observables.
///                                               Multiple comma separated range names can be specified.
/// <tr><td> `SumCoefRange(const char* name)`  <td> Set the range in which to interpret the coefficients of RooAddPdf components
/// <tr><td> `NumCPU(int num, int strat)`      <td> Parallelize NLL calculation on num CPUs
///   <table>
///   <tr><th> Strategy   <th> Effect
///   <tr><td> 0 = RooFit::BulkPartition (Default) <td> Divide events in N equal chunks
///   <tr><td> 1 = RooFit::Interleave <td> Process event i%N in process N. Recommended for binned data with
///                     a substantial number of zero-bins, which will be distributed across processes more equitably in this strategy
///   <tr><td> 2 = RooFit::SimComponents <td> Process each component likelihood of a RooSimultaneous fully in a single process
///                     and distribute components over processes. This approach can be benificial if normalization calculation time
///                     dominates the total computation time of a component (since the normalization calculation must be performed
///                     in each process in strategies 0 and 1. However beware that if the RooSimultaneous components do not share many
///                     parameters this strategy is inefficient: as most minuit-induced likelihood calculations involve changing
///                     a single parameter, only 1 of the N processes will be active most of the time if RooSimultaneous components
///                     do not share many parameters
///   <tr><td> 3 = RooFit::Hybrid <td> Follow strategy 0 for all RooSimultaneous components, except those with less than
///                     30 dataset entries, for which strategy 2 is followed.
///   </table>
/// <tr><td> `BatchMode(bool on)`              <td> Batch evaluation mode. See fitTo().
/// <tr><td> `Optimize(bool flag)`           <td> Activate constant term optimization (on by default)
/// <tr><td> `SplitRange(bool flag)`         <td> Use separate fit ranges in a simultaneous fit. Actual range name for each subsample is assumed to
///                                               be `rangeName_indexState`, where `indexState` is the state of the master index category of the simultaneous fit.
/// Using `Range("range"), SplitRange()` as switches, different ranges could be set like this:
/// ```
/// myVariable.setRange("range_pi0", 135, 210);
/// myVariable.setRange("range_gamma", 50, 210);
/// ```
/// <tr><td> `Constrain(const RooArgSet&pars)`          <td> For p.d.f.s that contain internal parameter constraint terms (that is usually product PDFs, where one
///     term of the product depends on parameters but not on the observable(s),), only apply constraints to the given subset of parameters.
/// <tr><td> `ExternalConstraints(const RooArgSet& )`   <td> Include given external constraints to likelihood by multiplying them with the original likelihood.
/// <tr><td> `GlobalObservables(const RooArgSet&)`      <td> Define the set of normalization observables to be used for the constraint terms.
///                                                        If none are specified the constrained parameters are used.
/// <tr><td> `GlobalObservablesSource(const char* sourceName)` <td> Which source to prioritize for global observable values.
///                                                                 Can be either:
///                                                                 - `data`: to take the values from the dataset,
///                                                                   falling back to the pdf value if a given global observable is not available.
///                                                                   If no `GlobalObservables` or `GlobalObservablesTag` command argument is given, the set
///                                                                   of global observables will be automatically defined to be the set stored in the data.
///                                                                 - `model`: to take all values from the pdf and completely ignore the set of global observables stored in the data
///                                                                   (not even using it to automatically define the set of global observables
///                                                                   if the `GlobalObservables` or `GlobalObservablesTag` command arguments are not given).
///                                                                 The default option is `data`.
/// <tr><td> `GlobalObservablesTag(const char* tagName)` <td> Define the set of normalization observables to be used for the constraint terms by
///                                                         a string attribute associated with pdf observables that match the given tagName.
/// <tr><td> `Verbose(bool flag)`           <td> Controls RooFit informational messages in likelihood construction
/// <tr><td> `CloneData(bool flag)`            <td> Use clone of dataset in NLL (default is true).
///                                                 \warning Deprecated option that is ignored. It is up to the implementation of the NLL creation method if the data is cloned or not.
/// <tr><td> `Offset(std::string const& mode)` <td> Likelihood offsetting mode. Can be either:
///                                                 - `"none"` (default): no offsetting
///                                                 - `"initial"`: Offset likelihood by initial value (so that starting value of FCN in minuit is zero).
///                                                    This can improve numeric stability in simultaneous fits with components with large likelihood values.
///                                                 - `"bin"`: Offset by the likelihood bin-by-bin with a template histogram model based on the obersved data.
///                                                   This results in per-bin values that are all in the same order of magnitude, which reduces precision loss in the sum,
///                                                   which can drastically improve numeric stability.
///                                                   Furthermore, 2 * NLL defined like this is approximately chi-square distributed, allowing for goodness-of-fit tests.
/// <tr><td> `IntegrateBins(double precision)` <td> In binned fits, integrate the PDF over the bins instead of using the probability density at the bin centre.
///                                                 This can reduce the bias observed when fitting functions with high curvature to binned data.
///                                                 - precision > 0: Activate bin integration everywhere. Use precision between 0.01 and 1.E-6, depending on binning.
///                                                   Note that a low precision such as 0.01 might yield identical results to 1.E-4, since the integrator might reach 1.E-4 already in its first
///                                                   integration step. If lower precision is desired (more speed), a RooBinSamplingPdf has to be created manually, and its integrator
///                                                   has to be manipulated directly.
///                                                 - precision = 0: Activate bin integration only for continuous PDFs fit to a RooDataHist.
///                                                 - precision < 0: Deactivate.
///                                                 \see RooBinSamplingPdf
/// <tr><td> `ModularL(bool flag)`           <td>  Enable or disable modular likelihoods, which will become the default in a future release.
///                                                This does not change any user-facing code, but only enables a different likelihood class in the back-end. Note that this
///                                                should be set to true for parallel minimization of likelihoods!
///                                                Note that it is currently not recommended to use Modular likelihoods without any parallelization enabled in the minimization, since
///                                                some features such as offsetting might not yet work in this case.
/// </table>
///
///

RooFit::OwningPtr<RooAbsReal> RooAbsPdf::createNLL(RooAbsData& data, const RooLinkedList& cmdList)
=======
/** @fn RooAbsPdf::createNLL()
 *
 * @brief Construct representation of -log(L) of PDF with given dataset.
 *
 * If dataset is unbinned, an unbinned likelihood is constructed.
 * If the dataset is binned, a binned likelihood is constructed.
 *
 * @param data Reference to a RooAbsData object representing the dataset.
 * @param cmdArgs Variadic template arguments representing optional command arguments.
 *             You can pass either an arbitrary number of RooCmdArg instances
 *             or a single RooLinkedList that points to the RooCmdArg objects.
 * @return An owning pointer to the created RooAbsReal NLL object.
 *
 * @tparam CmdArgs_t Template types for optional command arguments.
 *                   Can either be an arbitrary number of RooCmdArg or a single RooLinkedList.
 *
 * \note This front-end function should not be re-implemented in derived PDF types.
 *       If you mean to customize the NLL creation routine,
 *       you need to override the virtual RooAbsPdf::createNLLImpl() method.
 *
 * The following named arguments are supported:
 *
 * <table>
 * <tr><th> Type of CmdArg    <th>    Effect on NLL
 * <tr><td> `ConditionalObservables(Args_t &&... argsOrArgSet)`  <td>  Do not normalize PDF over listed observables.
 *                                                 Arguments can either be multiple RooRealVar or a single RooArgSet containing them.
 * <tr><td> `Range(const char* name)`         <td>  Fit only data inside range with given name. Multiple comma-separated range names can be specified.
 *                                                  In this case, the unnormalized PDF \f$f(x)\f$ is normalized by the integral over all ranges \f$r_i\f$:
 *                                                  \f[
 *                                                      p(x) = \frac{f(x)}{\sum_i \int_{r_i} f(x) dx}.
 *                                                  \f]
 * <tr><td> `Range(double lo, double hi)` <td>  Fit only data inside given range. A range named "fit" is created on the fly on all observables.
 * <tr><td> `SumCoefRange(const char* name)`  <td> Set the range in which to interpret the coefficients of RooAddPdf components
 * <tr><td> `NumCPU(int num, int istrat)`      <td> Parallelize NLL calculation on num CPUs
 *   <table>
 *   <tr><th> Strategy   <th> Effect
 *   <tr><td> 0 = RooFit::BulkPartition - *default* <td> Divide events in N equal chunks
 *   <tr><td> 1 = RooFit::Interleave <td> Process event i%N in process N. Recommended for binned data with
 *                     a substantial number of zero-bins, which will be distributed across processes more equitably in this strategy
 *   <tr><td> 2 = RooFit::SimComponents <td> Process each component likelihood of a RooSimultaneous fully in a single process
 *                     and distribute components over processes. This approach can be beneficial if normalization calculation time
 *                     dominates the total computation time of a component (since the normalization calculation must be performed
 *                     in each process in strategies 0 and 1. However beware that if the RooSimultaneous components do not share many
 *                     parameters this strategy is inefficient: as most minuit-induced likelihood calculations involve changing
 *                     a single parameter, only 1 of the N processes will be active most of the time if RooSimultaneous components
 *                     do not share many parameters
 *   <tr><td> 3 = RooFit::Hybrid <td> Follow strategy 0 for all RooSimultaneous components, except those with less than
 *                     30 dataset entries, for which strategy 2 is followed.
 *   </table>
 * <tr><td> `EvalBackend(std::string const&)` <td> Choose a likelihood evaluation backend:
 *   <table>
 *   <tr><th> Backend <th> Description
 *   <tr><td> **legacy** - *default* <td> The original likelihood evaluation method.
 *                                        Evaluates the PDF for each single data entry at a time before summing the negative log probabilities.
 *                                        This is the default if `EvalBackend()` is not passed.
 *   <tr><td> **cpu** <td> New vectorized evaluation mode, using faster math functions and auto-vectorisation.
 *                         If all RooAbsArg objects in the model support it, likelihood computations are 2 to 10 times faster,
 *                         unless your dataset is so small that the vectorization is not worth it.
 *                         The relative difference of the single log-likelihoods w.r.t. the legacy mode is usually better than \f$10^{-12}\f$,
 *                         and for fit parameters it's usually better than \f$10^{-6}\f$. In past ROOT releases, this backend could be activated with the now deprecated `BatchMode()` option.
 *   <tr><td> **cuda** <td> Evaluate the likelihood on a GPU that supports CUDA.
 *                          This backend re-uses code from the **cpu** backend, but compiled in CUDA kernels.
 *                          Hence, the results are expected to be identical, modulo some numerical differences that can arise from the different order in which the GPU is summing the log probabilities.
 *                          This backend can drastically speed up the fit if all RooAbsArg object in the model support it.
 *   <tr><td> **codegen** <td> **Experimental** - Generates and compiles minimal C++ code for the NLL on-the-fly and wraps it in the returned RooAbsReal.
 *                             Also generates and compiles the code for the gradient using Automatic Differentiation (AD) with [Clad](https://github.com/vgvassilev/clad).
 *                             This analytic gradient is passed to the minimizer, which can result in significant speedups for many-parameter fits,
 *                             even compared to the **cpu** backend. However, if one of the RooAbsArg objects in the model does not support the code generation,
 *                             this backend can't be used.
 *   <tr><td> **codegen_no_grad** <td> **Experimental** - Same as **codegen**, but doesn't generate and compile the gradient code and use the regular numerical differentiation instead.
 *                                     This is expected to be slower, but useful for debugging problems with the analytic gradient.
 *   </table>
 * <tr><td> `Optimize(bool flag)`           <td> Activate constant term optimization (on by default)
 * <tr><td> `SplitRange(bool flag)`         <td> Use separate fit ranges in a simultaneous fit. Actual range name for each subsample is assumed to
 *                                               be `rangeName_indexState`, where `indexState` is the state of the master index category of the simultaneous fit.
 * Using `Range("range"), SplitRange()` as switches, different ranges could be set like this:
 * ```
 * myVariable.setRange("range_pi0", 135, 210);
 * myVariable.setRange("range_gamma", 50, 210);
 * ```
 * <tr><td> `Constrain(const RooArgSet&pars)`          <td> For p.d.f.s that contain internal parameter constraint terms (that is usually product PDFs, where one
 *     term of the product depends on parameters but not on the observable(s),), only apply constraints to the given subset of parameters.
 * <tr><td> `ExternalConstraints(const RooArgSet& )`   <td> Include given external constraints to likelihood by multiplying them with the original likelihood.
 * <tr><td> `GlobalObservables(const RooArgSet&)`      <td> Define the set of normalization observables to be used for the constraint terms.
 *                                                        If none are specified the constrained parameters are used.
 * <tr><td> `GlobalObservablesSource(const char* sourceName)` <td> Which source to prioritize for global observable values.
 *                                                                 Can be either:
 *                                                                 - `data`: to take the values from the dataset,
 *                                                                   falling back to the pdf value if a given global observable is not available.
 *                                                                   If no `GlobalObservables` or `GlobalObservablesTag` command argument is given, the set
 *                                                                   of global observables will be automatically defined to be the set stored in the data.
 *                                                                 - `model`: to take all values from the pdf and completely ignore the set of global observables stored in the data
 *                                                                   (not even using it to automatically define the set of global observables
 *                                                                   if the `GlobalObservables` or `GlobalObservablesTag` command arguments are not given).
 *                                                                 The default option is `data`.
 * <tr><td> `GlobalObservablesTag(const char* tagName)` <td> Define the set of normalization observables to be used for the constraint terms by
 *                                                         a string attribute associated with pdf observables that match the given tagName.
 * <tr><td> `Verbose(bool flag)`           <td> Controls RooFit informational messages in likelihood construction
 * <tr><td> `CloneData(bool flag)`            <td> Use clone of dataset in NLL (default is true).
 *                                                 \warning Deprecated option that is ignored. It is up to the implementation of the NLL creation method if the data is cloned or not.
 * <tr><td> `Offset(std::string const& mode)` <td> Likelihood offsetting mode. Can be either:
 *   <table>
 *   <tr><th> Mode <th> Description
 *   <tr><td> **none** - *default* <td> No offsetting.
 *   <tr><td> **initial** <td> Offset likelihood by initial value (so that starting value of FCN in minuit is zero).
 *                             This can improve numeric stability in simultaneous fits with components with large likelihood values.
 *   <tr><td> **bin** <td> Offset likelihood bin-by-bin with a template histogram model based on the obersved data.
 *                         This results in per-bin values that are all in the same order of magnitude, which reduces precision loss in the sum,
 *                         which can drastically improve numeric stability.
 *                         Furthermore, \f$2\cdot \text{NLL}\f$ defined like this is approximately chi-square distributed, allowing for goodness-of-fit tests.
 *   </table>
 * <tr><td> `IntegrateBins(double precision)` <td> In binned fits, integrate the PDF over the bins instead of using the probability density at the bin centre.
 *                                                 This can reduce the bias observed when fitting functions with high curvature to binned data.
 *                                                 - precision > 0: Activate bin integration everywhere. Use precision between 0.01 and 1.E-6, depending on binning.
 *                                                   Note that a low precision such as 0.01 might yield identical results to 1.E-4, since the integrator might reach 1.E-4 already in its first
 *                                                   integration step. If lower precision is desired (more speed), a RooBinSamplingPdf has to be created manually, and its integrator
 *                                                   has to be manipulated directly.
 *                                                 - precision = 0: Activate bin integration only for continuous PDFs fit to a RooDataHist.
 *                                                 - precision < 0: Deactivate.
 *                                                 \see RooBinSamplingPdf
 * <tr><td> `ModularL(bool flag)`           <td>  Enable or disable modular likelihoods, which will become the default in a future release.
 *                                                This does not change any user-facing code, but only enables a different likelihood class in the back-end. Note that this
 *                                                should be set to true for parallel minimization of likelihoods!
 *                                                Note that it is currently not recommended to use Modular likelihoods without any parallelization enabled in the minimization, since
 *                                                some features such as offsetting might not yet work in this case.
 * </table>
 */


/** @brief Protected implementation of the NLL creation routine.
 *
 * This virtual function can be overridden in case you want to change the NLL creation logic for custom PDFs.
 *
 * \note Never call this function directly. Instead, call RooAbsPdf::createNLL().
 */

std::unique_ptr<RooAbsReal> RooAbsPdf::createNLLImpl(RooAbsData& data, const RooLinkedList& cmdList)
>>>>>>> 49ae85f5
{
  auto baseName = std::string("nll_") + GetName() + "_" + data.GetName();

  // Select the pdf-specific commands
  RooCmdConfig pc("RooAbsPdf::createNLL(" + std::string(GetName()) + ")");

  pc.defineString("rangeName","RangeWithName",0,"",true) ;
  pc.defineString("addCoefRange","SumCoefRange",0,"") ;
  pc.defineString("globstag","GlobalObservablesTag",0,"") ;
  pc.defineString("globssource","GlobalObservablesSource",0,"data") ;
  pc.defineDouble("rangeLo","Range",0,-999.) ;
  pc.defineDouble("rangeHi","Range",1,-999.) ;
  pc.defineInt("splitRange","SplitRange",0,0) ;
  pc.defineInt("ext","Extended",0,RooFit::FitHelpers::extendedFitDefault) ;
  pc.defineInt("numcpu","NumCPU",0,1) ;
  pc.defineInt("interleave","NumCPU",1,0) ;
  pc.defineInt("verbose","Verbose",0,0) ;
  pc.defineInt("optConst","Optimize",0,0) ;
  pc.defineInt("cloneData","CloneData", 0, 2);
  pc.defineSet("projDepSet","ProjectedObservables",0,0) ;
  pc.defineSet("cPars","Constrain",0,0) ;
  pc.defineSet("glObs","GlobalObservables",0,0) ;
  pc.defineInt("doOffset","OffsetLikelihood",0,0) ;
  pc.defineSet("extCons","ExternalConstraints",0,0) ;
  pc.defineInt("EvalBackend", "EvalBackend", 0, static_cast<int>(RooFit::EvalBackend::defaultValue()));
  pc.defineDouble("IntegrateBins", "IntegrateBins", 0, -1.);
  pc.defineMutex("Range","RangeWithName") ;
  pc.defineMutex("GlobalObservables","GlobalObservablesTag") ;
  pc.defineInt("ModularL", "ModularL", 0, 0);

  // New style likelihoods define parallelization through Parallelize(...) on fitTo or attributes on RooMinimizer::Config.
  pc.defineMutex("ModularL", "NumCPU");

  // New style likelihoods define offsetting on minimizer, not on likelihood
  pc.defineMutex("ModularL", "OffsetLikelihood");

  // Process and check varargs
  pc.process(cmdList) ;
  if (!pc.ok(true)) {
    return 0 ;
  }

  if (pc.getInt("ModularL")) {
      int lut[3] = {2, 1, 0};
      RooFit::TestStatistics::RooAbsL::Extended ext{
        static_cast<RooFit::TestStatistics::RooAbsL::Extended>(lut[pc.getInt("ext")])};

      RooArgSet cParsSet;
      RooArgSet extConsSet;
      RooArgSet glObsSet;

      if (auto tmp = pc.getSet("cPars"))
        cParsSet.add(*tmp);

      if (auto tmp = pc.getSet("extCons"))
        extConsSet.add(*tmp);

      if (auto tmp = pc.getSet("glObs"))
        glObsSet.add(*tmp);

      const std::string rangeName = pc.getString("globstag", "", false);

      RooFit::TestStatistics::NLLFactory builder{*this, data};
      builder.Extended(ext)
             .ConstrainedParameters(cParsSet)
             .ExternalConstraints(extConsSet)
             .GlobalObservables(glObsSet)
             .GlobalObservablesTag(rangeName.c_str());

<<<<<<< HEAD
      return RooFit::Detail::owningPtr(std::make_unique<RooFit::TestStatistics::RooRealL>("likelihood", "", builder.build()));
=======
      return std::make_unique<RooFit::TestStatistics::RooRealL>("likelihood", "", builder.build());
>>>>>>> 49ae85f5
  }

  // Decode command line arguments
  const char* rangeName = pc.getString("rangeName",0,true) ;
  const char* addCoefRangeName = pc.getString("addCoefRange",0,true) ;
<<<<<<< HEAD
  const bool ext = interpretExtendedCmdArg(*this, pc.getInt("ext")) ;
  Int_t numcpu   = pc.getInt("numcpu") ;
  Int_t numcpu_strategy = pc.getInt("interleave");
  // strategy 3 works only for RooSimultaneous.
  if (numcpu_strategy==3 && !this->InheritsFrom("RooSimultaneous") ) {
     coutW(Minimization) << "Cannot use a NumCpu Strategy = 3 when the pdf is not a RooSimultaneous, "
                            "falling back to default strategy = 0"  << endl;
     numcpu_strategy = 0;
  }
  RooFit::MPSplit interl = (RooFit::MPSplit) numcpu_strategy;
=======
  const bool ext = this->interpretExtendedCmdArg(pc.getInt("ext")) ;
>>>>>>> 49ae85f5

  Int_t splitRange   = pc.getInt("splitRange") ;
  Int_t optConst = pc.getInt("optConst") ;
  Int_t cloneData = pc.getInt("cloneData") ;
  auto offset = static_cast<RooFit::OffsetMode>(pc.getInt("doOffset"));

  if(offset == RooFit::OffsetMode::Bin && dynamic_cast<RooDataSet*>(&data)) {
    coutE(Minimization) << "The Offset(\"bin\") option doesn't suppot fits to RooDataSet yet, only to RooDataHist."
                           " Falling back to no offsetting."  << endl;
    offset = RooFit::OffsetMode::None;
  }

  // If no explicit cloneData command is specified, cloneData is set to true if optimization is activated
  if (cloneData==2) {
    cloneData = optConst ;
  }

  if (pc.hasProcessed("Range")) {
    double rangeLo = pc.getDouble("rangeLo") ;
    double rangeHi = pc.getDouble("rangeHi") ;

    // Create range with name 'fit' with above limits on all observables
    RooArgSet obs;
    getObservables(data.get(), obs) ;
    for (auto arg : obs) {
      RooRealVar* rrv =  dynamic_cast<RooRealVar*>(arg) ;
      if (rrv) rrv->setRange("fit",rangeLo,rangeHi) ;
    }

    // Set range name to be fitted to "fit"
    rangeName = "fit" ;
  }

  // Set the fitrange attribute of th PDF, add observables ranges for plotting
  resetFitrangeAttributes(*this, data, baseName, rangeName, splitRange);

  RooArgSet projDeps ;
  auto tmp = pc.getSet("projDepSet");
  if (tmp) {
    projDeps.add(*tmp) ;
  }

  const std::string globalObservablesSource = pc.getString("globssource","data",false);
  if(globalObservablesSource != "data" && globalObservablesSource != "model") {
    std::string errMsg = "RooAbsPdf::fitTo: GlobalObservablesSource can only be \"data\" or \"model\"!";
    coutE(InputArguments) << errMsg << std::endl;
    throw std::invalid_argument(errMsg);
  }
  const bool takeGlobalObservablesFromData = globalObservablesSource == "data";

  // Lambda function to create the correct constraint term for a PDF. In old
  // RooFit, we use this PDF itself as the argument, for the new BatchMode
  // we're passing a clone.
  auto createConstr = [&](RooAbsPdf const& pdf, bool removeConstraintsFromPdf=false) -> std::unique_ptr<RooAbsReal> {
    return createConstraintTerm(
            baseName + "_constr", // name
            pdf, // pdf
            data, // data
            pc.getSet("cPars"), // Constrain RooCmdArg
            pc.getSet("extCons"), // ExternalConstraints RooCmdArg
            pc.getSet("glObs"), // GlobalObservables RooCmdArg
            pc.getString("globstag",0,true), // GlobalObservablesTag RooCmdArg
            takeGlobalObservablesFromData, // From GlobalObservablesSource RooCmdArg
            removeConstraintsFromPdf
    );
  };

  auto evalBackend = static_cast<RooFit::EvalBackend::Value>(pc.getInt("EvalBackend"));

  // Construct BatchModeNLL if requested
<<<<<<< HEAD
  if (batchMode != RooFit::BatchModeOption::Off && batchMode != RooFit::BatchModeOption::Old) {
=======
  if (evalBackend != RooFit::EvalBackend::Value::Legacy) {
>>>>>>> 49ae85f5

    // Set the normalization range. We need to do it now, because it will be
    // considered in `compileForNormSet`.
    TString oldNormRange = _normRange;
    setNormRange(rangeName);

    RooArgSet normSet;
    getObservables(data.get(), normSet);
    normSet.remove(projDeps, true, true);

    this->setAttribute("SplitRange", splitRange);
    this->setStringAttribute("RangeName", rangeName);

    RooFit::Detail::CompileContext ctx{normSet};
    ctx.setLikelihoodMode(true);
    std::unique_ptr<RooAbsArg> head = this->compileForNormSet(normSet, ctx);
    std::unique_ptr<RooAbsPdf> pdfClone = std::unique_ptr<RooAbsPdf>{static_cast<RooAbsPdf *>(head.release())};

    // reset attributes
    this->setAttribute("SplitRange", false);
    this->setStringAttribute("RangeName", nullptr);

    // Reset the normalization range
    _normRange = oldNormRange;

    if (addCoefRangeName) {
       cxcoutI(Fitting) << "RooAbsPdf::fitTo(" << GetName()
                        << ") fixing interpretation of coefficients of any component to range "
                        << addCoefRangeName << "\n";
       pdfClone->fixAddCoefRange(addCoefRangeName, false);
    }

    std::unique_ptr<RooAbsReal> compiledConstr;
    if(std::unique_ptr<RooAbsReal> constr = createConstr(*this)) {
       compiledConstr = RooFit::Detail::compileForNormSet(*constr, *data.get());
       compiledConstr->addOwnedComponents(std::move(constr));
    }

    auto nll = RooFit::BatchModeHelpers::createNLL(
            *pdfClone,
            data,
            std::move(compiledConstr),
            rangeName ? rangeName : "",
            projDeps,
            ext,
            pc.getDouble("IntegrateBins"),
            offset);

<<<<<<< HEAD
    auto driver = std::make_unique<ROOT::Experimental::RooFitDriver>(*nll, batchMode);

    auto driverWrapper = std::make_unique<ROOT::Experimental::RooAbsRealWrapper>(
       std::move(driver), rangeName ? rangeName : "", dynamic_cast<RooSimultaneous *>(pdfClone.get()), takeGlobalObservablesFromData);
    driverWrapper->setData(data, false);
    driverWrapper->addOwnedComponents(std::move(nll));
    driverWrapper->addOwnedComponents(std::move(pdfClone));

    return RooFit::Detail::owningPtr<RooAbsReal>(std::move(driverWrapper));
=======
    std::unique_ptr<RooAbsReal> nllWrapper;

    if(evalBackend == RooFit::EvalBackend::Value::Codegen || evalBackend == RooFit::EvalBackend::Value::CodegenNoGrad) {
       bool createGradient = evalBackend == RooFit::EvalBackend::Value::Codegen;
       auto simPdf = dynamic_cast<RooSimultaneous const *>(pdfClone.get());
       nllWrapper = std::make_unique<RooFuncWrapper>("nll_func_wrapper", "nll_func_wrapper", *nll, normSet, &data,
                                                     simPdf, createGradient);
    } else {
      auto evaluator = std::make_unique<RooFit::Evaluator>(*nll, evalBackend == RooFit::EvalBackend::Value::Cuda);
      nllWrapper = std::make_unique<RooEvaluatorWrapper>(*nll,
         std::move(evaluator), rangeName ? rangeName : "", dynamic_cast<RooSimultaneous *>(pdfClone.get()), takeGlobalObservablesFromData);
      nllWrapper->setData(data, false);
    }

    nllWrapper->addOwnedComponents(std::move(nll));
    nllWrapper->addOwnedComponents(std::move(pdfClone));
    return nllWrapper;
>>>>>>> 49ae85f5
  }

  std::unique_ptr<RooAbsReal> nll ;

#ifdef ROOFIT_LEGACY_EVAL_BACKEND
  bool verbose = pc.getInt("verbose") ;

  Int_t numcpu   = pc.getInt("numcpu") ;
  Int_t numcpu_strategy = pc.getInt("interleave");
  // strategy 3 works only for RooSimultaneous.
  if (numcpu_strategy==3 && !this->InheritsFrom("RooSimultaneous") ) {
     coutW(Minimization) << "Cannot use a NumCpu Strategy = 3 when the pdf is not a RooSimultaneous, "
                            "falling back to default strategy = 0"  << endl;
     numcpu_strategy = 0;
  }
  RooFit::MPSplit interl = (RooFit::MPSplit) numcpu_strategy;

  auto binnedLInfo = RooHelpers::getBinnedL(*this);
  RooAbsPdf &actualPdf = binnedLInfo.binnedPdf ? *binnedLInfo.binnedPdf : *this;

  // Construct NLL
  RooAbsReal::setEvalErrorLoggingMode(RooAbsReal::CollectErrors) ;
  RooAbsTestStatistic::Configuration cfg;
  cfg.addCoefRangeName = addCoefRangeName ? addCoefRangeName : "";
  cfg.nCPU = numcpu;
  cfg.interleave = interl;
  cfg.verbose = verbose;
  cfg.splitCutRange = static_cast<bool>(splitRange);
  cfg.cloneInputData = static_cast<bool>(cloneData);
  cfg.integrateOverBinsPrecision = pc.getDouble("IntegrateBins");
  cfg.binnedL = binnedLInfo.isBinnedL;
  cfg.takeGlobalObservablesFromData = takeGlobalObservablesFromData;
  cfg.rangeName = rangeName ? rangeName : "";
<<<<<<< HEAD
  auto nllVar = std::make_unique<RooNLLVar>(baseName.c_str(),"-log(likelihood)",*this,data,projDeps, ext, cfg);
  nllVar->batchMode(batchMode == RooFit::BatchModeOption::Old);
=======
  auto nllVar = std::make_unique<RooNLLVar>(baseName.c_str(),"-log(likelihood)",actualPdf,data,projDeps, ext, cfg);
>>>>>>> 49ae85f5
  nllVar->enableBinOffsetting(offset == RooFit::OffsetMode::Bin);
  nll = std::move(nllVar);
  RooAbsReal::setEvalErrorLoggingMode(RooAbsReal::PrintErrors) ;

  // Include constraints, if any, in likelihood
  if (std::unique_ptr<RooAbsReal> constraintTerm = createConstr(*this)) {

    // Even though it is technically only required when the computation graph
    // is changed because global observables are taken from data, it is safer
    // to clone the constraint model in general to reset the normalization
    // integral caches and avoid ASAN build failures (the PDF of the main
    // measurement is cloned too anyway, so not much overhead). This can be
    // reconsidered after the caching of normalization sets by pointer is changed
    // to a more memory-safe solution.
    constraintTerm = RooHelpers::cloneTreeWithSameParameters(*constraintTerm, data.get());

    // Redirect the global observables to the ones from the dataset if applicable.
    constraintTerm->setData(data, false);

    // The computation graph for the constraints is very small, no need to do
    // the tracking of clean and dirty nodes here.
    constraintTerm->setOperMode(RooAbsArg::ADirty);

    auto orignll = std::move(nll) ;
    nll = std::make_unique<RooAddition>((baseName + "_with_constr").c_str(),"nllWithCons",RooArgSet(*orignll,*constraintTerm)) ;
    nll->addOwnedComponents(std::move(orignll),std::move(constraintTerm)) ;
  }

  if (optConst) {
    nll->constOptimizeTestStatistic(RooAbsArg::Activate,optConst>1) ;
  }

  if (offset == RooFit::OffsetMode::Initial) {
    nll->enableOffsetting(true) ;
  }
<<<<<<< HEAD

  return RooFit::Detail::owningPtr(std::move(nll));
}


////////////////////////////////////////////////////////////////////////////////
/// Use the asymptotically correct approach to estimate errors in the presence of weights.
/// This is slower but more accurate than `SumW2Error`. See also https://arxiv.org/abs/1911.01303).
/// Applies the calculated covaraince matrix to the RooMinimizer and returns
/// the quality of the covariance matrix.
/// See also the documentation of RooAbsPdf::fitTo(), where this function is used.
/// \param[in] minimizer The RooMinimizer to get the fit result from. The state
///            of the minimizer will be altered by this function: the covariance
///            matrix caltulated here will be applied to it via
///            RooMinimizer::applyCovarianceMatrix().
/// \param[in] data The dataset that was used for the fit.
int RooAbsPdf::calcAsymptoticCorrectedCovariance(RooMinimizer &minimizer, RooAbsData const &data)
{
   // Calculated corrected errors for weighted likelihood fits
   std::unique_ptr<RooFitResult> rw(minimizer.save());
   // Weighted inverse Hessian matrix
   const TMatrixDSym &matV = rw->covarianceMatrix();
   coutI(Fitting)
      << "RooAbsPdf::fitTo(" << this->GetName()
      << ") Calculating covariance matrix according to the asymptotically correct approach. If you find this "
         "method useful please consider citing https://arxiv.org/abs/1911.01303."
      << endl;

   // Initialise matrix containing first derivatives
   auto nFloatPars = rw->floatParsFinal().getSize();
   TMatrixDSym num(nFloatPars);
   for (int k = 0; k < nFloatPars; k++) {
      for (int l = 0; l < nFloatPars; l++) {
         num(k, l) = 0.0;
      }
   }
   RooArgSet obs;
   this->getObservables(data.get(), obs);
   // Create derivative objects
   std::vector<std::unique_ptr<RooDerivative>> derivatives;
   const RooArgList &floated = rw->floatParsFinal();
   std::unique_ptr<RooArgSet> floatingparams{
      static_cast<RooArgSet *>(this->getParameters(data)->selectByAttrib("Constant", false))};
   for (const auto paramresult : floated) {
      auto paraminternal = static_cast<RooRealVar *>(floatingparams->find(*paramresult));
      assert(floatingparams->find(*paramresult)->IsA() == RooRealVar::Class());
      derivatives.emplace_back(this->derivative(*paraminternal, obs, 1));
   }

   // Loop over data
   for (int j = 0; j < data.numEntries(); j++) {
      // Sets obs to current data point, this is where the pdf will be evaluated
      obs.assign(*data.get(j));
      // Determine first derivatives
      std::vector<double> diffs(floated.getSize(), 0.0);
      for (int k = 0; k < floated.getSize(); k++) {
         const auto paramresult = static_cast<RooRealVar *>(floated.at(k));
         auto paraminternal = static_cast<RooRealVar *>(floatingparams->find(*paramresult));
         // first derivative to parameter k at best estimate point for this measurement
         double diff = derivatives[k]->getVal();
         // need to reset to best fit point after differentiation
         *paraminternal = paramresult->getVal();
         diffs[k] = diff;
      }
      // Fill numerator matrix
      double prob = getVal(&obs);
      for (int k = 0; k < floated.getSize(); k++) {
         for (int l = 0; l < floated.getSize(); l++) {
            num(k, l) += data.weightSquared() * diffs[k] * diffs[l] / (prob * prob);
         }
      }
   }
   num.Similarity(matV);

   // Propagate corrected errors to parameters objects
   minimizer.applyCovarianceMatrix(num);

   // The derivatives are found in RooFit and not with the minimizer (e.g.
   // minuit), so the quality of the corrected covariance matrix corresponds to
   // the quality of the original covariance matrix
   return rw->covQual();
}


////////////////////////////////////////////////////////////////////////////////
/// Apply correction to errors and covariance matrix. This uses two covariance
/// matrices, one with the weights, the other with squared weights, to obtain
/// the correct errors for weighted likelihood fits.
/// Applies the calculated covaraince matrix to the RooMinimizer and returns
/// the quality of the covariance matrix.
/// See also the documentation of RooAbsPdf::fitTo(), where this function is used.
/// \param[in] minimizer The RooMinimizer to get the fit result from. The state
///            of the minimizer will be altered by this function: the covariance
///            matrix caltulated here will be applied to it via
///            RooMinimizer::applyCovarianceMatrix().
/// \param[in] nll The NLL object that was used for the fit.
int RooAbsPdf::calcSumW2CorrectedCovariance(RooMinimizer &minimizer, RooAbsReal &nll) const
{
   // Calculated corrected errors for weighted likelihood fits
   std::unique_ptr<RooFitResult> rw{minimizer.save()};
   nll.applyWeightSquared(true);
   coutI(Fitting) << "RooAbsPdf::fitTo(" << this->GetName()
                  << ") Calculating sum-of-weights-squared correction matrix for covariance matrix"
                  << std::endl;
   minimizer.hesse();
   std::unique_ptr<RooFitResult> rw2{minimizer.save()};
   nll.applyWeightSquared(false);

   // Apply correction matrix
   const TMatrixDSym &matV = rw->covarianceMatrix();
   TMatrixDSym matC = rw2->covarianceMatrix();
   ROOT::Math::CholeskyDecompGenDim<double> decomp(matC.GetNrows(), matC);
   if (!decomp) {
      coutE(Fitting) << "RooAbsPdf::fitTo(" << this->GetName()
                     << ") ERROR: Cannot apply sum-of-weights correction to covariance matrix: correction "
                        "matrix calculated with weight-squared is singular"
                     << std::endl;
      return -1;
   }

   // replace C by its inverse
   decomp.Invert(matC);
   // the class lies about the matrix being symmetric, so fill in the
   // part above the diagonal
   for (int i = 0; i < matC.GetNrows(); ++i) {
      for (int j = 0; j < i; ++j) {
         matC(j, i) = matC(i, j);
      }
   }
   matC.Similarity(matV);
   // C now contiains V C^-1 V
   // Propagate corrected errors to parameters objects
   minimizer.applyCovarianceMatrix(matC);

   return std::min(rw->covQual(), rw2->covQual());
}


////////////////////////////////////////////////////////////////////////////////
/// Minimizes a given NLL variable by finding the optimal parameters with the
/// RooMinimzer. The NLL variable can be created with RooAbsPdf::createNLL.
/// If you are looking for a function that combines likelihood creation with
/// fitting, see RooAbsPdf::fitTo.
/// \param[in] nll The negative log-likelihood variable to minimize.
/// \param[in] data The dataset that was als used for the NLL. It's a necessary
///            parameter because it is used in the asymptotic error correction.
/// \param[in] cfg Configuration struct with all the configuration options for
///            the RooMinimizer. These are a subset of the options that you can
///            also pass to RooAbsPdf::fitTo via the RooFit command arguments.
std::unique_ptr<RooFitResult> RooAbsPdf::minimizeNLL(RooAbsReal & nll,
        RooAbsData const& data, MinimizerConfig const& cfg) {

  // Determine if the dataset has weights
  bool weightedData = data.isNonPoissonWeighted();

  // Warn user that a method to determine parameter uncertainties should be provided if weighted data is offered
  if (weightedData && cfg.doSumW2==-1 && cfg.doAsymptotic==-1) {
    coutW(InputArguments) << "RooAbsPdf::fitTo(" << GetName() << ") WARNING: a likelihood fit is requested of what appears to be weighted data.\n"
                          << "       While the estimated values of the parameters will always be calculated taking the weights into account,\n"
                          << "       there are multiple ways to estimate the errors of the parameters. You are advised to make an \n"
                          << "       explicit choice for the error calculation:\n"
                          << "           - Either provide SumW2Error(true), to calculate a sum-of-weights-corrected HESSE error matrix\n"
                          << "             (error will be proportional to the number of events in MC).\n"
                          << "           - Or provide SumW2Error(false), to return errors from original HESSE error matrix\n"
                          << "             (which will be proportional to the sum of the weights, i.e., a dataset with <sum of weights> events).\n"
                          << "           - Or provide AsymptoticError(true), to use the asymptotically correct expression\n"
                          << "             (for details see https://arxiv.org/abs/1911.01303)."
                          << endl ;
  }

  if (cfg.minos && (cfg.doSumW2==1 || cfg.doAsymptotic == 1)) {
    coutE(InputArguments) << "RooAbsPdf::fitTo(" << GetName() << "): sum-of-weights and asymptotic error correction do not work with MINOS errors. Not fitting." << endl;
    return nullptr;
  }
  if (cfg.doAsymptotic==1 && cfg.minos) {
    coutW(InputArguments) << "RooAbsPdf::fitTo(" << GetName() << ") WARNING: asymptotic correction does not apply to MINOS errors" << endl ;
  }

  //avoid setting both SumW2 and Asymptotic for uncertainty correction
  if (cfg.doSumW2==1 && cfg.doAsymptotic==1) {
    coutE(InputArguments) << "RooAbsPdf::fitTo(" << GetName() << ") ERROR: Cannot compute both asymptotically correct and SumW2 errors." << endl ;
    return nullptr;
  }

  // Instantiate RooMinimizer
  RooMinimizer::Config minimizerConfig;
  minimizerConfig.enableParallelGradient = cfg.enableParallelGradient;
  minimizerConfig.enableParallelDescent = cfg.enableParallelDescent;
  minimizerConfig.parallelize = cfg.parallelize;
  minimizerConfig.timingAnalysis = cfg.timingAnalysis;
  minimizerConfig.offsetting = cfg.doOffset;
  RooMinimizer m(nll, minimizerConfig);

  m.setMinimizerType(cfg.minType.c_str());
  m.setEvalErrorWall(cfg.doEEWall);
  m.setRecoverFromNaNStrength(cfg.recoverFromNaN);
  m.setPrintEvalErrors(cfg.numee);
  if (cfg.maxCalls > 0) m.setMaxFunctionCalls(cfg.maxCalls);
  if (cfg.printLevel!=1) m.setPrintLevel(cfg.printLevel);
  if (cfg.optConst) m.optimizeConst(cfg.optConst); // Activate constant term optimization
  if (cfg.verbose) m.setVerbose(1); // Activate verbose options
  if (cfg.doTimer) m.setProfile(1); // Activate timer options
  if (cfg.strat!=1) m.setStrategy(cfg.strat); // Modify fit strategy
  if (cfg.initHesse) m.hesse(); // Initialize errors with hesse
  m.minimize(cfg.minType.c_str(), cfg.minAlg.c_str()); // Minimize using chosen algorithm
  if (cfg.hesse) m.hesse(); // Evaluate errors with Hesse

  int corrCovQual = -1;

  if (m.getNPar()>0) {
    if (cfg.doAsymptotic == 1) corrCovQual = calcAsymptoticCorrectedCovariance(m, data); // Asymptotically correct
    if (cfg.doSumW2 == 1) corrCovQual = calcSumW2CorrectedCovariance(m, nll);
  }

  if (cfg.minos) cfg.minosSet ? m.minos(*cfg.minosSet) : m.minos(); // Evaluate errs with Minos

  // Optionally return fit result
  std::unique_ptr<RooFitResult> ret;
  if (cfg.doSave) {
    auto name = std::string("fitresult_") + GetName() + "_" + data.GetName();
    auto title = std::string("Result of fit of p.d.f. ") + GetName() + " to dataset " + data.GetName();
    ret = std::unique_ptr<RooFitResult>{m.save(name.c_str(),title.c_str())};
    if((cfg.doSumW2==1 || cfg.doAsymptotic==1) && m.getNPar()>0) ret->setCovQual(corrCovQual);
  }

  if (cfg.optConst) m.optimizeConst(0) ;
  return ret ;
}



////////////////////////////////////////////////////////////////////////////////
/// Fit PDF to given dataset. If dataset is unbinned, an unbinned maximum likelihood is performed. If the dataset
/// is binned, a binned maximum likelihood is performed. By default the fit is executed through the MINUIT
/// commands MIGRAD, HESSE in succession.
/// \param[in] data  Data to fit the PDF to
/// \param[in] arg1,arg2,arg3,arg4,arg5,arg6,arg7,arg8  One or more arguments to control the behaviour of the fit
/// \return RooFitResult with fit status and parameters if option Save() is used, `nullptr` otherwise. The user takes ownership of the fit result.
///
/// The following named arguments are supported
///
/// <table>
/// <tr><th> Type of CmdArg                  <th> Options to control construction of -log(L)
/// <tr><td> `ConditionalObservables(Args_t &&... argsOrArgSet)`  <td>  Do not normalize PDF over listed observables.
//                                                   Arguments can either be multiple RooRealVar or a single RooArgSet containing them.
/// <tr><td> `Extended(bool flag)`           <td>  Add extended likelihood term, off by default
/// <tr><td> `Range(const char* name)`         <td>  Fit only data inside range with given name. Multiple comma-separated range names can be specified.
///                                                  In this case, the unnormalized PDF \f$f(x)\f$ is normalized by the integral over all ranges \f$r_i\f$:
///                                                  \f[
///                                                      p(x) = \frac{f(x)}{\sum_i \int_{r_i} f(x) dx}.
///                                                  \f]
/// <tr><td> `Range(double lo, double hi)` <td>  Fit only data inside given range. A range named "fit" is created on the fly on all observables.
/// <tr><td> `SumCoefRange(const char* name)`  <td>  Set the range in which to interpret the coefficients of RooAddPdf components
/// <tr><td> `NumCPU(int num, int strat)`      <td> Parallelize NLL calculation on `num` CPUs
///   <table>
///   <tr><th> Strategy   <th> Effect
///   <tr><td> 0 = RooFit::BulkPartition (Default) <td> Divide events in N equal chunks
///   <tr><td> 1 = RooFit::Interleave <td> Process event i%N in process N. Recommended for binned data with
///                     a substantial number of zero-bins, which will be distributed across processes more equitably in this strategy
///   <tr><td> 2 = RooFit::SimComponents <td> Process each component likelihood of a RooSimultaneous fully in a single process
///                     and distribute components over processes. This approach can be benificial if normalization calculation time
///                     dominates the total computation time of a component (since the normalization calculation must be performed
///                     in each process in strategies 0 and 1. However beware that if the RooSimultaneous components do not share many
///                     parameters this strategy is inefficient: as most minuit-induced likelihood calculations involve changing
///                     a single parameter, only 1 of the N processes will be active most of the time if RooSimultaneous components
///                     do not share many parameters
///   <tr><td> 3 = RooFit::Hybrid <td> Follow strategy 0 for all RooSimultaneous components, except those with less than
///                     30 dataset entries, for which strategy 2 is followed.
///   </table>
/// <tr><td> `SplitRange(bool flag)`          <td>  Use separate fit ranges in a simultaneous fit. Actual range name for each subsample is assumed
///                                                 to by `rangeName_indexState` where indexState is the state of the master index category of the simultaneous fit.
/// Using `Range("range"), SplitRange()` as switches, different ranges could be set like this:
/// ```
/// myVariable.setRange("range_pi0", 135, 210);
/// myVariable.setRange("range_gamma", 50, 210);
/// ```
/// <tr><td> `Constrain(const RooArgSet&pars)`          <td> For p.d.f.s that contain internal parameter constraint terms (that is usually product PDFs, where one
///     term of the product depends on parameters but not on the observable(s),), only apply constraints to the given subset of parameters.
/// <tr><td> `ExternalConstraints(const RooArgSet& )`   <td> Include given external constraints to likelihood by multiplying them with the original likelihood.
/// <tr><td> `GlobalObservables(const RooArgSet&)`      <td> Define the set of normalization observables to be used for the constraint terms.
///                                                        If none are specified the constrained parameters are used.
/// <tr><td> `Offset(std::string const& mode)`          <td>  Likelihood offsetting mode. See createNLL(RooAbsData&, RooLinkedList const&).
/// <tr><td> `BatchMode(bool on)`                       <td> **Experimental** batch evaluation mode. This computes a batch of likelihood values at a time,
///                                                          uses faster math functions and possibly auto vectorisation (this depends on the compiler flags).
///                                                          Depending on hardware capabilities, the compiler flags and whether a batch evaluation function was
///                                                          implemented for the PDFs of the model, likelihood computations are 2x to 10x faster.
///                                                          The relative difference of the single log-likelihoods w.r.t. the legacy mode is usually better than 1.E-12,
///                                                          and fit parameters usually agree to better than 1.E-6.
/// <tr><td> `IntegrateBins(double precision)` <td> In binned fits, integrate the PDF over the bins instead of using the probability density at the bin centre.
///                                                 This can reduce the bias observed when fitting functions with high curvature to binned data.
///                                                 - precision > 0: Activate bin integration everywhere. Use precision between 0.01 and 1.E-6, depending on binning.
///                                                   Note that a low precision such as 0.01 might yield identical results to 1.E-4, since the integrator might reach 1.E-4 already in its first
///                                                   integration step. If lower precision is desired (more speed), a RooBinSamplingPdf has to be created manually, and its integrator
///                                                   has to be manipulated directly.
///                                                 - precision = 0: Activate bin integration only for continuous PDFs fit to a RooDataHist.
///                                                 - precision < 0: Deactivate.
///                                                 \see RooBinSamplingPdf
///
/// <tr><th><th> Options to control flow of fit procedure
/// <tr><td> `Minimizer("<type>", "<algo>")`   <td>  Choose minimization package and optionally the algorithm to use. Default is MINUIT/MIGRAD through the RooMinimizer interface,
///                                       but others can be specified (through RooMinimizer interface).
///   <table>
///   <tr><th> Type         <th> Algorithm
///   <tr><td> Minuit       <td>  migrad, simplex, minimize (=migrad+simplex), migradimproved (=migrad+improve)
///   <tr><td> Minuit2      <td>  migrad, simplex, minimize, scan
///   <tr><td> GSLMultiMin  <td>  conjugatefr, conjugatepr, bfgs, bfgs2, steepestdescent
///   <tr><td> GSLSimAn     <td>  -
///   </table>
///
/// <tr><td> `InitialHesse(bool flag)`       <td>  Flag controls if HESSE before MIGRAD as well, off by default
/// <tr><td> `Optimize(bool flag)`           <td>  Activate constant term optimization of test statistic during minimization (on by default)
/// <tr><td> `Hesse(bool flag)`              <td>  Flag controls if HESSE is run after MIGRAD, on by default
/// <tr><td> `Minos(bool flag)`              <td>  Flag controls if MINOS is run after HESSE, off by default
/// <tr><td> `Minos(const RooArgSet& set)`     <td>  Only run MINOS on given subset of arguments
/// <tr><td> `Save(bool flag)`               <td>  Flag controls if RooFitResult object is produced and returned, off by default
/// <tr><td> `Strategy(Int_t flag)`            <td>  Set Minuit strategy (0 to 2, default is 1)
/// <tr><td> `MaxCalls(int n)`              <td> Change maximum number of likelihood function calss from MINUIT (if `n <= 0`, the default of 500 * #%parameters is used)
/// <tr><td> `EvalErrorWall(bool flag=true)`    <td>  When parameters are in disallowed regions (e.g. PDF is negative), return very high value to fitter
///                                                  to force it out of that region. This can, however, mean that the fitter gets lost in this region. If
///                                                  this happens, try switching it off.
/// <tr><td> `RecoverFromUndefinedRegions(double strength)` <td> When PDF is invalid (e.g. parameter in undefined region), try to direct minimiser away from that region.
///                                                              `strength` controls the magnitude of the penalty term. Leaving out this argument defaults to 10. Switch off with `strength = 0.`.
///
/// <tr><td> `SumW2Error(bool flag)`         <td>  Apply correction to errors and covariance matrix.
///       This uses two covariance matrices, one with the weights, the other with squared weights,
///       to obtain the correct errors for weighted likelihood fits. If this option is activated, the
///       corrected covariance matrix is calculated as \f$ V_\mathrm{corr} = V C^{-1} V \f$, where \f$ V \f$ is the original
///       covariance matrix and \f$ C \f$ is the inverse of the covariance matrix calculated using the
///       squared weights. This allows to switch between two interpretations of errors:
///       <table>
///       <tr><th> SumW2Error <th> Interpretation
///       <tr><td> true       <td> The errors reflect the uncertainty of the Monte Carlo simulation.
///                                Use this if you want to know how much accuracy you can get from the available Monte Carlo statistics.
///
///                                **Example**: Simulation with 1000 events, the average weight is 0.1.
///                                The errors are as big as if one fitted to 1000 events.
///       <tr><td> false      <td> The errors reflect the errors of a dataset, which is as big as the sum of weights.
///                                Use this if you want to know what statistical errors you would get if you had a dataset with as many
///                                events as the (weighted) Monte Carlo simulation represents.
///
///                                **Example** (Data as above):
///                                The errors are as big as if one fitted to 100 events.
///       </table>
///       \note If the `SumW2Error` correction is enabled, the covariance matrix quality stored in the RooFitResult
///             object will be the minimum of the original covariance matrix quality and the quality of the covariance
///             matrix calculated with the squared weights.
/// <tr><td> `AsymptoticError()`               <td> Use the asymptotically correct approach to estimate errors in the presence of weights.
///                                                 This is slower but more accurate than `SumW2Error`. See also https://arxiv.org/abs/1911.01303).
/// <tr><td> `PrefitDataFraction(double fraction)`
///                                            <td>  Runs a prefit on a small dataset of size fraction*(actual data size). This can speed up fits
///                                                  by finding good starting values for the parameters for the actual fit.
///                                                  \warning Prefitting may give bad results when used in binned analysis.
///
/// <tr><th><th> Options to control informational output
/// <tr><td> `Verbose(bool flag)`            <td>  Flag controls if verbose output is printed (NLL, parameter changes during fit).
/// <tr><td> `Timer(bool flag)`              <td>  Time CPU and wall clock consumption of fit steps, off by default.
/// <tr><td> `PrintLevel(Int_t level)`         <td>  Set Minuit print level (-1 to 3, default is 1). At -1 all RooFit informational messages are suppressed as well.
///                                                  See RooMinimizer::PrintLevel for the meaning of the levels.
/// <tr><td> `Warnings(bool flag)`           <td>  Enable or disable MINUIT warnings (enabled by default)
/// <tr><td> `PrintEvalErrors(Int_t numErr)`   <td>  Control number of p.d.f evaluation errors printed per likelihood evaluation.
///                                                A negative value suppresses output completely, a zero value will only print the error count per p.d.f component,
///                                                a positive value will print details of each error up to `numErr` messages per p.d.f component.
/// <tr><td> `ModularL(bool flag)`           <td>  Enable or disable modular likelihoods, which will become the default in a future release.
///                                                This does not change any user-facing code, but only enables a different likelihood class in the back-end.
///                                                This option is forced to true in case parallelization is requested with the `Parallelize` named argument.
///                                                Note that it is currently not recommended to use modular likelihoods without any parallelization enabled, since
///                                                some features such as offsetting might not yet work in this case.
/// <tr><td> `Parallelize(Int_t nWorkers)`   <td>  Control global parallelization settings. Arguments 1 and above enable the use of RooFit's parallel minimization
///                                                backend and uses the number given as the number of workers to use in the parallelization. -1 also enables
///                                                RooFit's parallel minimization backend, and sets the number of workers to the number of available processes.
///                                                0 disables this feature.
/// <tr><td> `ParallelGradientOptions(bool enable=true, int orderStrategy=0, int chainFactor=1)`   <td>  **Experimental** Control gradient parallelization settings. The first argument
///                                                                                                      only disables or enables gradient parallelization, this is on by default.
///                                                                                                      The second argument determines the internal partial derivative calculation
///                                                                                                      ordering strategy. The third argument determines the number of partial
///                                                                                                      derivatives that are executed per task package on each worker.
/// <tr><td> `ParallelDescentOptions(bool enable=false, int splitStrategy=0, int numSplits=4)`   <td>  **Experimental** Control settings related to the parallelization of likelihoods
///                                                                                                      outside of the gradient calculation but in the minimization, most prominently
///                                                                                                      in the linesearch step. The first argument this disables or enables likelihood
///                                                                                                      parallelization. The second argument determines whether to split the task batches
///                                                                                                      per event or per likelihood component. And the third argument how many events or
///                                                                                                      respectively components to include in each batch.
/// <tr><td> `TimingAnalysis(bool flag)`   <td> **Experimental** log timings. This feature logs timings with NewStyle likelihoods on multiple processes simultaneously
///                                         and outputs the timings at the end of a run to json log files, which can be analyzed with the
///                                         `RooFit::MultiProcess::HeatmapAnalyzer`. Only works with simultaneous likelihoods.
/// </table>
///

RooFit::OwningPtr<RooFitResult> RooAbsPdf::fitTo(RooAbsData& data, const RooLinkedList& cmdList)
=======
#else
  throw std::runtime_error("RooFit was not built with the legacy evaluation backend");
#endif

  return nll;
}



/** @fn RooAbsPdf::fitTo()
 *
 * @brief Fit PDF to given dataset.
 *
 * If dataset is unbinned, an unbinned maximum likelihood is performed.
 * If the dataset is binned, a binned maximum likelihood is performed.
 * By default the fit is executed through the MINUIT commands MIGRAD, HESSE in succession.
 *
 * @param data Reference to a RooAbsData object representing the dataset.
 * @param cmdArgs Variadic template arguments representing optional command arguments.
 *             You can pass either an arbitrary number of RooCmdArg instances
 *             or a single RooLinkedList that points to the RooCmdArg objects.
 * @return An owning pointer to the created RooAbsReal NLL object.
 * @return RooFitResult with fit status and parameters if option Save() is used, `nullptr` otherwise. The user takes ownership of the fit result.
 *
 * @tparam CmdArgs_t Template types for optional command arguments.
 *              Can either be an arbitrary number of RooCmdArg or a single RooLinkedList.
 *
 * \note This front-end function should not be re-implemented in derived PDF types.
 *       If you mean to customize the likelihood fitting routine,
 *       you need to override the virtual RooAbsPdf::fitToImpl() method.
 *
 * The following named arguments are supported:
 *
 * <table>
 * <tr><th> Type of CmdArg                  <th> Options to control construction of -log(L)
 * <tr><td> <td> All command arguments that can also be passed to the NLL creation method.
 *                \see RooAbsPdf::createNLL()
 *
 * <tr><th><th> Options to control flow of fit procedure
 * <tr><td> `Minimizer("<type>", "<algo>")`   <td>  Choose minimization package and optionally the algorithm to use. Default is MINUIT/MIGRAD through the RooMinimizer interface,
 *                                       but others can be specified (through RooMinimizer interface).
 *   <table>
 *   <tr><th> Type         <th> Algorithm
 *   <tr><td> Minuit       <td>  migrad, simplex, minimize (=migrad+simplex), migradimproved (=migrad+improve)
 *   <tr><td> Minuit2      <td>  migrad, simplex, minimize, scan
 *   <tr><td> GSLMultiMin  <td>  conjugatefr, conjugatepr, bfgs, bfgs2, steepestdescent
 *   <tr><td> GSLSimAn     <td>  -
 *   </table>
 *
 * <tr><td> `InitialHesse(bool flag)`       <td>  Flag controls if HESSE before MIGRAD as well, off by default
 * <tr><td> `Optimize(bool flag)`           <td>  Activate constant term optimization of test statistic during minimization (on by default)
 * <tr><td> `Hesse(bool flag)`              <td>  Flag controls if HESSE is run after MIGRAD, on by default
 * <tr><td> `Minos(bool flag)`              <td>  Flag controls if MINOS is run after HESSE, off by default
 * <tr><td> `Minos(const RooArgSet& set)`     <td>  Only run MINOS on given subset of arguments
 * <tr><td> `Save(bool flag)`               <td>  Flag controls if RooFitResult object is produced and returned, off by default
 * <tr><td> `Strategy(Int_t flag)`            <td>  Set Minuit strategy (0 to 2, default is 1)
 * <tr><td> `MaxCalls(int n)`              <td> Change maximum number of likelihood function calls from MINUIT (if `n <= 0`, the default of 500 * #%parameters is used)
 * <tr><td> `EvalErrorWall(bool flag=true)`    <td>  When parameters are in disallowed regions (e.g. PDF is negative), return very high value to fitter
 *                                                  to force it out of that region. This can, however, mean that the fitter gets lost in this region. If
 *                                                  this happens, try switching it off.
 * <tr><td> `RecoverFromUndefinedRegions(double strength)` <td> When PDF is invalid (e.g. parameter in undefined region), try to direct minimiser away from that region.
 *                                                              `strength` controls the magnitude of the penalty term. Leaving out this argument defaults to 10. Switch off with `strength = 0.`.
 *
 * <tr><td> `SumW2Error(bool flag)`         <td>  Apply correction to errors and covariance matrix.
 *       This uses two covariance matrices, one with the weights, the other with squared weights,
 *       to obtain the correct errors for weighted likelihood fits. If this option is activated, the
 *       corrected covariance matrix is calculated as \f$ V_\mathrm{corr} = V C^{-1} V \f$, where \f$ V \f$ is the original
 *       covariance matrix and \f$ C \f$ is the inverse of the covariance matrix calculated using the
 *       squared weights. This allows to switch between two interpretations of errors:
 *       <table>
 *       <tr><th> SumW2Error <th> Interpretation
 *       <tr><td> true       <td> The errors reflect the uncertainty of the Monte Carlo simulation.
 *                                Use this if you want to know how much accuracy you can get from the available Monte Carlo statistics.
 *
 *                                **Example**: Simulation with 1000 events, the average weight is 0.1.
 *                                The errors are as big as if one fitted to 1000 events.
 *       <tr><td> false      <td> The errors reflect the errors of a dataset, which is as big as the sum of weights.
 *                                Use this if you want to know what statistical errors you would get if you had a dataset with as many
 *                                events as the (weighted) Monte Carlo simulation represents.
 *
 *                                **Example** (Data as above):
 *                                The errors are as big as if one fitted to 100 events.
 *       </table>
 *       \note If the `SumW2Error` correction is enabled, the covariance matrix quality stored in the RooFitResult
 *             object will be the minimum of the original covariance matrix quality and the quality of the covariance
 *             matrix calculated with the squared weights.
 * <tr><td> `AsymptoticError()`               <td> Use the asymptotically correct approach to estimate errors in the presence of weights.
 *                                                 This is slower but more accurate than `SumW2Error`. See also https://arxiv.org/abs/1911.01303).
 * <tr><td> `PrefitDataFraction(double fraction)`
 *                                            <td>  Runs a prefit on a small dataset of size fraction*(actual data size). This can speed up fits
 *                                                  by finding good starting values for the parameters for the actual fit.
 *                                                  \warning Prefitting may give bad results when used in binned analysis.
 *
 * <tr><th><th> Options to control informational output
 * <tr><td> `Verbose(bool flag)`            <td>  Flag controls if verbose output is printed (NLL, parameter changes during fit).
 * <tr><td> `Timer(bool flag)`              <td>  Time CPU and wall clock consumption of fit steps, off by default.
 * <tr><td> `PrintLevel(Int_t level)`         <td>  Set Minuit print level (-1 to 3, default is 1). At -1 all RooFit informational messages are suppressed as well.
 *                                                  See RooMinimizer::PrintLevel for the meaning of the levels.
 * <tr><td> `Warnings(bool flag)`           <td>  Enable or disable MINUIT warnings (enabled by default)
 * <tr><td> `PrintEvalErrors(Int_t numErr)`   <td>  Control number of p.d.f evaluation errors printed per likelihood evaluation.
 *                                                A negative value suppresses output completely, a zero value will only print the error count per p.d.f component,
 *                                                a positive value will print details of each error up to `numErr` messages per p.d.f component.
 * <tr><td> `Parallelize(Int_t nWorkers)`   <td>  Control global parallelization settings. Arguments 1 and above enable the use of RooFit's parallel minimization
 *                                                backend and uses the number given as the number of workers to use in the parallelization. -1 also enables
 *                                                RooFit's parallel minimization backend, and sets the number of workers to the number of available processes.
 *                                                0 disables this feature.
 *                                                In case parallelization is requested, this option implies `ModularL(true)` in the internal call to the NLL creation method.
 * <tr><td> `ParallelGradientOptions(bool enable=true, int orderStrategy=0, int chainFactor=1)`   <td>  **Experimental** - Control gradient parallelization settings. The first argument
 *                                                                                                      only disables or enables gradient parallelization, this is on by default.
 *                                                                                                      The second argument determines the internal partial derivative calculation
 *                                                                                                      ordering strategy. The third argument determines the number of partial
 *                                                                                                      derivatives that are executed per task package on each worker.
 * <tr><td> `ParallelDescentOptions(bool enable=false, int splitStrategy=0, int numSplits=4)`   <td>  **Experimental** - Control settings related to the parallelization of likelihoods
 *                                                                                                      outside of the gradient calculation but in the minimization, most prominently
 *                                                                                                      in the linesearch step. The first argument this disables or enables likelihood
 *                                                                                                      parallelization. The second argument determines whether to split the task batches
 *                                                                                                      per event or per likelihood component. And the third argument how many events or
 *                                                                                                      respectively components to include in each batch.
 * <tr><td> `TimingAnalysis(bool flag)`   <td> **Experimental** - Log timings. This feature logs timings with NewStyle likelihoods on multiple processes simultaneously
 *                                         and outputs the timings at the end of a run to json log files, which can be analyzed with the
 *                                         `RooFit::MultiProcess::HeatmapAnalyzer`. Only works with simultaneous likelihoods.
 * </table>
 */


/** @brief Protected implementation of the likelihood fitting routine.
 *
 * This virtual function can be overridden in case you want to change the likelihood fitting logic for custom PDFs.
 *
 * \note Never call this function directly. Instead, call RooAbsPdf::fitTo().
 */

std::unique_ptr<RooFitResult> RooAbsPdf::fitToImpl(RooAbsData& data, const RooLinkedList& cmdList)
>>>>>>> 49ae85f5
{
  // Select the pdf-specific commands
  RooCmdConfig pc("RooAbsPdf::fitTo(" + std::string(GetName()) + ")");

  RooLinkedList fitCmdList(cmdList) ;
  std::string nllCmdListString = "ProjectedObservables,Extended,Range,"
      "RangeWithName,SumCoefRange,NumCPU,SplitRange,Constrained,Constrain,ExternalConstraints,"
      "CloneData,GlobalObservables,GlobalObservablesSource,GlobalObservablesTag,"
<<<<<<< HEAD
      "BatchMode,IntegrateBins,ModularL";

  if (((RooCmdArg*)cmdList.FindObject("ModularL")) && !((RooCmdArg*)cmdList.FindObject("ModularL"))->getInt(0))
    nllCmdListString += ",OffsetLikelihood";

  RooLinkedList nllCmdList = pc.filterCmdList(fitCmdList, nllCmdListString.c_str());
=======
      "EvalBackend,IntegrateBins,ModularL";

  if (!cmdList.FindObject("ModularL") || static_cast<RooCmdArg*>(cmdList.FindObject("ModularL"))->getInt(0) == 0)
    nllCmdListString += ",OffsetLikelihood";
>>>>>>> 49ae85f5

  RooLinkedList nllCmdList = pc.filterCmdList(fitCmdList, nllCmdListString.c_str());

  pc.defineDouble("prefit", "Prefit",0,0);
  RooFit::FitHelpers::defineMinimizationOptions(pc);

  // Process and check varargs
  pc.process(fitCmdList) ;
  if (!pc.ok(true)) {
    return nullptr;
  }

  // TimingAnalysis works only for RooSimultaneous.
  if (pc.getInt("timingAnalysis") && !this->InheritsFrom("RooSimultaneous") ) {
     coutW(Minimization) << "The timingAnalysis feature was built for minimization with RooSimultaneous "
                            "and is not implemented for other PDF's. Please create a RooSimultaneous to "
                            "enable this feature."  << endl;
  }

  // Decode command line arguments
  double prefit = pc.getDouble("prefit");

  if (prefit != 0)  {
    size_t nEvents = static_cast<size_t>(prefit*data.numEntries());
    if (prefit > 0.5 || nEvents < 100)  {
      coutW(InputArguments) << "PrefitDataFraction should be in suitable range."
      << "With the current PrefitDataFraction=" << prefit
      << ", the number of events would be " << nEvents<< " out of "
      << data.numEntries() << ". Skipping prefit..." << endl;
    }
    else {
      size_t step = data.numEntries()/nEvents;

      RooDataSet tiny("tiny", "tiny", *data.get(),
          data.isWeighted() ? RooFit::WeightVar() : RooCmdArg());

      for (int i=0; i<data.numEntries(); i+=step)
      {
        const RooArgSet *event = data.get(i);
        tiny.add(*event, data.weight());
      }
      RooLinkedList tinyCmdList(cmdList) ;
      pc.filterCmdList(tinyCmdList,"Prefit,Hesse,Minos,Verbose,Save,Timer");
      RooCmdArg hesse_option = RooFit::Hesse(false);
      RooCmdArg print_option = RooFit::PrintLevel(-1);

      tinyCmdList.Add(&hesse_option);
      tinyCmdList.Add(&print_option);

      fitTo(tiny,tinyCmdList);
    }
  }

  RooCmdArg modularL_option;
  if (pc.getInt("parallelize") != 0 || pc.getInt("enableParallelGradient") || pc.getInt("enableParallelDescent")) {
    // Set to new style likelihood if parallelization is requested
    modularL_option = RooFit::ModularL(true);
    nllCmdList.Add(&modularL_option);
  }

  std::unique_ptr<RooAbsReal> nll{createNLL(data,nllCmdList)};

<<<<<<< HEAD
  MinimizerConfig cfg;
  cfg.recoverFromNaN = pc.getDouble("RecoverFromUndefinedRegions");
  cfg.optConst = optConst;
  cfg.verbose = pc.getInt("verbose");
  cfg.doSave = pc.getInt("doSave");
  cfg.doTimer = pc.getInt("doTimer");
  cfg.printLevel = pc.getInt("printLevel");
  cfg.strat = pc.getInt("strat");
  cfg.initHesse = pc.getInt("initHesse");
  cfg.hesse = pc.getInt("hesse");
  cfg.minos = pc.getInt("minos");
  cfg.numee = pc.getInt("numee");
  cfg.doEEWall = pc.getInt("doEEWall");
  cfg.doWarn = pc.getInt("doWarn");
  cfg.doSumW2 = pc.getInt("doSumW2");
  cfg.doAsymptotic = pc.getInt("doAsymptoticError");
  cfg.maxCalls = pc.getInt("maxCalls");
  cfg.minosSet = pc.getSet("minosSet");
  cfg.minType = pc.getString("mintype","");
  cfg.minAlg = pc.getString("minalg","minuit");
  cfg.doOffset = pc.getInt("doOffset");
  cfg.parallelize = pc.getInt("parallelize");
  cfg.enableParallelGradient = pc.getInt("enableParallelGradient");
  cfg.enableParallelDescent = pc.getInt("enableParallelDescent");
  cfg.timingAnalysis = pc.getInt("timingAnalysis");
  return RooFit::Detail::owningPtr(minimizeNLL(*nll, data, cfg));
}



////////////////////////////////////////////////////////////////////////////////
/// Calls RooAbsPdf::createChi2(RooDataSet& data, const RooLinkedList& cmdList) and returns fit result.

RooFit::OwningPtr<RooFitResult> RooAbsPdf::chi2FitTo(RooDataHist& data, const RooLinkedList& cmdList)
{
  // Select the pdf-specific commands
  RooCmdConfig pc(Form("RooAbsPdf::chi2FitTo(%s)",GetName())) ;

  // Pull arguments to be passed to chi2 construction from list
  RooLinkedList fitCmdList(cmdList) ;
  RooLinkedList chi2CmdList = pc.filterCmdList(fitCmdList,"Range,RangeWithName,NumCPU,Optimize,ProjectedObservables,AddCoefRange,SplitRange,DataError,Extended,IntegrateBins") ;

  std::unique_ptr<RooAbsReal> chi2{createChi2(data,chi2CmdList)};
  return chi2FitDriver(*chi2,fitCmdList) ;
}




////////////////////////////////////////////////////////////////////////////////
/// Create a \f$ \chi^2 \f$ from a histogram and this function.
///
/// Options to control construction of the chi-square
/// ------------------------------------------
/// The list of supported command arguments is given in the documentation for
///     RooChi2Var::RooChi2Var(const char *name, const char* title, RooAbsReal& func, RooDataHist& hdata, const RooCmdArg&,const RooCmdArg&,const RooCmdArg&, const RooCmdArg&,const RooCmdArg&,const RooCmdArg&, const RooCmdArg&,const RooCmdArg&,const RooCmdArg&).

RooAbsReal* RooAbsPdf::createChi2(RooDataHist& data, const RooCmdArg& arg1,  const RooCmdArg& arg2,
               const RooCmdArg& arg3,  const RooCmdArg& arg4, const RooCmdArg& arg5,
               const RooCmdArg& arg6,  const RooCmdArg& arg7, const RooCmdArg& arg8)
{
  RooLinkedList cmdList ;
  cmdList.Add((TObject*)&arg1) ;  cmdList.Add((TObject*)&arg2) ;
  cmdList.Add((TObject*)&arg3) ;  cmdList.Add((TObject*)&arg4) ;
  cmdList.Add((TObject*)&arg5) ;  cmdList.Add((TObject*)&arg6) ;
  cmdList.Add((TObject*)&arg7) ;  cmdList.Add((TObject*)&arg8) ;

  RooCmdConfig pc(Form("RooAbsPdf::createChi2(%s)",GetName())) ;
  pc.defineString("rangeName","RangeWithName",0,"",true) ;
  pc.allowUndefined(true) ;
  pc.process(cmdList) ;
  if (!pc.ok(true)) {
    return 0 ;
  }
  const char* rangeName = pc.getString("rangeName",0,true) ;

  // Construct Chi2
  RooAbsReal::setEvalErrorLoggingMode(RooAbsReal::CollectErrors) ;
  RooAbsReal* chi2 ;
  string baseName = Form("chi2_%s_%s",GetName(),data.GetName()) ;

  // Clear possible range attributes from previous fits.
  removeStringAttribute("fitrange");

  if (!rangeName || strchr(rangeName,',')==0) {
    // Simple case: default range, or single restricted range

    chi2 = new RooChi2Var(baseName.c_str(),baseName.c_str(),*this,data,arg1,arg2,arg3,arg4,arg5,arg6,arg7,arg8) ;

  } else {

    // Find which argument is RangeWithName
    const RooCmdArg* rarg(0) ;
    string rcmd = "RangeWithName" ;
    if (arg1.GetName()==rcmd) rarg = &arg1 ;
    if (arg2.GetName()==rcmd) rarg = &arg2 ;
    if (arg3.GetName()==rcmd) rarg = &arg3 ;
    if (arg4.GetName()==rcmd) rarg = &arg4 ;
    if (arg5.GetName()==rcmd) rarg = &arg5 ;
    if (arg6.GetName()==rcmd) rarg = &arg6 ;
    if (arg7.GetName()==rcmd) rarg = &arg7 ;
    if (arg8.GetName()==rcmd) rarg = &arg8 ;

    // Composite case: multiple ranges
    RooArgList chi2List ;
    for (std::string& token : ROOT::Split(rangeName, ",")) {
      RooCmdArg subRangeCmd = RooFit::Range(token.c_str()) ;
      // Construct chi2 while substituting original RangeWithName argument with subrange argument created above
      auto chi2Comp = std::make_unique<RooChi2Var>(Form("%s_%s", baseName.c_str(), token.c_str()), "chi^2", *this, data,
                   &arg1==rarg?subRangeCmd:arg1,&arg2==rarg?subRangeCmd:arg2,
                   &arg3==rarg?subRangeCmd:arg3,&arg4==rarg?subRangeCmd:arg4,
                   &arg5==rarg?subRangeCmd:arg5,&arg6==rarg?subRangeCmd:arg6,
                   &arg7==rarg?subRangeCmd:arg7,&arg8==rarg?subRangeCmd:arg8) ;
      chi2List.addOwned(std::move(chi2Comp));
    }
    chi2 = new RooAddition(baseName.c_str(),"chi^2",chi2List);
    chi2->addOwnedComponents(std::move(chi2List));
  }
  RooAbsReal::setEvalErrorLoggingMode(RooAbsReal::PrintErrors) ;


  return chi2 ;
}




////////////////////////////////////////////////////////////////////////////////
/// Argument-list version of RooAbsPdf::createChi2()

RooAbsReal* RooAbsPdf::createChi2(RooDataSet& data, const RooLinkedList& cmdList)
{
  // Select the pdf-specific commands
  RooCmdConfig pc(Form("RooAbsPdf::createChi2(%s)",GetName())) ;

  pc.defineInt("integrate","Integrate",0,0) ;
  pc.defineObject("yvar","YVar",0,0) ;

  // Process and check varargs
  pc.process(cmdList) ;
  if (!pc.ok(true)) {
    return 0 ;
  }

  // Decode command line arguments
  bool integrate = pc.getInt("integrate") ;
  RooRealVar* yvar = (RooRealVar*) pc.getObject("yvar") ;

  string name = Form("chi2_%s_%s",GetName(),data.GetName()) ;

  if (yvar) {
    return new RooXYChi2Var(name.c_str(),name.c_str(),*this,data,*yvar,integrate) ;
  } else {
    return new RooXYChi2Var(name.c_str(),name.c_str(),*this,data,integrate) ;
  }
}




=======
  return RooFit::FitHelpers::minimize(*this, *nll, data, pc);
}


>>>>>>> 49ae85f5
////////////////////////////////////////////////////////////////////////////////
/// Print value of p.d.f, also print normalization integral that was last used, if any

void RooAbsPdf::printValue(ostream& os) const
{
  // silent warning messages coming when evaluating a RooAddPdf without a normalization set
  RooHelpers::LocalChangeMsgLevel locmsg(RooFit::WARNING, 0u, RooFit::Eval, false);

  getVal() ;

  if (_norm) {
    os << getVal() << "/" << _norm->getVal() ;
  } else {
    os << getVal();
  }
}



////////////////////////////////////////////////////////////////////////////////
/// Print multi line detailed information of this RooAbsPdf

void RooAbsPdf::printMultiline(ostream& os, Int_t contents, bool verbose, TString indent) const
{
  RooAbsReal::printMultiline(os,contents,verbose,indent);
  os << indent << "--- RooAbsPdf ---" << endl;
  os << indent << "Cached value = " << _value << endl ;
  if (_norm) {
    os << indent << " Normalization integral: " << endl ;
    auto moreIndent = std::string(indent.Data()) + "   " ;
    _norm->printStream(os,kName|kAddress|kTitle|kValue|kArgs,kSingleLine,moreIndent.c_str()) ;
  }
}



////////////////////////////////////////////////////////////////////////////////
/// Return a binned generator context

RooAbsGenContext* RooAbsPdf::binnedGenContext(const RooArgSet &vars, bool verbose) const
{
  return new RooBinnedGenContext(*this,vars,0,0,verbose) ;
}


////////////////////////////////////////////////////////////////////////////////
/// Interface function to create a generator context from a p.d.f. This default
/// implementation returns a 'standard' context that works for any p.d.f

RooAbsGenContext* RooAbsPdf::genContext(const RooArgSet &vars, const RooDataSet *prototype,
               const RooArgSet* auxProto, bool verbose) const
{
  return new RooGenContext(*this,vars,prototype,auxProto,verbose) ;
}


////////////////////////////////////////////////////////////////////////////////

RooAbsGenContext* RooAbsPdf::autoGenContext(const RooArgSet &vars, const RooDataSet* prototype, const RooArgSet* auxProto,
                   bool verbose, bool autoBinned, const char* binnedTag) const
{
  if (prototype || (auxProto && auxProto->getSize()>0)) {
    return genContext(vars,prototype,auxProto,verbose);
  }

  RooAbsGenContext *context(0) ;
  if ( (autoBinned && isBinnedDistribution(vars)) || ( binnedTag && strlen(binnedTag) && (getAttribute(binnedTag)||string(binnedTag)=="*"))) {
    context = binnedGenContext(vars,verbose) ;
  } else {
    context= genContext(vars,0,0,verbose);
  }
  return context ;
}



////////////////////////////////////////////////////////////////////////////////
/// Generate a new dataset containing the specified variables with events sampled from our distribution.
/// Generate the specified number of events or expectedEvents() if not specified.
/// \param[in] whatVars Choose variables in which to generate events. Variables not listed here will remain
/// constant and not be used for event generation.
/// \param[in] arg1,arg2,arg3,arg4,arg5,arg6 Optional RooCmdArg() to change behaviour of generate().
/// \return RooDataSet *, owned by caller.
///
/// Any variables of this PDF that are not in whatVars will use their
/// current values and be treated as fixed parameters. Returns zero
/// in case of an error.
///
/// <table>
/// <tr><th> Type of CmdArg                    <th> Effect on generate
/// <tr><td> `Name(const char* name)`            <td> Name of the output dataset
/// <tr><td> `Verbose(bool flag)`              <td> Print informational messages during event generation
/// <tr><td> `NumEvents(int nevt)`               <td> Generate specified number of events
/// <tr><td> `Extended()`                        <td> If no number of events to be generated is given,
/// use expected number of events from extended likelihood term.
/// This evidently only works for extended PDFs.
/// <tr><td> `GenBinned(const char* tag)`        <td> Use binned generation for all component pdfs that have 'setAttribute(tag)' set
/// <tr><td> `AutoBinned(bool flag)`           <td> Automatically deploy binned generation for binned distributions (e.g. RooHistPdf, sums and products of
///                                                 RooHistPdfs etc)
/// \note Datasets that are generated in binned mode are returned as weighted unbinned datasets. This means that
/// for each bin, there will be one event in the dataset with a weight corresponding to the (possibly randomised) bin content.
///
///
/// <tr><td> `AllBinned()`                       <td> As above, but for all components.
///       \note The notion of components is only meaningful for simultaneous PDFs
///       as binned generation is always executed at the top-level node for a regular
///       PDF, so for those it only mattes that the top-level node is tagged.
///
/// <tr><td> ProtoData(const RooDataSet& data, bool randOrder)
///          <td> Use specified dataset as prototype dataset. If randOrder in ProtoData() is set to true,
///               the order of the events in the dataset will be read in a random order if the requested
///               number of events to be generated does not match the number of events in the prototype dataset.
///               \note If ProtoData() is used, the specified existing dataset as a prototype: the new dataset will contain
///               the same number of events as the prototype (unless otherwise specified), and any prototype variables not in
///               whatVars will be copied into the new dataset for each generated event and also used to set our PDF parameters.
///               The user can specify a  number of events to generate that will override the default. The result is a
///               copy of the prototype dataset with only variables in whatVars randomized. Variables in whatVars that
///               are not in the prototype will be added as new columns to the generated dataset.
///
/// </table>
///
/// #### Accessing the underlying event generator
/// Depending on the fit model (if it is difficult to sample), it may be necessary to change generator settings.
/// For the default generator (RooFoamGenerator), the number of samples or cells could be increased by e.g. using
///     myPdf->specialGeneratorConfig()->getConfigSection("RooFoamGenerator").setRealValue("nSample",1e4);
///
/// The foam generator e.g. has the following config options:
/// - nCell[123N]D
/// - nSample
/// - chatLevel
/// \see rf902_numgenconfig.C

RooFit::OwningPtr<RooDataSet> RooAbsPdf::generate(const RooArgSet& whatVars, const RooCmdArg& arg1,const RooCmdArg& arg2,
            const RooCmdArg& arg3,const RooCmdArg& arg4, const RooCmdArg& arg5,const RooCmdArg& arg6)
{
  // Select the pdf-specific commands
  RooCmdConfig pc("RooAbsPdf::generate(" + std::string(GetName()) + ")");
  pc.defineObject("proto","PrototypeData",0,0) ;
  pc.defineString("dsetName","Name",0,"") ;
  pc.defineInt("randProto","PrototypeData",0,0) ;
  pc.defineInt("resampleProto","PrototypeData",1,0) ;
  pc.defineInt("verbose","Verbose",0,0) ;
  pc.defineInt("extended","Extended",0,0) ;
  pc.defineInt("nEvents","NumEvents",0,0) ;
  pc.defineInt("autoBinned","AutoBinned",0,1) ;
  pc.defineInt("expectedData","ExpectedData",0,0) ;
  pc.defineDouble("nEventsD","NumEventsD",0,-1.) ;
  pc.defineString("binnedTag","GenBinned",0,"") ;
  pc.defineMutex("GenBinned","ProtoData") ;
  pc.defineMutex("Extended", "NumEvents");

  // Process and check varargs
  pc.process(arg1,arg2,arg3,arg4,arg5,arg6) ;
  if (!pc.ok(true)) {
    return nullptr;
  }

  // Decode command line arguments
  RooDataSet* protoData = static_cast<RooDataSet*>(pc.getObject("proto",0)) ;
  const char* dsetName = pc.getString("dsetName") ;
  bool verbose = pc.getInt("verbose") ;
  bool randProto = pc.getInt("randProto") ;
  bool resampleProto = pc.getInt("resampleProto") ;
  bool extended = pc.getInt("extended") ;
  bool autoBinned = pc.getInt("autoBinned") ;
  const char* binnedTag = pc.getString("binnedTag") ;
  Int_t nEventsI = pc.getInt("nEvents") ;
  double nEventsD = pc.getInt("nEventsD") ;
  //bool verbose = pc.getInt("verbose") ;
  bool expectedData = pc.getInt("expectedData") ;

  double nEvents = (nEventsD>0) ? nEventsD : double(nEventsI);

  // Force binned mode for expected data mode
  if (expectedData) {
    binnedTag="*" ;
  }

  if (extended) {
     if (nEvents == 0) nEvents = expectedEvents(&whatVars);
  } else if (nEvents==0) {
    cxcoutI(Generation) << "No number of events specified , number of events generated is "
           << GetName() << "::expectedEvents() = " << expectedEvents(&whatVars)<< endl ;
  }

  if (extended && protoData && !randProto) {
    cxcoutI(Generation) << "WARNING Using generator option Extended() (Poisson distribution of #events) together "
           << "with a prototype dataset implies incomplete sampling or oversampling of proto data. "
           << "Set randomize flag in ProtoData() option to randomize prototype dataset order and thus "
           << "to randomize the set of over/undersampled prototype events for each generation cycle." << endl ;
  }


  // Forward to appropriate implementation
  std::unique_ptr<RooDataSet> data;
  if (protoData) {
    data = std::unique_ptr<RooDataSet>{generate(whatVars,*protoData,Int_t(nEvents),verbose,randProto,resampleProto)};
  } else {
     data = std::unique_ptr<RooDataSet>{generate(whatVars,nEvents,verbose,autoBinned,binnedTag,expectedData, extended)};
  }

  // Rename dataset to given name if supplied
  if (dsetName && strlen(dsetName)>0) {
    data->SetName(dsetName) ;
  }

  return RooFit::Detail::owningPtr(std::move(data));
}






////////////////////////////////////////////////////////////////////////////////
/// \note This method does not perform any generation. To generate according to generations specification call RooAbsPdf::generate(RooAbsPdf::GenSpec&) const
///
/// Details copied from RooAbsPdf::generate():
/// --------------------------------------------
/// \copydetails RooAbsPdf::generate(const RooArgSet&,const RooCmdArg&,const RooCmdArg&,const RooCmdArg&,const RooCmdArg&,const RooCmdArg&,const RooCmdArg&)

RooAbsPdf::GenSpec* RooAbsPdf::prepareMultiGen(const RooArgSet &whatVars,
                      const RooCmdArg& arg1,const RooCmdArg& arg2,
                      const RooCmdArg& arg3,const RooCmdArg& arg4,
                      const RooCmdArg& arg5,const RooCmdArg& arg6)
{

  // Select the pdf-specific commands
  RooCmdConfig pc("RooAbsPdf::generate(" + std::string(GetName()) + ")");
  pc.defineObject("proto","PrototypeData",0,0) ;
  pc.defineString("dsetName","Name",0,"") ;
  pc.defineInt("randProto","PrototypeData",0,0) ;
  pc.defineInt("resampleProto","PrototypeData",1,0) ;
  pc.defineInt("verbose","Verbose",0,0) ;
  pc.defineInt("extended","Extended",0,0) ;
  pc.defineInt("nEvents","NumEvents",0,0) ;
  pc.defineInt("autoBinned","AutoBinned",0,1) ;
  pc.defineString("binnedTag","GenBinned",0,"") ;
  pc.defineMutex("GenBinned","ProtoData") ;


  // Process and check varargs
  pc.process(arg1,arg2,arg3,arg4,arg5,arg6) ;
  if (!pc.ok(true)) {
    return 0 ;
  }

  // Decode command line arguments
  RooDataSet* protoData = static_cast<RooDataSet*>(pc.getObject("proto",0)) ;
  const char* dsetName = pc.getString("dsetName") ;
  Int_t nEvents = pc.getInt("nEvents") ;
  bool verbose = pc.getInt("verbose") ;
  bool randProto = pc.getInt("randProto") ;
  bool resampleProto = pc.getInt("resampleProto") ;
  bool extended = pc.getInt("extended") ;
  bool autoBinned = pc.getInt("autoBinned") ;
  const char* binnedTag = pc.getString("binnedTag") ;

  RooAbsGenContext* cx = autoGenContext(whatVars,protoData,0,verbose,autoBinned,binnedTag) ;

  return new GenSpec(cx,whatVars,protoData,nEvents,extended,randProto,resampleProto,dsetName) ;
}


////////////////////////////////////////////////////////////////////////////////
/// If many identical generation requests
/// are needed, e.g. in toy MC studies, it is more efficient to use the prepareMultiGen()/generate()
/// combination than calling the standard generate() multiple times as
/// initialization overhead is only incurred once.

RooFit::OwningPtr<RooDataSet> RooAbsPdf::generate(RooAbsPdf::GenSpec& spec) const
{
  //Int_t nEvt = spec._extended ? RooRandom::randomGenerator()->Poisson(spec._nGen) : spec._nGen ;
  //Int_t nEvt = spec._extended ? RooRandom::randomGenerator()->Poisson(spec._nGen==0?expectedEvents(spec._whatVars):spec._nGen) : spec._nGen ;
  //Int_t nEvt = spec._nGen == 0 ? RooRandom::randomGenerator()->Poisson(expectedEvents(spec._whatVars)) : spec._nGen;

  double nEvt =  spec._nGen == 0 ?  expectedEvents(spec._whatVars) : spec._nGen;

  std::unique_ptr<RooDataSet> ret{generate(*spec._genContext,spec._whatVars,spec._protoData, nEvt,false,spec._randProto,spec._resampleProto,
              spec._init,spec._extended)};
  spec._init = true ;
  return RooFit::Detail::owningPtr(std::move(ret));
}





////////////////////////////////////////////////////////////////////////////////
/// Generate a new dataset containing the specified variables with
/// events sampled from our distribution.
///
/// \param[in] whatVars Generate a dataset with the variables (and categories) in this set.
/// Any variables of this PDF that are not in `whatVars` will use their
/// current values and be treated as fixed parameters.
/// \param[in] nEvents Generate the specified number of events or else try to use
/// expectedEvents() if nEvents <= 0 (default).
/// \param[in] verbose Show which generator strategies are being used.
/// \param[in] autoBinned If original distribution is binned, return bin centers and randomise weights
/// instead of generating single events.
/// \param[in] binnedTag
/// \param[in] expectedData Call setExpectedData on the genContext.
/// \param[in] extended Randomise number of events generated according to Poisson(nEvents). Only useful
/// if PDF is extended.
/// \return New dataset. Returns zero in case of an error. The caller takes ownership of the returned
/// dataset.

RooFit::OwningPtr<RooDataSet> RooAbsPdf::generate(const RooArgSet &whatVars, double nEvents, bool verbose, bool autoBinned, const char* binnedTag, bool expectedData, bool extended) const
{
  if (nEvents==0 && extendMode()==CanNotBeExtended) {
    return RooFit::Detail::owningPtr(std::make_unique<RooDataSet>("emptyData","emptyData",whatVars));
  }

  // Request for binned generation
  std::unique_ptr<RooAbsGenContext> context{autoGenContext(whatVars,0,0,verbose,autoBinned,binnedTag)};
  if (expectedData) {
    context->setExpectedData(true) ;
  }

  std::unique_ptr<RooDataSet> generated;
  if(0 != context && context->isValid()) {
     generated = std::unique_ptr<RooDataSet>{context->generate(nEvents, false, extended)};
  }
  else {
    coutE(Generation)  << "RooAbsPdf::generate(" << GetName() << ") cannot create a valid context" << endl;
  }
  return RooFit::Detail::owningPtr(std::move(generated));
}




////////////////////////////////////////////////////////////////////////////////
/// Internal method

std::unique_ptr<RooDataSet> RooAbsPdf::generate(RooAbsGenContext& context, const RooArgSet &whatVars, const RooDataSet *prototype,
            double nEvents, bool /*verbose*/, bool randProtoOrder, bool resampleProto,
            bool skipInit, bool extended) const
{
  if (nEvents==0 && (prototype==0 || prototype->numEntries()==0)) {
    return std::make_unique<RooDataSet>("emptyData","emptyData",whatVars);
  }

  std::unique_ptr<RooDataSet> generated;

  // Resampling implies reshuffling in the implementation
  if (resampleProto) {
    randProtoOrder=true ;
  }

  if (randProtoOrder && prototype && prototype->numEntries()!=nEvents) {
    coutI(Generation) << "RooAbsPdf::generate (Re)randomizing event order in prototype dataset (Nevt=" << nEvents << ")" << endl ;
    Int_t* newOrder = randomizeProtoOrder(prototype->numEntries(),Int_t(nEvents),resampleProto) ;
    context.setProtoDataOrder(newOrder) ;
    delete[] newOrder ;
  }

  if(context.isValid()) {
    generated = std::unique_ptr<RooDataSet>{context.generate(nEvents,skipInit,extended)};
  }
  else {
    coutE(Generation) << "RooAbsPdf::generate(" << GetName() << ") do not have a valid generator context" << endl;
  }
  return generated;
}




////////////////////////////////////////////////////////////////////////////////
/// Generate a new dataset using a prototype dataset as a model,
/// with values of the variables in `whatVars` sampled from our distribution.
///
/// \param[in] whatVars Generate for these variables.
/// \param[in] prototype Use this dataset
/// as a prototype: the new dataset will contain the same number of
/// events as the prototype (by default), and any prototype variables not in
/// whatVars will be copied into the new dataset for each generated
/// event and also used to set our PDF parameters. The user can specify a
/// number of events to generate that will override the default. The result is a
/// copy of the prototype dataset with only variables in whatVars
/// randomized. Variables in whatVars that are not in the prototype
/// will be added as new columns to the generated dataset.
/// \param[in] nEvents Number of events to generate. Defaults to 0, which means number
/// of event in prototype dataset.
/// \param[in] verbose Show which generator strategies are being used.
/// \param[in] randProtoOrder Randomise order of retrieval of events from proto dataset.
/// \param[in] resampleProto Resample from the proto dataset.
/// \return The new dataset. Returns zero in case of an error. The caller takes ownership of the
/// returned dataset.

RooFit::OwningPtr<RooDataSet> RooAbsPdf::generate(const RooArgSet &whatVars, const RooDataSet& prototype,
            Int_t nEvents, bool verbose, bool randProtoOrder, bool resampleProto) const
{
  std::unique_ptr<RooAbsGenContext> context{genContext(whatVars,&prototype,0,verbose)};
  if (context) {
    return RooFit::Detail::owningPtr(generate(*context,whatVars,&prototype,nEvents,verbose,randProtoOrder,resampleProto));
  }
  coutE(Generation) << "RooAbsPdf::generate(" << GetName() << ") ERROR creating generator context" << endl ;
  return nullptr;
}



////////////////////////////////////////////////////////////////////////////////
/// Return lookup table with randomized order for nProto prototype events.

Int_t* RooAbsPdf::randomizeProtoOrder(Int_t nProto, Int_t, bool resampleProto) const
{
  // Make output list
  Int_t* lut = new Int_t[nProto] ;

  // Randomly sample input list into output list
  if (!resampleProto) {
    // In this mode, randomization is a strict reshuffle of the order
    std::iota(lut, lut + nProto, 0); // fill the vector with 0 to nProto - 1
    // Shuffle code taken from https://en.cppreference.com/w/cpp/algorithm/random_shuffle.
    // The std::random_shuffle function was deprecated in C++17. We could have
    // used std::shuffle instead, but this is not straight-forward to use with
    // RooRandom::integer() and we didn't want to change the random number
    // generator. It might cause unwanted effects like reproducibility problems.
    for (int i = nProto-1; i > 0; --i) {
        std::swap(lut[i], lut[RooRandom::integer(i+1)]);
    }
  } else {
    // In this mode, we resample, i.e. events can be used more than once
    std::generate(lut, lut + nProto, [&]{ return RooRandom::integer(nProto); });
  }


  return lut ;
}



////////////////////////////////////////////////////////////////////////////////
/// Load generatedVars with the subset of directVars that we can generate events for,
/// and return a code that specifies the generator algorithm we will use. A code of
/// zero indicates that we cannot generate any of the directVars (in this case, nothing
/// should be added to generatedVars). Any non-zero codes will be passed to our generateEvent()
/// implementation, but otherwise its value is arbitrary. The default implementation of
/// this method returns zero. Subclasses will usually implement this method using the
/// matchArgs() methods to advertise the algorithms they provide.

Int_t RooAbsPdf::getGenerator(const RooArgSet &/*directVars*/, RooArgSet &/*generatedVars*/, bool /*staticInitOK*/) const
{
  return 0 ;
}



////////////////////////////////////////////////////////////////////////////////
/// Interface for one-time initialization to setup the generator for the specified code.

void RooAbsPdf::initGenerator(Int_t /*code*/)
{
}



////////////////////////////////////////////////////////////////////////////////
/// Interface for generation of an event using the algorithm
/// corresponding to the specified code. The meaning of each code is
/// defined by the getGenerator() implementation. The default
/// implementation does nothing.

void RooAbsPdf::generateEvent(Int_t /*code*/)
{
}



////////////////////////////////////////////////////////////////////////////////
/// Check if given observable can be safely generated using the
/// pdfs internal generator mechanism (if that existsP). Observables
/// on which a PDF depends via more than route are not safe
/// for use with internal generators because they introduce
/// correlations not known to the internal generator

bool RooAbsPdf::isDirectGenSafe(const RooAbsArg& arg) const
{
  // Arg must be direct server of self
  if (!findServer(arg.GetName())) return false ;

  // There must be no other dependency routes
  for (const auto server : _serverList) {
    if(server == &arg) continue;
    if(server->dependsOn(arg)) {
      return false ;
    }
  }

  return true ;
}


////////////////////////////////////////////////////////////////////////////////
/// Generate a new dataset containing the specified variables with events sampled from our distribution.
/// \param[in] whatVars Choose variables in which to generate events. Variables not listed here will remain
/// constant and not be used for event generation
/// \param[in] arg1,arg2,arg3,arg4,arg5,arg6 Optional RooCmdArg to change behaviour of generateBinned()
/// \return RooDataHist *, to be managed by caller.
///
/// Generate the specified number of events or expectedEvents() if not specified.
///
/// Any variables of this PDF that are not in whatVars will use their
/// current values and be treated as fixed parameters. Returns zero
/// in case of an error. The caller takes ownership of the returned
/// dataset.
///
/// The following named arguments are supported
/// | Type of CmdArg            | Effect on generation
/// |---------------------------|-----------------------
/// | `Name(const char* name)`  | Name of the output dataset
/// | `Verbose(bool flag)`      | Print informational messages during event generation
/// | `NumEvents(int nevt)`     | Generate specified number of events
/// | `Extended()`              | The actual number of events generated will be sampled from a Poisson distribution with mu=nevt. This can be *much* faster for peaked PDFs, but the number of events is not exactly what was requested.
/// | `ExpectedData()`          | Return a binned dataset _without_ statistical fluctuations (also aliased as Asimov())
///

RooFit::OwningPtr<RooDataHist> RooAbsPdf::generateBinned(const RooArgSet& whatVars, const RooCmdArg& arg1,const RooCmdArg& arg2,
                   const RooCmdArg& arg3,const RooCmdArg& arg4, const RooCmdArg& arg5,const RooCmdArg& arg6) const
{

  // Select the pdf-specific commands
  RooCmdConfig pc("RooAbsPdf::generate(" + std::string(GetName()) + ")");
  pc.defineString("dsetName","Name",0,"") ;
  pc.defineInt("verbose","Verbose",0,0) ;
  pc.defineInt("extended","Extended",0,0) ;
  pc.defineInt("nEvents","NumEvents",0,0) ;
  pc.defineDouble("nEventsD","NumEventsD",0,-1.) ;
  pc.defineInt("expectedData","ExpectedData",0,0) ;

  // Process and check varargs
  pc.process(arg1,arg2,arg3,arg4,arg5,arg6) ;
  if (!pc.ok(true)) {
    return nullptr;
  }

  // Decode command line arguments
  double nEvents = pc.getDouble("nEventsD") ;
  if (nEvents<0) {
    nEvents = pc.getInt("nEvents") ;
  }
  //bool verbose = pc.getInt("verbose") ;
  bool extended = pc.getInt("extended") ;
  bool expectedData = pc.getInt("expectedData") ;
  const char* dsetName = pc.getString("dsetName") ;

  if (extended) {
     //nEvents = (nEvents==0?Int_t(expectedEvents(&whatVars)+0.5):nEvents) ;
    nEvents = (nEvents==0 ? expectedEvents(&whatVars) :nEvents) ;
    cxcoutI(Generation) << " Extended mode active, number of events generated (" << nEvents << ") is Poisson fluctuation on "
         << GetName() << "::expectedEvents() = " << nEvents << endl ;
    // If Poisson fluctuation results in zero events, stop here
    if (nEvents==0) {
      return 0 ;
    }
  } else if (nEvents==0) {
    cxcoutI(Generation) << "No number of events specified , number of events generated is "
         << GetName() << "::expectedEvents() = " << expectedEvents(&whatVars)<< endl ;
  }

  // Forward to appropriate implementation
  auto data = generateBinned(whatVars,nEvents,expectedData,extended);

  // Rename dataset to given name if supplied
  if (dsetName && strlen(dsetName)>0) {
    data->SetName(dsetName) ;
  }

  return data;
}




////////////////////////////////////////////////////////////////////////////////
/// Generate a new dataset containing the specified variables with
/// events sampled from our distribution.
///
/// \param[in] whatVars Variables that values should be generated for.
/// \param[in] nEvents  How many events to generate. If `nEvents <=0`, use the value returned by expectedEvents() as target.
/// \param[in] expectedData If set to true (false by default), the returned histogram returns the 'expected'
/// data sample, i.e. no statistical fluctuations are present.
/// \param[in] extended For each bin, generate Poisson(x, mu) events, where `mu` is chosen such that *on average*,
/// one would obtain `nEvents` events. This means that the true number of events will fluctuate around the desired value,
/// but the generation happens a lot faster.
/// Especially if the PDF is sharply peaked, the multinomial event generation necessary to generate *exactly* `nEvents` events can
/// be very slow.
///
/// The binning used for generation of events is the currently set binning for the variables.
/// It can e.g. be changed using
/// ```
/// x.setBins(15);
/// x.setRange(-5., 5.);
/// pdf.generateBinned(RooArgSet(x), 1000);
/// ```
///
/// Any variables of this PDF that are not in `whatVars` will use their
/// current values and be treated as fixed parameters.
/// \return RooDataHist* owned by the caller. Returns `nullptr` in case of an error.
RooFit::OwningPtr<RooDataHist> RooAbsPdf::generateBinned(const RooArgSet &whatVars, double nEvents, bool expectedData, bool extended) const
{
  // Create empty RooDataHist
  auto hist = std::make_unique<RooDataHist>("genData","genData",whatVars);

  // Scale to number of events and introduce Poisson fluctuations
  if (nEvents<=0) {
    if (!canBeExtended()) {
      coutE(InputArguments) << "RooAbsPdf::generateBinned(" << GetName() << ") ERROR: No event count provided and p.d.f does not provide expected number of events" << endl ;
      return nullptr;
    } else {

      // Don't round in expectedData or extended mode
      if (expectedData || extended) {
        nEvents = expectedEvents(&whatVars) ;
      } else {
        nEvents = std::round(expectedEvents(&whatVars));
      }
    }
  }

  // Sample p.d.f. distribution
  fillDataHist(hist.get(),&whatVars,1,true) ;

  vector<int> histOut(hist->numEntries()) ;
  double histMax(-1) ;
  Int_t histOutSum(0) ;
  for (int i=0 ; i<hist->numEntries() ; i++) {
    hist->get(i) ;
    if (expectedData) {

      // Expected data, multiply p.d.f by nEvents
      double w=hist->weight()*nEvents ;
      hist->set(i, w, sqrt(w));

    } else if (extended) {

      // Extended mode, set contents to Poisson(pdf*nEvents)
      double w = RooRandom::randomGenerator()->Poisson(hist->weight()*nEvents) ;
      hist->set(w,sqrt(w)) ;

    } else {

      // Regular mode, fill array of weights with Poisson(pdf*nEvents), but to not fill
      // histogram yet.
      if (hist->weight()>histMax) {
        histMax = hist->weight() ;
      }
      histOut[i] = RooRandom::randomGenerator()->Poisson(hist->weight()*nEvents) ;
      histOutSum += histOut[i] ;
    }
  }


  if (!expectedData && !extended) {

    // Second pass for regular mode - Trim/Extend dataset to exact number of entries

    // Calculate difference between what is generated so far and what is requested
    Int_t nEvtExtra = std::abs(Int_t(nEvents)-histOutSum) ;
    Int_t wgt = (histOutSum>nEvents) ? -1 : 1 ;

    // Perform simple binned accept/reject procedure to get to exact event count
    std::size_t counter = 0;
    bool havePrintedInfo = false;
    while(nEvtExtra>0) {

      Int_t ibinRand = RooRandom::randomGenerator()->Integer(hist->numEntries()) ;
      hist->get(ibinRand) ;
      double ranY = RooRandom::randomGenerator()->Uniform(histMax) ;

      if (ranY<hist->weight()) {
        if (wgt==1) {
          histOut[ibinRand]++ ;
        } else {
          // If weight is negative, prior bin content must be at least 1
          if (histOut[ibinRand]>0) {
            histOut[ibinRand]-- ;
          } else {
            continue ;
          }
        }
        nEvtExtra-- ;
      }

      if ((counter++ > 10*nEvents || nEvents > 1.E7) && !havePrintedInfo) {
        havePrintedInfo = true;
        coutP(Generation) << "RooAbsPdf::generateBinned(" << GetName() << ") Performing costly accept/reject sampling. If this takes too long, use "
            << "extended mode to speed up the process." << std::endl;
      }
    }

    // Transfer working array to histogram
    for (int i=0 ; i<hist->numEntries() ; i++) {
      hist->get(i) ;
      hist->set(histOut[i],sqrt(1.0*histOut[i])) ;
    }

  } else if (expectedData) {

    // Second pass for expectedData mode -- Normalize to exact number of requested events
    // Minor difference may be present in first round due to difference between
    // bin average and bin integral in sampling bins
    double corr = nEvents/hist->sumEntries() ;
    for (int i=0 ; i<hist->numEntries() ; i++) {
      hist->get(i) ;
      hist->set(hist->weight()*corr,sqrt(hist->weight()*corr)) ;
    }

  }

  return RooFit::Detail::owningPtr(std::move(hist));
}



////////////////////////////////////////////////////////////////////////////////
/// Special generator interface for generation of 'global observables' -- for RooStats tools

RooFit::OwningPtr<RooDataSet> RooAbsPdf::generateSimGlobal(const RooArgSet& whatVars, Int_t nEvents)
{
  return generate(whatVars,nEvents) ;
}

namespace {
void removeRangeOverlap(std::vector<std::pair<double, double>>& ranges) {
  //Sort from left to right
  std::sort(ranges.begin(), ranges.end());

  for (auto it = ranges.begin(); it != ranges.end(); ++it) {
    double& startL = it->first;
    double& endL   = it->second;

    for (auto innerIt = it+1; innerIt != ranges.end(); ++innerIt) {
      const double startR = innerIt->first;
      const double endR   = innerIt->second;

      if (startL <= startR && startR <= endL) {
        //Overlapping ranges, extend left one
        endL = std::max(endL, endR);
        *innerIt = make_pair(0., 0.);
      }
    }
  }

  auto newEnd = std::remove_if(ranges.begin(), ranges.end(),
      [](const std::pair<double,double>& input){
          return input.first == input.second;
      });
  ranges.erase(newEnd, ranges.end());
}
}


////////////////////////////////////////////////////////////////////////////////
/// Plot (project) PDF on specified frame.
/// - If a PDF is plotted in an empty frame, it
/// will show a unit-normalized curve in the frame variable. When projecting a multi-
/// dimensional PDF onto the frame axis, hidden parameters are taken are taken at
/// their current value.
/// - If a PDF is plotted in a frame in which a dataset has already been plotted, it will
/// show a projection integrated over all variables that were present in the shown
/// dataset (except for the one on the x-axis). The normalization of the curve will
/// be adjusted to the event count of the plotted dataset. An informational message
/// will be printed for each projection step that is performed.
/// - If a PDF is plotted in a frame showing a dataset *after* a fit, the above happens,
/// but the PDF will be drawn and normalised only in the fit range. If this is not desired,
/// plotting and normalisation range can be overridden using Range() and NormRange() as
/// documented in the table below.
///
/// This function takes the following named arguments (for more arguments, see also
/// RooAbsReal::plotOn(RooPlot*,const RooCmdArg&,const RooCmdArg&,const RooCmdArg&,const RooCmdArg&,
/// const RooCmdArg&,const RooCmdArg&,const RooCmdArg&,const RooCmdArg&,const RooCmdArg&,
/// const RooCmdArg&) const )
///
///
/// <table>
/// <tr><th> Type of argument <th> Controlling normalisation
/// <tr><td> `NormRange(const char* name)`      <td>  Calculate curve normalization w.r.t. specified range[s].
///               See the tutorial rf212_plottingInRanges_blinding.C
///               \note Setting a Range() by default also sets a NormRange() on the same range, meaning that the
///               PDF is plotted and normalised in the same range. Overriding this can be useful if the PDF was fit
///               in limited range[s] such as side bands, `NormRange("sidebandLeft,sidebandRight")`, but the PDF
///               should be drawn in the full range, `Range("")`.
///
/// <tr><td> `Normalization(double scale, ScaleType code)`   <td>  Adjust normalization by given scale factor.
///               Interpretation of number depends on code:
///                 `RooAbsReal::Relative`: relative adjustment factor
///                 `RooAbsReal::NumEvent`: scale to match given number of events.
///
/// <tr><th> Type of argument <th> Misc control
/// <tr><td> `Name(const chat* name)`           <td>  Give curve specified name in frame. Useful if curve is to be referenced later
/// <tr><td> `Asymmetry(const RooCategory& c)`  <td>  Show the asymmetry of the PDF in given two-state category
///               \f$ \frac{F(+)-F(-)}{F(+)+F(-)} \f$ rather than the PDF projection. Category must have two
///               states with indices -1 and +1 or three states with indices -1,0 and +1.
/// <tr><td> `ShiftToZero(bool flag)`         <td>  Shift entire curve such that lowest visible point is at exactly zero.
///               Mostly useful when plotting -log(L) or \f$ \chi^2 \f$ distributions
/// <tr><td> `AddTo(const char* name, double_t wgtSelf, double_t wgtOther)`  <td>  Create a projection of this PDF onto the x-axis, but
///               instead of plotting it directly, add it to an existing curve with given name (and relative weight factors).
/// <tr><td> `Components(const char* names)`  <td>  When plotting sums of PDFs, plot only the named components (*e.g.* only
///                                                 the signal of a signal+background model).
/// <tr><td> `Components(const RooArgSet& compSet)` <td> As above, but pass a RooArgSet of the components themselves.
///
/// <tr><th> Type of argument                 <th> Projection control
/// <tr><td> `Slice(const RooArgSet& set)`     <td> Override default projection behaviour by omitting observables listed
///                                    in set from the projection, i.e. by not integrating over these.
///                                    Slicing is usually only sensible in discrete observables, by e.g. creating a slice
///                                    of the PDF at the current value of the category observable.
/// <tr><td> `Slice(RooCategory& cat, const char* label)`        <td> Override default projection behaviour by omitting the specified category
///                                    observable from the projection, i.e., by not integrating over all states of this category.
///                                    The slice is positioned at the given label value. Multiple Slice() commands can be given to specify slices
///                                    in multiple observables, e.g.
/// ```{.cpp}
///   pdf.plotOn(frame, Slice(tagCategory, "2tag"), Slice(jetCategory, "3jet"));
/// ```
/// <tr><td> `Project(const RooArgSet& set)`    <td>  Override default projection behaviour by projecting
///               over observables given in set, completely ignoring the default projection behavior. Advanced use only.
/// <tr><td> `ProjWData(const RooAbsData& d)`   <td>  Override default projection _technique_ (integration). For observables
///               present in given dataset projection of PDF is achieved by constructing an average over all observable
///               values in given set. Consult RooFit plotting tutorial for further explanation of meaning & use of this technique
/// <tr><td> `ProjWData(const RooArgSet& s, const RooAbsData& d)`   <td>  As above but only consider subset 's' of
///               observables in dataset 'd' for projection through data averaging
/// <tr><td> `ProjectionRange(const char* rn)`  <td>  When projecting the PDF onto the plot axis, it is usually integrated
///               over the full range of the invisible variables. The ProjectionRange overrides this.
///               This is useful if the PDF was fitted in a limited range in y, but it is now projected onto x. If
///               `ProjectionRange("<name of fit range>")` is passed, the projection is normalised correctly.
///
/// <tr><th> Type of argument <th> Plotting control
/// <tr><td> `LineStyle(Int_t style)`           <td>  Select line style by ROOT line style code, default is solid
/// <tr><td> `LineColor(Int_t color)`           <td>  Select line color by ROOT color code, default is blue
/// <tr><td> `LineWidth(Int_t width)`           <td>  Select line with in pixels, default is 3
/// <tr><td> `FillStyle(Int_t style)`           <td>  Select fill style, default is not filled. If a filled style is selected,
///                                                 also use VLines() to add vertical downward lines at end of curve to ensure proper closure
/// <tr><td> `FillColor(Int_t color)`           <td>  Select fill color by ROOT color code
/// <tr><td> `Range(const char* name)`          <td>  Only draw curve in range defined by given name. Multiple comma-separated ranges can be given.
///                                                   An empty string "" or `nullptr` means to use the default range of the variable.
/// <tr><td> `Range(double lo, double hi)`      <td>  Only draw curve in specified range
/// <tr><td> `VLines()`                         <td>  Add vertical lines to y=0 at end points of curve
/// <tr><td> `Precision(double eps)`          <td>  Control precision of drawn curve w.r.t to scale of plot, default is 1e-3. A higher precision will
///    result in more and more densely spaced curve points. A negative precision value will disable
///    adaptive point spacing and restrict sampling to the grid point of points defined by the binning
///    of the plotted observable (recommended for expensive functions such as profile likelihoods)
/// <tr><td> `Invisible(bool flag)`           <td>  Add curve to frame, but do not display. Useful in combination AddTo()
/// <tr><td> `VisualizeError(const RooFitResult& fitres, double Z=1, bool linearMethod=true)`
///                                  <td> Visualize the uncertainty on the parameters, as given in fitres, at 'Z' sigma.
///                                       The linear method is fast but may not be accurate in the presence of strong correlations (~>0.9) and at Z>2 due to linear and Gaussian approximations made.
///                                       Intervals from the sampling method can be asymmetric, and may perform better in the presence of strong correlations, but may take (much) longer to calculate
///                                  \note To include the uncertainty from the expected number of events,
///                                        the Normalization() argument with `ScaleType` `RooAbsReal::RelativeExpected` has to be passed, e.g.
/// ```{.cpp}
///   pdf.plotOn(frame, VisualizeError(fitResult), Normalization(1.0, RooAbsReal::RelativeExpected));
/// ```
///
/// <tr><td> `VisualizeError(const RooFitResult& fitres, const RooArgSet& param, double Z=1, bool linearMethod=true)`
///                                  <td> Visualize the uncertainty on the subset of parameters 'param', as given in fitres, at 'Z' sigma
/// </table>

RooPlot* RooAbsPdf::plotOn(RooPlot* frame, RooLinkedList& cmdList) const
{

  // Pre-processing if p.d.f. contains a fit range and there is no command specifying one,
  // add a fit range as default range
  std::unique_ptr<RooCmdArg> plotRange;
  std::unique_ptr<RooCmdArg> normRange2;
  if (getStringAttribute("fitrange") && !cmdList.FindObject("Range") &&
      !cmdList.FindObject("RangeWithName")) {
    plotRange.reset(static_cast<RooCmdArg*>(RooFit::Range(getStringAttribute("fitrange")).Clone()));
    cmdList.Add(plotRange.get());
  }

  if (getStringAttribute("fitrange") && !cmdList.FindObject("NormRange")) {
    normRange2.reset(static_cast<RooCmdArg*>(RooFit::NormRange(getStringAttribute("fitrange")).Clone()));
    cmdList.Add(normRange2.get());
  }

  if (plotRange || normRange2) {
    coutI(Plotting) << "RooAbsPdf::plotOn(" << GetName() << ") p.d.f was fitted in a subrange and no explicit "
          << (plotRange?"Range()":"") << ((plotRange&&normRange2)?" and ":"")
          << (normRange2?"NormRange()":"") << " was specified. Plotting / normalising in fit range. To override, do one of the following"
          << "\n\t- Clear the automatic fit range attribute: <pdf>.removeStringAttribute(\"fitrange\");"
          << "\n\t- Explicitly specify the plotting range: Range(\"<rangeName>\")."
          << "\n\t- Explicitly specify where to compute the normalisation: NormRange(\"<rangeName>\")."
          << "\n\tThe default (full) range can be denoted with Range(\"\") / NormRange(\"\")."<< endl ;
  }

  // Sanity checks
  if (plotSanityChecks(frame)) return frame ;

  // Select the pdf-specific commands
  RooCmdConfig pc("RooAbsPdf::plotOn(" + std::string(GetName()) + ")");
  pc.defineDouble("scaleFactor","Normalization",0,1.0) ;
  pc.defineInt("scaleType","Normalization",0,Relative) ;
  pc.defineSet("compSet","SelectCompSet",0) ;
  pc.defineString("compSpec","SelectCompSpec",0) ;
  pc.defineObject("asymCat","Asymmetry",0) ;
  pc.defineDouble("rangeLo","Range",0,-999.) ;
  pc.defineDouble("rangeHi","Range",1,-999.) ;
  pc.defineString("rangeName","RangeWithName",0,"") ;
  pc.defineString("normRangeName","NormRange",0,"") ;
  pc.defineInt("rangeAdjustNorm","Range",0,0) ;
  pc.defineInt("rangeWNAdjustNorm","RangeWithName",0,0) ;
  pc.defineMutex("SelectCompSet","SelectCompSpec") ;
  pc.defineMutex("Range","RangeWithName") ;
  pc.allowUndefined() ; // unknowns may be handled by RooAbsReal

  // Process and check varargs
  pc.process(cmdList) ;
  if (!pc.ok(true)) {
    return frame ;
  }

  // Decode command line arguments
  ScaleType stype = (ScaleType) pc.getInt("scaleType") ;
  double scaleFactor = pc.getDouble("scaleFactor") ;
  const RooAbsCategoryLValue* asymCat = (const RooAbsCategoryLValue*) pc.getObject("asymCat") ;
  const char* compSpec = pc.getString("compSpec") ;
  const RooArgSet* compSet = pc.getSet("compSet");
  bool haveCompSel = ( (compSpec && strlen(compSpec)>0) || compSet) ;

  // Suffix for curve name
  std::string nameSuffix ;
  if (compSpec && strlen(compSpec)>0) {
    nameSuffix.append("_Comp[") ;
    nameSuffix.append(compSpec) ;
    nameSuffix.append("]") ;
  } else if (compSet) {
    nameSuffix += "_Comp[" + compSet->contentsString() + "]";
  }

  // Remove PDF-only commands from command list
  RooCmdConfig::stripCmdList(cmdList,"SelectCompSet,SelectCompSpec") ;

  // Adjust normalization, if so requested
  if (asymCat) {
    RooCmdArg cnsuffix("CurveNameSuffix",0,0,0,0,nameSuffix.c_str(),0,0,0) ;
    cmdList.Add(&cnsuffix);
    return  RooAbsReal::plotOn(frame,cmdList) ;
  }

  // More sanity checks
  double nExpected(1) ;
  if (stype==RelativeExpected) {
    if (!canBeExtended()) {
      coutE(Plotting) << "RooAbsPdf::plotOn(" << GetName()
            << "): ERROR the 'Expected' scale option can only be used on extendable PDFs" << endl ;
      return frame ;
    }
    frame->updateNormVars(*frame->getPlotVar()) ;
    nExpected = expectedEvents(frame->getNormVars()) ;
  }

  if (stype != Raw) {

    if (frame->getFitRangeNEvt() && stype==Relative) {

      bool hasCustomRange(false), adjustNorm(false) ;

      std::vector<pair<double,double> > rangeLim;

      // Retrieve plot range to be able to adjust normalization to data
      if (pc.hasProcessed("Range")) {

        double rangeLo = pc.getDouble("rangeLo") ;
        double rangeHi = pc.getDouble("rangeHi") ;
        rangeLim.push_back(make_pair(rangeLo,rangeHi)) ;
        adjustNorm = pc.getInt("rangeAdjustNorm") ;
        hasCustomRange = true ;

        coutI(Plotting) << "RooAbsPdf::plotOn(" << GetName() << ") only plotting range ["
            << rangeLo << "," << rangeHi << "]" ;
        if (!pc.hasProcessed("NormRange")) {
          ccoutI(Plotting) << ", curve is normalized to data in " << (adjustNorm?"given":"full") << " range" << endl ;
        } else {
          ccoutI(Plotting) << endl ;
        }

        nameSuffix.append(Form("_Range[%f_%f]",rangeLo,rangeHi)) ;

      } else if (pc.hasProcessed("RangeWithName")) {

        for (const std::string& rangeNameToken : ROOT::Split(pc.getString("rangeName", "", false), ",")) {
          const char* thisRangeName = rangeNameToken.empty() ? nullptr : rangeNameToken.c_str();
          if (thisRangeName && !frame->getPlotVar()->hasRange(thisRangeName)) {
            coutE(Plotting) << "Range '" << rangeNameToken << "' not defined for variable '"
                << frame->getPlotVar()->GetName() << "'. Ignoring ..." << std::endl;
            continue;
          }
          rangeLim.push_back(frame->getPlotVar()->getRange(thisRangeName));
        }
        adjustNorm = pc.getInt("rangeWNAdjustNorm") ;
        hasCustomRange = true ;

        coutI(Plotting) << "RooAbsPdf::plotOn(" << GetName() << ") only plotting range '" << pc.getString("rangeName", "", false) << "'" ;
        if (!pc.hasProcessed("NormRange")) {
          ccoutI(Plotting) << ", curve is normalized to data in " << (adjustNorm?"given":"full") << " range" << endl ;
        } else {
          ccoutI(Plotting) << endl ;
        }

        nameSuffix.append("_Range[" + std::string(pc.getString("rangeName")) + "]");
      }
      // Specification of a normalization range override those in a regular range
      if (pc.hasProcessed("NormRange")) {
        rangeLim.clear();
        for (const auto& rangeNameToken : ROOT::Split(pc.getString("normRangeName", "", false), ",")) {
          const char* thisRangeName = rangeNameToken.empty() ? nullptr : rangeNameToken.c_str();
          if (thisRangeName && !frame->getPlotVar()->hasRange(thisRangeName)) {
            coutE(Plotting) << "Range '" << rangeNameToken << "' not defined for variable '"
                << frame->getPlotVar()->GetName() << "'. Ignoring ..." << std::endl;
            continue;
          }
          rangeLim.push_back(frame->getPlotVar()->getRange(thisRangeName));
        }
        adjustNorm = true ;
        hasCustomRange = true ;
        coutI(Plotting) << "RooAbsPdf::plotOn(" << GetName() << ") p.d.f. curve is normalized using explicit choice of ranges '" << pc.getString("normRangeName", "", false) << "'" << endl ;

        nameSuffix.append("_NormRange[" + std::string(pc.getString("rangeName")) + "]");

      }

      if (hasCustomRange && adjustNorm) {
        // If overlapping ranges were given, remove them now
        const std::size_t oldSize = rangeLim.size();
        removeRangeOverlap(rangeLim);

        if (oldSize != rangeLim.size() && !pc.hasProcessed("NormRange")) {
          // User gave overlapping ranges. This leads to double-counting events and integrals, and must
          // therefore be avoided. If a NormRange has been given, the overlap is already gone.
          // It's safe to plot even with overlap now.
          coutE(Plotting) << "Requested plot/integration ranges overlap. For correct plotting, new ranges "
              "will be defined." << std::endl;
          auto plotVar = dynamic_cast<RooRealVar*>(frame->getPlotVar());
          assert(plotVar);
          std::string rangesNoOverlap;
          for (auto it = rangeLim.begin(); it != rangeLim.end(); ++it) {
            std::stringstream rangeName;
            rangeName << "Remove_overlap_range_" << it - rangeLim.begin();
            plotVar->setRange(rangeName.str().c_str(), it->first, it->second);
            if (!rangesNoOverlap.empty())
              rangesNoOverlap += ",";
            rangesNoOverlap += rangeName.str();
          }

          auto rangeArg = static_cast<RooCmdArg*>(cmdList.FindObject("RangeWithName"));
          if (rangeArg)
            rangeArg->setString(0, rangesNoOverlap.c_str());
          else {
            plotRange = std::make_unique<RooCmdArg>(RooFit::Range(rangesNoOverlap.c_str()));
            cmdList.Add(plotRange.get());
          }
        }

        double rangeNevt(0) ;
        for (const auto& riter : rangeLim) {
          double nevt= frame->getFitRangeNEvt(riter.first, riter.second);
          rangeNevt += nevt ;
        }

        scaleFactor *= rangeNevt/nExpected ;

      } else {
        scaleFactor *= frame->getFitRangeNEvt()/nExpected ;
      }
    } else if (stype==RelativeExpected) {
      scaleFactor *= nExpected ;
    } else if (stype==NumEvent) {
      scaleFactor /= nExpected ;
    }
    scaleFactor *= frame->getFitRangeBinW() ;
  }
  frame->updateNormVars(*frame->getPlotVar()) ;

  // Append overriding scale factor command at end of original command list
  RooCmdArg tmp = RooFit::Normalization(scaleFactor,Raw) ;
  tmp.setInt(1,1) ; // Flag this normalization command as created for internal use (so that VisualizeError can strip it)
  cmdList.Add(&tmp) ;

  // Was a component selected requested
  if (haveCompSel) {

    // Get complete set of tree branch nodes
    RooArgSet branchNodeSet ;
    branchNodeServerList(&branchNodeSet) ;

    // Discard any non-RooAbsReal nodes
    for (const auto arg : branchNodeSet) {
      if (!dynamic_cast<RooAbsReal*>(arg)) {
        branchNodeSet.remove(*arg) ;
      }
    }

    // Obtain direct selection
    std::unique_ptr<RooArgSet> dirSelNodes;
    if (compSet) {
      dirSelNodes.reset(static_cast<RooArgSet*>(branchNodeSet.selectCommon(*compSet)));
    } else {
      dirSelNodes.reset(static_cast<RooArgSet*>(branchNodeSet.selectByName(compSpec)));
    }
    if (dirSelNodes->getSize()>0) {
      coutI(Plotting) << "RooAbsPdf::plotOn(" << GetName() << ") directly selected PDF components: " << *dirSelNodes << endl ;

      // Do indirect selection and activate both
      plotOnCompSelect(dirSelNodes.get());
    } else {
      if (compSet) {
   coutE(Plotting) << "RooAbsPdf::plotOn(" << GetName() << ") ERROR: component selection set " << *compSet << " does not match any components of p.d.f." << endl ;
      } else {
   coutE(Plotting) << "RooAbsPdf::plotOn(" << GetName() << ") ERROR: component selection expression '" << compSpec << "' does not select any components of p.d.f." << endl ;
      }
      return 0 ;
    }
  }


  RooCmdArg cnsuffix("CurveNameSuffix",0,0,0,0,nameSuffix.c_str(),0,0,0) ;
  cmdList.Add(&cnsuffix);

  RooPlot* ret =  RooAbsReal::plotOn(frame,cmdList) ;

  // Restore selection status ;
  if (haveCompSel) plotOnCompSelect(0) ;

  return ret ;
}


//_____________________________________________________________________________
/// Plot oneself on 'frame'. In addition to features detailed in  RooAbsReal::plotOn(),
/// the scale factor for a PDF can be interpreted in three different ways. The interpretation
/// is controlled by ScaleType
/// ```
///  Relative  -  Scale factor is applied on top of PDF normalization scale factor
///  NumEvent  -  Scale factor is interpreted as a number of events. The surface area
///               under the PDF curve will match that of a histogram containing the specified
///               number of event
///  Raw       -  Scale factor is applied to the raw (projected) probability density.
///               Not too useful, option provided for completeness.
/// ```
// coverity[PASS_BY_VALUE]
RooPlot* RooAbsPdf::plotOn(RooPlot *frame, PlotOpt o) const
{

  // Sanity checks
  if (plotSanityChecks(frame)) return frame ;

  // More sanity checks
  double nExpected(1) ;
  if (o.stype==RelativeExpected) {
    if (!canBeExtended()) {
      coutE(Plotting) << "RooAbsPdf::plotOn(" << GetName()
            << "): ERROR the 'Expected' scale option can only be used on extendable PDFs" << endl ;
      return frame ;
    }
    frame->updateNormVars(*frame->getPlotVar()) ;
    nExpected = expectedEvents(frame->getNormVars()) ;
  }

  // Adjust normalization, if so requested
  if (o.stype != Raw) {

    if (frame->getFitRangeNEvt() && o.stype==Relative) {
      // If non-default plotting range is specified, adjust number of events in fit range
      o.scaleFactor *= frame->getFitRangeNEvt()/nExpected ;
    } else if (o.stype==RelativeExpected) {
      o.scaleFactor *= nExpected ;
    } else if (o.stype==NumEvent) {
      o.scaleFactor /= nExpected ;
    }
    o.scaleFactor *= frame->getFitRangeBinW() ;
  }
  frame->updateNormVars(*frame->getPlotVar()) ;

  return RooAbsReal::plotOn(frame,o) ;
}




////////////////////////////////////////////////////////////////////////////////
/// The following named arguments are supported
/// <table>
/// <tr><th> Type of CmdArg                     <th> Effect on parameter box
/// <tr><td> `Parameters(const RooArgSet& param)` <td>  Only the specified subset of parameters will be shown. By default all non-constant parameters are shown.
/// <tr><td> `ShowConstants(bool flag)`         <td>  Also display constant parameters
/// <tr><td> `Format(const char* what,...)`       <td>  Parameter formatting options.
///   | Parameter              | Format
///   | ---------------------- | --------------------------
///   | `const char* what`     |  Controls what is shown. "N" adds name (alternatively, "T" adds the title), "E" adds error, "A" shows asymmetric error, "U" shows unit, "H" hides the value
///   | `FixedPrecision(int n)`|  Controls precision, set fixed number of digits
///   | `AutoPrecision(int n)` |  Controls precision. Number of shown digits is calculated from error + n specified additional digits (1 is sensible default)
/// <tr><td> `Label(const chat* label)`           <td>  Add label to parameter box. Use `\n` for multi-line labels.
/// <tr><td> `Layout(double xmin, double xmax, double ymax)` <td>  Specify relative position of left/right side of box and top of box.
///                                                                      Coordinates are given as position on the pad between 0 and 1.
///                                                                      The lower end of the box is calculated automatically from the number of lines in the box.
/// </table>
///
///
/// Example use:
/// ```
/// pdf.paramOn(frame, Label("fit result"), Format("NEU",AutoPrecision(1)) ) ;
/// ```
///

RooPlot* RooAbsPdf::paramOn(RooPlot* frame, const RooCmdArg& arg1, const RooCmdArg& arg2,
             const RooCmdArg& arg3, const RooCmdArg& arg4, const RooCmdArg& arg5,
             const RooCmdArg& arg6, const RooCmdArg& arg7, const RooCmdArg& arg8)
{
  // Stuff all arguments in a list
  RooLinkedList cmdList;
  cmdList.Add(const_cast<RooCmdArg*>(&arg1)) ;  cmdList.Add(const_cast<RooCmdArg*>(&arg2)) ;
  cmdList.Add(const_cast<RooCmdArg*>(&arg3)) ;  cmdList.Add(const_cast<RooCmdArg*>(&arg4)) ;
  cmdList.Add(const_cast<RooCmdArg*>(&arg5)) ;  cmdList.Add(const_cast<RooCmdArg*>(&arg6)) ;
  cmdList.Add(const_cast<RooCmdArg*>(&arg7)) ;  cmdList.Add(const_cast<RooCmdArg*>(&arg8)) ;

  // Select the pdf-specific commands
  RooCmdConfig pc("RooAbsPdf::paramOn(" + std::string(GetName()) + ")");
  pc.defineString("label","Label",0,"") ;
  pc.defineDouble("xmin","Layout",0,0.65) ;
  pc.defineDouble("xmax","Layout",1,0.9) ;
  pc.defineInt("ymaxi","Layout",0,Int_t(0.9*10000)) ;
  pc.defineInt("showc","ShowConstants",0,0) ;
  pc.defineSet("params","Parameters",0,0) ;
  pc.defineInt("dummy","FormatArgs",0,0) ;

  // Process and check varargs
  pc.process(cmdList) ;
  if (!pc.ok(true)) {
    return frame ;
  }

  auto formatCmd = static_cast<RooCmdArg const*>(cmdList.FindObject("FormatArgs")) ;

  const char* label = pc.getString("label") ;
  double xmin = pc.getDouble("xmin") ;
  double xmax = pc.getDouble("xmax") ;
  double ymax = pc.getInt("ymaxi") / 10000. ;
  int showc = pc.getInt("showc") ;

  // Decode command line arguments
  std::unique_ptr<RooArgSet> params{getParameters(frame->getNormVars())} ;
  if(RooArgSet* requestedParams = pc.getSet("params")) {
    params = std::unique_ptr<RooArgSet>{static_cast<RooArgSet*>(params->selectCommon(*requestedParams))};
  }
  paramOn(frame,*params,showc,label,xmin,xmax,ymax,formatCmd);

  return frame ;
}


////////////////////////////////////////////////////////////////////////////////
/// Add a text box with the current parameter values and their errors to the frame.
/// Observables of this PDF appearing in the 'data' dataset will be omitted.
///
/// An optional label will be inserted if passed. Multi-line labels can be generated
/// by adding `\n` to the label string. Use 'sigDigits'
/// to modify the default number of significant digits printed. The 'xmin,xmax,ymax'
/// values specify the initial relative position of the text box in the plot frame.

RooPlot* RooAbsPdf::paramOn(RooPlot* frame, const RooArgSet& params, bool showConstants, const char *label,
             double xmin, double xmax ,double ymax, const RooCmdArg* formatCmd)
{

  // parse the options
  bool showLabel= (label != 0 && strlen(label) > 0);

  // calculate the box's size, adjusting for constant parameters

  double ymin(ymax), dy(0.06);
  for (const auto param : params) {
    auto var = static_cast<RooRealVar*>(param);
    if(showConstants || !var->isConstant()) ymin-= dy;
  }

  std::string labelString = label;
  unsigned int numLines = std::count(labelString.begin(), labelString.end(), '\n') + 1;
  if (showLabel) ymin -= numLines * dy;

  // create the box and set its options
  TPaveText *box= new TPaveText(xmin,ymax,xmax,ymin,"BRNDC");
  if(!box) return 0;
  box->SetName((std::string(GetName()) + "_paramBox").c_str());
  box->SetFillColor(0);
  box->SetBorderSize(0);
  box->SetTextAlign(12);
  box->SetTextSize(0.04F);
  box->SetFillStyle(0);

  for (const auto param : params) {
    auto var = static_cast<const RooRealVar*>(param);
    if(var->isConstant() && !showConstants) continue;

    std::unique_ptr<TString> formatted{formatCmd ? var->format(*formatCmd) : var->format(2, "NELU")};
    box->AddText(formatted->Data());
  }

  // add the optional label if specified
  if (showLabel) {
    for (const auto& line : ROOT::Split(label, "\n")) {
      box->AddText(line.c_str());
    }
  }

  // Add box to frame
  frame->addObject(box) ;

  return frame ;
}




////////////////////////////////////////////////////////////////////////////////
/// Return expected number of events from this p.d.f for use in extended
/// likelihood calculations. This default implementation returns zero

double RooAbsPdf::expectedEvents(const RooArgSet*) const
{
  return 0 ;
}



////////////////////////////////////////////////////////////////////////////////
/// Change global level of verbosity for p.d.f. evaluations

void RooAbsPdf::verboseEval(Int_t stat)
{
  _verboseEval = stat ;
}



////////////////////////////////////////////////////////////////////////////////
/// Return global level of verbosity for p.d.f. evaluations

Int_t RooAbsPdf::verboseEval()
{
  return _verboseEval ;
}



////////////////////////////////////////////////////////////////////////////////
/// Destructor of normalization cache element. If this element
/// provides the 'current' normalization stored in RooAbsPdf::_norm
/// zero _norm pointer here before object pointed to is deleted here

RooAbsPdf::CacheElem::~CacheElem()
{
  // Zero _norm pointer in RooAbsPdf if it is points to our cache payload
  if (_owner) {
    RooAbsPdf* pdfOwner = static_cast<RooAbsPdf*>(_owner) ;
    if (pdfOwner->_norm == _norm) {
      pdfOwner->_norm = 0 ;
    }
  }

  delete _norm ;
}



////////////////////////////////////////////////////////////////////////////////
/// Return a p.d.f that represent a projection of this p.d.f integrated over given observables

RooAbsPdf* RooAbsPdf::createProjection(const RooArgSet& iset)
{
  // Construct name for new object
  std::string name(GetName()) ;
  name.append("_Proj[") ;
  if (iset.getSize()>0) {
    bool first = true;
    for(auto const& arg : iset) {
      if (first) {
        first = false ;
      } else {
        name.append(",") ;
      }
      name.append(arg->GetName()) ;
    }
  }
  name.append("]") ;

  // Return projected p.d.f.
  return new RooProjectedPdf(name.c_str(),name.c_str(),*this,iset) ;
}



////////////////////////////////////////////////////////////////////////////////
/// Create a cumulative distribution function of this p.d.f in terms
/// of the observables listed in iset. If no nset argument is given
/// the c.d.f normalization is constructed over the integrated
/// observables, so that its maximum value is precisely 1. It is also
/// possible to choose a different normalization for
/// multi-dimensional p.d.f.s: eg. for a pdf f(x,y,z) one can
/// construct a partial cdf c(x,y) that only when integrated itself
/// over z results in a maximum value of 1. To construct such a cdf pass
/// z as argument to the optional nset argument

RooFit::OwningPtr<RooAbsReal> RooAbsPdf::createCdf(const RooArgSet& iset, const RooArgSet& nset)
{
  return createCdf(iset,RooFit::SupNormSet(nset)) ;
}



////////////////////////////////////////////////////////////////////////////////
/// Create an object that represents the integral of the function over one or more observables listed in `iset`.
/// The actual integration calculation is only performed when the return object is evaluated. The name
/// of the integral object is automatically constructed from the name of the input function, the variables
/// it integrates and the range integrates over
///
/// The following named arguments are accepted
/// | Type of CmdArg    |    Effect on CDF
/// | ---------------------|-------------------
/// | SupNormSet(const RooArgSet&)         | Observables over which should be normalized _in addition_ to the integration observables
/// | ScanNumCdf()                         | Apply scanning technique if cdf integral involves numeric integration [ default ]
/// | ScanAllCdf()                         | Always apply scanning technique
/// | ScanNoCdf()                          | Never apply scanning technique
/// | ScanParameters(Int_t nbins, Int_t intOrder) | Parameters for scanning technique of making CDF: number of sampled bins and order of interpolation applied on numeric cdf

RooFit::OwningPtr<RooAbsReal> RooAbsPdf::createCdf(const RooArgSet& iset, const RooCmdArg& arg1, const RooCmdArg& arg2,
             const RooCmdArg& arg3, const RooCmdArg& arg4, const RooCmdArg& arg5,
             const RooCmdArg& arg6, const RooCmdArg& arg7, const RooCmdArg& arg8)
{
  // Define configuration for this method
  RooCmdConfig pc("RooAbsReal::createCdf(" + std::string(GetName()) + ")");
  pc.defineSet("supNormSet","SupNormSet",0,0) ;
  pc.defineInt("numScanBins","ScanParameters",0,1000) ;
  pc.defineInt("intOrder","ScanParameters",1,2) ;
  pc.defineInt("doScanNum","ScanNumCdf",0,1) ;
  pc.defineInt("doScanAll","ScanAllCdf",0,0) ;
  pc.defineInt("doScanNon","ScanNoCdf",0,0) ;
  pc.defineMutex("ScanNumCdf","ScanAllCdf","ScanNoCdf") ;

  // Process & check varargs
  pc.process(arg1,arg2,arg3,arg4,arg5,arg6,arg7,arg8) ;
  if (!pc.ok(true)) {
    return 0 ;
  }

  // Extract values from named arguments
  const RooArgSet* snset = pc.getSet("supNormSet",0);
  RooArgSet nset ;
  if (snset) {
    nset.add(*snset) ;
  }
  Int_t numScanBins = pc.getInt("numScanBins") ;
  Int_t intOrder = pc.getInt("intOrder") ;
  Int_t doScanNum = pc.getInt("doScanNum") ;
  Int_t doScanAll = pc.getInt("doScanAll") ;
  Int_t doScanNon = pc.getInt("doScanNon") ;

  // If scanning technique is not requested make integral-based cdf and return
  if (doScanNon) {
    return createIntRI(iset,nset) ;
  }
  if (doScanAll) {
    return createScanCdf(iset,nset,numScanBins,intOrder) ;
  }
  if (doScanNum) {
    std::unique_ptr<RooAbsReal> tmp{createIntegral(iset)} ;
    Int_t isNum= !static_cast<RooRealIntegral&>(*tmp).numIntRealVars().empty();

    if (isNum) {
      coutI(NumIntegration) << "RooAbsPdf::createCdf(" << GetName() << ") integration over observable(s) " << iset << " involves numeric integration," << endl
             << "      constructing cdf though numeric integration of sampled pdf in " << numScanBins << " bins and applying order "
             << intOrder << " interpolation on integrated histogram." << endl
             << "      To override this choice of technique use argument ScanNone(), to change scan parameters use ScanParameters(nbins,order) argument" << endl ;
    }

    return isNum ? createScanCdf(iset,nset,numScanBins,intOrder) : createIntRI(iset,nset) ;
  }
  return 0 ;
}

RooFit::OwningPtr<RooAbsReal> RooAbsPdf::createScanCdf(const RooArgSet& iset, const RooArgSet& nset, Int_t numScanBins, Int_t intOrder)
{
  string name = string(GetName()) + "_NUMCDF_" + integralNameSuffix(iset,&nset).Data() ;
  RooRealVar* ivar = (RooRealVar*) iset.first() ;
  ivar->setBins(numScanBins,"numcdf") ;
  auto ret = std::make_unique<RooNumCdf>(name.c_str(),name.c_str(),*this,*ivar,"numcdf");
  ret->setInterpolationOrder(intOrder) ;
  return RooFit::Detail::owningPtr(std::move(ret));
}




////////////////////////////////////////////////////////////////////////////////
/// This helper function finds and collects all constraints terms of all component p.d.f.s
/// and returns a RooArgSet with all those terms.

RooArgSet* RooAbsPdf::getAllConstraints(const RooArgSet& observables, RooArgSet& constrainedParams,
                                        bool stripDisconnected, bool removeConstraintsFromPdf) const
{
  RooArgSet* ret = new RooArgSet("AllConstraints") ;

  std::unique_ptr<RooArgSet> comps(getComponents());
  for (const auto arg : *comps) {
    auto pdf = dynamic_cast<const RooAbsPdf*>(arg) ;
    if (pdf && !ret->find(pdf->GetName())) {
      std::unique_ptr<RooArgSet> compRet(
              pdf->getConstraints(observables,constrainedParams,stripDisconnected,removeConstraintsFromPdf));
      if (compRet) {
        ret->add(*compRet,false) ;
      }
    }
  }

  return ret ;
}


////////////////////////////////////////////////////////////////////////////////
/// Returns the default numeric MC generator configuration for all RooAbsReals

RooNumGenConfig* RooAbsPdf::defaultGeneratorConfig()
{
  return &RooNumGenConfig::defaultConfig() ;
}


////////////////////////////////////////////////////////////////////////////////
/// Returns the specialized integrator configuration for _this_ RooAbsReal.
/// If this object has no specialized configuration, a null pointer is returned

RooNumGenConfig* RooAbsPdf::specialGeneratorConfig() const
{
  return _specGeneratorConfig.get();
}



////////////////////////////////////////////////////////////////////////////////
/// Returns the specialized integrator configuration for _this_ RooAbsReal.
/// If this object has no specialized configuration, a null pointer is returned,
/// unless createOnTheFly is true in which case a clone of the default integrator
/// configuration is created, installed as specialized configuration, and returned

RooNumGenConfig* RooAbsPdf::specialGeneratorConfig(bool createOnTheFly)
{
  if (!_specGeneratorConfig && createOnTheFly) {
    _specGeneratorConfig = std::make_unique<RooNumGenConfig>(*defaultGeneratorConfig()) ;
  }
  return _specGeneratorConfig.get();
}



////////////////////////////////////////////////////////////////////////////////
/// Return the numeric MC generator configuration used for this object. If
/// a specialized configuration was associated with this object, that configuration
/// is returned, otherwise the default configuration for all RooAbsReals is returned

const RooNumGenConfig* RooAbsPdf::getGeneratorConfig() const
{
  const RooNumGenConfig* config = specialGeneratorConfig() ;
  if (config) return config ;
  return defaultGeneratorConfig() ;
}



////////////////////////////////////////////////////////////////////////////////
/// Set the given configuration as default numeric MC generator
/// configuration for this object

void RooAbsPdf::setGeneratorConfig(const RooNumGenConfig& config)
{
  _specGeneratorConfig = std::make_unique<RooNumGenConfig>(config);
}



////////////////////////////////////////////////////////////////////////////////
/// Remove the specialized numeric MC generator configuration associated
/// with this object

void RooAbsPdf::setGeneratorConfig()
{
  _specGeneratorConfig.reset();
}



////////////////////////////////////////////////////////////////////////////////

RooAbsPdf::GenSpec::~GenSpec()
{
  delete _genContext ;
}


////////////////////////////////////////////////////////////////////////////////

RooAbsPdf::GenSpec::GenSpec(RooAbsGenContext* context, const RooArgSet& whatVars, RooDataSet* protoData, Int_t nGen,
             bool extended, bool randProto, bool resampleProto, TString dsetName, bool init) :
  _genContext(context), _whatVars(whatVars), _protoData(protoData), _nGen(nGen), _extended(extended),
  _randProto(randProto), _resampleProto(resampleProto), _dsetName(dsetName), _init(init)
{
}


namespace {

void sterilizeClientCaches(RooAbsArg & arg) {
  auto const& clients = arg.clients();
  for(std::size_t iClient = 0; iClient < clients.size(); ++iClient) {

    const std::size_t oldClientsSize = clients.size();
    RooAbsArg* client = clients[iClient];

    for(int iCache = 0; iCache < client->numCaches(); ++iCache) {
      if(auto cacheMgr = dynamic_cast<RooObjCacheManager*>(client->getCache(iCache))) {
        cacheMgr->sterilize();
      }
    }

    // It can happen that the objects cached by the client are also clients of
    // the arg itself! In that case, the position of the client in the client
    // list might have changed, and we need to find the new index.
    if(clients.size() != oldClientsSize) {
      auto clientIter = std::find(clients.begin(), clients.end(), client);
      if(clientIter == clients.end()) {
        throw std::runtime_error("After a clients caches were cleared, the client was gone! This should not happen.");
      }
      iClient = std::distance(clients.begin(), clientIter);
    }
  }
}

} // namespace


////////////////////////////////////////////////////////////////////////////////

void RooAbsPdf::setNormRange(const char* rangeName)
{
  if (rangeName) {
    _normRange = rangeName ;
  } else {
    _normRange.Clear() ;
  }

  // the stuff that the clients have cached may depend on the normalization range
  sterilizeClientCaches(*this);

  if (_norm) {
    _normMgr.sterilize() ;
    _norm = 0 ;
  }
}


////////////////////////////////////////////////////////////////////////////////

void RooAbsPdf::setNormRangeOverride(const char* rangeName)
{
  if (rangeName) {
    _normRangeOverride = rangeName ;
  } else {
    _normRangeOverride.Clear() ;
  }

  // the stuff that the clients have cached may depend on the normalization range
  sterilizeClientCaches(*this);

  if (_norm) {
    _normMgr.sterilize() ;
    _norm = 0 ;
  }
}


////////////////////////////////////////////////////////////////////////////////
/// Hook function intercepting redirectServer calls. Discard current
/// normalization object if any server is redirected

bool RooAbsPdf::redirectServersHook(const RooAbsCollection & newServerList, bool mustReplaceAll,
                                    bool nameChange, bool isRecursiveStep)
{
  // If servers are redirected, the cached normalization integrals and
  // normalization sets are most likely invalid.
  _normMgr.sterilize();

  // Object is own by _normCacheManager that will delete object as soon as cache
  // is sterilized by server redirect
  _norm = nullptr ;

  // Similar to the situation with the normalization integral above: if a
  // server is redirected, the cached normalization set might not point to
  // the right observables anymore. We need to reset it.
  setActiveNormSet(nullptr);
  return RooAbsReal::redirectServersHook(newServerList, mustReplaceAll, nameChange, isRecursiveStep);
}


std::unique_ptr<RooAbsArg>
RooAbsPdf::compileForNormSet(RooArgSet const &normSet, RooFit::Detail::CompileContext &ctx) const
{
   if (normSet.empty() || selfNormalized()) {
      return RooAbsReal::compileForNormSet(normSet, ctx);
   }
   std::unique_ptr<RooAbsPdf> pdfClone(static_cast<RooAbsPdf *>(this->Clone()));
   ctx.compileServers(*pdfClone, normSet);

   auto newArg = std::make_unique<RooNormalizedPdf>(*pdfClone, normSet);

   // The direct servers are this pdf and the normalization integral, which
   // don't need to be compiled further.
   for (RooAbsArg *server : newArg->servers()) {
      ctx.markAsCompiled(*server);
   }
   ctx.markAsCompiled(*newArg);
   newArg->addOwnedComponents(std::move(pdfClone));
   return newArg;
}

/// Returns an object that represents the expected number of events for a given
/// normalization set, similar to how createIntegral() returns an object that
/// returns the integral. This is used to build the computation graph for the
/// final likelihood.
std::unique_ptr<RooAbsReal> RooAbsPdf::createExpectedEventsFunc(const RooArgSet * /*nset*/) const
{
   std::stringstream errMsg;
   errMsg << "The pdf \"" << GetName() << "\" of type " << ClassName()
          << " did not overload RooAbsPdf::createExpectedEventsFunc()!";
   coutE(InputArguments) << errMsg.str() << std::endl;
   return nullptr;
}<|MERGE_RESOLUTION|>--- conflicted
+++ resolved
@@ -21,13 +21,8 @@
 
 ## RooAbsPdf, the base class of all PDFs
 
-<<<<<<< HEAD
-RooAbsPdf is the abstract interface for all probability density
-functions. The class provides hybrid analytical/numerical
-=======
 RooAbsPdf is the base class for all probability density
 functions (PDFs). The class provides hybrid analytical/numerical
->>>>>>> 49ae85f5
 normalization for its implementations, error tracing, and a Monte Carlo
 generator interface.
 
@@ -142,10 +137,7 @@
 
 #include "RooAbsPdf.h"
 
-<<<<<<< HEAD
-=======
 #include "FitHelpers.h"
->>>>>>> 49ae85f5
 #include "RooNormalizedPdf.h"
 #include "RooMsgService.h"
 #include "RooArgSet.h"
@@ -182,18 +174,11 @@
 #include "RooFit/BatchModeHelpers.h"
 #include "RooFit/TestStatistics/buildLikelihood.h"
 #include "RooFit/TestStatistics/RooRealL.h"
-<<<<<<< HEAD
-#include "RunContext.h"
-#include "ConstraintHelpers.h"
-#include "RooFitDriver.h"
-#include "RooSimultaneous.h"
-=======
 #include "ConstraintHelpers.h"
 #include "RooFit/Evaluator.h"
 #include "RooEvaluatorWrapper.h"
 #include "RooSimultaneous.h"
 #include "RooFuncWrapper.h"
->>>>>>> 49ae85f5
 
 #include "ROOT/StringUtils.hxx"
 #include "TMath.h"
@@ -552,14 +537,11 @@
   // If not create it now
   RooArgSet depList;
   getObservables(iset, depList);
-<<<<<<< HEAD
-=======
 
   // Normalization is always over all pdf components. Overriding the global
   // component selection temporarily makes all RooRealIntegrals created during
   // that time always include all components.
   GlobalSelectComponentRAII globalSelComp(true);
->>>>>>> 49ae85f5
   RooAbsReal* norm = std::unique_ptr<RooAbsReal>{createIntegral(depList,*nset, *getIntegratorConfig(), RooNameReg::str(rangeName))}.release();
 
   // Store it in the cache
@@ -636,9 +618,6 @@
     const char* nr = (_normRangeOverride.Length()>0 ? _normRangeOverride.Data() : (_normRange.Length()>0 ? _normRange.Data() : 0)) ;
 
 //     cout << "RooAbsPdf::syncNormalization(" << GetName() << ") rangeName for normalization is " << (nr?nr:"<null>") << endl ;
-<<<<<<< HEAD
-    RooAbsReal* normInt = std::unique_ptr<RooAbsReal>{createIntegral(depList,*getIntegratorConfig(),nr)}.release();
-=======
     RooAbsReal* normInt;
     {
       // Normalization is always over all pdf components. Overriding the global
@@ -648,7 +627,6 @@
       normInt = std::unique_ptr<RooAbsReal>{createIntegral(depList,*getIntegratorConfig(),nr)}.release();
     }
     static_cast<RooRealIntegral*>(normInt)->setAllowComponentSelection(false);
->>>>>>> 49ae85f5
     normInt->getVal() ;
 //     cout << "resulting normInt = " << normInt->GetName() << endl ;
 
@@ -880,15 +858,9 @@
 /// of this PDF for the given number of observed events.
 ///
 /// This function is a wrapper around
-<<<<<<< HEAD
-/// RooAbsPdf::extendedTerm(double, const RooArgSet*, double, bool), where the
-/// number of observed events and observables to be used as the normalization
-/// set for the pdf is extracted from a RooAbsData.
-=======
 /// RooAbsPdf::extendedTerm(double, RooArgSet const *, double, bool) const,
 /// where the number of observed events and observables to be used as the
 /// normalization set for the pdf is extracted from a RooAbsData.
->>>>>>> 49ae85f5
 ///
 /// For successful operation, the PDF implementation must indicate that
 /// it is extendable by overloading `canBeExtended()`, and must
@@ -903,11 +875,7 @@
 ///            can be passed to RooAbsPdf::fitTo()
 ///            (see the documentation of said function to learn more about the
 ///            interpretation of fits with squared weights).
-<<<<<<< HEAD
-/// \param[in] doOffset See RooAbsPdf::extendedTerm(double, RooArgSet const*, double bool).
-=======
 /// \param[in] doOffset See RooAbsPdf::extendedTerm(double, RooArgSet const*, double, bool) const.
->>>>>>> 49ae85f5
 
 double RooAbsPdf::extendedTerm(RooAbsData const& data, bool weightSquared, bool doOffset) const {
   double sumW = data.sumEntries();
@@ -919,95 +887,6 @@
 }
 
 
-<<<<<<< HEAD
-////////////////////////////////////////////////////////////////////////////////
-/// Construct representation of -log(L) of PDF with given dataset. If dataset is unbinned, an unbinned likelihood is constructed. If the dataset
-/// is binned, a binned likelihood is constructed.
-///
-/// The following named arguments are supported
-///
-/// <table>
-/// <tr><th> Type of CmdArg    <th>    Effect on nll
-/// <tr><td> `ConditionalObservables(Args_t &&... argsOrArgSet)`  <td>  Do not normalize PDF over listed observables.
-//                                                  Arguments can either be multiple RooRealVar or a single RooArgSet containing them.
-/// <tr><td> `Extended(bool flag)`           <td> Add extended likelihood term, off by default
-/// <tr><td> `Range(const char* name)`         <td> Fit only data inside range with given name
-/// <tr><td> `Range(double lo, double hi)` <td> Fit only data inside given range. A range named "fit" is created on the fly on all observables.
-///                                               Multiple comma separated range names can be specified.
-/// <tr><td> `SumCoefRange(const char* name)`  <td> Set the range in which to interpret the coefficients of RooAddPdf components
-/// <tr><td> `NumCPU(int num, int strat)`      <td> Parallelize NLL calculation on num CPUs
-///   <table>
-///   <tr><th> Strategy   <th> Effect
-///   <tr><td> 0 = RooFit::BulkPartition (Default) <td> Divide events in N equal chunks
-///   <tr><td> 1 = RooFit::Interleave <td> Process event i%N in process N. Recommended for binned data with
-///                     a substantial number of zero-bins, which will be distributed across processes more equitably in this strategy
-///   <tr><td> 2 = RooFit::SimComponents <td> Process each component likelihood of a RooSimultaneous fully in a single process
-///                     and distribute components over processes. This approach can be benificial if normalization calculation time
-///                     dominates the total computation time of a component (since the normalization calculation must be performed
-///                     in each process in strategies 0 and 1. However beware that if the RooSimultaneous components do not share many
-///                     parameters this strategy is inefficient: as most minuit-induced likelihood calculations involve changing
-///                     a single parameter, only 1 of the N processes will be active most of the time if RooSimultaneous components
-///                     do not share many parameters
-///   <tr><td> 3 = RooFit::Hybrid <td> Follow strategy 0 for all RooSimultaneous components, except those with less than
-///                     30 dataset entries, for which strategy 2 is followed.
-///   </table>
-/// <tr><td> `BatchMode(bool on)`              <td> Batch evaluation mode. See fitTo().
-/// <tr><td> `Optimize(bool flag)`           <td> Activate constant term optimization (on by default)
-/// <tr><td> `SplitRange(bool flag)`         <td> Use separate fit ranges in a simultaneous fit. Actual range name for each subsample is assumed to
-///                                               be `rangeName_indexState`, where `indexState` is the state of the master index category of the simultaneous fit.
-/// Using `Range("range"), SplitRange()` as switches, different ranges could be set like this:
-/// ```
-/// myVariable.setRange("range_pi0", 135, 210);
-/// myVariable.setRange("range_gamma", 50, 210);
-/// ```
-/// <tr><td> `Constrain(const RooArgSet&pars)`          <td> For p.d.f.s that contain internal parameter constraint terms (that is usually product PDFs, where one
-///     term of the product depends on parameters but not on the observable(s),), only apply constraints to the given subset of parameters.
-/// <tr><td> `ExternalConstraints(const RooArgSet& )`   <td> Include given external constraints to likelihood by multiplying them with the original likelihood.
-/// <tr><td> `GlobalObservables(const RooArgSet&)`      <td> Define the set of normalization observables to be used for the constraint terms.
-///                                                        If none are specified the constrained parameters are used.
-/// <tr><td> `GlobalObservablesSource(const char* sourceName)` <td> Which source to prioritize for global observable values.
-///                                                                 Can be either:
-///                                                                 - `data`: to take the values from the dataset,
-///                                                                   falling back to the pdf value if a given global observable is not available.
-///                                                                   If no `GlobalObservables` or `GlobalObservablesTag` command argument is given, the set
-///                                                                   of global observables will be automatically defined to be the set stored in the data.
-///                                                                 - `model`: to take all values from the pdf and completely ignore the set of global observables stored in the data
-///                                                                   (not even using it to automatically define the set of global observables
-///                                                                   if the `GlobalObservables` or `GlobalObservablesTag` command arguments are not given).
-///                                                                 The default option is `data`.
-/// <tr><td> `GlobalObservablesTag(const char* tagName)` <td> Define the set of normalization observables to be used for the constraint terms by
-///                                                         a string attribute associated with pdf observables that match the given tagName.
-/// <tr><td> `Verbose(bool flag)`           <td> Controls RooFit informational messages in likelihood construction
-/// <tr><td> `CloneData(bool flag)`            <td> Use clone of dataset in NLL (default is true).
-///                                                 \warning Deprecated option that is ignored. It is up to the implementation of the NLL creation method if the data is cloned or not.
-/// <tr><td> `Offset(std::string const& mode)` <td> Likelihood offsetting mode. Can be either:
-///                                                 - `"none"` (default): no offsetting
-///                                                 - `"initial"`: Offset likelihood by initial value (so that starting value of FCN in minuit is zero).
-///                                                    This can improve numeric stability in simultaneous fits with components with large likelihood values.
-///                                                 - `"bin"`: Offset by the likelihood bin-by-bin with a template histogram model based on the obersved data.
-///                                                   This results in per-bin values that are all in the same order of magnitude, which reduces precision loss in the sum,
-///                                                   which can drastically improve numeric stability.
-///                                                   Furthermore, 2 * NLL defined like this is approximately chi-square distributed, allowing for goodness-of-fit tests.
-/// <tr><td> `IntegrateBins(double precision)` <td> In binned fits, integrate the PDF over the bins instead of using the probability density at the bin centre.
-///                                                 This can reduce the bias observed when fitting functions with high curvature to binned data.
-///                                                 - precision > 0: Activate bin integration everywhere. Use precision between 0.01 and 1.E-6, depending on binning.
-///                                                   Note that a low precision such as 0.01 might yield identical results to 1.E-4, since the integrator might reach 1.E-4 already in its first
-///                                                   integration step. If lower precision is desired (more speed), a RooBinSamplingPdf has to be created manually, and its integrator
-///                                                   has to be manipulated directly.
-///                                                 - precision = 0: Activate bin integration only for continuous PDFs fit to a RooDataHist.
-///                                                 - precision < 0: Deactivate.
-///                                                 \see RooBinSamplingPdf
-/// <tr><td> `ModularL(bool flag)`           <td>  Enable or disable modular likelihoods, which will become the default in a future release.
-///                                                This does not change any user-facing code, but only enables a different likelihood class in the back-end. Note that this
-///                                                should be set to true for parallel minimization of likelihoods!
-///                                                Note that it is currently not recommended to use Modular likelihoods without any parallelization enabled in the minimization, since
-///                                                some features such as offsetting might not yet work in this case.
-/// </table>
-///
-///
-
-RooFit::OwningPtr<RooAbsReal> RooAbsPdf::createNLL(RooAbsData& data, const RooLinkedList& cmdList)
-=======
 /** @fn RooAbsPdf::createNLL()
  *
  * @brief Construct representation of -log(L) of PDF with given dataset.
@@ -1145,7 +1024,6 @@
  */
 
 std::unique_ptr<RooAbsReal> RooAbsPdf::createNLLImpl(RooAbsData& data, const RooLinkedList& cmdList)
->>>>>>> 49ae85f5
 {
   auto baseName = std::string("nll_") + GetName() + "_" + data.GetName();
 
@@ -1215,41 +1093,18 @@
              .GlobalObservables(glObsSet)
              .GlobalObservablesTag(rangeName.c_str());
 
-<<<<<<< HEAD
-      return RooFit::Detail::owningPtr(std::make_unique<RooFit::TestStatistics::RooRealL>("likelihood", "", builder.build()));
-=======
       return std::make_unique<RooFit::TestStatistics::RooRealL>("likelihood", "", builder.build());
->>>>>>> 49ae85f5
   }
 
   // Decode command line arguments
   const char* rangeName = pc.getString("rangeName",0,true) ;
   const char* addCoefRangeName = pc.getString("addCoefRange",0,true) ;
-<<<<<<< HEAD
-  const bool ext = interpretExtendedCmdArg(*this, pc.getInt("ext")) ;
-  Int_t numcpu   = pc.getInt("numcpu") ;
-  Int_t numcpu_strategy = pc.getInt("interleave");
-  // strategy 3 works only for RooSimultaneous.
-  if (numcpu_strategy==3 && !this->InheritsFrom("RooSimultaneous") ) {
-     coutW(Minimization) << "Cannot use a NumCpu Strategy = 3 when the pdf is not a RooSimultaneous, "
-                            "falling back to default strategy = 0"  << endl;
-     numcpu_strategy = 0;
-  }
-  RooFit::MPSplit interl = (RooFit::MPSplit) numcpu_strategy;
-=======
   const bool ext = this->interpretExtendedCmdArg(pc.getInt("ext")) ;
->>>>>>> 49ae85f5
 
   Int_t splitRange   = pc.getInt("splitRange") ;
   Int_t optConst = pc.getInt("optConst") ;
   Int_t cloneData = pc.getInt("cloneData") ;
   auto offset = static_cast<RooFit::OffsetMode>(pc.getInt("doOffset"));
-
-  if(offset == RooFit::OffsetMode::Bin && dynamic_cast<RooDataSet*>(&data)) {
-    coutE(Minimization) << "The Offset(\"bin\") option doesn't suppot fits to RooDataSet yet, only to RooDataHist."
-                           " Falling back to no offsetting."  << endl;
-    offset = RooFit::OffsetMode::None;
-  }
 
   // If no explicit cloneData command is specified, cloneData is set to true if optimization is activated
   if (cloneData==2) {
@@ -1309,11 +1164,7 @@
   auto evalBackend = static_cast<RooFit::EvalBackend::Value>(pc.getInt("EvalBackend"));
 
   // Construct BatchModeNLL if requested
-<<<<<<< HEAD
-  if (batchMode != RooFit::BatchModeOption::Off && batchMode != RooFit::BatchModeOption::Old) {
-=======
   if (evalBackend != RooFit::EvalBackend::Value::Legacy) {
->>>>>>> 49ae85f5
 
     // Set the normalization range. We need to do it now, because it will be
     // considered in `compileForNormSet`.
@@ -1362,17 +1213,6 @@
             pc.getDouble("IntegrateBins"),
             offset);
 
-<<<<<<< HEAD
-    auto driver = std::make_unique<ROOT::Experimental::RooFitDriver>(*nll, batchMode);
-
-    auto driverWrapper = std::make_unique<ROOT::Experimental::RooAbsRealWrapper>(
-       std::move(driver), rangeName ? rangeName : "", dynamic_cast<RooSimultaneous *>(pdfClone.get()), takeGlobalObservablesFromData);
-    driverWrapper->setData(data, false);
-    driverWrapper->addOwnedComponents(std::move(nll));
-    driverWrapper->addOwnedComponents(std::move(pdfClone));
-
-    return RooFit::Detail::owningPtr<RooAbsReal>(std::move(driverWrapper));
-=======
     std::unique_ptr<RooAbsReal> nllWrapper;
 
     if(evalBackend == RooFit::EvalBackend::Value::Codegen || evalBackend == RooFit::EvalBackend::Value::CodegenNoGrad) {
@@ -1390,7 +1230,6 @@
     nllWrapper->addOwnedComponents(std::move(nll));
     nllWrapper->addOwnedComponents(std::move(pdfClone));
     return nllWrapper;
->>>>>>> 49ae85f5
   }
 
   std::unique_ptr<RooAbsReal> nll ;
@@ -1424,12 +1263,7 @@
   cfg.binnedL = binnedLInfo.isBinnedL;
   cfg.takeGlobalObservablesFromData = takeGlobalObservablesFromData;
   cfg.rangeName = rangeName ? rangeName : "";
-<<<<<<< HEAD
-  auto nllVar = std::make_unique<RooNLLVar>(baseName.c_str(),"-log(likelihood)",*this,data,projDeps, ext, cfg);
-  nllVar->batchMode(batchMode == RooFit::BatchModeOption::Old);
-=======
   auto nllVar = std::make_unique<RooNLLVar>(baseName.c_str(),"-log(likelihood)",actualPdf,data,projDeps, ext, cfg);
->>>>>>> 49ae85f5
   nllVar->enableBinOffsetting(offset == RooFit::OffsetMode::Bin);
   nll = std::move(nllVar);
   RooAbsReal::setEvalErrorLoggingMode(RooAbsReal::PrintErrors) ;
@@ -1465,397 +1299,6 @@
   if (offset == RooFit::OffsetMode::Initial) {
     nll->enableOffsetting(true) ;
   }
-<<<<<<< HEAD
-
-  return RooFit::Detail::owningPtr(std::move(nll));
-}
-
-
-////////////////////////////////////////////////////////////////////////////////
-/// Use the asymptotically correct approach to estimate errors in the presence of weights.
-/// This is slower but more accurate than `SumW2Error`. See also https://arxiv.org/abs/1911.01303).
-/// Applies the calculated covaraince matrix to the RooMinimizer and returns
-/// the quality of the covariance matrix.
-/// See also the documentation of RooAbsPdf::fitTo(), where this function is used.
-/// \param[in] minimizer The RooMinimizer to get the fit result from. The state
-///            of the minimizer will be altered by this function: the covariance
-///            matrix caltulated here will be applied to it via
-///            RooMinimizer::applyCovarianceMatrix().
-/// \param[in] data The dataset that was used for the fit.
-int RooAbsPdf::calcAsymptoticCorrectedCovariance(RooMinimizer &minimizer, RooAbsData const &data)
-{
-   // Calculated corrected errors for weighted likelihood fits
-   std::unique_ptr<RooFitResult> rw(minimizer.save());
-   // Weighted inverse Hessian matrix
-   const TMatrixDSym &matV = rw->covarianceMatrix();
-   coutI(Fitting)
-      << "RooAbsPdf::fitTo(" << this->GetName()
-      << ") Calculating covariance matrix according to the asymptotically correct approach. If you find this "
-         "method useful please consider citing https://arxiv.org/abs/1911.01303."
-      << endl;
-
-   // Initialise matrix containing first derivatives
-   auto nFloatPars = rw->floatParsFinal().getSize();
-   TMatrixDSym num(nFloatPars);
-   for (int k = 0; k < nFloatPars; k++) {
-      for (int l = 0; l < nFloatPars; l++) {
-         num(k, l) = 0.0;
-      }
-   }
-   RooArgSet obs;
-   this->getObservables(data.get(), obs);
-   // Create derivative objects
-   std::vector<std::unique_ptr<RooDerivative>> derivatives;
-   const RooArgList &floated = rw->floatParsFinal();
-   std::unique_ptr<RooArgSet> floatingparams{
-      static_cast<RooArgSet *>(this->getParameters(data)->selectByAttrib("Constant", false))};
-   for (const auto paramresult : floated) {
-      auto paraminternal = static_cast<RooRealVar *>(floatingparams->find(*paramresult));
-      assert(floatingparams->find(*paramresult)->IsA() == RooRealVar::Class());
-      derivatives.emplace_back(this->derivative(*paraminternal, obs, 1));
-   }
-
-   // Loop over data
-   for (int j = 0; j < data.numEntries(); j++) {
-      // Sets obs to current data point, this is where the pdf will be evaluated
-      obs.assign(*data.get(j));
-      // Determine first derivatives
-      std::vector<double> diffs(floated.getSize(), 0.0);
-      for (int k = 0; k < floated.getSize(); k++) {
-         const auto paramresult = static_cast<RooRealVar *>(floated.at(k));
-         auto paraminternal = static_cast<RooRealVar *>(floatingparams->find(*paramresult));
-         // first derivative to parameter k at best estimate point for this measurement
-         double diff = derivatives[k]->getVal();
-         // need to reset to best fit point after differentiation
-         *paraminternal = paramresult->getVal();
-         diffs[k] = diff;
-      }
-      // Fill numerator matrix
-      double prob = getVal(&obs);
-      for (int k = 0; k < floated.getSize(); k++) {
-         for (int l = 0; l < floated.getSize(); l++) {
-            num(k, l) += data.weightSquared() * diffs[k] * diffs[l] / (prob * prob);
-         }
-      }
-   }
-   num.Similarity(matV);
-
-   // Propagate corrected errors to parameters objects
-   minimizer.applyCovarianceMatrix(num);
-
-   // The derivatives are found in RooFit and not with the minimizer (e.g.
-   // minuit), so the quality of the corrected covariance matrix corresponds to
-   // the quality of the original covariance matrix
-   return rw->covQual();
-}
-
-
-////////////////////////////////////////////////////////////////////////////////
-/// Apply correction to errors and covariance matrix. This uses two covariance
-/// matrices, one with the weights, the other with squared weights, to obtain
-/// the correct errors for weighted likelihood fits.
-/// Applies the calculated covaraince matrix to the RooMinimizer and returns
-/// the quality of the covariance matrix.
-/// See also the documentation of RooAbsPdf::fitTo(), where this function is used.
-/// \param[in] minimizer The RooMinimizer to get the fit result from. The state
-///            of the minimizer will be altered by this function: the covariance
-///            matrix caltulated here will be applied to it via
-///            RooMinimizer::applyCovarianceMatrix().
-/// \param[in] nll The NLL object that was used for the fit.
-int RooAbsPdf::calcSumW2CorrectedCovariance(RooMinimizer &minimizer, RooAbsReal &nll) const
-{
-   // Calculated corrected errors for weighted likelihood fits
-   std::unique_ptr<RooFitResult> rw{minimizer.save()};
-   nll.applyWeightSquared(true);
-   coutI(Fitting) << "RooAbsPdf::fitTo(" << this->GetName()
-                  << ") Calculating sum-of-weights-squared correction matrix for covariance matrix"
-                  << std::endl;
-   minimizer.hesse();
-   std::unique_ptr<RooFitResult> rw2{minimizer.save()};
-   nll.applyWeightSquared(false);
-
-   // Apply correction matrix
-   const TMatrixDSym &matV = rw->covarianceMatrix();
-   TMatrixDSym matC = rw2->covarianceMatrix();
-   ROOT::Math::CholeskyDecompGenDim<double> decomp(matC.GetNrows(), matC);
-   if (!decomp) {
-      coutE(Fitting) << "RooAbsPdf::fitTo(" << this->GetName()
-                     << ") ERROR: Cannot apply sum-of-weights correction to covariance matrix: correction "
-                        "matrix calculated with weight-squared is singular"
-                     << std::endl;
-      return -1;
-   }
-
-   // replace C by its inverse
-   decomp.Invert(matC);
-   // the class lies about the matrix being symmetric, so fill in the
-   // part above the diagonal
-   for (int i = 0; i < matC.GetNrows(); ++i) {
-      for (int j = 0; j < i; ++j) {
-         matC(j, i) = matC(i, j);
-      }
-   }
-   matC.Similarity(matV);
-   // C now contiains V C^-1 V
-   // Propagate corrected errors to parameters objects
-   minimizer.applyCovarianceMatrix(matC);
-
-   return std::min(rw->covQual(), rw2->covQual());
-}
-
-
-////////////////////////////////////////////////////////////////////////////////
-/// Minimizes a given NLL variable by finding the optimal parameters with the
-/// RooMinimzer. The NLL variable can be created with RooAbsPdf::createNLL.
-/// If you are looking for a function that combines likelihood creation with
-/// fitting, see RooAbsPdf::fitTo.
-/// \param[in] nll The negative log-likelihood variable to minimize.
-/// \param[in] data The dataset that was als used for the NLL. It's a necessary
-///            parameter because it is used in the asymptotic error correction.
-/// \param[in] cfg Configuration struct with all the configuration options for
-///            the RooMinimizer. These are a subset of the options that you can
-///            also pass to RooAbsPdf::fitTo via the RooFit command arguments.
-std::unique_ptr<RooFitResult> RooAbsPdf::minimizeNLL(RooAbsReal & nll,
-        RooAbsData const& data, MinimizerConfig const& cfg) {
-
-  // Determine if the dataset has weights
-  bool weightedData = data.isNonPoissonWeighted();
-
-  // Warn user that a method to determine parameter uncertainties should be provided if weighted data is offered
-  if (weightedData && cfg.doSumW2==-1 && cfg.doAsymptotic==-1) {
-    coutW(InputArguments) << "RooAbsPdf::fitTo(" << GetName() << ") WARNING: a likelihood fit is requested of what appears to be weighted data.\n"
-                          << "       While the estimated values of the parameters will always be calculated taking the weights into account,\n"
-                          << "       there are multiple ways to estimate the errors of the parameters. You are advised to make an \n"
-                          << "       explicit choice for the error calculation:\n"
-                          << "           - Either provide SumW2Error(true), to calculate a sum-of-weights-corrected HESSE error matrix\n"
-                          << "             (error will be proportional to the number of events in MC).\n"
-                          << "           - Or provide SumW2Error(false), to return errors from original HESSE error matrix\n"
-                          << "             (which will be proportional to the sum of the weights, i.e., a dataset with <sum of weights> events).\n"
-                          << "           - Or provide AsymptoticError(true), to use the asymptotically correct expression\n"
-                          << "             (for details see https://arxiv.org/abs/1911.01303)."
-                          << endl ;
-  }
-
-  if (cfg.minos && (cfg.doSumW2==1 || cfg.doAsymptotic == 1)) {
-    coutE(InputArguments) << "RooAbsPdf::fitTo(" << GetName() << "): sum-of-weights and asymptotic error correction do not work with MINOS errors. Not fitting." << endl;
-    return nullptr;
-  }
-  if (cfg.doAsymptotic==1 && cfg.minos) {
-    coutW(InputArguments) << "RooAbsPdf::fitTo(" << GetName() << ") WARNING: asymptotic correction does not apply to MINOS errors" << endl ;
-  }
-
-  //avoid setting both SumW2 and Asymptotic for uncertainty correction
-  if (cfg.doSumW2==1 && cfg.doAsymptotic==1) {
-    coutE(InputArguments) << "RooAbsPdf::fitTo(" << GetName() << ") ERROR: Cannot compute both asymptotically correct and SumW2 errors." << endl ;
-    return nullptr;
-  }
-
-  // Instantiate RooMinimizer
-  RooMinimizer::Config minimizerConfig;
-  minimizerConfig.enableParallelGradient = cfg.enableParallelGradient;
-  minimizerConfig.enableParallelDescent = cfg.enableParallelDescent;
-  minimizerConfig.parallelize = cfg.parallelize;
-  minimizerConfig.timingAnalysis = cfg.timingAnalysis;
-  minimizerConfig.offsetting = cfg.doOffset;
-  RooMinimizer m(nll, minimizerConfig);
-
-  m.setMinimizerType(cfg.minType.c_str());
-  m.setEvalErrorWall(cfg.doEEWall);
-  m.setRecoverFromNaNStrength(cfg.recoverFromNaN);
-  m.setPrintEvalErrors(cfg.numee);
-  if (cfg.maxCalls > 0) m.setMaxFunctionCalls(cfg.maxCalls);
-  if (cfg.printLevel!=1) m.setPrintLevel(cfg.printLevel);
-  if (cfg.optConst) m.optimizeConst(cfg.optConst); // Activate constant term optimization
-  if (cfg.verbose) m.setVerbose(1); // Activate verbose options
-  if (cfg.doTimer) m.setProfile(1); // Activate timer options
-  if (cfg.strat!=1) m.setStrategy(cfg.strat); // Modify fit strategy
-  if (cfg.initHesse) m.hesse(); // Initialize errors with hesse
-  m.minimize(cfg.minType.c_str(), cfg.minAlg.c_str()); // Minimize using chosen algorithm
-  if (cfg.hesse) m.hesse(); // Evaluate errors with Hesse
-
-  int corrCovQual = -1;
-
-  if (m.getNPar()>0) {
-    if (cfg.doAsymptotic == 1) corrCovQual = calcAsymptoticCorrectedCovariance(m, data); // Asymptotically correct
-    if (cfg.doSumW2 == 1) corrCovQual = calcSumW2CorrectedCovariance(m, nll);
-  }
-
-  if (cfg.minos) cfg.minosSet ? m.minos(*cfg.minosSet) : m.minos(); // Evaluate errs with Minos
-
-  // Optionally return fit result
-  std::unique_ptr<RooFitResult> ret;
-  if (cfg.doSave) {
-    auto name = std::string("fitresult_") + GetName() + "_" + data.GetName();
-    auto title = std::string("Result of fit of p.d.f. ") + GetName() + " to dataset " + data.GetName();
-    ret = std::unique_ptr<RooFitResult>{m.save(name.c_str(),title.c_str())};
-    if((cfg.doSumW2==1 || cfg.doAsymptotic==1) && m.getNPar()>0) ret->setCovQual(corrCovQual);
-  }
-
-  if (cfg.optConst) m.optimizeConst(0) ;
-  return ret ;
-}
-
-
-
-////////////////////////////////////////////////////////////////////////////////
-/// Fit PDF to given dataset. If dataset is unbinned, an unbinned maximum likelihood is performed. If the dataset
-/// is binned, a binned maximum likelihood is performed. By default the fit is executed through the MINUIT
-/// commands MIGRAD, HESSE in succession.
-/// \param[in] data  Data to fit the PDF to
-/// \param[in] arg1,arg2,arg3,arg4,arg5,arg6,arg7,arg8  One or more arguments to control the behaviour of the fit
-/// \return RooFitResult with fit status and parameters if option Save() is used, `nullptr` otherwise. The user takes ownership of the fit result.
-///
-/// The following named arguments are supported
-///
-/// <table>
-/// <tr><th> Type of CmdArg                  <th> Options to control construction of -log(L)
-/// <tr><td> `ConditionalObservables(Args_t &&... argsOrArgSet)`  <td>  Do not normalize PDF over listed observables.
-//                                                   Arguments can either be multiple RooRealVar or a single RooArgSet containing them.
-/// <tr><td> `Extended(bool flag)`           <td>  Add extended likelihood term, off by default
-/// <tr><td> `Range(const char* name)`         <td>  Fit only data inside range with given name. Multiple comma-separated range names can be specified.
-///                                                  In this case, the unnormalized PDF \f$f(x)\f$ is normalized by the integral over all ranges \f$r_i\f$:
-///                                                  \f[
-///                                                      p(x) = \frac{f(x)}{\sum_i \int_{r_i} f(x) dx}.
-///                                                  \f]
-/// <tr><td> `Range(double lo, double hi)` <td>  Fit only data inside given range. A range named "fit" is created on the fly on all observables.
-/// <tr><td> `SumCoefRange(const char* name)`  <td>  Set the range in which to interpret the coefficients of RooAddPdf components
-/// <tr><td> `NumCPU(int num, int strat)`      <td> Parallelize NLL calculation on `num` CPUs
-///   <table>
-///   <tr><th> Strategy   <th> Effect
-///   <tr><td> 0 = RooFit::BulkPartition (Default) <td> Divide events in N equal chunks
-///   <tr><td> 1 = RooFit::Interleave <td> Process event i%N in process N. Recommended for binned data with
-///                     a substantial number of zero-bins, which will be distributed across processes more equitably in this strategy
-///   <tr><td> 2 = RooFit::SimComponents <td> Process each component likelihood of a RooSimultaneous fully in a single process
-///                     and distribute components over processes. This approach can be benificial if normalization calculation time
-///                     dominates the total computation time of a component (since the normalization calculation must be performed
-///                     in each process in strategies 0 and 1. However beware that if the RooSimultaneous components do not share many
-///                     parameters this strategy is inefficient: as most minuit-induced likelihood calculations involve changing
-///                     a single parameter, only 1 of the N processes will be active most of the time if RooSimultaneous components
-///                     do not share many parameters
-///   <tr><td> 3 = RooFit::Hybrid <td> Follow strategy 0 for all RooSimultaneous components, except those with less than
-///                     30 dataset entries, for which strategy 2 is followed.
-///   </table>
-/// <tr><td> `SplitRange(bool flag)`          <td>  Use separate fit ranges in a simultaneous fit. Actual range name for each subsample is assumed
-///                                                 to by `rangeName_indexState` where indexState is the state of the master index category of the simultaneous fit.
-/// Using `Range("range"), SplitRange()` as switches, different ranges could be set like this:
-/// ```
-/// myVariable.setRange("range_pi0", 135, 210);
-/// myVariable.setRange("range_gamma", 50, 210);
-/// ```
-/// <tr><td> `Constrain(const RooArgSet&pars)`          <td> For p.d.f.s that contain internal parameter constraint terms (that is usually product PDFs, where one
-///     term of the product depends on parameters but not on the observable(s),), only apply constraints to the given subset of parameters.
-/// <tr><td> `ExternalConstraints(const RooArgSet& )`   <td> Include given external constraints to likelihood by multiplying them with the original likelihood.
-/// <tr><td> `GlobalObservables(const RooArgSet&)`      <td> Define the set of normalization observables to be used for the constraint terms.
-///                                                        If none are specified the constrained parameters are used.
-/// <tr><td> `Offset(std::string const& mode)`          <td>  Likelihood offsetting mode. See createNLL(RooAbsData&, RooLinkedList const&).
-/// <tr><td> `BatchMode(bool on)`                       <td> **Experimental** batch evaluation mode. This computes a batch of likelihood values at a time,
-///                                                          uses faster math functions and possibly auto vectorisation (this depends on the compiler flags).
-///                                                          Depending on hardware capabilities, the compiler flags and whether a batch evaluation function was
-///                                                          implemented for the PDFs of the model, likelihood computations are 2x to 10x faster.
-///                                                          The relative difference of the single log-likelihoods w.r.t. the legacy mode is usually better than 1.E-12,
-///                                                          and fit parameters usually agree to better than 1.E-6.
-/// <tr><td> `IntegrateBins(double precision)` <td> In binned fits, integrate the PDF over the bins instead of using the probability density at the bin centre.
-///                                                 This can reduce the bias observed when fitting functions with high curvature to binned data.
-///                                                 - precision > 0: Activate bin integration everywhere. Use precision between 0.01 and 1.E-6, depending on binning.
-///                                                   Note that a low precision such as 0.01 might yield identical results to 1.E-4, since the integrator might reach 1.E-4 already in its first
-///                                                   integration step. If lower precision is desired (more speed), a RooBinSamplingPdf has to be created manually, and its integrator
-///                                                   has to be manipulated directly.
-///                                                 - precision = 0: Activate bin integration only for continuous PDFs fit to a RooDataHist.
-///                                                 - precision < 0: Deactivate.
-///                                                 \see RooBinSamplingPdf
-///
-/// <tr><th><th> Options to control flow of fit procedure
-/// <tr><td> `Minimizer("<type>", "<algo>")`   <td>  Choose minimization package and optionally the algorithm to use. Default is MINUIT/MIGRAD through the RooMinimizer interface,
-///                                       but others can be specified (through RooMinimizer interface).
-///   <table>
-///   <tr><th> Type         <th> Algorithm
-///   <tr><td> Minuit       <td>  migrad, simplex, minimize (=migrad+simplex), migradimproved (=migrad+improve)
-///   <tr><td> Minuit2      <td>  migrad, simplex, minimize, scan
-///   <tr><td> GSLMultiMin  <td>  conjugatefr, conjugatepr, bfgs, bfgs2, steepestdescent
-///   <tr><td> GSLSimAn     <td>  -
-///   </table>
-///
-/// <tr><td> `InitialHesse(bool flag)`       <td>  Flag controls if HESSE before MIGRAD as well, off by default
-/// <tr><td> `Optimize(bool flag)`           <td>  Activate constant term optimization of test statistic during minimization (on by default)
-/// <tr><td> `Hesse(bool flag)`              <td>  Flag controls if HESSE is run after MIGRAD, on by default
-/// <tr><td> `Minos(bool flag)`              <td>  Flag controls if MINOS is run after HESSE, off by default
-/// <tr><td> `Minos(const RooArgSet& set)`     <td>  Only run MINOS on given subset of arguments
-/// <tr><td> `Save(bool flag)`               <td>  Flag controls if RooFitResult object is produced and returned, off by default
-/// <tr><td> `Strategy(Int_t flag)`            <td>  Set Minuit strategy (0 to 2, default is 1)
-/// <tr><td> `MaxCalls(int n)`              <td> Change maximum number of likelihood function calss from MINUIT (if `n <= 0`, the default of 500 * #%parameters is used)
-/// <tr><td> `EvalErrorWall(bool flag=true)`    <td>  When parameters are in disallowed regions (e.g. PDF is negative), return very high value to fitter
-///                                                  to force it out of that region. This can, however, mean that the fitter gets lost in this region. If
-///                                                  this happens, try switching it off.
-/// <tr><td> `RecoverFromUndefinedRegions(double strength)` <td> When PDF is invalid (e.g. parameter in undefined region), try to direct minimiser away from that region.
-///                                                              `strength` controls the magnitude of the penalty term. Leaving out this argument defaults to 10. Switch off with `strength = 0.`.
-///
-/// <tr><td> `SumW2Error(bool flag)`         <td>  Apply correction to errors and covariance matrix.
-///       This uses two covariance matrices, one with the weights, the other with squared weights,
-///       to obtain the correct errors for weighted likelihood fits. If this option is activated, the
-///       corrected covariance matrix is calculated as \f$ V_\mathrm{corr} = V C^{-1} V \f$, where \f$ V \f$ is the original
-///       covariance matrix and \f$ C \f$ is the inverse of the covariance matrix calculated using the
-///       squared weights. This allows to switch between two interpretations of errors:
-///       <table>
-///       <tr><th> SumW2Error <th> Interpretation
-///       <tr><td> true       <td> The errors reflect the uncertainty of the Monte Carlo simulation.
-///                                Use this if you want to know how much accuracy you can get from the available Monte Carlo statistics.
-///
-///                                **Example**: Simulation with 1000 events, the average weight is 0.1.
-///                                The errors are as big as if one fitted to 1000 events.
-///       <tr><td> false      <td> The errors reflect the errors of a dataset, which is as big as the sum of weights.
-///                                Use this if you want to know what statistical errors you would get if you had a dataset with as many
-///                                events as the (weighted) Monte Carlo simulation represents.
-///
-///                                **Example** (Data as above):
-///                                The errors are as big as if one fitted to 100 events.
-///       </table>
-///       \note If the `SumW2Error` correction is enabled, the covariance matrix quality stored in the RooFitResult
-///             object will be the minimum of the original covariance matrix quality and the quality of the covariance
-///             matrix calculated with the squared weights.
-/// <tr><td> `AsymptoticError()`               <td> Use the asymptotically correct approach to estimate errors in the presence of weights.
-///                                                 This is slower but more accurate than `SumW2Error`. See also https://arxiv.org/abs/1911.01303).
-/// <tr><td> `PrefitDataFraction(double fraction)`
-///                                            <td>  Runs a prefit on a small dataset of size fraction*(actual data size). This can speed up fits
-///                                                  by finding good starting values for the parameters for the actual fit.
-///                                                  \warning Prefitting may give bad results when used in binned analysis.
-///
-/// <tr><th><th> Options to control informational output
-/// <tr><td> `Verbose(bool flag)`            <td>  Flag controls if verbose output is printed (NLL, parameter changes during fit).
-/// <tr><td> `Timer(bool flag)`              <td>  Time CPU and wall clock consumption of fit steps, off by default.
-/// <tr><td> `PrintLevel(Int_t level)`         <td>  Set Minuit print level (-1 to 3, default is 1). At -1 all RooFit informational messages are suppressed as well.
-///                                                  See RooMinimizer::PrintLevel for the meaning of the levels.
-/// <tr><td> `Warnings(bool flag)`           <td>  Enable or disable MINUIT warnings (enabled by default)
-/// <tr><td> `PrintEvalErrors(Int_t numErr)`   <td>  Control number of p.d.f evaluation errors printed per likelihood evaluation.
-///                                                A negative value suppresses output completely, a zero value will only print the error count per p.d.f component,
-///                                                a positive value will print details of each error up to `numErr` messages per p.d.f component.
-/// <tr><td> `ModularL(bool flag)`           <td>  Enable or disable modular likelihoods, which will become the default in a future release.
-///                                                This does not change any user-facing code, but only enables a different likelihood class in the back-end.
-///                                                This option is forced to true in case parallelization is requested with the `Parallelize` named argument.
-///                                                Note that it is currently not recommended to use modular likelihoods without any parallelization enabled, since
-///                                                some features such as offsetting might not yet work in this case.
-/// <tr><td> `Parallelize(Int_t nWorkers)`   <td>  Control global parallelization settings. Arguments 1 and above enable the use of RooFit's parallel minimization
-///                                                backend and uses the number given as the number of workers to use in the parallelization. -1 also enables
-///                                                RooFit's parallel minimization backend, and sets the number of workers to the number of available processes.
-///                                                0 disables this feature.
-/// <tr><td> `ParallelGradientOptions(bool enable=true, int orderStrategy=0, int chainFactor=1)`   <td>  **Experimental** Control gradient parallelization settings. The first argument
-///                                                                                                      only disables or enables gradient parallelization, this is on by default.
-///                                                                                                      The second argument determines the internal partial derivative calculation
-///                                                                                                      ordering strategy. The third argument determines the number of partial
-///                                                                                                      derivatives that are executed per task package on each worker.
-/// <tr><td> `ParallelDescentOptions(bool enable=false, int splitStrategy=0, int numSplits=4)`   <td>  **Experimental** Control settings related to the parallelization of likelihoods
-///                                                                                                      outside of the gradient calculation but in the minimization, most prominently
-///                                                                                                      in the linesearch step. The first argument this disables or enables likelihood
-///                                                                                                      parallelization. The second argument determines whether to split the task batches
-///                                                                                                      per event or per likelihood component. And the third argument how many events or
-///                                                                                                      respectively components to include in each batch.
-/// <tr><td> `TimingAnalysis(bool flag)`   <td> **Experimental** log timings. This feature logs timings with NewStyle likelihoods on multiple processes simultaneously
-///                                         and outputs the timings at the end of a run to json log files, which can be analyzed with the
-///                                         `RooFit::MultiProcess::HeatmapAnalyzer`. Only works with simultaneous likelihoods.
-/// </table>
-///
-
-RooFit::OwningPtr<RooFitResult> RooAbsPdf::fitTo(RooAbsData& data, const RooLinkedList& cmdList)
-=======
 #else
   throw std::runtime_error("RooFit was not built with the legacy evaluation backend");
 #endif
@@ -1989,7 +1432,6 @@
  */
 
 std::unique_ptr<RooFitResult> RooAbsPdf::fitToImpl(RooAbsData& data, const RooLinkedList& cmdList)
->>>>>>> 49ae85f5
 {
   // Select the pdf-specific commands
   RooCmdConfig pc("RooAbsPdf::fitTo(" + std::string(GetName()) + ")");
@@ -1998,19 +1440,10 @@
   std::string nllCmdListString = "ProjectedObservables,Extended,Range,"
       "RangeWithName,SumCoefRange,NumCPU,SplitRange,Constrained,Constrain,ExternalConstraints,"
       "CloneData,GlobalObservables,GlobalObservablesSource,GlobalObservablesTag,"
-<<<<<<< HEAD
-      "BatchMode,IntegrateBins,ModularL";
-
-  if (((RooCmdArg*)cmdList.FindObject("ModularL")) && !((RooCmdArg*)cmdList.FindObject("ModularL"))->getInt(0))
-    nllCmdListString += ",OffsetLikelihood";
-
-  RooLinkedList nllCmdList = pc.filterCmdList(fitCmdList, nllCmdListString.c_str());
-=======
       "EvalBackend,IntegrateBins,ModularL";
 
   if (!cmdList.FindObject("ModularL") || static_cast<RooCmdArg*>(cmdList.FindObject("ModularL"))->getInt(0) == 0)
     nllCmdListString += ",OffsetLikelihood";
->>>>>>> 49ae85f5
 
   RooLinkedList nllCmdList = pc.filterCmdList(fitCmdList, nllCmdListString.c_str());
 
@@ -2073,173 +1506,10 @@
 
   std::unique_ptr<RooAbsReal> nll{createNLL(data,nllCmdList)};
 
-<<<<<<< HEAD
-  MinimizerConfig cfg;
-  cfg.recoverFromNaN = pc.getDouble("RecoverFromUndefinedRegions");
-  cfg.optConst = optConst;
-  cfg.verbose = pc.getInt("verbose");
-  cfg.doSave = pc.getInt("doSave");
-  cfg.doTimer = pc.getInt("doTimer");
-  cfg.printLevel = pc.getInt("printLevel");
-  cfg.strat = pc.getInt("strat");
-  cfg.initHesse = pc.getInt("initHesse");
-  cfg.hesse = pc.getInt("hesse");
-  cfg.minos = pc.getInt("minos");
-  cfg.numee = pc.getInt("numee");
-  cfg.doEEWall = pc.getInt("doEEWall");
-  cfg.doWarn = pc.getInt("doWarn");
-  cfg.doSumW2 = pc.getInt("doSumW2");
-  cfg.doAsymptotic = pc.getInt("doAsymptoticError");
-  cfg.maxCalls = pc.getInt("maxCalls");
-  cfg.minosSet = pc.getSet("minosSet");
-  cfg.minType = pc.getString("mintype","");
-  cfg.minAlg = pc.getString("minalg","minuit");
-  cfg.doOffset = pc.getInt("doOffset");
-  cfg.parallelize = pc.getInt("parallelize");
-  cfg.enableParallelGradient = pc.getInt("enableParallelGradient");
-  cfg.enableParallelDescent = pc.getInt("enableParallelDescent");
-  cfg.timingAnalysis = pc.getInt("timingAnalysis");
-  return RooFit::Detail::owningPtr(minimizeNLL(*nll, data, cfg));
-}
-
-
-
-////////////////////////////////////////////////////////////////////////////////
-/// Calls RooAbsPdf::createChi2(RooDataSet& data, const RooLinkedList& cmdList) and returns fit result.
-
-RooFit::OwningPtr<RooFitResult> RooAbsPdf::chi2FitTo(RooDataHist& data, const RooLinkedList& cmdList)
-{
-  // Select the pdf-specific commands
-  RooCmdConfig pc(Form("RooAbsPdf::chi2FitTo(%s)",GetName())) ;
-
-  // Pull arguments to be passed to chi2 construction from list
-  RooLinkedList fitCmdList(cmdList) ;
-  RooLinkedList chi2CmdList = pc.filterCmdList(fitCmdList,"Range,RangeWithName,NumCPU,Optimize,ProjectedObservables,AddCoefRange,SplitRange,DataError,Extended,IntegrateBins") ;
-
-  std::unique_ptr<RooAbsReal> chi2{createChi2(data,chi2CmdList)};
-  return chi2FitDriver(*chi2,fitCmdList) ;
-}
-
-
-
-
-////////////////////////////////////////////////////////////////////////////////
-/// Create a \f$ \chi^2 \f$ from a histogram and this function.
-///
-/// Options to control construction of the chi-square
-/// ------------------------------------------
-/// The list of supported command arguments is given in the documentation for
-///     RooChi2Var::RooChi2Var(const char *name, const char* title, RooAbsReal& func, RooDataHist& hdata, const RooCmdArg&,const RooCmdArg&,const RooCmdArg&, const RooCmdArg&,const RooCmdArg&,const RooCmdArg&, const RooCmdArg&,const RooCmdArg&,const RooCmdArg&).
-
-RooAbsReal* RooAbsPdf::createChi2(RooDataHist& data, const RooCmdArg& arg1,  const RooCmdArg& arg2,
-               const RooCmdArg& arg3,  const RooCmdArg& arg4, const RooCmdArg& arg5,
-               const RooCmdArg& arg6,  const RooCmdArg& arg7, const RooCmdArg& arg8)
-{
-  RooLinkedList cmdList ;
-  cmdList.Add((TObject*)&arg1) ;  cmdList.Add((TObject*)&arg2) ;
-  cmdList.Add((TObject*)&arg3) ;  cmdList.Add((TObject*)&arg4) ;
-  cmdList.Add((TObject*)&arg5) ;  cmdList.Add((TObject*)&arg6) ;
-  cmdList.Add((TObject*)&arg7) ;  cmdList.Add((TObject*)&arg8) ;
-
-  RooCmdConfig pc(Form("RooAbsPdf::createChi2(%s)",GetName())) ;
-  pc.defineString("rangeName","RangeWithName",0,"",true) ;
-  pc.allowUndefined(true) ;
-  pc.process(cmdList) ;
-  if (!pc.ok(true)) {
-    return 0 ;
-  }
-  const char* rangeName = pc.getString("rangeName",0,true) ;
-
-  // Construct Chi2
-  RooAbsReal::setEvalErrorLoggingMode(RooAbsReal::CollectErrors) ;
-  RooAbsReal* chi2 ;
-  string baseName = Form("chi2_%s_%s",GetName(),data.GetName()) ;
-
-  // Clear possible range attributes from previous fits.
-  removeStringAttribute("fitrange");
-
-  if (!rangeName || strchr(rangeName,',')==0) {
-    // Simple case: default range, or single restricted range
-
-    chi2 = new RooChi2Var(baseName.c_str(),baseName.c_str(),*this,data,arg1,arg2,arg3,arg4,arg5,arg6,arg7,arg8) ;
-
-  } else {
-
-    // Find which argument is RangeWithName
-    const RooCmdArg* rarg(0) ;
-    string rcmd = "RangeWithName" ;
-    if (arg1.GetName()==rcmd) rarg = &arg1 ;
-    if (arg2.GetName()==rcmd) rarg = &arg2 ;
-    if (arg3.GetName()==rcmd) rarg = &arg3 ;
-    if (arg4.GetName()==rcmd) rarg = &arg4 ;
-    if (arg5.GetName()==rcmd) rarg = &arg5 ;
-    if (arg6.GetName()==rcmd) rarg = &arg6 ;
-    if (arg7.GetName()==rcmd) rarg = &arg7 ;
-    if (arg8.GetName()==rcmd) rarg = &arg8 ;
-
-    // Composite case: multiple ranges
-    RooArgList chi2List ;
-    for (std::string& token : ROOT::Split(rangeName, ",")) {
-      RooCmdArg subRangeCmd = RooFit::Range(token.c_str()) ;
-      // Construct chi2 while substituting original RangeWithName argument with subrange argument created above
-      auto chi2Comp = std::make_unique<RooChi2Var>(Form("%s_%s", baseName.c_str(), token.c_str()), "chi^2", *this, data,
-                   &arg1==rarg?subRangeCmd:arg1,&arg2==rarg?subRangeCmd:arg2,
-                   &arg3==rarg?subRangeCmd:arg3,&arg4==rarg?subRangeCmd:arg4,
-                   &arg5==rarg?subRangeCmd:arg5,&arg6==rarg?subRangeCmd:arg6,
-                   &arg7==rarg?subRangeCmd:arg7,&arg8==rarg?subRangeCmd:arg8) ;
-      chi2List.addOwned(std::move(chi2Comp));
-    }
-    chi2 = new RooAddition(baseName.c_str(),"chi^2",chi2List);
-    chi2->addOwnedComponents(std::move(chi2List));
-  }
-  RooAbsReal::setEvalErrorLoggingMode(RooAbsReal::PrintErrors) ;
-
-
-  return chi2 ;
-}
-
-
-
-
-////////////////////////////////////////////////////////////////////////////////
-/// Argument-list version of RooAbsPdf::createChi2()
-
-RooAbsReal* RooAbsPdf::createChi2(RooDataSet& data, const RooLinkedList& cmdList)
-{
-  // Select the pdf-specific commands
-  RooCmdConfig pc(Form("RooAbsPdf::createChi2(%s)",GetName())) ;
-
-  pc.defineInt("integrate","Integrate",0,0) ;
-  pc.defineObject("yvar","YVar",0,0) ;
-
-  // Process and check varargs
-  pc.process(cmdList) ;
-  if (!pc.ok(true)) {
-    return 0 ;
-  }
-
-  // Decode command line arguments
-  bool integrate = pc.getInt("integrate") ;
-  RooRealVar* yvar = (RooRealVar*) pc.getObject("yvar") ;
-
-  string name = Form("chi2_%s_%s",GetName(),data.GetName()) ;
-
-  if (yvar) {
-    return new RooXYChi2Var(name.c_str(),name.c_str(),*this,data,*yvar,integrate) ;
-  } else {
-    return new RooXYChi2Var(name.c_str(),name.c_str(),*this,data,integrate) ;
-  }
-}
-
-
-
-
-=======
   return RooFit::FitHelpers::minimize(*this, *nll, data, pc);
 }
 
 
->>>>>>> 49ae85f5
 ////////////////////////////////////////////////////////////////////////////////
 /// Print value of p.d.f, also print normalization integral that was last used, if any
 
