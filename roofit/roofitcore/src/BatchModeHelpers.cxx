--- conflicted
+++ resolved
@@ -23,7 +23,6 @@
 #include "RooNLLVarNew.h"
 #include <RooRealVar.h>
 #include <RooSimultaneous.h>
-#include <RooFitDriver.h>
 
 #include <string>
 
@@ -32,22 +31,6 @@
 
 namespace {
 
-<<<<<<< HEAD
-std::unique_ptr<RooAbsArg> createSimultaneousNLL(RooSimultaneous const &simPdf, RooArgSet &observables, bool isExtended,
-                                                 std::string const &rangeName, bool doOffset)
-{
-   // Prepare the NLLTerms for each component
-   RooArgList nllTerms;
-   RooArgSet newObservables;
-   for (auto const &catItem : simPdf.indexCat()) {
-      auto const &catName = catItem.first;
-      if (RooAbsPdf *pdf = simPdf.getPdf(catName.c_str())) {
-         auto name = std::string("nll_") + pdf->GetName();
-         auto nll = std::make_unique<RooNLLVarNew>(name.c_str(), name.c_str(), *pdf, observables, isExtended, rangeName,
-                                                   doOffset);
-         // Rename the observables and weights
-         newObservables.add(nll->prefixObservableAndWeightNames(std::string("_") + catName + "_"));
-=======
 std::unique_ptr<RooAbsArg> createSimultaneousNLL(RooSimultaneous const &simPdf, bool isExtended,
                                                  std::string const &rangeName, RooFit::OffsetMode offset)
 {
@@ -77,7 +60,6 @@
          auto nll = std::make_unique<RooNLLVarNew>(name.c_str(), name.c_str(), *pdf, *observables, isExtended, offset);
          // Rename the special variables
          nll->setPrefix(std::string("_") + catName + "_");
->>>>>>> 18b4f317
          nllTerms.addOwned(std::move(nll));
       }
    }
@@ -94,32 +76,19 @@
 
 class RooAbsRealWrapper final : public RooAbsReal {
 public:
-<<<<<<< HEAD
-   RooAbsRealWrapper(std::unique_ptr<RooFitDriver> driver, std::string const &rangeName,
-                     RooAbsCategory const *indexCatForSplitting, bool takeGlobalObservablesFromData)
-      : RooAbsReal{"RooFitDriverWrapper", "RooFitDriverWrapper"}, _driver{std::move(driver)},
-        _topNode("topNode", "top node", this, _driver->topNode()), _rangeName{rangeName},
-        _indexCatForSplitting{indexCatForSplitting}, _takeGlobalObservablesFromData{takeGlobalObservablesFromData}
-=======
    RooAbsRealWrapper(std::unique_ptr<RooFitDriver> driver, std::string const &rangeName, RooSimultaneous const *simPdf,
                      bool takeGlobalObservablesFromData)
       : RooAbsReal{"RooFitDriverWrapper", "RooFitDriverWrapper"}, _driver{std::move(driver)},
         _topNode("topNode", "top node", this, _driver->topNode()), _rangeName{rangeName}, _simPdf{simPdf},
         _takeGlobalObservablesFromData{takeGlobalObservablesFromData}
->>>>>>> 18b4f317
    {
    }
 
    RooAbsRealWrapper(const RooAbsRealWrapper &other, const char *name = nullptr)
       : RooAbsReal{other, name}, _driver{other._driver},
         _topNode("topNode", this, other._topNode), _data{other._data}, _parameters{other._parameters},
-<<<<<<< HEAD
-        _rangeName{other._rangeName}, _indexCatForSplitting{other._indexCatForSplitting},
-        _takeGlobalObservablesFromData{other._takeGlobalObservablesFromData}
-=======
         _rangeName{other._rangeName}, _simPdf{other._simPdf}, _takeGlobalObservablesFromData{
                                                                  other._takeGlobalObservablesFromData}
->>>>>>> 18b4f317
    {
    }
 
@@ -146,11 +115,6 @@
    bool setData(RooAbsData &data, bool /*cloneData*/) override
    {
       _data = &data;
-<<<<<<< HEAD
-      _driver->topNode().getParameters(_data->get(), _parameters, true);
-      _driver->setData(*_data, _rangeName, _indexCatForSplitting, /*skipZeroWeights=*/true,
-                       _takeGlobalObservablesFromData);
-=======
 
       // Figure out what are the parameters for the current dataset
       _parameters.clear();
@@ -163,7 +127,6 @@
       }
 
       _driver->setData(*_data, _rangeName, _simPdf, /*skipZeroWeights=*/true, _takeGlobalObservablesFromData);
->>>>>>> 18b4f317
       return true;
    }
 
@@ -174,15 +137,12 @@
       const_cast<RooAbsReal &>(_driver->topNode()).applyWeightSquared(flag);
    }
 
-<<<<<<< HEAD
-=======
    void printMultiline(std::ostream &os, Int_t /*contents*/, bool /*verbose*/ = false,
                        TString /*indent*/ = "") const override
    {
       _driver->print(os);
    }
 
->>>>>>> 18b4f317
 protected:
    double evaluate() const override { return _driver ? _driver->getVal() : 0.0; }
 
@@ -192,37 +152,13 @@
    RooAbsData *_data = nullptr;
    RooArgSet _parameters;
    std::string _rangeName;
-<<<<<<< HEAD
-   RooAbsCategory const *_indexCatForSplitting = nullptr;
-=======
    RooSimultaneous const *_simPdf = nullptr;
->>>>>>> 18b4f317
    const bool _takeGlobalObservablesFromData;
 };
 
 } // namespace
 
 std::unique_ptr<RooAbsReal>
-<<<<<<< HEAD
-RooFit::BatchModeHelpers::createNLL(RooAbsPdf &pdf, RooAbsData &data, std::unique_ptr<RooAbsReal> &&constraints,
-                                    std::string const &rangeName, std::string const &addCoefRangeName,
-                                    RooArgSet const &projDeps, bool isExtended, double integrateOverBinsPrecision,
-                                    RooFit::BatchModeOption batchMode, bool doOffset,
-                                    bool takeGlobalObservablesFromData)
-{
-   // Clone PDF and reattach to original parameters
-   std::unique_ptr<RooAbsPdf> pdfClone{static_cast<RooAbsPdf *>(pdf.cloneTree())};
-   {
-      RooArgSet origParams;
-      pdf.getParameters(data.get(), origParams);
-      pdfClone->recursiveRedirectServers(origParams);
-   }
-
-   RooArgSet observables;
-   RooArgSet obsClones;
-   pdfClone->getObservables(data.get(), obsClones);
-   pdf.getObservables(data.get(), observables);
-=======
 RooFit::BatchModeHelpers::createNLL(std::unique_ptr<RooAbsPdf> &&pdf, RooAbsData &data,
                                     std::unique_ptr<RooAbsReal> &&constraints, std::string const &rangeName,
                                     RooArgSet const &projDeps, bool isExtended, double integrateOverBinsPrecision,
@@ -240,29 +176,8 @@
 
    RooArgSet observables;
    pdf->getObservables(data.get(), observables);
->>>>>>> 18b4f317
    observables.remove(projDeps, true, true);
-   obsClones.remove(projDeps, true, true);
-
-<<<<<<< HEAD
-   oocxcoutI(&pdf, Fitting) << "RooAbsPdf::fitTo(" << pdf.GetName()
-                            << ") fixing normalization set for coefficient determination to observables in data"
-                            << "\n";
-   pdfClone->fixAddCoefNormalization(obsClones, false);
-   pdf.fixAddCoefNormalization(observables, false);
-   if (!addCoefRangeName.empty()) {
-      oocxcoutI(&pdf, Fitting) << "RooAbsPdf::fitTo(" << pdf.GetName()
-                               << ") fixing interpretation of coefficients of any component to range "
-                               << addCoefRangeName << "\n";
-      pdfClone->fixAddCoefRange(addCoefRangeName.c_str(), false);
-      pdf.fixAddCoefRange(addCoefRangeName.c_str(), false);
-   }
-
-   // Deal with the IntegrateBins argument
-   RooArgList binSamplingPdfs;
-   std::unique_ptr<RooAbsPdf> wrappedPdf = RooBinSamplingPdf::create(*pdfClone, data, integrateOverBinsPrecision);
-   RooAbsPdf &finalPdf = wrappedPdf ? *wrappedPdf : *pdfClone;
-=======
+
    oocxcoutI(pdf.get(), Fitting) << "RooAbsPdf::fitTo(" << pdf->GetName()
                                  << ") fixing normalization set for coefficient determination to observables in data"
                                  << "\n";
@@ -272,7 +187,6 @@
    RooArgList binSamplingPdfs;
    std::unique_ptr<RooAbsPdf> wrappedPdf = RooBinSamplingPdf::create(*pdf, data, integrateOverBinsPrecision);
    RooAbsPdf &finalPdf = wrappedPdf ? *wrappedPdf : *pdf;
->>>>>>> 18b4f317
    if (wrappedPdf) {
       binSamplingPdfs.addOwned(std::move(wrappedPdf));
    }
@@ -280,17 +194,6 @@
 
    RooArgList nllTerms;
 
-<<<<<<< HEAD
-   RooAbsCategory const *indexCatForSplitting = nullptr;
-   if (auto simPdf = dynamic_cast<RooSimultaneous *>(&finalPdf)) {
-      indexCatForSplitting = &simPdf->indexCat();
-      simPdf->wrapPdfsInBinSamplingPdfs(data, integrateOverBinsPrecision);
-      // Warning! This mutates "obsClones"
-      nllTerms.addOwned(createSimultaneousNLL(*simPdf, obsClones, isExtended, rangeName, doOffset));
-   } else {
-      nllTerms.addOwned(std::make_unique<RooNLLVarNew>("RooNLLVarNew", "RooNLLVarNew", finalPdf, obsClones, isExtended,
-                                                       rangeName, doOffset));
-=======
    auto simPdf = dynamic_cast<RooSimultaneous *>(&finalPdf);
    if (simPdf) {
       simPdf->wrapPdfsInBinSamplingPdfs(data, integrateOverBinsPrecision);
@@ -298,26 +201,17 @@
    } else {
       nllTerms.addOwned(
          std::make_unique<RooNLLVarNew>("RooNLLVarNew", "RooNLLVarNew", finalPdf, observables, isExtended, offset));
->>>>>>> 18b4f317
    }
    if (constraints) {
       nllTerms.addOwned(std::move(constraints));
    }
 
-<<<<<<< HEAD
-   std::string nllName = std::string("nll_") + pdfClone->GetName() + "_" + data.GetName();
-=======
    std::string nllName = std::string("nll_") + pdf->GetName() + "_" + data.GetName();
->>>>>>> 18b4f317
    auto nll = std::make_unique<RooAddition>(nllName.c_str(), nllName.c_str(), nllTerms);
    nll->addOwnedComponents(std::move(binSamplingPdfs));
    nll->addOwnedComponents(std::move(nllTerms));
 
-<<<<<<< HEAD
-   auto driver = std::make_unique<RooFitDriver>(*nll, obsClones, batchMode);
-=======
    auto driver = std::make_unique<RooFitDriver>(*nll, batchMode);
->>>>>>> 18b4f317
 
    auto driverWrapper =
       std::make_unique<RooAbsRealWrapper>(std::move(driver), rangeName, simPdf, takeGlobalObservablesFromData);
@@ -325,57 +219,6 @@
    driverWrapper->addOwnedComponents(std::move(nll));
    driverWrapper->addOwnedComponents(std::move(pdf));
 
-<<<<<<< HEAD
-      std::string fitrangeValue;
-      auto subranges = ROOT::Split(rangeName, ",");
-      for (auto const &subrange : subranges) {
-         if (subrange.empty())
-            continue;
-         std::string fitrangeValueSubrange = std::string("fit_") + nll->GetName();
-         if (subranges.size() > 1) {
-            fitrangeValueSubrange += "_" + subrange;
-         }
-         fitrangeValue += fitrangeValueSubrange + ",";
-         for (auto *observable : static_range_cast<RooRealVar *>(obsClones)) {
-            observable->setRange(fitrangeValueSubrange.c_str(), observable->getMin(subrange.c_str()),
-                                 observable->getMax(subrange.c_str()));
-         }
-      }
-      pdf.setStringAttribute("fitrange", fitrangeValue.substr(0, fitrangeValue.size() - 1).c_str());
-   }
-
-   auto driverWrapper = std::make_unique<RooAbsRealWrapper>(std::move(driver), rangeName, indexCatForSplitting,
-                                                            takeGlobalObservablesFromData);
-   driverWrapper->setData(data, false);
-   driverWrapper->addOwnedComponents(std::move(nll));
-   driverWrapper->addOwnedComponents(std::move(pdfClone));
-
-   return driverWrapper;
-}
-
-void RooFit::BatchModeHelpers::logArchitectureInfo(RooFit::BatchModeOption batchMode)
-{
-   // We have to exit early if the message stream is not active. Otherwise it's
-   // possible that this funciton skips logging because it thinks it has
-   // already logged, but actually it didn't.
-   if (!RooMsgService::instance().isActive(static_cast<RooAbsArg *>(nullptr), RooFit::Fitting, RooFit::INFO)) {
-      return;
-   }
-
-   // Don't repeat logging architecture info if the batchMode option didn't change
-   {
-      // Second element of pair tracks whether this function has already been called
-      static std::pair<RooFit::BatchModeOption, bool> lastBatchMode;
-      if (lastBatchMode.second && lastBatchMode.first == batchMode)
-         return;
-      lastBatchMode = {batchMode, true};
-   }
-
-   auto log = [](std::string_view message) {
-      oocxcoutI(static_cast<RooAbsArg *>(nullptr), Fitting) << message << std::endl;
-   };
-
-=======
    return driverWrapper;
 }
 
@@ -401,7 +244,6 @@
       oocxcoutI(static_cast<RooAbsArg *>(nullptr), Fitting) << message << std::endl;
    };
 
->>>>>>> 18b4f317
    if (batchMode == RooFit::BatchModeOption::Cuda && !RooBatchCompute::dispatchCUDA) {
       throw std::runtime_error(std::string("In: ") + __func__ + "(), " + __FILE__ + ":" + __LINE__ +
                                ": Cuda implementation of the computing library is not available\n");
