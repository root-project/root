/*****************************************************************************
 * Project: RooFit                                                           *
 * Package: RooFitCore                                                       *
 * @(#)root/roofitcore:$Id$
 * Authors:                                                                  *
 *   WV, Wouter Verkerke, UC Santa Barbara, verkerke@slac.stanford.edu       *
 *   DK, David Kirkby,    UC Irvine,         dkirkby@uci.edu                 *
 *                                                                           *
 * Copyright (c) 2000-2005, Regents of the University of California          *
 *                          and Stanford University. All rights reserved.    *
 *                                                                           *
 * Redistribution and use in source and binary forms,                        *
 * with or without modification, are permitted according to the terms        *
 * listed in LICENSE (http://roofit.sourceforge.net/license.txt)             *
 *****************************************************************************/

/**
\file RooLinkedList.cxx
\class RooLinkedList
\ingroup Roofitcore

Collection class for internal use, storing
a collection of RooAbsArg pointers in a doubly linked list.
It can optionally add a hash table to speed up random access
in large collections
Use RooAbsCollection derived objects for public use
(e.g. RooArgSet or RooArgList)
**/

#include "RooLinkedList.h"

#include "RooLinkedListIter.h"
#include "RooAbsArg.h"
#include "RooAbsData.h"
#include "RooMsgService.h"

#include "Riostream.h"
#include "TBuffer.h"
#include "TROOT.h"

#include <algorithm>
#include <list>
#include <memory>
#include <vector>

using std::cout, std::endl;

ClassImp(RooLinkedList);

/// \cond ROOFIT_INTERNAL

namespace RooLinkedListImplDetails {
  /// a chunk of memory in a pool for quick allocation of RooLinkedListElems
  class Chunk {
    public:
      /// constructor
      Chunk(Int_t sz) :
   _sz(sz), _free(capacity()),
   _chunk(new RooLinkedListElem[_free]), _freelist(_chunk)
      {
   //cout << "RLLID::Chunk ctor(" << this << ") of size " << _free << " list elements" << endl ;
   // initialise free list
   for (Int_t i = 0; i < _free; ++i)
     _chunk[i]._next = (i + 1 < _free) ? &_chunk[i + 1] : nullptr;
      }
      /// forbid copying
      Chunk(const Chunk&) = delete;
      // forbid assignment
      Chunk& operator=(const Chunk&) = delete;
      /// destructor
      ~Chunk() { delete[] _chunk; }
      /// chunk capacity
      Int_t capacity() const
      { return (1 << _sz) / sizeof(RooLinkedListElem); }
      /// chunk free elements
      Int_t free() const { return _free; }
      /// chunk occupied elements
      Int_t size() const { return capacity() - free(); }
      /// return size class
      int szclass() const { return _sz; }
      /// chunk full?
      bool full() const { return !free(); }
      /// chunk empty?
      bool empty() const { return capacity() == free(); }
      /// return address of chunk
      const void* chunkaddr() const { return _chunk; }
      /// check if el is in this chunk
      bool contains(RooLinkedListElem* el) const
      { return _chunk <= el && el < &_chunk[capacity()]; }
      /// pop a free element off the free list
      RooLinkedListElem* pop_free_elem()
      {
   if (!_freelist) return nullptr;
   RooLinkedListElem* retVal = _freelist;
   _freelist = retVal->_next;
   retVal->_arg = nullptr; retVal->_refCount = 0;
   retVal->_prev = retVal->_next = nullptr;
   --_free;
   return retVal;
      }
      /// push a free element back onto the freelist
      void push_free_elem(RooLinkedListElem* el)
      {
   el->_next = _freelist;
   _freelist = el;
   ++_free;
      }
    private:
      Int_t _sz;           ///< chunk capacity
      Int_t _free;         ///< length of free list
      RooLinkedListElem* _chunk;    ///< chunk from which elements come
      RooLinkedListElem* _freelist; ///< list of free elements
<<<<<<< HEAD

      /// forbid copying
      Chunk(const Chunk&) = delete;
      // forbid assignment
      Chunk& operator=(const Chunk&) = delete;
=======
>>>>>>> 22aeb252
  };

  class Pool {
    private:
      enum {
   minsz = 7, ///< minimum chunk size (just below 1 << minsz bytes)
   maxsz = 18, ///< maximum chunk size (just below 1 << maxsz bytes)
   szincr = 1 ///< size class increment (sz = 1 << (minsz + k * szincr))
      };
      /// a chunk of memory in the pool
      typedef RooLinkedListImplDetails::Chunk Chunk;
      typedef std::list<Chunk*> ChunkList;
      typedef std::map<const void*, Chunk*> AddrMap;
    public:
      /// constructor
      Pool();
      /// destructor
      ~Pool();
      /// acquire the pool
      inline void acquire() { ++_refCount; }
      /// release the pool, return true if the pool is unused
      inline bool release() { return 0 == --_refCount; }
      /// pop a free element out of the pool
      RooLinkedListElem* pop_free_elem();
      /// push a free element back into the pool
      void push_free_elem(RooLinkedListElem* el);
    private:
      AddrMap _addrmap;
      ChunkList _freelist;
      UInt_t _szmap[(maxsz - minsz) / szincr];
      Int_t _cursz = minsz;
      UInt_t _refCount = 0;

      /// adjust _cursz to current largest block
      void updateCurSz(Int_t sz, Int_t incr);
      /// find size of next chunk to allocate (in a hopefully smart way)
      Int_t nextChunkSz() const;
  };

  Pool::Pool()
  {
    std::fill(_szmap, _szmap + ((maxsz - minsz) / szincr), 0);
  }

  Pool::~Pool()
  {
    _freelist.clear();
    for (AddrMap::iterator it = _addrmap.begin(); _addrmap.end() != it; ++it)
      delete it->second;
    _addrmap.clear();
  }

  RooLinkedListElem* Pool::pop_free_elem()
  {
    if (_freelist.empty()) {
      // allocate and register new chunk and put it on the freelist
      const Int_t sz = nextChunkSz();
      Chunk *c = new Chunk(sz);
      _addrmap[c->chunkaddr()] = c;
      _freelist.push_back(c);
      updateCurSz(sz, +1);
    }
    // get free element from first chunk on _freelist
    Chunk* c = _freelist.front();
    RooLinkedListElem* retVal = c->pop_free_elem();
    // full chunks are removed from _freelist
    if (c->full()) _freelist.pop_front();
    return retVal;
  }

  void Pool::push_free_elem(RooLinkedListElem* el)
  {
    // find from which chunk el came
    AddrMap::iterator ci = _addrmap.end();
    if (!_addrmap.empty()) {
      ci = _addrmap.lower_bound(el);
      if (ci == _addrmap.end()) {
   // point beyond last element, so get last one
   ci = (++_addrmap.rbegin()).base();
      } else {
   // valid ci, check if we need to decrement ci because el isn't the
   // first element in the chunk
   if (_addrmap.begin() != ci && ci->first != el) --ci;
      }
    }
    // either empty addressmap, or ci should now point to the chunk which might
    // contain el
    if (_addrmap.empty() || !ci->second->contains(el)) {
      // el is not in any chunk we know about, so just delete it
      delete el;
      return;
    }
    Chunk *c = ci->second;
    const bool moveToFreelist = c->full();
    c->push_free_elem(el);
    if (c->empty()) {
      // delete chunk if all empty
      ChunkList::iterator it = std::find( _freelist.begin(), _freelist.end(), c);
      if (_freelist.end() != it) _freelist.erase(it);
      _addrmap.erase(ci->first);
      updateCurSz(c->szclass(), -1);
      delete c;
    } else if (moveToFreelist) {
      _freelist.push_back(c);
    }
  }

  void Pool::updateCurSz(Int_t sz, Int_t incr)
  {
    _szmap[(sz - minsz) / szincr] += incr;
    _cursz = minsz;
    for (int i = (maxsz - minsz) / szincr; i--; ) {
      if (_szmap[i]) {
   _cursz += i * szincr;
   break;
      }
    }
  }

  Int_t Pool::nextChunkSz() const
  {
    // no chunks with space available, figure out chunk size
    Int_t sz = _cursz;
    if (_addrmap.empty()) {
      // if we start allocating chunks, we start from minsz
      sz = minsz;
    } else {
      if (minsz >= sz) {
   // minimal sized chunks are always grown
   sz = minsz + szincr;
      } else {
   if (1 != _addrmap.size()) {
     // if we have more than one completely filled chunk, grow
     sz += szincr;
   } else {
     // just one chunk left, try shrinking chunk size
     sz -= szincr;
   }
      }
    }
    // clamp size to allowed range
    if (sz > maxsz) sz = maxsz;
    if (sz < minsz) sz = minsz;
    return sz;
  }
}

/// \endcond

RooLinkedList::Pool* RooLinkedList::_pool = nullptr;

////////////////////////////////////////////////////////////////////////////////

RooLinkedList::RooLinkedList(Int_t htsize) :
  _hashThresh(htsize), _size(0), _first(nullptr), _last(nullptr), _htableName(nullptr), _htableLink(nullptr), _useNptr(true)
{
  if (!_pool) _pool = new Pool;
  _pool->acquire();
}

////////////////////////////////////////////////////////////////////////////////
/// Copy constructor

RooLinkedList::RooLinkedList(const RooLinkedList& other) :
  TObject(other), _hashThresh(other._hashThresh), _size(0), _first(nullptr), _last(nullptr), _htableName(nullptr), _htableLink(nullptr),
  _name(other._name),
  _useNptr(other._useNptr)
{
  if (!_pool) _pool = new Pool;
  _pool->acquire();
  if (other._htableName) _htableName = std::make_unique<HashTableByName>(other._htableName->size()) ;
  if (other._htableLink) _htableLink = std::make_unique<HashTableByLink>(other._htableLink->size()) ;
  for (RooLinkedListElem* elem = other._first; elem; elem = elem->_next) {
    Add(elem->_arg, elem->_refCount) ;
  }
}

////////////////////////////////////////////////////////////////////////////////
///   cout << "RooLinkedList::createElem(" << this << ") obj = " << obj << " elem = " << elem << endl ;

RooLinkedListElem* RooLinkedList::createElement(TObject* obj, RooLinkedListElem* elem)
{
  RooLinkedListElem* ret = _pool->pop_free_elem();
  ret->init(obj, elem);
  return ret ;
}

////////////////////////////////////////////////////////////////////////////////

void RooLinkedList::deleteElement(RooLinkedListElem* elem)
{
  elem->release() ;
  _pool->push_free_elem(elem);
  //delete elem ;
}

////////////////////////////////////////////////////////////////////////////////
/// Assignment operator, copy contents from 'other'

RooLinkedList& RooLinkedList::operator=(const RooLinkedList& other)
{
  // Prevent self-assignment
  if (&other==this) return *this ;

  // remove old elements
  Clear();
  // Copy elements
  for (RooLinkedListElem* elem = other._first; elem; elem = elem->_next) {
    Add(elem->_arg) ;
  }

  return *this ;
}

////////////////////////////////////////////////////////////////////////////////
/// Change the threshold for hash-table use to given size.
/// If a hash table exists when this method is called, it is regenerated.

void RooLinkedList::setHashTableSize(Int_t size)
{
  if (size<0) {
    coutE(InputArguments) << "RooLinkedList::setHashTable() ERROR size must be positive" << endl ;
    return ;
  }
  if (size==0) {
    if (!_htableName) {
      // No hash table present
      return ;
    } else {
      // Remove existing hash table
      _htableName.reset();
      _htableLink.reset();
    }
  } else {

    // (Re)create hash tables
    _htableName = std::make_unique<HashTableByName>(size) ;
    _htableLink = std::make_unique<HashTableByLink>(size) ;

    // Fill hash table with existing entries
    RooLinkedListElem* ptr = _first ;
    while(ptr) {
      _htableName->insert({ptr->_arg->GetName(), ptr->_arg}) ;
      _htableLink->insert({ptr->_arg, reinterpret_cast<TObject*>(ptr)}) ;
      ptr = ptr->_next ;
    }
  }
}

////////////////////////////////////////////////////////////////////////////////
/// Destructor

RooLinkedList::~RooLinkedList()
{
   // Required since we overload TObject::Hash.
   ROOT::CallRecursiveRemoveIfNeeded(*this);

  _htableName.reset();
  _htableLink.reset();

  Clear() ;
  if (_pool->release()) {
    delete _pool;
    _pool = nullptr;
  }
}

////////////////////////////////////////////////////////////////////////////////
/// Find the element link containing the given object

RooLinkedListElem* RooLinkedList::findLink(const TObject* arg) const
{
  if (_htableLink) {
    auto found = _htableLink->find(arg);
    if (found == _htableLink->end()) return nullptr;
    return const_cast<RooLinkedListElem *>(reinterpret_cast<RooLinkedListElem const*>(found->second));
  }

  RooLinkedListElem* ptr = _first;
  while(ptr) {
    if (ptr->_arg == arg) {
      return ptr ;
    }
    ptr = ptr->_next ;
  }
  return nullptr ;

}

////////////////////////////////////////////////////////////////////////////////
/// Insert object into collection with given reference count value

void RooLinkedList::Add(TObject* arg, Int_t refCount)
{
  if (!arg) return ;

  // Only use RooAbsArg::namePtr() in lookup-by-name if all elements have it
  if (!dynamic_cast<RooAbsArg*>(arg) && !dynamic_cast<RooAbsData*>(arg)) _useNptr = false;

  // Add to hash table
  if (_htableName) {

    // Expand capacity of hash table if #entries>#slots
    if (static_cast<size_t>(_size) > _htableName->size()) {
      setHashTableSize(_size*2) ;
    }

  } else if (_hashThresh>0 && _size>_hashThresh) {

    setHashTableSize(_hashThresh) ;
  }

  if (_last) {
    // Append element at end of list
    _last = createElement(arg,_last) ;
  } else {
    // Append first element, set first,last
    _last = createElement(arg) ;
    _first=_last ;
  }

  if (_htableName){
    //cout << "storing link " << _last << " with hash arg " << arg << endl ;
    _htableName->insert({arg->GetName(), arg});
    _htableLink->insert({arg, reinterpret_cast<TObject *>(_last)});
  }

  _size++ ;
  _last->_refCount = refCount ;

  _at.push_back(_last);
}

////////////////////////////////////////////////////////////////////////////////
/// Remove object from collection

bool RooLinkedList::Remove(TObject* arg)
{
  // Find link element
  RooLinkedListElem* elem = findLink(arg) ;
  if (!elem) return false ;

  // Remove from hash table
  if (_htableName) {
    _htableName->erase(arg->GetName()) ;
  }
  if (_htableLink) {
    _htableLink->erase(arg) ;
  }

  // Update first,last if necessary
  if (elem==_first) _first=elem->_next ;
  if (elem==_last) _last=elem->_prev ;

  // Remove from index array
  auto at_elem_it = std::find(_at.begin(), _at.end(), elem);
  _at.erase(at_elem_it);

  // Delete and shrink
  _size-- ;
  deleteElement(elem) ;
  return true ;
}

////////////////////////////////////////////////////////////////////////////////
/// If one of the TObject we have a referenced to is deleted, remove the
/// reference.

void RooLinkedList::RecursiveRemove(TObject *obj)
{
   Remove(obj); // This is a nop if the obj is not in the collection.
}

////////////////////////////////////////////////////////////////////////////////
/// Return object stored in sequential position given by index.
/// If index is out of range, a null pointer is returned.

TObject* RooLinkedList::At(Int_t index) const
{
  // Check range
  if (index<0 || index>=_size) return nullptr ;

  return _at[index]->_arg;
//
//
//  // Walk list
//  RooLinkedListElem* ptr = _first;
//  while(index--) ptr = ptr->_next ;
//
//  // Return arg
//  return ptr->_arg ;
}

////////////////////////////////////////////////////////////////////////////////
/// Replace object 'oldArg' in collection with new object 'newArg'.
/// If 'oldArg' is not found in collection false is returned

bool RooLinkedList::Replace(const TObject* oldArg, const TObject* newArg)
{
  // Find existing element and replace arg
  RooLinkedListElem* elem = findLink(oldArg) ;
  if (!elem) return false ;

  if (_htableName) {
    _htableName->erase(oldArg->GetName());
    _htableName->insert({newArg->GetName(), newArg});
  }
  if (_htableLink) {
    // Link is hashed by contents and may change slot in hash table
    _htableLink->erase(oldArg) ;
    _htableLink->insert({newArg, reinterpret_cast<TObject*>(elem)}) ;
  }

  elem->_arg = const_cast<TObject*>(newArg);
  return true ;
}

////////////////////////////////////////////////////////////////////////////////
/// Return pointer to object with given name. If no such object
/// is found return a null pointer.

TObject* RooLinkedList::FindObject(const char* name) const
{
  return find(name) ;
}

////////////////////////////////////////////////////////////////////////////////
/// Find object in list. If list contains object return
/// (same) pointer to object, otherwise return null pointer

TObject* RooLinkedList::FindObject(const TObject* obj) const
{
  RooLinkedListElem *elem = findLink(const_cast<TObject*>(obj));
  return elem ? elem->_arg : nullptr ;
}

////////////////////////////////////////////////////////////////////////////////
/// Remove all elements from collection

void RooLinkedList::Clear(Option_t *)
{
  for (RooLinkedListElem *elem = _first, *next; elem; elem = next) {
    next = elem->_next ;
    deleteElement(elem) ;
  }
  _first = nullptr ;
  _last = nullptr ;
  _size = 0 ;

  if (_htableName) {
    _htableName = std::make_unique<HashTableByName>(_htableName->size()) ;
  }
  if (_htableLink) {
    _htableLink = std::make_unique<HashTableByLink>(_htableLink->size()) ;
  }

  // empty index array
  _at.clear();
}

////////////////////////////////////////////////////////////////////////////////
/// Remove all elements in collection and delete all elements
/// NB: Collection does not own elements, this function should
/// be used judiciously by caller.

void RooLinkedList::Delete(Option_t *)
{
  RooLinkedListElem* elem = _first;
  while(elem) {
    RooLinkedListElem* next = elem->_next ;
    delete elem->_arg ;
    deleteElement(elem) ;
    elem = next ;
  }
  _first = nullptr ;
  _last = nullptr ;
  _size = 0 ;

  if (_htableName) {
    _htableName = std::make_unique<HashTableByName>(_htableName->size()) ;
  }
  if (_htableLink) {
    _htableLink = std::make_unique<HashTableByLink>(_htableLink->size()) ;
  }

  // empty index array
  _at.clear();
}

////////////////////////////////////////////////////////////////////////////////
/// Return pointer to object with given name in collection.
/// If no such object is found, return null pointer.

TObject* RooLinkedList::find(const char* name) const
{

  if (_htableName) {
    auto found = _htableName->find(name);
    TObject *a = found != _htableName->end() ? const_cast<TObject*>(found->second) : nullptr;
    // RooHashTable::find could return false negative if element was renamed to 'name'.
    // The list search means it won't return false positive, so can return here.
    if (a) return a;
    if (_useNptr) {
      // See if it might have been renamed
      const TNamed* nptr= RooNameReg::known(name);
      //cout << "RooLinkedList::find: possibly renamed '" << name << "', kRenamedArg=" << (nptr&&nptr->TestBit(RooNameReg::kRenamedArg)) << endl;
      if (nptr && nptr->TestBit(RooNameReg::kRenamedArg)) {
        RooLinkedListElem* ptr = _first ;
        while(ptr) {
          if ( (dynamic_cast<RooAbsArg*>(ptr->_arg) && static_cast<RooAbsArg*>(ptr->_arg)->namePtr() == nptr) ||
               (dynamic_cast<RooAbsData*>(ptr->_arg) && static_cast<RooAbsData*>(ptr->_arg)->namePtr() == nptr)) {
            return ptr->_arg ;
          }
          ptr = ptr->_next ;
        }
      }
      return nullptr ;
    }
    //cout << "RooLinkedList::find: possibly renamed '" << name << "'" << endl;
  }

  RooLinkedListElem* ptr = _first ;

  // The penalty for RooNameReg lookup seems to be outweighted by the faster search
  // when the size list is longer than ~7, but let's be a bit conservative.
  if (_useNptr && _size>9) {
    const TNamed* nptr= RooNameReg::known(name);
    if (!nptr) return nullptr;

    while(ptr) {
      if ( (dynamic_cast<RooAbsArg*>(ptr->_arg) && static_cast<RooAbsArg*>(ptr->_arg)->namePtr() == nptr) ||
           (dynamic_cast<RooAbsData*>(ptr->_arg) && static_cast<RooAbsData*>(ptr->_arg)->namePtr() == nptr)) {
        return ptr->_arg ;
      }
      ptr = ptr->_next ;
    }
    return nullptr ;
  }

  while(ptr) {
    if (!strcmp(ptr->_arg->GetName(),name)) {
      return ptr->_arg ;
    }
    ptr = ptr->_next ;
  }
  return nullptr ;
}

////////////////////////////////////////////////////////////////////////////////
/// Return pointer to object with given name in collection.
/// If no such object is found, return null pointer.

RooAbsArg* RooLinkedList::findArg(const RooAbsArg* arg) const
{
  if (_htableName) {
    RooAbsArg* a = const_cast<RooAbsArg *>(static_cast<RooAbsArg const*>((*_htableName)[arg->GetName()]));
    if (a) return a;
    //cout << "RooLinkedList::findArg: possibly renamed '" << arg->GetName() << "', kRenamedArg=" << arg->namePtr()->TestBit(RooNameReg::kRenamedArg) << endl;
    // See if it might have been renamed
    if (!arg->namePtr()->TestBit(RooNameReg::kRenamedArg)) return nullptr;
  }

  RooLinkedListElem* ptr = _first ;
  const TNamed* nptr = arg->namePtr();
  while(ptr) {
    if ((static_cast<RooAbsArg*>(ptr->_arg))->namePtr() == nptr) {
      return static_cast<RooAbsArg*>(ptr->_arg) ;
    }
    ptr = ptr->_next ;
  }
  return nullptr ;
}

////////////////////////////////////////////////////////////////////////////////
/// Return position of given object in list. If object
/// is not contained in list, return -1

Int_t RooLinkedList::IndexOf(const TObject* arg) const
{
  RooLinkedListElem* ptr = _first;
  Int_t idx(0) ;
  while(ptr) {
    if (ptr->_arg==arg) return idx ;
    ptr = ptr->_next ;
    idx++ ;
  }
  return -1 ;
}

////////////////////////////////////////////////////////////////////////////////
/// Return position of given object in list. If object
/// is not contained in list, return -1

Int_t RooLinkedList::IndexOf(const char* name) const
{
  RooLinkedListElem* ptr = _first;
  Int_t idx(0) ;
  while(ptr) {
    if (strcmp(ptr->_arg->GetName(),name)==0) return idx ;
    ptr = ptr->_next ;
    idx++ ;
  }
  return -1 ;
}

////////////////////////////////////////////////////////////////////////////////
/// Print contents of list, defers to Print() function
/// of contained objects

void RooLinkedList::Print(const char* opt) const
{
  RooLinkedListElem* elem = _first ;
  while(elem) {
    cout << elem->_arg << " : " ;
    elem->_arg->Print(opt) ;
    elem = elem->_next ;
  }
}

////////////////////////////////////////////////////////////////////////////////
/// Create a TIterator for this list.
/// \param forward Run in forward direction (default).
/// \return Pointer to a TIterator. The caller owns the pointer.

TIterator* RooLinkedList::MakeIterator(bool forward) const {
  auto iterImpl = std::make_unique<RooLinkedListIterImpl>(this, forward);
  return new RooLinkedListIter(std::move(iterImpl));
}

////////////////////////////////////////////////////////////////////////////////
/// Create an iterator for this list.
/// \param forward Run in forward direction (default).
/// \return RooLinkedListIter (subclass of TIterator) over this list

RooLinkedListIter RooLinkedList::iterator(bool forward) const {
  auto iterImpl = std::make_unique<RooLinkedListIterImpl>(this, forward);
  return RooLinkedListIter(std::move(iterImpl));
}

////////////////////////////////////////////////////////////////////////////////
/// Create a one-time-use forward iterator for this list.
/// \return RooFIter that only supports next()

RooFIter RooLinkedList::fwdIterator() const {
  auto iterImpl = std::make_unique<RooFIterForLinkedList>(this);
  return RooFIter(std::move(iterImpl));
}

RooLinkedListIterImpl RooLinkedList::begin() const {
  return {this, true};
}

RooLinkedListIterImpl RooLinkedList::end() const {
  return {this, nullptr, true};
}

RooLinkedListIterImpl RooLinkedList::rbegin() const {
  return {this, false};
}

RooLinkedListIterImpl RooLinkedList::rend() const {
  return {this, nullptr, false};
}

////////////////////////////////////////////////////////////////////////////////

void RooLinkedList::Sort(bool ascend)
{
  if (ascend) _first = mergesort_impl<true>(_first, _size, &_last);
  else _first = mergesort_impl<false>(_first, _size, &_last);

  // rebuild index array
  RooLinkedListElem* elem = _first;
  for (auto it = _at.begin(); it != _at.end(); ++it, elem = elem->_next) {
    *it = elem;
  }
}

////////////////////////////////////////////////////////////////////////////////
/// length 0, 1 lists are sorted

template <bool ascending>
RooLinkedListElem* RooLinkedList::mergesort_impl(
    RooLinkedListElem* l1, const unsigned sz, RooLinkedListElem** tail)
{
  if (!l1 || sz < 2) {
    // if desired, update the tail of the (newly merged sorted) list
    if (tail) *tail = l1;
    return l1;
  }
  if (sz <= 16) {
    // for short lists, we sort in an array
    std::vector<RooLinkedListElem *> arr(sz, nullptr);
    for (int i = 0; l1; l1 = l1->_next, ++i) arr[i] = l1;
    // straight insertion sort
    {
   int i = 1;
   do {
       int j = i - 1;
       RooLinkedListElem *tmp = arr[i];
       while (0 <= j) {
      const bool inOrder = ascending ?
          (tmp->_arg->Compare(arr[j]->_arg) <= 0) :
          (arr[j]->_arg->Compare(tmp->_arg) <= 0);
      if (!inOrder) break;
      arr[j + 1] = arr[j];
      --j;
       }
       arr[j + 1] = tmp;
       ++i;
   } while (int(sz) != i);
    }
    // link elements in array
    arr[0]->_prev = arr[sz - 1]->_next = nullptr;
    for (int i = 0; i < int(sz - 1); ++i) {
      arr[i]->_next = arr[i + 1];
      arr[i + 1]->_prev = arr[i];
    }
    if (tail) *tail = arr[sz - 1];
    return arr[0];
  }
  // find middle of l1, and let a second list l2 start there
  RooLinkedListElem *l2 = l1;
  for (RooLinkedListElem *end = l2; end->_next; end = end->_next) {
    end = end->_next;
    l2 = l2->_next;
    if (!end->_next) break;
  }
  // disconnect the two sublists
  l2->_prev->_next = nullptr;
  l2->_prev = nullptr;
  // sort the two sublists (only recurse if we have to)
  if (l1->_next) l1 = mergesort_impl<ascending>(l1, sz / 2);
  if (l2->_next) l2 = mergesort_impl<ascending>(l2, sz - sz / 2);
  // merge the two (sorted) sublists
  // l: list head, t: list tail of merged list
  RooLinkedListElem *l = (ascending ? (l1->_arg->Compare(l2->_arg) <= 0) :
     (l2->_arg->Compare(l1->_arg) <= 0)) ? l1 : l2;
  RooLinkedListElem *t = l;
  if (l == l2) {
    RooLinkedListElem* tmp = l1;
    l1 = l2;
    l2 = tmp;
  }
  l1 = l1->_next;
  while (l1 && l2) {
    const bool inOrder = ascending ? (l1->_arg->Compare(l2->_arg) <= 0) :
   (l2->_arg->Compare(l1->_arg) <= 0);
    if (!inOrder) {
      // insert l2 just before l1
      if (l1->_prev) {
   l1->_prev->_next = l2;
   l2->_prev = l1->_prev;
      }
      // swap l2 and l1
      RooLinkedListElem *tmp = l1;
      l1 = l2;
      l2 = tmp;
    }
    // move forward in l1
    t = l1;
    l1 = l1->_next;
  }
  // attach l2 at t
  if (l2) {
    l2->_prev = t;
    if (t) t->_next = l2;
  }
  // if desired, update the tail of the (newly merged sorted) list
  if (tail) {
    for (l1 = t; l1; l1 = l1->_next) t = l1;
    *tail = t;
  }
  // return the head of the sorted list
  return l;
}
// void Roo1DTable::Streamer(TBuffer &R__b)
// {
//    // Stream an object of class Roo1DTable.

//    if (R__b.IsReading()) {
//       R__b.ReadClassBuffer(Roo1DTable::Class(),this);
//    } else {
//       R__b.WriteClassBuffer(Roo1DTable::Class(),this);
//    }
// }

////////////////////////////////////////////////////////////////////////////////
/// Custom streaming handling schema evolution w.r.t past implementations

void RooLinkedList::Streamer(TBuffer &R__b)
{
  if (R__b.IsReading()) {

    Version_t v = R__b.ReadVersion();
    //R__b.ReadVersion();
    TObject::Streamer(R__b);

    Int_t size ;
    TObject* arg ;

    R__b >> size ;
    while(size--) {
      R__b >> arg ;
      Add(arg) ;
    }

    if (v > 1 && v < 4) {
       R__b >> _name;
    }

  } else {
    R__b.WriteVersion(RooLinkedList::IsA());
    TObject::Streamer(R__b);
    R__b << _size ;

    RooLinkedListElem* ptr = _first;
    while(ptr) {
      R__b << ptr->_arg ;
      ptr = ptr->_next ;
    }

    R__b << _name ;
  }
}<|MERGE_RESOLUTION|>--- conflicted
+++ resolved
@@ -110,14 +110,6 @@
       Int_t _free;         ///< length of free list
       RooLinkedListElem* _chunk;    ///< chunk from which elements come
       RooLinkedListElem* _freelist; ///< list of free elements
-<<<<<<< HEAD
-
-      /// forbid copying
-      Chunk(const Chunk&) = delete;
-      // forbid assignment
-      Chunk& operator=(const Chunk&) = delete;
-=======
->>>>>>> 22aeb252
   };
 
   class Pool {
