/*****************************************************************************
 * Project: RooFit                                                           *
 * Package: RooFitCore                                                       *
 * @(#)root/roofitcore:$Id$
 * Authors:                                                                  *
 *   WV, Wouter Verkerke, UC Santa Barbara, verkerke@slac.stanford.edu       *
 *   DK, David Kirkby,    UC Irvine,         dkirkby@uci.edu                 *
 *                                                                           *
 * Copyright (c) 2000-2005, Regents of the University of California          *
 *                          and Stanford University. All rights reserved.    *
 *                                                                           *
 * Redistribution and use in source and binary forms,                        *
 * with or without modification, are permitted according to the terms        *
 * listed in LICENSE (http://roofit.sourceforge.net/license.txt)             *
 *****************************************************************************/

//////////////////////////////////////////////////////////////////////////////
///  \class RooAbsAnaConvPdf
///  \ingroup Roofitcore
///
///  Base class for PDFs that represent a
///  physics model that can be analytically convolved with a resolution model.
///
///  To achieve factorization between the physics model and the resolution
///  model, each physics model must be able to be written in the form
///  \f[
///    \mathrm{Phys}(x, \bar{a}, \bar{b}) = \sum_k \mathrm{coef}_k(\bar{a}) * \mathrm{basis}_k(x,\bar{b})
///  \f]
///
///  where \f$ \mathrm{basis}_k \f$ are a limited number of functions in terms of the variable
///  to be convoluted, and \f$ \mathrm{coef}_k \f$ are coefficients independent of the convolution
///  variable.
///
///  Classes derived from RooResolutionModel implement
///  \f[
///     R_k(x,\bar{b},\bar{c}) = \int \mathrm{basis}_k(x', \bar{b}) \cdot \mathrm{resModel}(x-x',\bar{c}) \; \mathrm{d}x',
///  \f]
///
///  which RooAbsAnaConvPdf uses to construct the pdf for [ Phys (x) R ] :
///  \f[
///     \mathrm{PDF}(x,\bar{a},\bar{b},\bar{c}) = \sum_k \mathrm{coef}_k(\bar{a}) * R_k(x,\bar{b},\bar{c})
///  \f]
///
///  A minimal implementation of a RooAbsAnaConvPdf physics model consists of
///
///  - A constructor that declares the required basis functions using the declareBasis() method.
///    The declareBasis() function assigns a unique identifier code to each declare basis
///
///  - An implementation of `coefficient(Int_t code)` returning the coefficient value for each
///    declared basis function
///
///  Optionally, analytical integrals can be provided for the coefficient functions. The
///  interface for this is quite similar to that for integrals of regular PDFs. Two functions,
///  \code{.cpp}
///   Int_t getCoefAnalyticalIntegral(Int_t coef, RooArgSet& allVars, RooArgSet& analVars, const char* rangeName) const
///   double coefAnalyticalIntegral(Int_t coef, Int_t code, const char* rangeName) const
///  \endcode
///
///  advertise the coefficient integration capabilities and implement them respectively.
///  Please see RooAbsPdf for additional details. Advertised analytical integrals must be
///  valid for all coefficients.

#include "RooAbsAnaConvPdf.h"

#include "RooNormalizedPdf.h"
#include "RooMsgService.h"
#include "Riostream.h"
#include "RooResolutionModel.h"
#include "RooRealVar.h"
#include "RooFormulaVar.h"
#include "RooConvGenContext.h"
#include "RooGenContext.h"
#include "RooTruthModel.h"
#include "RooConvCoefVar.h"
#include "RooNameReg.h"

using namespace std;

ClassImp(RooAbsAnaConvPdf);


////////////////////////////////////////////////////////////////////////////////
/// Default constructor, required for persistence

RooAbsAnaConvPdf::RooAbsAnaConvPdf() :
  _isCopy(false),
  _coefNormMgr(this,10)
{
}



////////////////////////////////////////////////////////////////////////////////
/// Constructor. The supplied resolution model must be constructed with the same
/// convoluted variable as this physics model ('convVar')

RooAbsAnaConvPdf::RooAbsAnaConvPdf(const char *name, const char *title,
               const RooResolutionModel& model, RooRealVar& cVar) :
  RooAbsPdf(name,title), _isCopy(false),
  _model("!model","Original resolution model",this,(RooResolutionModel&)model,false,false),
  _convVar("!convVar","Convolution variable",this,cVar,false,false),
  _convSet("!convSet","Set of resModel X basisFunc convolutions",this),
  _coefNormMgr(this,10),
  _codeReg(10)
{
  _model.absArg()->setAttribute("NOCacheAndTrack") ;
}



////////////////////////////////////////////////////////////////////////////////

RooAbsAnaConvPdf::RooAbsAnaConvPdf(const RooAbsAnaConvPdf& other, const char* name) :
  RooAbsPdf(other,name), _isCopy(true),
  _model("!model",this,other._model),
  _convVar("!convVar",this,other._convVar),
  _convSet("!convSet",this,other._convSet),
  _coefNormMgr(other._coefNormMgr,this),
  _codeReg(other._codeReg)
{
  // Copy constructor
  if (_model.absArg()) {
    _model.absArg()->setAttribute("NOCacheAndTrack") ;
  }
  other._basisList.snapshot(_basisList);
}



////////////////////////////////////////////////////////////////////////////////
/// Destructor

RooAbsAnaConvPdf::~RooAbsAnaConvPdf()
{
  if (!_isCopy) {
    std::vector<RooAbsArg*> tmp(_convSet.begin(), _convSet.end());

    for (auto arg : tmp) {
      _convSet.remove(*arg) ;
      delete arg ;
    }
  }

}


////////////////////////////////////////////////////////////////////////////////
/// Declare a basis function for use in this physics model. The string expression
/// must be a valid RooFormulVar expression representing the basis function, referring
/// to the convolution variable as '@0', and any additional parameters (supplied in
/// 'params' as '@1','@2' etc.
///
/// The return value is a unique identifier code, that will be passed to coefficient()
/// to identify the basis function for which the coefficient is requested. If the
/// resolution model used does not support the declared basis function, code -1 is
/// returned.
///

Int_t RooAbsAnaConvPdf::declareBasis(const char* expression, const RooArgList& params)
{
  // Sanity check
  if (_isCopy) {
    coutE(InputArguments) << "RooAbsAnaConvPdf::declareBasis(" << GetName() << "): ERROR attempt to "
           << " declare basis functions in a copied RooAbsAnaConvPdf" << endl ;
    return -1 ;
  }

  // Resolution model must support declared basis
  if (!((RooResolutionModel*)_model.absArg())->isBasisSupported(expression)) {
    coutE(InputArguments) << "RooAbsAnaConvPdf::declareBasis(" << GetName() << "): resolution model "
           << _model.absArg()->GetName()
           << " doesn't support basis function " << expression << endl ;
    return -1 ;
  }

  // Instantiate basis function
  RooArgList basisArgs(_convVar.arg()) ;
  basisArgs.add(params) ;

  TString basisName(expression) ;
  for (const auto arg : basisArgs) {
    basisName.Append("_") ;
    basisName.Append(arg->GetName()) ;
  }

  auto basisFunc = std::make_unique<RooFormulaVar>(basisName, expression, basisArgs);
  basisFunc->setAttribute("RooWorkspace::Recycle") ;
  basisFunc->setAttribute("NOCacheAndTrack") ;
  basisFunc->setOperMode(operMode()) ;

  // Instantiate resModel x basisFunc convolution
  RooAbsReal* conv = static_cast<RooResolutionModel*>(_model.absArg())->convolution(basisFunc.get(),this);
  _basisList.addOwned(std::move(basisFunc));
  if (!conv) {
    coutE(InputArguments) << "RooAbsAnaConvPdf::declareBasis(" << GetName() << "): unable to construct convolution with basis function '"
           << expression << "'" << endl ;
    return -1 ;
  }
  _convSet.add(*conv) ;

  return _convSet.index(conv) ;
}



////////////////////////////////////////////////////////////////////////////////
/// Change the current resolution model to newModel

bool RooAbsAnaConvPdf::changeModel(const RooResolutionModel& newModel)
{
  RooArgList newConvSet ;
  bool allOK(true) ;
  for (auto convArg : _convSet) {
    auto conv = static_cast<RooResolutionModel*>(convArg);

    // Build new resolution model
    std::unique_ptr<RooResolutionModel> newConv{newModel.convolution(const_cast<RooFormulaVar*>(&conv->basis()),this)};
    if (!newConvSet.addOwned(std::move(newConv))) {
      allOK = false ;
      break ;
    }
  }

  // Check if all convolutions were successfully built
  if (!allOK) {
    return true ;
  }

  // Replace old convolutions with new set
  _convSet.removeAll() ;
  _convSet.addOwned(std::move(newConvSet));

  const std::string attrib = std::string("ORIGNAME:") + _model->GetName();
  const bool oldAttrib = newModel.getAttribute(attrib.c_str());
  const_cast<RooResolutionModel&>(newModel).setAttribute(attrib.c_str());

  redirectServers(RooArgSet{newModel}, false, true);

  // reset temporary attribute for server redirection
  const_cast<RooResolutionModel&>(newModel).setAttribute(attrib.c_str(), oldAttrib);

  return false ;
}




////////////////////////////////////////////////////////////////////////////////
/// Create a generator context for this p.d.f. If both the p.d.f and the resolution model
/// support internal generation of the convolution observable on an infinite domain,
/// deploy a specialized convolution generator context, which generates the physics distribution
/// and the smearing separately, adding them a posteriori. If this is not possible return
/// a (slower) generic generation context that uses accept/reject sampling

RooAbsGenContext* RooAbsAnaConvPdf::genContext(const RooArgSet &vars, const RooDataSet *prototype,
                      const RooArgSet* auxProto, bool verbose) const
{
  // Check if the resolution model specifies a special context to be used.
  RooResolutionModel* conv = dynamic_cast<RooResolutionModel*>(_model.absArg());
  assert(conv);

  std::unique_ptr<RooArgSet> modelDep {_model->getObservables(&vars)};
  modelDep->remove(*convVar(),true,true) ;
  Int_t numAddDep = modelDep->getSize() ;

  // Check if physics PDF and resolution model can both directly generate the convolution variable
  RooArgSet dummy ;
  bool pdfCanDir = (getGenerator(*convVar(),dummy) != 0) ;
  bool resCanDir = conv && (conv->getGenerator(*convVar(),dummy)!=0) && conv->isDirectGenSafe(*convVar()) ;

  if (numAddDep>0 || !pdfCanDir || !resCanDir) {
    // Any resolution model with more dependents than the convolution variable
    // or pdf or resmodel do not support direct generation
    string reason ;
    if (numAddDep>0) reason += "Resolution model has more observables than the convolution variable. " ;
    if (!pdfCanDir) reason += "PDF does not support internal generation of convolution observable. " ;
    if (!resCanDir) reason += "Resolution model does not support internal generation of convolution observable. " ;

    coutI(Generation) << "RooAbsAnaConvPdf::genContext(" << GetName() << ") Using regular accept/reject generator for convolution p.d.f because: " << reason.c_str() << endl ;
    return new RooGenContext(*this,vars,prototype,auxProto,verbose) ;
  }

  RooAbsGenContext* context = conv->modelGenContext(*this, vars, prototype, auxProto, verbose);
  if (context) return context;

  // Any other resolution model: use specialized generator context
  return new RooConvGenContext(*this,vars,prototype,auxProto,verbose) ;
}



////////////////////////////////////////////////////////////////////////////////
/// Return true if it is safe to generate the convolution observable
/// from the internal generator (this is the case if the chosen resolution
/// model is the truth model)

bool RooAbsAnaConvPdf::isDirectGenSafe(const RooAbsArg& arg) const
{

  // All direct generation of convolution arg if model is truth model
  if (!TString(_convVar.absArg()->GetName()).CompareTo(arg.GetName()) &&
      dynamic_cast<RooTruthModel*>(_model.absArg())) {
    return true ;
  }

  return RooAbsPdf::isDirectGenSafe(arg) ;
}



////////////////////////////////////////////////////////////////////////////////
/// Return a pointer to the convolution variable instance used in the resolution model

RooAbsRealLValue* RooAbsAnaConvPdf::convVar()
{
  auto* conv = static_cast<RooResolutionModel*>(_convSet.at(0));
  if (!conv) return nullptr;
  return &conv->convVar() ;
}



////////////////////////////////////////////////////////////////////////////////
/// Calculate the current unnormalized value of the PDF
///
/// PDF = sum_k coef_k * [ basis_k (x) ResModel ]
///

double RooAbsAnaConvPdf::evaluate() const
{
  double result(0) ;

  Int_t index(0) ;
  for (auto convArg : _convSet) {
    auto conv = static_cast<RooAbsPdf*>(convArg);
    double coef = coefficient(index++) ;
    if (coef!=0.) {
      const double c = conv->getVal(nullptr);
      cxcoutD(Eval) << "RooAbsAnaConvPdf::evaluate(" << GetName() << ") val += coef*conv [" << index-1 << "/"
          << _convSet.size() << "] coef = " << coef << " conv = " << c << endl ;
      result += c * coef;
    } else {
      cxcoutD(Eval) << "RooAbsAnaConvPdf::evaluate(" << GetName() << ") [" << index-1 << "/" << _convSet.size() << "] coef = 0" << endl ;
    }
  }

  return result ;
}



////////////////////////////////////////////////////////////////////////////////
/// Advertise capability to perform (analytical) integrals
/// internally. For a given integration request over allVars while
/// normalized over normSet2 and in range 'rangeName', returns
/// largest subset that can be performed internally in analVars
/// Return code is unique integer code identifying integration scenario
/// to be passed to analyticalIntegralWN() to calculate requeste integral
///
/// Class RooAbsAnaConv defers analytical integration request to
/// resolution model and/or coefficient implementations and
/// aggregates results into composite configuration with a unique
/// code assigned by RooAICRegistry

Int_t RooAbsAnaConvPdf::getAnalyticalIntegralWN(RooArgSet& allVars,
                       RooArgSet& analVars, const RooArgSet* normSet2, const char* /*rangeName*/) const
{
  // Handle trivial no-integration scenario
  if (allVars.empty()) return 0 ;

  if (_forceNumInt) return 0 ;

  // Select subset of allVars that are actual dependents
  RooArgSet allDeps;
  getObservables(&allVars, allDeps);
  std::unique_ptr<RooArgSet> normSet{normSet2 ? getObservables(normSet2) : nullptr};

  RooArgSet intSetAll{allDeps,"intSetAll"};

  // Split intSetAll in coef/conv parts
  auto intCoefSet = std::make_unique<RooArgSet>("intCoefSet");
  auto intConvSet = std::make_unique<RooArgSet>("intConvSet");

  for (RooAbsArg * arg : intSetAll) {
    bool ok(true) ;
    for (RooAbsArg * conv : _convSet) {
      if (conv->dependsOn(*arg)) ok=false ;
    }

    if (ok) {
      intCoefSet->add(*arg) ;
    } else {
      intConvSet->add(*arg) ;
    }

  }

  // Split normSetAll in coef/conv parts
  auto normCoefSet = std::make_unique<RooArgSet>("normCoefSet");
  auto normConvSet = std::make_unique<RooArgSet>("normConvSet");
  if (normSet) {
    for (RooAbsArg * arg : *normSet) {
      bool ok(true) ;
      for (RooAbsArg * conv : _convSet) {
        if (conv->dependsOn(*arg)) ok=false ;
      }

      if (ok) {
        normCoefSet->add(*arg) ;
      } else {
        normConvSet->add(*arg) ;
      }

    }
  }

  if (intCoefSet->empty()) intCoefSet.reset();
  if (intConvSet->empty()) intConvSet.reset();
  if (normCoefSet->empty()) normCoefSet.reset();
  if (normConvSet->empty()) normConvSet.reset();


  // Store integration configuration in registry
  Int_t masterCode(0) ;
  std::vector<Int_t> tmp(1, 0) ;

  // takes ownership of all sets
  masterCode = _codeReg.store(tmp,
                              intCoefSet.release(),
                              intConvSet.release(),
                              normCoefSet.release(),
                              normConvSet.release()) + 1;

  analVars.add(allDeps) ;

  return masterCode  ;
}




////////////////////////////////////////////////////////////////////////////////
/// Return analytical integral defined by given code, which is returned
/// by getAnalyticalIntegralWN()
///
/// For unnormalized integrals the returned value is
/// \f[
///     \mathrm{PDF} = \sum_k \int \mathrm{coef}_k \; \mathrm{d}\bar{x}
///         \cdot \int \mathrm{basis}_k (x) \mathrm{ResModel} \; \mathrm{d}\bar{y},
/// \f]
/// where \f$ \bar{x} \f$ is the set of coefficient dependents to be integrated,
/// and \f$ \bar{y} \f$ the set of basis function dependents to be integrated.
///
/// For normalized integrals this becomes
/// \f[
///   \mathrm{PDF} = \frac{\sum_k \int \mathrm{coef}_k \; \mathrm{d}x
///         \cdot \int \mathrm{basis}_k (x) \mathrm{ResModel} \; \mathrm{d}y}
///     {\sum_k \int \mathrm{coef}_k \; \mathrm{d}v
///         \cdot \int \mathrm{basis}_k (x) \mathrm{ResModel} \; \mathrm{d}w},
/// \f]
/// where
/// * \f$ x \f$ is the set of coefficient dependents to be integrated,
/// * \f$ y \f$ the set of basis function dependents to be integrated,
/// * \f$ v \f$ is the set of coefficient dependents over which is normalized and
/// * \f$ w \f$ is the set of basis function dependents over which is normalized.
///
/// Set \f$ x \f$ must be contained in \f$ v \f$ and set \f$ y \f$ must be contained in \f$ w \f$.
///

double RooAbsAnaConvPdf::analyticalIntegralWN(Int_t code, const RooArgSet *normSet, const char *rangeName) const
{
<<<<<<< HEAD
  // WVE needs adaptation to handle new rangeName feature

  // Handle trivial passthrough scenario
  if (code==0) return getVal(normSet) ;

  // Unpack master code
  RooArgSet *intCoefSet, *intConvSet, *normCoefSet, *normConvSet ;
  _codeReg.retrieve(code-1,intCoefSet,intConvSet,normCoefSet,normConvSet) ;

  Int_t index(0) ;
  double answer(0) ;

  if (normCoefSet==0&&normConvSet==0) {

    // Integral over unnormalized function
    double integral(0) ;
    const TNamed *_rangeName = RooNameReg::ptr(rangeName);
    for (auto convArg : _convSet) {
      auto conv = static_cast<RooAbsPdf*>(convArg);
      double coef = getCoefNorm(index++,intCoefSet,_rangeName) ;
      //cout << "coefInt[" << index << "] = " << coef << " " ; intCoefSet->Print("1") ;
      if (coef!=0) {
   integral += coef* conv->getNormObj(0,intConvSet,_rangeName)->getVal();
   cxcoutD(Eval) << "RooAbsAnaConv::aiWN(" << GetName() << ") [" << index-1 << "] integral += " << conv->getNorm(intConvSet) << endl ;
      }

    }
    answer = integral ;

  } else {

    // Integral over normalized function
    double integral(0) ;
    double norm(0) ;
    const TNamed *_rangeName = RooNameReg::ptr(rangeName);
    for (auto convArg : _convSet) {
      auto conv = static_cast<RooAbsPdf*>(convArg);

      double coefInt = getCoefNorm(index,intCoefSet,_rangeName) ;
      //cout << "coefInt[" << index << "] = " << coefInt << "*" << term << " " << (intCoefSet?*intCoefSet:RooArgSet()) << endl ;
      if (coefInt!=0) {
   double term = conv->getNormObj(0,intConvSet,_rangeName)->getVal();
   integral += coefInt*term ;
=======
   // WVE needs adaptation to handle new rangeName feature

   // Handle trivial passthrough scenario
   if (code == 0)
      return getVal(normSet);

   // Unpack master code
   RooArgSet *intCoefSet, *intConvSet, *normCoefSet, *normConvSet;
   _codeReg.retrieve(code - 1, intCoefSet, intConvSet, normCoefSet, normConvSet);

   Int_t index(0);

   if (normCoefSet == nullptr && normConvSet == nullptr) {
      // Integral over unnormalized function
      double integral(0);
      const TNamed *rangeNamePtr = RooNameReg::ptr(rangeName);
      for (auto *conv : static_range_cast<RooAbsPdf *>(_convSet)) {
         double coef = getCoefNorm(index++, intCoefSet, rangeNamePtr);
         if (coef != 0) {
            const double term = coef * conv->getNormObj(nullptr, intConvSet, rangeNamePtr)->getVal();
            integral += term;
            cxcoutD(Eval) << "RooAbsAnaConv::aiWN(" << GetName() << ") [" << index - 1 << "] integral += " << term
                          << std::endl;
         }
      }
      return integral;
   }

   // Integral over normalized function
   double integral(0);
   double norm(0);
   const TNamed *rangeNamePtr = RooNameReg::ptr(rangeName);
   for (auto *conv : static_range_cast<RooAbsPdf *>(_convSet)) {

      double coefInt = getCoefNorm(index, intCoefSet, rangeNamePtr);
      if (coefInt != 0) {
         double term = conv->getNormObj(nullptr, intConvSet, rangeNamePtr)->getVal();
         integral += coefInt * term;
>>>>>>> 49ae85f5
      }

      double coefNorm = getCoefNorm(index, normCoefSet);
      if (coefNorm != 0) {
         double term = conv->getNormObj(nullptr, normConvSet)->getVal();
         norm += coefNorm * term;
      }

      index++;
   }
   return integral / norm;
}



////////////////////////////////////////////////////////////////////////////////
/// Default implementation of function advertising integration capabilities. The interface is
/// similar to that of getAnalyticalIntegral except that an integer code is added that
/// designates the coefficient number for which the integration capabilities are requested
///
/// This default implementation advertises that no internal integrals are supported.

Int_t RooAbsAnaConvPdf::getCoefAnalyticalIntegral(Int_t /* coef*/, RooArgSet& /*allVars*/, RooArgSet& /*analVars*/, const char* /*rangeName*/) const
{
  return 0 ;
}



////////////////////////////////////////////////////////////////////////////////
/// Default implementation of function implementing advertised integrals. Only
/// the pass-through scenario (no integration) is implemented.

double RooAbsAnaConvPdf::coefAnalyticalIntegral(Int_t coef, Int_t code, const char* /*rangeName*/) const
{
  if (code==0) return coefficient(coef) ;
  coutE(InputArguments) << "RooAbsAnaConvPdf::coefAnalyticalIntegral(" << GetName() << ") ERROR: unrecognized integration code: " << code << endl ;
  assert(0) ;
  return 1 ;
}



////////////////////////////////////////////////////////////////////////////////
/// This function forces RooRealIntegral to offer all integration dependents
/// to RooAbsAnaConvPdf::getAnalyticalIntegralWN() for consideration for
/// internal integration, if RooRealIntegral considers this to be unsafe (e.g. due
/// to hidden Jacobian terms).
///
/// RooAbsAnaConvPdf will not attempt to actually integrate all these dependents
/// but feed them to the resolution models integration interface, which will
/// make the final determination on how to integrate these dependents.

bool RooAbsAnaConvPdf::forceAnalyticalInt(const RooAbsArg& /*dep*/) const
{
  return true ;
}



////////////////////////////////////////////////////////////////////////////////
/// Returns the normalization integral value of the coefficient with number coefIdx over normalization
/// set nset in range rangeName

double RooAbsAnaConvPdf::getCoefNorm(Int_t coefIdx, const RooArgSet* nset, const TNamed* rangeName) const
{
  if (nset==nullptr) return coefficient(coefIdx) ;

  CacheElem* cache = (CacheElem*) _coefNormMgr.getObj(nset,nullptr,nullptr,rangeName) ;
  if (!cache) {

    cache = new CacheElem ;

    // Make list of coefficient normalizations
    Int_t i ;
    makeCoefVarList(cache->_coefVarList) ;

    for (i=0 ; i<cache->_coefVarList.getSize() ; i++) {
      cache->_normList.addOwned(std::unique_ptr<RooAbsReal>{static_cast<RooAbsReal&>(*cache->_coefVarList.at(i)).createIntegral(*nset,RooNameReg::str(rangeName))});
    }

    _coefNormMgr.setObj(nset,nullptr,cache,rangeName) ;
  }

  return ((RooAbsReal*)cache->_normList.at(coefIdx))->getVal() ;
}



////////////////////////////////////////////////////////////////////////////////
/// Build complete list of coefficient variables

void RooAbsAnaConvPdf::makeCoefVarList(RooArgList& varList) const
{
  // Instantiate a coefficient variables
  for (Int_t i=0 ; i<_convSet.getSize() ; i++) {
    auto cvars = coefVars(i);
    varList.addOwned(std::make_unique<RooConvCoefVar>(Form("%s_coefVar_%d",GetName(),i),"coefVar",*this,i,&*cvars));
  }

}


////////////////////////////////////////////////////////////////////////////////
/// Return set of parameters with are used exclusively by the coefficient functions

RooFit::OwningPtr<RooArgSet> RooAbsAnaConvPdf::coefVars(Int_t /*coefIdx*/) const
{
  auto cVars = getParameters(static_cast<RooArgSet*>(nullptr));
  std::vector<RooAbsArg*> tmp;
  for (auto arg : *cVars) {
    for (auto convSetArg : _convSet) {
      if (convSetArg->dependsOn(*arg)) {
        tmp.push_back(arg);
      }
    }
  }

  cVars->remove(tmp.begin(), tmp.end(), true, true);

  return RooFit::OwningPtr<RooArgSet>{std::move(cVars)};
}




////////////////////////////////////////////////////////////////////////////////
/// Print info about this object to the specified stream. In addition to the info
/// from RooAbsPdf::printStream() we add:
///
///   Verbose : detailed information on convolution integrals

void RooAbsAnaConvPdf::printMultiline(ostream& os, Int_t contents, bool verbose, TString indent) const
{
  RooAbsPdf::printMultiline(os,contents,verbose,indent);

  os << indent << "--- RooAbsAnaConvPdf ---" << endl;
  for (RooAbsArg * conv : _convSet) {
    conv->printMultiline(os,contents,verbose,indent) ;
  }
}


///////////////////////////////////////////////////////////////////////////////
/// Label OK'ed components with cache-and-track
void RooAbsAnaConvPdf::setCacheAndTrackHints(RooArgSet& trackNodes)
{
  for (auto const* carg : static_range_cast<RooAbsArg*>(_convSet)) {
    if (carg->canNodeBeCached()==Always) {
      trackNodes.add(*carg) ;
      //cout << "tracking node RooAddPdf component " << carg->ClassName() << "::" << carg->GetName() << endl ;
    }
  }
}

std::unique_ptr<RooAbsArg>
RooAbsAnaConvPdf::compileForNormSet(RooArgSet const &normSet, RooFit::Detail::CompileContext &ctx) const
{
   // If there is only one component in the linear sum of convolutions, we can
   // just return that one, normalized.
   if(_convSet.size() == 1) {
      if (normSet.empty()) {
         return _convSet[0].compileForNormSet(normSet, ctx);
      }
      std::unique_ptr<RooAbsPdf> pdfClone(static_cast<RooAbsPdf *>(_convSet[0].Clone()));
      ctx.compileServers(*pdfClone, normSet);

      auto newArg = std::make_unique<RooNormalizedPdf>(*pdfClone, normSet);

      // The direct servers are this pdf and the normalization integral, which
      // don't need to be compiled further.
      for (RooAbsArg *server : newArg->servers()) {
         server->setAttribute("_COMPILED");
      }
      newArg->setAttribute("_COMPILED");
      newArg->addOwnedComponents(std::move(pdfClone));
      return newArg;
   }

   // Here, we can't use directly the function from the RooAbsPdf base class,
   // because the convolution argument servers need to be evaluated
   // unnormalized, even if they are pdfs.

   if (normSet.empty()) {
      return RooAbsPdf::compileForNormSet(normSet, ctx);
   }
   std::unique_ptr<RooAbsAnaConvPdf> pdfClone(static_cast<RooAbsAnaConvPdf *>(this->Clone()));

   // The actual resolution model is not serving the RooAbsAnaConvPdf
   // in the evaluation. It was only used get the convolutions with a given
   // basis. We can remove it for the compiled model.
   pdfClone->removeServer(const_cast<RooAbsReal &>(pdfClone->_model.arg()), true);

   // The other servers will be compiled with the original normSet, but the
   // _convSet has to be evaluated unnormalized.
   RooArgList convArgClones;
   for (RooAbsArg *convArg : _convSet) {
      if (auto convArgClone = ctx.compile(*convArg, *pdfClone, {})) {
         convArgClones.add(*convArgClone);
      }
   }
   pdfClone->redirectServers(convArgClones, false, true);

   // Compile remaining servers that are evaluated normalized
   ctx.compileServers(*pdfClone, normSet);

   // Finally, this RooAbsAnaConvPdf needs to be normalized
   auto newArg = std::make_unique<RooNormalizedPdf>(*pdfClone, normSet);

   // The direct servers are this pdf and the normalization integral, which
   // don't need to be compiled further.
   for (RooAbsArg *server : newArg->servers()) {
      server->setAttribute("_COMPILED");
   }
   newArg->setAttribute("_COMPILED");
   newArg->addOwnedComponents(std::move(pdfClone));
   return newArg;
}<|MERGE_RESOLUTION|>--- conflicted
+++ resolved
@@ -469,51 +469,6 @@
 
 double RooAbsAnaConvPdf::analyticalIntegralWN(Int_t code, const RooArgSet *normSet, const char *rangeName) const
 {
-<<<<<<< HEAD
-  // WVE needs adaptation to handle new rangeName feature
-
-  // Handle trivial passthrough scenario
-  if (code==0) return getVal(normSet) ;
-
-  // Unpack master code
-  RooArgSet *intCoefSet, *intConvSet, *normCoefSet, *normConvSet ;
-  _codeReg.retrieve(code-1,intCoefSet,intConvSet,normCoefSet,normConvSet) ;
-
-  Int_t index(0) ;
-  double answer(0) ;
-
-  if (normCoefSet==0&&normConvSet==0) {
-
-    // Integral over unnormalized function
-    double integral(0) ;
-    const TNamed *_rangeName = RooNameReg::ptr(rangeName);
-    for (auto convArg : _convSet) {
-      auto conv = static_cast<RooAbsPdf*>(convArg);
-      double coef = getCoefNorm(index++,intCoefSet,_rangeName) ;
-      //cout << "coefInt[" << index << "] = " << coef << " " ; intCoefSet->Print("1") ;
-      if (coef!=0) {
-   integral += coef* conv->getNormObj(0,intConvSet,_rangeName)->getVal();
-   cxcoutD(Eval) << "RooAbsAnaConv::aiWN(" << GetName() << ") [" << index-1 << "] integral += " << conv->getNorm(intConvSet) << endl ;
-      }
-
-    }
-    answer = integral ;
-
-  } else {
-
-    // Integral over normalized function
-    double integral(0) ;
-    double norm(0) ;
-    const TNamed *_rangeName = RooNameReg::ptr(rangeName);
-    for (auto convArg : _convSet) {
-      auto conv = static_cast<RooAbsPdf*>(convArg);
-
-      double coefInt = getCoefNorm(index,intCoefSet,_rangeName) ;
-      //cout << "coefInt[" << index << "] = " << coefInt << "*" << term << " " << (intCoefSet?*intCoefSet:RooArgSet()) << endl ;
-      if (coefInt!=0) {
-   double term = conv->getNormObj(0,intConvSet,_rangeName)->getVal();
-   integral += coefInt*term ;
-=======
    // WVE needs adaptation to handle new rangeName feature
 
    // Handle trivial passthrough scenario
@@ -552,7 +507,6 @@
       if (coefInt != 0) {
          double term = conv->getNormObj(nullptr, intConvSet, rangeNamePtr)->getVal();
          integral += coefInt * term;
->>>>>>> 49ae85f5
       }
 
       double coefNorm = getCoefNorm(index, normCoefSet);
