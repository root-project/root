--- conflicted
+++ resolved
@@ -113,11 +113,7 @@
     add(set1,set2);
     _name1 = getColonSeparatedNameString(set1d);
     _name2 = getColonSeparatedNameString(set2d);
-<<<<<<< HEAD
-    _set2RangeName = (TNamed*) set2RangeName;
-=======
     _set2RangeName = const_cast<TNamed*>(set2RangeName);
->>>>>>> 22aeb252
   }
 
   return true;
