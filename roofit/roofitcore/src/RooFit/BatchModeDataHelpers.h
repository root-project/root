/// \cond ROOFIT_INTERNAL

/*
 * Project: RooFit
 * Authors:
 *   Jonas Rembser, CERN 2022
 *
 * Copyright (c) 2022, CERN
 *
 * Redistribution and use in source and binary forms,
 * with or without modification, are permitted according to the terms
 * listed in LICENSE (http://roofit.sourceforge.net/license.txt)
 */

#ifndef RooFit_BatchModeDataHelpers_h
#define RooFit_BatchModeDataHelpers_h

#include <RooFit/Detail/DataMap.h>

#include <ROOT/RSpan.hxx>
#include <ROOT/RStringView.hxx>

#include <functional>
#include <map>
#include <memory>
#include <stack>
#include <vector>

class RooAbsCategory;
class RooAbsData;
class RooSimultaneous;

class TNamed;

namespace RooFit {
namespace BatchModeDataHelpers {

<<<<<<< HEAD
std::map<RooFit::Detail::DataKey, RooSpan<const double>>
getDataSpans(RooAbsData const &data, std::string const &rangeName, RooSimultaneous const *simPdf, bool skipZeroWeights,
             bool takeGlobalObservablesFromData, std::stack<std::vector<double>> &buffers);
=======
std::map<RooFit::Detail::DataKey, std::span<const double>>
getDataSpans(RooAbsData const &data, std::string const &rangeName, RooSimultaneous const *simPdf, bool skipZeroWeights,
             bool takeGlobalObservablesFromData, std::stack<std::vector<double>> &buffers);

std::map<RooFit::Detail::DataKey, std::size_t>
determineOutputSizes(RooAbsArg const &topNode,
                     std::function<std::size_t(RooFit::Detail::DataKey)> const &inputSizeFunc);
>>>>>>> 49ae85f5

} // namespace BatchModeDataHelpers
} // namespace RooFit

#endif

/// \endcond<|MERGE_RESOLUTION|>--- conflicted
+++ resolved
@@ -35,11 +35,6 @@
 namespace RooFit {
 namespace BatchModeDataHelpers {
 
-<<<<<<< HEAD
-std::map<RooFit::Detail::DataKey, RooSpan<const double>>
-getDataSpans(RooAbsData const &data, std::string const &rangeName, RooSimultaneous const *simPdf, bool skipZeroWeights,
-             bool takeGlobalObservablesFromData, std::stack<std::vector<double>> &buffers);
-=======
 std::map<RooFit::Detail::DataKey, std::span<const double>>
 getDataSpans(RooAbsData const &data, std::string const &rangeName, RooSimultaneous const *simPdf, bool skipZeroWeights,
              bool takeGlobalObservablesFromData, std::stack<std::vector<double>> &buffers);
@@ -47,7 +42,6 @@
 std::map<RooFit::Detail::DataKey, std::size_t>
 determineOutputSizes(RooAbsArg const &topNode,
                      std::function<std::size_t(RooFit::Detail::DataKey)> const &inputSizeFunc);
->>>>>>> 49ae85f5
 
 } // namespace BatchModeDataHelpers
 } // namespace RooFit
