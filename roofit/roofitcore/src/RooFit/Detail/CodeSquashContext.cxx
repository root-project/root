--- conflicted
+++ resolved
@@ -19,21 +19,12 @@
 
 namespace Detail {
 
-<<<<<<< HEAD
-namespace {
-
-=======
->>>>>>> f2f67553
 /// Transform a string into a valid C++ variable name by replacing forbidden.
 /// \note The implementation was copy-pasted from `TSystem.cxx`.
 /// characters with underscores.
 /// @param in The input string.
 /// @return A new string vaild variable name.
-<<<<<<< HEAD
-std::string makeValidVarName(TString in)
-=======
 std::string CodeSquashContext::makeValidVarName(TString in) const
->>>>>>> f2f67553
 {
 
    static const int nForbidden = 27;
@@ -47,11 +38,6 @@
    return in.Data();
 }
 
-<<<<<<< HEAD
-} // namespace
-
-=======
->>>>>>> f2f67553
 /// @brief Adds (or overwrites) the string representing the result of a node.
 /// @param key The name of the node to add the result for.
 /// @param value The new name to assign/overwrite.
@@ -227,25 +213,10 @@
    // If the name is not empty and this value is worth saving, save it to the correct scope.
    // otherwise, just return the actual value itself
    if (hasOperations) {
-<<<<<<< HEAD
-
-      // If this is a scalar result, it will go just outside the loop because
-      // it doesn't need to be recomputed inside loops.
-      std::string outVarDecl = "const double " + savedName + " = " + valueToSave + ";\n";
-
-      // If we are in a loop and the value is scope independent, save it at the top of the loop.
-      // else, just save it in the current scope.
-      if (canSaveValOutside && _scopePtr != -1)
-         _tempScope += outVarDecl;
-      else
-         _code += outVarDecl;
-
-=======
       // If this is a scalar result, it will go just outside the loop because
       // it doesn't need to be recomputed inside loops.
       std::string outVarDecl = "const double " + savedName + " = " + valueToSave + ";\n";
       addToCodeBody(in, outVarDecl);
->>>>>>> f2f67553
    } else {
       savedName = valueToSave;
    }
@@ -269,11 +240,7 @@
    declStrm << "double " << savedName << "[] = {";
    for (const auto arg : in) {
       declStrm << getResult(*arg) << ",";
-<<<<<<< HEAD
-      canSaveOutside = canSaveOutside && !arg->isReducerNode() && outputSize(arg->namePtr()) == 1;
-=======
       canSaveOutside = canSaveOutside && isScopeIndependent(arg);
->>>>>>> f2f67553
    }
    declStrm.seekp(-1, declStrm.cur);
    declStrm << "};\n";
