/*
 * Project: RooFit
 * Authors:
 *   Garima Singh, CERN 2023
 *   Jonas Rembser, CERN 2023
 *
 * Copyright (c) 2023, CERN
 *
 * Redistribution and use in source and binary forms,
 * with or without modification, are permitted according to the terms
 * listed in LICENSE (http://roofit.sourceforge.net/license.txt)
 */

#include <RooFit/Detail/CodeSquashContext.h>

#include "RooFitImplHelpers.h"

#include <algorithm>
#include <cctype>

namespace RooFit {

namespace Detail {

/// @brief Adds (or overwrites) the string representing the result of a node.
/// @param key The name of the node to add the result for.
/// @param value The new name to assign/overwrite.
void CodeSquashContext::addResult(const char *key, std::string const &value)
{
   const TNamed *namePtr = RooNameReg::known(key);
   if (namePtr)
      addResult(namePtr, value);
}

void CodeSquashContext::addResult(TNamed const *key, std::string const &value)
{
   _nodeNames[key] = value;
}

/// @brief Gets the result for the given node using the node name. This node also performs the necessary
/// code generation through recursive calls to 'translate'. A call to this function modifies the already
/// existing code body.
/// @param key The node to get the result string for.
/// @return String representing the result of this node.
std::string const &CodeSquashContext::getResult(RooAbsArg const &arg)
{
   // If the result has already been recorded, just return the result.
   // It is usually the responsibility of each translate function to assign
   // the proper result to its class. Hence, if a result has already been recorded
   // for a particular node, it means the node has already been 'translate'd and we
   // dont need to visit it again.
   auto found = _nodeNames.find(arg.namePtr());
   if (found != _nodeNames.end())
      return found->second;

   // The result for vector observables should already be in the map if you
   // opened the loop scope. This is just to check if we did not request the
   // result of a vector-valued observable outside of the scope of a loop.
   auto foundVecObs = _vecObsIndices.find(arg.namePtr());
   if (foundVecObs != _vecObsIndices.end()) {
      throw std::runtime_error("You requested the result of a vector observable outside a loop scope for it!");
   }

   // Now, recursively call translate into the current argument to load the correct result.
   arg.translate(*this);

   return _nodeNames.at(arg.namePtr());
}

/// @brief Adds the given string to the string block that will be emitted at the top of the squashed function. Useful
/// for variable declarations.
/// @param str The string to add to the global scope.
void CodeSquashContext::addToGlobalScope(std::string const &str)
{
   _globalScope += str;
}

/// @brief Assemble and return the final code with the return expression and global statements.
/// @param returnExpr The string representation of what the squashed function should return, usually the head node.
/// @return The final body of the function.
std::string CodeSquashContext::assembleCode(std::string const &returnExpr)
{
   std::string arrDecl;
   if(!_xlArr.empty()) {
      arrDecl += "double auxArr[" + std::to_string(_xlArr.size()) + "];\n";
      arrDecl += "for (int i = 0; i < " + std::to_string(_xlArr.size()) + "; i++) auxArr[i] = xlArr[i];\n";
   }
   return arrDecl + _globalScope + _code + "\n return " + returnExpr + ";\n";
}

/// @brief Since the squashed code represents all observables as a single flattened array, it is important
/// to keep track of the start index for a vector valued observable which can later be expanded to access the correct
/// element. For example, a vector valued variable x with 10 entries will be squashed to obs[start_idx + i].
/// @param key The name of the node representing the vector valued observable.
/// @param idx The start index (or relative position of the observable in the set of all observables).
void CodeSquashContext::addVecObs(const char *key, int idx)
{
   const TNamed *namePtr = RooNameReg::known(key);
   if (namePtr)
      _vecObsIndices[namePtr] = idx;
}

/// @brief Adds the input string to the squashed code body. If a class implements a translate function that wants to
/// emit something to the squashed code body, it must call this function with the code it wants to emit. In case of
/// loops, automatically determines if code needs to be stored inside or outside loop scope.
/// @param klass The class requesting this addition, usually 'this'.
/// @param in String to add to the squashed code.
void CodeSquashContext::addToCodeBody(RooAbsArg const *klass, std::string const &in)
{
   // If we are in a loop and the value is scope independent, save it at the top of the loop.
   // else, just save it in the current scope.
   addToCodeBody(in, isScopeIndependent(klass));
}

/// @brief A variation of the previous addToCodeBody that takes in a bool value that determines
/// if input is independent. This overload exists because there might other ways to determine if
/// a value/collection of values is scope independent.
/// @param in String to add to the squashed code.
/// @param isScopeIndep The value determining if the input is scope dependent.
void CodeSquashContext::addToCodeBody(std::string const &in, bool isScopeIndep /* = false */)
{
   // If we are in a loop and the value is scope independent, save it at the top of the loop.
   // else, just save it in the current scope.
   if (_scopePtr != -1 && isScopeIndep) {
      _tempScope += in;
   } else {
      _code += in;
   }
}

/// @brief Create a RAII scope for iterating over vector observables. You can't use the result of vector observables
/// outside these loop scopes.
/// @param in A pointer to the calling class, used to determine the loop dependent variables.
std::unique_ptr<CodeSquashContext::LoopScope> CodeSquashContext::beginLoop(RooAbsArg const *in)
{
   std::string idx = "loopIdx" + std::to_string(_loopLevel);

   std::vector<TNamed const *> vars;
   // set the results of the vector observables
   for (auto const &it : _vecObsIndices) {
      if (!in->dependsOn(it.first))
         continue;

      vars.push_back(it.first);
      _nodeNames[it.first] = "obs[" + std::to_string(it.second) + " + " + idx + "]";
   }

   // TODO: we are using the size of the first loop variable to the the number
   // of iterations, but it should be made sure that all loop vars are either
   // scalar or have the same size.
   std::size_t numEntries = 1;
   for (auto &it : vars) {
      std::size_t n = outputSize(it);
      if (n > 1 && numEntries > 1 && n != numEntries) {
         throw std::runtime_error("Trying to loop over variables with different sizes!");
      }
      numEntries = std::max(n, numEntries);
   }

   // Save the current size of the code array so that we can insert the code at the right position.
   _scopePtr = _code.size();

   // Make sure that the name of this variable doesn't clash with other stuff
   addToCodeBody(in, "for(int " + idx + " = 0; " + idx + " < " + std::to_string(numEntries) + "; " + idx + "++) {\n");

   ++_loopLevel;
   return std::make_unique<LoopScope>(*this, std::move(vars));
}

void CodeSquashContext::endLoop(LoopScope const &scope)
{
   _code += "}\n";

   // Insert the temporary code into the correct code position.
   _code.insert(_scopePtr, _tempScope);
   _tempScope.erase();
   _scopePtr = -1;

   // clear the results of the loop variables if they were vector observables
   for (auto const &ptr : scope.vars()) {
      if (_vecObsIndices.find(ptr) != _vecObsIndices.end())
         _nodeNames.erase(ptr);
   }
   --_loopLevel;
}

/// @brief Get a unique variable name to be used in the generated code.
std::string CodeSquashContext::getTmpVarName() const
{
   return "t" + std::to_string(_tmpVarIdx++);
}

/// @brief A function to save an expression that includes/depends on the result of the input node.
/// @param in The node on which the valueToSave depends on/belongs to.
/// @param valueToSave The actual string value to save as a temporary.
void CodeSquashContext::addResult(RooAbsArg const *in, std::string const &valueToSave)
{
<<<<<<< HEAD
   std::string savedName = RooFit::Detail::makeValidVarName(in->GetName());
=======
   //std::string savedName = RooFit::Detail::makeValidVarName(in->GetName());
   std::string savedName = getTmpVarName();
>>>>>>> 22aeb252

   // Only save values if they contain operations.
   bool hasOperations = valueToSave.find_first_of(":-+/*") != std::string::npos;

   // If the name is not empty and this value is worth saving, save it to the correct scope.
   // otherwise, just return the actual value itself
   if (hasOperations) {
      // If this is a scalar result, it will go just outside the loop because
      // it doesn't need to be recomputed inside loops.
      std::string outVarDecl = "const double " + savedName + " = " + valueToSave + ";\n";
      addToCodeBody(in, outVarDecl);
   } else {
      savedName = valueToSave;
   }

   addResult(in->namePtr(), savedName);
}

/// @brief Function to save a RooListProxy as an array in the squashed code.
/// @param in The list to convert to array.
/// @return Name of the array that stores the input list in the squashed code.
std::string CodeSquashContext::buildArg(RooAbsCollection const &in)
{
   auto it = listNames.find(in.uniqueId().value());
   if (it != listNames.end())
      return it->second;

   std::string savedName = getTmpVarName();
   bool canSaveOutside = true;

   std::stringstream declStrm;
   declStrm << "double " << savedName << "[] = {";
   for (const auto arg : in) {
      declStrm << getResult(*arg) << ",";
      canSaveOutside = canSaveOutside && isScopeIndependent(arg);
   }
   declStrm.seekp(-1, declStrm.cur);
   declStrm << "};\n";

   addToCodeBody(declStrm.str(), canSaveOutside);

   listNames.insert({in.uniqueId().value(), savedName});
   return savedName;
}

std::string CodeSquashContext::buildArg(std::span<const double> arr)
{
   unsigned int n = arr.size();
   std::string offset = std::to_string(_xlArr.size());
   _xlArr.reserve(_xlArr.size() + n);
   for (unsigned int i = 0; i < n; i++) {
      _xlArr.push_back(arr[i]);
   }
   return "auxArr + " + offset;
}

bool CodeSquashContext::isScopeIndependent(RooAbsArg const *in) const
{
   return !in->isReducerNode() && outputSize(in->namePtr()) == 1;
}

} // namespace Detail
} // namespace RooFit<|MERGE_RESOLUTION|>--- conflicted
+++ resolved
@@ -195,12 +195,8 @@
 /// @param valueToSave The actual string value to save as a temporary.
 void CodeSquashContext::addResult(RooAbsArg const *in, std::string const &valueToSave)
 {
-<<<<<<< HEAD
-   std::string savedName = RooFit::Detail::makeValidVarName(in->GetName());
-=======
    //std::string savedName = RooFit::Detail::makeValidVarName(in->GetName());
    std::string savedName = getTmpVarName();
->>>>>>> 22aeb252
 
    // Only save values if they contain operations.
    bool hasOperations = valueToSave.find_first_of(":-+/*") != std::string::npos;
