--- conflicted
+++ resolved
@@ -62,13 +62,8 @@
 #include "RooNLLVar.h"
 #endif
 
-<<<<<<< HEAD
-using namespace RooFit ;
-using namespace std ;
-=======
 using namespace RooFit;
 using std::string, std::map, std::list, std::pair, std::endl, std::vector;
->>>>>>> 22aeb252
 
 #define BUFFER_SIZE 64000
 
