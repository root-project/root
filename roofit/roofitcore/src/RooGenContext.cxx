--- conflicted
+++ resolved
@@ -65,13 +65,8 @@
               const RooDataSet *prototype, const RooArgSet* auxProto,
               bool verbose, const RooArgSet* forceDirect) :
   RooAbsGenContext(model,vars,prototype,auxProto,verbose),
-<<<<<<< HEAD
-  _pdfClone(0), _generator(0),
-  _maxVar(0), _updateFMaxPerEvent(0)
-=======
   _pdfClone(nullptr), _generator(nullptr),
   _maxVar(nullptr), _updateFMaxPerEvent(0)
->>>>>>> 49ae85f5
 {
   cxcoutI(Generation) << "RooGenContext::ctor() setting up event generator context for p.d.f. " << model.GetName()
          << " for generation of observable(s) " << vars ;
@@ -233,12 +228,7 @@
 
     // Generation _with_ prototype variable
     depList.remove(_protoVars,true,true);
-<<<<<<< HEAD
-    std::unique_ptr<RooAbsReal> integ{_pdfClone->createIntegral(depList,vars)};
-    _acceptRejectFunc= std::unique_ptr<RooRealIntegral>{static_cast<RooRealIntegral*>(integ.release())};
-=======
     _acceptRejectFunc= std::unique_ptr<RooAbsReal>{_pdfClone->createIntegral(depList,vars)};
->>>>>>> 49ae85f5
     cxcoutI(Generation) << "RooGenContext::ctor() accept/reject sampling function is " << _acceptRejectFunc->GetName() << endl ;
 
     // Check if PDF supports maximum finding for the entire phase space
