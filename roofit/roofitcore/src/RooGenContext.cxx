--- conflicted
+++ resolved
@@ -208,11 +208,7 @@
                << "model supports analytical maximum findin:, can provide analytical pdf maximum to numeric generator" << std::endl ;
    double maxVal = _pdfClone->maxVal(maxFindCode) / _pdfClone->getNorm(&_theEvent) ;
    _maxVar = std::make_unique<RooRealVar>("funcMax","function maximum",maxVal) ;
-<<<<<<< HEAD
-   cxcoutD(Generation) << "RooGenContext::ctor() maximum value returned by RooAbsPdf::maxVal() is " << maxVal << endl ;
-=======
    cxcoutD(Generation) << "RooGenContext::ctor() maximum value returned by RooAbsPdf::maxVal() is " << maxVal << std::endl ;
->>>>>>> 4f177922
       }
     }
 
@@ -251,11 +247,7 @@
                            << " internally generated. Can provide analytical pdf maximum to numeric "
                            << "generator" << std::endl;
          cxcoutD(Generation) << "RooGenContext::ctor() maximum value must be reevaluated for each "
-<<<<<<< HEAD
-                             << "event with configuration code " << maxFindCode << endl ;
-=======
                              << "event with configuration code " << maxFindCode << std::endl ;
->>>>>>> 4f177922
          _maxVar = std::make_unique<RooRealVar>("funcMax","function maximum",1) ;
       }
     }
@@ -283,11 +275,7 @@
    if (max==0) {
      oocoutE(nullptr, Generation) << "RooGenContext::ctor(" << model.GetName()
              << ") ERROR: generating conditional p.d.f. which requires prior knowledge of function maximum, "
-<<<<<<< HEAD
-             << "but chosen numeric generator (" << maxFinder->generatorName() << ") does not support maximum finding" << endl ;
-=======
              << "but chosen numeric generator (" << maxFinder->generatorName() << ") does not support maximum finding" << std::endl ;
->>>>>>> 4f177922
      throw string("RooGenContext::ctor()") ;
    }
 
@@ -299,11 +287,7 @@
 
   if (_acceptRejectFunc && !_otherVars.empty()) {
     _generator = std::unique_ptr<RooAbsNumGenerator>{RooNumGenFactory::instance().createSampler(*_acceptRejectFunc,_otherVars,RooArgSet(_protoVars),*model.getGeneratorConfig(),_verbose,_maxVar.get())};
-<<<<<<< HEAD
-    cxcoutD(Generation) << "RooGenContext::ctor() creating MC sampling generator " << _generator->generatorName() << "  from function for observables " << _otherVars << endl ;
-=======
     cxcoutD(Generation) << "RooGenContext::ctor() creating MC sampling generator " << _generator->generatorName() << "  from function for observables " << _otherVars << std::endl ;
->>>>>>> 4f177922
     //_generator= new RooAcceptReject(*_acceptRejectFunc,_otherVars,RooNumGenConfig::defaultConfig(),_verbose,_maxVar);
   } else {
     _generator = nullptr ;
