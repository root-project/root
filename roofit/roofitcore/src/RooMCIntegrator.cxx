/*****************************************************************************
 * Project: RooFit                                                           *
 * Package: RooFitCore                                                       *
 * @(#)root/roofitcore:$Id$
 * Authors:                                                                  *
 *   WV, Wouter Verkerke, UC Santa Barbara, verkerke@slac.stanford.edu       *
 *   DK, David Kirkby,    UC Irvine,         dkirkby@uci.edu                 *
 *                                                                           *
 * Copyright (c) 2000-2005, Regents of the University of California          *
 *                          and Stanford University. All rights reserved.    *
 *                                                                           *
 * Redistribution and use in source and binary forms,                        *
 * with or without modification, are permitted according to the terms        *
 * listed in LICENSE (http://roofit.sourceforge.net/license.txt)             *
 *****************************************************************************/

/**
\file RooMCIntegrator.cxx
\class RooMCIntegrator
\ingroup Roofitcore

RooMCIntegrator implements an adaptive multi-dimensional Monte Carlo
numerical integration, following the VEGAS algorithm originally described
in G. P. Lepage, J. Comp. Phys. 27, 192(1978). This implementation is
based on a C version from the 0.9 beta release of the GNU scientific library.
**/

#include "Riostream.h"

#include "TMath.h"
#include "RooMCIntegrator.h"
#include "RooArgSet.h"
#include "RooNumber.h"
#include "RooNumIntFactory.h"
#include "RooRealVar.h"
#include "RooCategory.h"
#include "RooMsgService.h"

#include <cmath>



using namespace std;

ClassImp(RooMCIntegrator);
;

// Register this class with RooNumIntFactory


////////////////////////////////////////////////////////////////////////////////
/// This function registers class RooMCIntegrator, its configuration options
/// and its capabilities with RooNumIntFactory

void RooMCIntegrator::registerIntegrator(RooNumIntFactory& fact)
{
  RooCategory samplingMode("samplingMode","Sampling Mode") ;
  samplingMode.defineType("Importance",RooMCIntegrator::Importance) ;
  samplingMode.defineType("ImportanceOnly",RooMCIntegrator::ImportanceOnly) ;
  samplingMode.defineType("Stratified",RooMCIntegrator::Stratified) ;
  samplingMode.setIndex(RooMCIntegrator::Importance) ;

  RooCategory genType("genType","Generator Type") ;
  genType.defineType("QuasiRandom",RooMCIntegrator::QuasiRandom) ;
  genType.defineType("PseudoRandom",RooMCIntegrator::PseudoRandom) ;
  genType.setIndex(RooMCIntegrator::QuasiRandom) ;

  RooCategory verbose("verbose","Verbose flag") ;
  verbose.defineType("true",1) ;
  verbose.defineType("false",0) ;
  verbose.setIndex(0) ;

  RooRealVar alpha("alpha","Grid structure constant",1.5) ;
  RooRealVar nRefineIter("nRefineIter","Number of refining iterations",5) ;
  RooRealVar nRefinePerDim("nRefinePerDim","Number of refining samples (per dimension)",1000) ;
  RooRealVar nIntPerDim("nIntPerDim","Number of integration samples (per dimension)",5000) ;

  // Create prototype integrator
  auto creator = [](const RooAbsFunc& function, const RooNumIntConfig& config) {
    return std::make_unique<RooMCIntegrator>(function,config);
  };

  // Register prototype and default config with factory
  std::string name = "RooMCIntegrator";
  fact.registerPlugin(name, creator, {samplingMode,genType,verbose,alpha,nRefineIter,nRefinePerDim,nIntPerDim},
                    /*canIntegrate1D=*/true,
                    /*canIntegrate2D=*/true,
                    /*canIntegrateND=*/true,
                    /*canIntegrateOpenEnded=*/false);

  // Make this method the default for all N>2-dim integrals
  RooNumIntConfig::defaultConfig().methodND().setLabel(name) ;
}


////////////////////////////////////////////////////////////////////////////////
/// Construct an integrator over 'function' with given sampling mode
/// and generator type.  The sampling mode can be 'Importance'
/// (default), 'ImportanceOnly' and 'Stratified'. The generator type
/// can be 'QuasiRandom' (default) and 'PseudoRandom'. Consult the original
/// VEGAS documentation on details of the mode and type parameters.

RooMCIntegrator::RooMCIntegrator(const RooAbsFunc& function, SamplingMode mode,
             GeneratorType genType, bool verbose) :
  RooAbsIntegrator(function), _grid(function), _verbose(verbose),
  _alpha(1.5),  _mode(mode), _genType(genType),
  _nRefineIter(5),_nRefinePerDim(1000),_nIntegratePerDim(5000)
{
  // coverity[UNINIT_CTOR]
  if(!(_valid= _grid.isValid())) return;
  if(_verbose) _grid.print(std::cout);
}



////////////////////////////////////////////////////////////////////////////////
/// Construct an integrator over 'function' where the configuration details
/// are taken from 'config'

RooMCIntegrator::RooMCIntegrator(const RooAbsFunc& function, const RooNumIntConfig& config) :
  RooAbsIntegrator(function), _grid(function)
{
  const RooArgSet& configSet = config.getConfigSection(ClassName()) ;
  _verbose = (bool) configSet.getCatIndex("verbose",0) ;
  _alpha = configSet.getRealValue("alpha",1.5) ;
  _mode = (SamplingMode) configSet.getCatIndex("samplingMode",Importance) ;
  _genType = (GeneratorType) configSet.getCatIndex("genType",QuasiRandom) ;
  _nRefineIter = (Int_t) configSet.getRealValue("nRefineIter",5) ;
  _nRefinePerDim = (Int_t) configSet.getRealValue("nRefinePerDim",1000) ;
  _nIntegratePerDim = (Int_t) configSet.getRealValue("nIntPerDim",5000) ;

  // check that our grid initialized without errors
  if(!(_valid= _grid.isValid())) return;
  if(_verbose) _grid.print(std::cout);
}


////////////////////////////////////////////////////////////////////////////////
/// Destructor

RooMCIntegrator::~RooMCIntegrator()
{
}



////////////////////////////////////////////////////////////////////////////////
/// Check if we can integrate over the current domain. If return value
/// is true we cannot handle the current limits (e.g. where the domain
/// of one or more observables is open ended.

bool RooMCIntegrator::checkLimits() const
{
  return _grid.initialize(*integrand());
}



////////////////////////////////////////////////////////////////////////////////
/// Evaluate the integral using a fixed number of calls to evaluate the integrand
/// equal to about 10k per dimension. Use the first 5k calls to refine the grid
/// over 5 iterations of 1k calls each, and the remaining 5k calls for a single
/// high statistics integration.

double RooMCIntegrator::integral(const double* /*yvec*/)
{
  _timer.Start(true);
  vegas(AllStages,_nRefinePerDim*_grid.getDimension(),_nRefineIter);
  double ret = vegas(ReuseGrid,_nIntegratePerDim*_grid.getDimension(),1);
  return ret ;
}



////////////////////////////////////////////////////////////////////////////////
/// Perform one step of Monte Carlo integration using the specified number of iterations
/// with (approximately) the specified number of integrand evaluation calls per iteration.
/// Use the VEGAS algorithm, starting from the specified stage. Returns the best estimate
/// of the integral. Also sets *absError to the estimated absolute error of the integral
/// estimate if absError is non-zero.

double RooMCIntegrator::vegas(Stage stage, UInt_t calls, UInt_t iterations, double *absError)
{
  //cout << "VEGAS stage = " << stage << " calls = " << calls << " iterations = " << iterations << endl ;

  // reset the grid to its initial state if we are starting from scratch
  if(stage == AllStages) _grid.initialize(*_function);

  // reset the results of previous calculations on this grid, but reuse the grid itself.
  if(stage <= ReuseGrid) {
    _wtd_int_sum = 0;
    _sum_wgts = 0;
    _chi_sum = 0;
    _it_num = 1;
    _samples = 0;
  }

  // refine the results of previous calculations on the current grid.
  if(stage <= RefineGrid) {
    UInt_t bins = RooGrid::maxBins;
    UInt_t boxes = 1;
    UInt_t dim(_grid.getDimension());

    // select the sampling mode for the next step
    if(_mode != ImportanceOnly) {
      // calculate the largest number of equal subdivisions ("boxes") along each
      // axis that results in an average of no more than 2 integrand calls per cell
      boxes = (UInt_t)floor(TMath::Power(calls/2.0,1.0/dim));
      // use stratified sampling if we are allowed enough calls (or equivalently,
      // if the dimension is low enough)
      _mode = Importance;
      if (2*boxes >= RooGrid::maxBins) {
   _mode = Stratified;
   // adjust the number of bins and boxes to give an integral number >= 1 of boxes per bin
   Int_t box_per_bin= (boxes > RooGrid::maxBins) ? boxes/RooGrid::maxBins : 1;
   bins= boxes/box_per_bin;
   if(bins > RooGrid::maxBins) bins= RooGrid::maxBins;
   boxes = box_per_bin * bins;
   oocxcoutD((TObject*)nullptr,Integration) << "RooMCIntegrator: using stratified sampling with " << bins << " bins and "
                << box_per_bin << " boxes/bin" << endl;
      }
      else {
   oocxcoutD((TObject*)nullptr,Integration) << "RooMCIntegrator: using importance sampling with " << bins << " bins and "
                << boxes << " boxes" << endl;
      }
    }

    // calculate the total number of n-dim boxes for this step
    double tot_boxes = TMath::Power((double)boxes,(double)dim);

    // increase the total number of calls to get at least 2 calls per box, if necessary
    _calls_per_box = (UInt_t)(calls/tot_boxes);
    if(_calls_per_box < 2) _calls_per_box= 2;
    calls= (UInt_t)(_calls_per_box*tot_boxes);

    // calculate the Jacobean factor: volume/(avg # of calls/bin)
    _jac = _grid.getVolume()*TMath::Power((double)bins,(double)dim)/calls;

    // setup our grid to use the calculated number of boxes and bins
    _grid.setNBoxes(boxes);
    if(bins != _grid.getNBins()) _grid.resize(bins);
  }

  // allocate memory for some book-keeping arrays
  std::vector<UInt_t> box(_grid.getDimension());
  std::vector<UInt_t> bin(_grid.getDimension());
  std::vector<double> x(_grid.getDimension());


  // loop over iterations for this step
  double cum_int(0),cum_sig(0);
  _it_start = _it_num;
  _chisq = 0.0;
  for (UInt_t it = 0; it < iterations; it++) {
    double intgrl(0),intgrl_sq(0),sig(0),jacbin(_jac);

    _it_num = _it_start + it;

    // reset the values associated with each grid cell
    _grid.resetValues();

    // loop over grid boxes
    _grid.firstBox(box.data());
    do {
      double m(0),q(0);
      // loop over integrand evaluations within this grid box
      for(UInt_t k = 0; k < _calls_per_box; k++) {
        // generate a random point in this box
        double bin_vol(0);
        _grid.generatePoint(box.data(), x.data(), bin.data(), bin_vol, _genType == QuasiRandom ? true : false);
        // evaluate the integrand at the generated point
        double fval= jacbin*bin_vol*integrand(x.data());
        // update mean and variance calculations
        double d = fval - m;
        m+= d / (k + 1.0);
        q+= d * d * (k / (k + 1.0));
        // accumulate the results of this evaluation (importance sampling only)
        if (_mode != Stratified) _grid.accumulate(bin.data(), fval*fval);
      }
      intgrl += m * _calls_per_box;
      double f_sq_sum = q * _calls_per_box ;
      sig += f_sq_sum ;

      // accumulate the results for this grid box (stratified sampling only)
      if (_mode == Stratified) _grid.accumulate(bin.data(), f_sq_sum);

      // print occasional progress messages
      if(_timer.RealTime() > 30) {
        std::size_t index = 0;
        std::size_t sizeOfDim = 1;

        for (unsigned int i=0; i < _grid.getDimension(); ++i) {
          index += box[i] * sizeOfDim;
          sizeOfDim *= _grid.getNBoxes();
        }
        coutP(Integration) << "RooMCIntegrator: still working ... iteration "
            << it << '/' << iterations << "  box " << index << "/"<< std::pow(_grid.getNBoxes(), _grid.getDimension()) << endl;
        _timer.Start(true);
      }
      else {
        _timer.Start(false);
      }

    } while(_grid.nextBox(box.data()));

    // compute final results for this iteration
    double wgt;
    sig = sig / (_calls_per_box - 1.0)  ;
    if (sig > 0) {
      wgt = 1.0 / sig;
    }
    else if (_sum_wgts > 0) {
      wgt = _sum_wgts / _samples;
    }
    else {
      wgt = 0.0;
    }
    intgrl_sq = intgrl * intgrl;
    _result = intgrl;
    _sigma  = sqrt(sig);

    if (wgt > 0.0) {
      _samples++ ;
      _sum_wgts += wgt;
      _wtd_int_sum += intgrl * wgt;
      _chi_sum += intgrl_sq * wgt;

      cum_int = _wtd_int_sum / _sum_wgts;
      cum_sig = sqrt (1 / _sum_wgts);

      if (_samples > 1) {
   _chisq = (_chi_sum - _wtd_int_sum * cum_int)/(_samples - 1.0);
      }
    }
    else {
      cum_int += (intgrl - cum_int) / (it + 1.0);
      cum_sig = 0.0;
    }
    oocxcoutD((TObject*)nullptr,Integration) << "=== Iteration " << _it_num << " : I = " << intgrl << " +/- " << sqrt(sig) << endl
                 << "    Cumulative : I = " << cum_int << " +/- " << cum_sig << "( chi2 = " << _chisq
                 << ")" << endl;
    // print the grid after the final iteration
<<<<<<< HEAD
    if (oodologD((TObject*)0,Integration)) {
=======
    if (oodologD((TObject*)nullptr,Integration)) {
>>>>>>> 49ae85f5
      if(it + 1 == iterations) _grid.print(std::cout, true);
    }
    _grid.refine(_alpha);
  }

  if(absError) *absError = cum_sig;
  return cum_int;
}<|MERGE_RESOLUTION|>--- conflicted
+++ resolved
@@ -340,11 +340,7 @@
                  << "    Cumulative : I = " << cum_int << " +/- " << cum_sig << "( chi2 = " << _chisq
                  << ")" << endl;
     // print the grid after the final iteration
-<<<<<<< HEAD
-    if (oodologD((TObject*)0,Integration)) {
-=======
     if (oodologD((TObject*)nullptr,Integration)) {
->>>>>>> 49ae85f5
       if(it + 1 == iterations) _grid.print(std::cout, true);
     }
     _grid.refine(_alpha);
