--- conflicted
+++ resolved
@@ -36,7 +36,6 @@
 #include "RooFit/Detail/RooNLLVarNew.h"
 #include "RooMsgService.h"
 #include "RooBatchCompute.h"
-#include "RooFuncWrapper.h"
 
 #ifdef ROOFIT_LEGACY_EVAL_BACKEND
 #include "RooNLLVar.h"
@@ -155,43 +154,6 @@
 }
 
 ////////////////////////////////////////////////////////////////////////////////
-<<<<<<< HEAD
-
-void RooAddition::translate(RooFit::Detail::CodeSquashContext &ctx) const
-{
-   if (_set.empty()) {
-      ctx.addResult(this, "0.0");
-   }
-   std::string result;
-   if (_set.size() > 1)
-      result += "(";
-
-   std::size_t i = 0;
-   for (auto *component : static_range_cast<RooAbsReal *>(_set)) {
-
-      // if (dynamic_cast<RooNLLVarNew *>(component)) {
-      //    result += ctx.getResultFrom
-      // } else {
-      if (!dynamic_cast<RooNLLVarNew *>(component) || _set.size() == 1) {
-         result += ctx.getResult(*component);
-         ++i;
-         if (i < _set.size()) result += '+';
-         continue;
-      }
-      auto &wrp = *ctx._wrapper;
-      auto funcName = wrp.declareFunction(wrp.buildCode(*component));
-      result += funcName + "(params, obs, xlArr)";
-      ++i;
-      if (i < _set.size()) result += '+';
-   }
-   if (_set.size() > 1)
-      result += ')';
-   ctx.addResult(this, result);
-}
-
-////////////////////////////////////////////////////////////////////////////////
-=======
->>>>>>> 4f177922
 /// Return the default error level for MINUIT error analysis
 /// If the addition contains one or more RooNLLVars and
 /// no RooChi2Vars, return the defaultErrorLevel() of
