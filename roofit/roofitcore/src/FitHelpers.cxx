/// \cond ROOFIT_INTERNAL

/*
 * Project: RooFit
 * Authors:
 *   Jonas Rembser, CERN 2023
 *
 * Copyright (c) 2023, CERN
 *
 * Redistribution and use in source and binary forms,
 * with or without modification, are permitted according to the terms
 * listed in LICENSE (http://roofit.sourceforge.net/license.txt)
 */

#include "FitHelpers.h"

#include <RooAbsData.h>
#include <RooAbsPdf.h>
#include <RooAbsReal.h>
#include <RooAddition.h>
#include <RooBatchCompute.h>
#include <RooBinSamplingPdf.h>
#include <RooCategory.h>
#include <RooCmdConfig.h>
#include <RooConstraintSum.h>
#include <RooDataHist.h>
#include <RooDataSet.h>
#include <RooDerivative.h>
#include <RooFit/Evaluator.h>
#include <RooFit/TestStatistics/RooRealL.h>
#include <RooFit/TestStatistics/buildLikelihood.h>
#include <RooFitResult.h>
#include <RooFuncWrapper.h>
#include <RooLinkedList.h>
#include <RooMinimizer.h>
#include <RooRealVar.h>
#include <RooSimultaneous.h>
#include <RooFormulaVar.h>

#include <Math/CholeskyDecomp.h>
#include <Math/Util.h>

#include "ConstraintHelpers.h"
#include "RooEvaluatorWrapper.h"
#include "RooFitImplHelpers.h"
#include "RooFit/Detail/RooNLLVarNew.h"

#ifdef ROOFIT_LEGACY_EVAL_BACKEND
#include "RooChi2Var.h"
#include "RooNLLVar.h"
#include "RooXYChi2Var.h"
#endif

using RooFit::Detail::RooNLLVarNew;

namespace {

constexpr int extendedFitDefault = 2;

////////////////////////////////////////////////////////////////////////////////
/// Use the asymptotically correct approach to estimate errors in the presence of weights.
/// This is slower but more accurate than `SumW2Error`. See also https://arxiv.org/abs/1911.01303).
/// Applies the calculated covaraince matrix to the RooMinimizer and returns
/// the quality of the covariance matrix.
/// See also the documentation of RooAbsPdf::fitTo(), where this function is used.
/// \param[in] minimizer The RooMinimizer to get the fit result from. The state
///            of the minimizer will be altered by this function: the covariance
///            matrix caltulated here will be applied to it via
///            RooMinimizer::applyCovarianceMatrix().
/// \param[in] data The dataset that was used for the fit.
int calcAsymptoticCorrectedCovariance(RooAbsReal &pdf, RooMinimizer &minimizer, RooAbsData const &data)
{
   RooFormulaVar logpdf("logpdf", "log(pdf)", "log(@0)", pdf);
   RooArgSet obs;
   logpdf.getObservables(data.get(), obs);

   // Warning if the dataset is binned. TODO: in some cases,
   // people also use RooDataSet to encode binned data,
   // e.g. for simultaneous fits. It would be useful to detect
   // this in this future as well.
   if (dynamic_cast<RooDataHist const *>(&data)) {
      oocoutW(&pdf, InputArguments)
         << "RooAbsPdf::fitTo(" << pdf.GetName()
         << ") WARNING: Asymptotic error correction is requested for a binned data set. "
            "This method is not designed to handle binned data. A standard chi2 fit will likely be more suitable.";
   };

   // Calculated corrected errors for weighted likelihood fits
   std::unique_ptr<RooFitResult> rw(minimizer.save());
   // Weighted inverse Hessian matrix
   const TMatrixDSym &matV = rw->covarianceMatrix();
   oocoutI(&pdf, Fitting)
      << "RooAbsPdf::fitTo(" << pdf.GetName()
      << ") Calculating covariance matrix according to the asymptotically correct approach. If you find this "
         "method useful please consider citing https://arxiv.org/abs/1911.01303.\n";

   // Initialise matrix containing first derivatives
   int nFloatPars = rw->floatParsFinal().size();
   TMatrixDSym num(nFloatPars);
   for (int k = 0; k < nFloatPars; k++) {
      for (int l = 0; l < nFloatPars; l++) {
         num(k, l) = 0.0;
      }
   }

   // Create derivative objects
   std::vector<std::unique_ptr<RooDerivative>> derivatives;
   const RooArgList &floated = rw->floatParsFinal();
   RooArgSet allparams;
   logpdf.getParameters(data.get(), allparams);
<<<<<<< HEAD
   std::unique_ptr<RooArgSet> floatingparams{static_cast<RooArgSet *>(allparams.selectByAttrib("Constant", false))};
=======
   std::unique_ptr<RooArgSet> floatingparams{allparams.selectByAttrib("Constant", false)};
>>>>>>> 4f177922

   const double eps = 1.0e-4;

   // Calculate derivatives of logpdf
   for (const auto paramresult : floated) {
      auto paraminternal = static_cast<RooRealVar *>(floatingparams->find(*paramresult));
      assert(floatingparams->find(*paramresult)->IsA() == RooRealVar::Class());
      double error = static_cast<RooRealVar *>(paramresult)->getError();
      derivatives.emplace_back(logpdf.derivative(*paraminternal, obs, 1, eps * error));
   }

   // Calculate derivatives for number of expected events, needed for extended ML fit
   RooAbsPdf *extended_pdf = dynamic_cast<RooAbsPdf *>(&pdf);
   std::vector<double> diffs_expected(floated.size(), 0.0);
   if (extended_pdf && extended_pdf->expectedEvents(obs) != 0.0) {
      for (std::size_t k = 0; k < floated.size(); k++) {
         const auto paramresult = static_cast<RooRealVar *>(floated.at(k));
         auto paraminternal = static_cast<RooRealVar *>(floatingparams->find(*paramresult));

         *paraminternal = paramresult->getVal();
         double error = paramresult->getError();
         paraminternal->setVal(paramresult->getVal() + eps * error);
         double expected_plus = log(extended_pdf->expectedEvents(obs));
         paraminternal->setVal(paramresult->getVal() - eps * error);
         double expected_minus = log(extended_pdf->expectedEvents(obs));
         *paraminternal = paramresult->getVal();
         double diff = (expected_plus - expected_minus) / (2.0 * eps * error);
         diffs_expected[k] = diff;
      }
   }

   // Loop over data
   for (int j = 0; j < data.numEntries(); j++) {
      // Sets obs to current data point, this is where the pdf will be evaluated
      obs.assign(*data.get(j));
      // Determine first derivatives
      std::vector<double> diffs(floated.size(), 0.0);
      for (std::size_t k = 0; k < floated.size(); k++) {
         const auto paramresult = static_cast<RooRealVar *>(floated.at(k));
         auto paraminternal = static_cast<RooRealVar *>(floatingparams->find(*paramresult));
         // first derivative to parameter k at best estimate point for this measurement
         double diff = derivatives[k]->getVal();
         // need to reset to best fit point after differentiation
         *paraminternal = paramresult->getVal();
         diffs[k] = diff;
      }

      // Fill numerator matrix
      for (std::size_t k = 0; k < floated.size(); k++) {
         for (std::size_t l = 0; l < floated.size(); l++) {
            num(k, l) += data.weightSquared() * (diffs[k] + diffs_expected[k]) * (diffs[l] + diffs_expected[l]);
         }
      }
   }
   num.Similarity(matV);

   // Propagate corrected errors to parameters objects
   minimizer.applyCovarianceMatrix(num);

   // The derivatives are found in RooFit and not with the minimizer (e.g.
   // minuit), so the quality of the corrected covariance matrix corresponds to
   // the quality of the original covariance matrix
   return rw->covQual();
}

////////////////////////////////////////////////////////////////////////////////
/// Apply correction to errors and covariance matrix. This uses two covariance
/// matrices, one with the weights, the other with squared weights, to obtain
/// the correct errors for weighted likelihood fits.
/// Applies the calculated covaraince matrix to the RooMinimizer and returns
/// the quality of the covariance matrix.
/// See also the documentation of RooAbsPdf::fitTo(), where this function is used.
/// \param[in] minimizer The RooMinimizer to get the fit result from. The state
///            of the minimizer will be altered by this function: the covariance
///            matrix caltulated here will be applied to it via
///            RooMinimizer::applyCovarianceMatrix().
/// \param[in] nll The NLL object that was used for the fit.
int calcSumW2CorrectedCovariance(RooAbsReal const &pdf, RooMinimizer &minimizer, RooAbsReal &nll)
{
   // Calculated corrected errors for weighted likelihood fits
   std::unique_ptr<RooFitResult> rw{minimizer.save()};
   nll.applyWeightSquared(true);
   oocoutI(&pdf, Fitting) << "RooAbsPdf::fitTo(" << pdf.GetName()
                          << ") Calculating sum-of-weights-squared correction matrix for covariance matrix\n";
   minimizer.hesse();
   std::unique_ptr<RooFitResult> rw2{minimizer.save()};
   nll.applyWeightSquared(false);

   // Apply correction matrix
   const TMatrixDSym &matV = rw->covarianceMatrix();
   TMatrixDSym matC = rw2->covarianceMatrix();
   ROOT::Math::CholeskyDecompGenDim<double> decomp(matC.GetNrows(), matC);
   if (!decomp) {
      oocoutE(&pdf, Fitting) << "RooAbsPdf::fitTo(" << pdf.GetName()
                             << ") ERROR: Cannot apply sum-of-weights correction to covariance matrix: correction "
                                "matrix calculated with weight-squared is singular\n";
      return -1;
   }

   // replace C by its inverse
   decomp.Invert(matC);
   // the class lies about the matrix being symmetric, so fill in the
   // part above the diagonal
   for (int i = 0; i < matC.GetNrows(); ++i) {
      for (int j = 0; j < i; ++j) {
         matC(j, i) = matC(i, j);
      }
   }
   matC.Similarity(matV);
   // C now contains V C^-1 V
   // Propagate corrected errors to parameters objects
   minimizer.applyCovarianceMatrix(matC);

   return std::min(rw->covQual(), rw2->covQual());
}

/// Configuration struct for RooAbsPdf::minimizeNLL with all the default values
/// that also should be taken as the default values for RooAbsPdf::fitTo.
struct MinimizerConfig {
   double recoverFromNaN = 10.;
   int optConst = 2;
   int verbose = 0;
   int doSave = 0;
   int doTimer = 0;
   int printLevel = 1;
   int strategy = 1;
   int initHesse = 0;
   int hesse = 1;
   int minos = 0;
   int numee = 10;
   int doEEWall = 1;
   int doWarn = 1;
   int doSumW2 = -1;
   int doAsymptotic = -1;
   int maxCalls = -1;
   int doOffset = -1;
   int parallelize = 0;
   bool enableParallelGradient = true;
   bool enableParallelDescent = false;
   bool timingAnalysis = false;
   const RooArgSet *minosSet = nullptr;
   std::string minType;
   std::string minAlg = "minuit";
};

bool interpretExtendedCmdArg(RooAbsPdf const &pdf, int extendedCmdArg)
{
   // Process automatic extended option
   if (extendedCmdArg == extendedFitDefault) {
      bool ext = pdf.extendMode() == RooAbsPdf::CanBeExtended || pdf.extendMode() == RooAbsPdf::MustBeExtended;
      if (ext) {
         oocoutI(&pdf, Minimization)
            << "p.d.f. provides expected number of events, including extended term in likelihood." << std::endl;
      }
      return ext;
   }
   // If Extended(false) was explicitly set, but the pdf MUST be extended, then
   // it's time to print an error. This happens when you're fitting a RooAddPdf
   // with coefficient that represent yields, and without the additional
   // constraint these coefficients are degenerate because the RooAddPdf
   // normalizes itself. Nothing correct can come out of this.
   if (extendedCmdArg == 0) {
      if (pdf.extendMode() == RooAbsPdf::MustBeExtended) {
         std::string errMsg = "You used the Extended(false) option on a pdf where the fit MUST be extended! "
                              "The parameters are not well defined and you're getting nonsensical results.";
         oocoutE(&pdf, InputArguments) << errMsg << std::endl;
      }
   }
   return extendedCmdArg;
}

/// To set the fitrange attribute of the PDF and custom ranges for the
/// observables so that RooPlot can automatically plot the fitting range.
void resetFitrangeAttributes(RooAbsArg &pdf, RooAbsData const &data, std::string const &baseName, const char *rangeName,
                             bool splitRange)
{
   // Clear possible range attributes from previous fits.
   pdf.removeStringAttribute("fitrange");

   // No fitrange was specified, so we do nothing. Or "SplitRange" is used, and
   // then there are no uniquely defined ranges for the observables (as they
   // are different in each category).
   if (!rangeName || splitRange)
      return;

   RooArgSet observables;
   pdf.getObservables(data.get(), observables);

   std::string fitrangeValue;
   auto subranges = ROOT::Split(rangeName, ",");
   for (auto const &subrange : subranges) {
      if (subrange.empty())
         continue;
      std::string fitrangeValueSubrange = std::string("fit_") + baseName;
      if (subranges.size() > 1) {
         fitrangeValueSubrange += "_" + subrange;
      }
      fitrangeValue += fitrangeValueSubrange + ",";
      for (RooAbsArg *arg : observables) {

         if (arg->isCategory())
            continue;
         auto &observable = static_cast<RooRealVar &>(*arg);

         observable.setRange(fitrangeValueSubrange.c_str(), observable.getMin(subrange.c_str()),
                             observable.getMax(subrange.c_str()));
      }
   }
   pdf.setStringAttribute("fitrange", fitrangeValue.substr(0, fitrangeValue.size() - 1).c_str());
}

std::unique_ptr<RooAbsArg> createSimultaneousNLL(RooSimultaneous const &simPdf, bool isSimPdfExtended,
                                                 std::string const &rangeName, RooFit::OffsetMode offset)
{
   RooAbsCategoryLValue const &simCat = simPdf.indexCat();

   // Prepare the NLL terms for each component
   RooArgList nllTerms;
   for (auto const &catState : simCat) {
      std::string const &catName = catState.first;
      RooAbsCategory::value_type catIndex = catState.second;

      // If the channel is not in the selected range of the category variable, we
      // won't create an for NLL this channel.
      if (!rangeName.empty()) {
         // Only the RooCategory supports ranges, not the other
         // RooAbsCategoryLValue-derived classes.
         auto simCatAsRooCategory = dynamic_cast<RooCategory const *>(&simCat);
         if (simCatAsRooCategory && !simCatAsRooCategory->isStateInRange(rangeName.c_str(), catIndex)) {
            continue;
         }
      }

      if (RooAbsPdf *pdf = simPdf.getPdf(catName.c_str())) {
         auto name = std::string("nll_") + pdf->GetName();
         std::unique_ptr<RooArgSet> observables{
            std::unique_ptr<RooArgSet>(pdf->getVariables())->selectByAttrib("__obs__", true)};
         // In a simultaneous fit, it is allowed that only a subset of the pdfs
         // are extended. Therefore, we have to make sure that we don't request
         // extended NLL objects for channels that can't be extended.
         const bool isPdfExtended = isSimPdfExtended && pdf->extendMode() != RooAbsPdf::CanNotBeExtended;
         auto nll =
            std::make_unique<RooNLLVarNew>(name.c_str(), name.c_str(), *pdf, *observables, isPdfExtended, offset);
         // Rename the special variables
         nll->setPrefix(std::string("_") + catName + "_");
         nllTerms.addOwned(std::move(nll));
      }
   }

   for (auto *nll : static_range_cast<RooNLLVarNew *>(nllTerms)) {
      nll->setSimCount(nllTerms.size());
   }

   // Time to sum the NLLs
   auto nll = std::make_unique<RooAddition>("mynll", "mynll", nllTerms);
   nll->addOwnedComponents(std::move(nllTerms));
   return nll;
}

std::unique_ptr<RooAbsReal> createNLLNew(RooAbsPdf &pdf, RooAbsData &data, std::unique_ptr<RooAbsReal> &&constraints,
                                         std::string const &rangeName, RooArgSet const &projDeps, bool isExtended,
                                         double integrateOverBinsPrecision, RooFit::OffsetMode offset)
{
   if (constraints) {
      // The computation graph for the constraints is very small, no need to do
      // the tracking of clean and dirty nodes here.
      constraints->setOperMode(RooAbsArg::ADirty);
   }

   RooArgSet observables;
   pdf.getObservables(data.get(), observables);
   observables.remove(projDeps, true, true);

   oocxcoutI(&pdf, Fitting) << "RooAbsPdf::fitTo(" << pdf.GetName()
                            << ") fixing normalization set for coefficient determination to observables in data"
                            << "\n";
   pdf.fixAddCoefNormalization(observables, false);

   // Deal with the IntegrateBins argument
   RooArgList binSamplingPdfs;
   std::unique_ptr<RooAbsPdf> wrappedPdf = RooBinSamplingPdf::create(pdf, data, integrateOverBinsPrecision);
   RooAbsPdf &finalPdf = wrappedPdf ? *wrappedPdf : pdf;
   if (wrappedPdf) {
      binSamplingPdfs.addOwned(std::move(wrappedPdf));
   }
   // Done dealing with the IntegrateBins option

   RooArgList nllTerms;

   auto simPdf = dynamic_cast<RooSimultaneous *>(&finalPdf);
   if (simPdf) {
      simPdf->wrapPdfsInBinSamplingPdfs(data, integrateOverBinsPrecision);
      nllTerms.addOwned(createSimultaneousNLL(*simPdf, isExtended, rangeName, offset));
   } else {
      nllTerms.addOwned(
         std::make_unique<RooNLLVarNew>("RooNLLVarNew", "RooNLLVarNew", finalPdf, observables, isExtended, offset));
   }
   if (constraints) {
      nllTerms.addOwned(std::move(constraints));
   }

   std::string nllName = std::string("nll_") + pdf.GetName() + "_" + data.GetName();
   auto nll = std::make_unique<RooAddition>(nllName.c_str(), nllName.c_str(), nllTerms);
   nll->addOwnedComponents(std::move(binSamplingPdfs));
   nll->addOwnedComponents(std::move(nllTerms));

   return nll;
}

} // namespace

namespace RooFit {
namespace FitHelpers {

void defineMinimizationOptions(RooCmdConfig &pc)
{
   // Default-initialized instance of MinimizerConfig to get the default
   // minimizer parameter values.
   MinimizerConfig minimizerDefaults;

   pc.defineDouble("RecoverFromUndefinedRegions", "RecoverFromUndefinedRegions", 0, minimizerDefaults.recoverFromNaN);
   pc.defineInt("optConst", "Optimize", 0, minimizerDefaults.optConst);
   pc.defineInt("verbose", "Verbose", 0, minimizerDefaults.verbose);
   pc.defineInt("doSave", "Save", 0, minimizerDefaults.doSave);
   pc.defineInt("doTimer", "Timer", 0, minimizerDefaults.doTimer);
   pc.defineInt("printLevel", "PrintLevel", 0, minimizerDefaults.printLevel);
   pc.defineInt("strategy", "Strategy", 0, minimizerDefaults.strategy);
   pc.defineInt("initHesse", "InitialHesse", 0, minimizerDefaults.initHesse);
   pc.defineInt("hesse", "Hesse", 0, minimizerDefaults.hesse);
   pc.defineInt("minos", "Minos", 0, minimizerDefaults.minos);
   pc.defineInt("numee", "PrintEvalErrors", 0, minimizerDefaults.numee);
   pc.defineInt("doEEWall", "EvalErrorWall", 0, minimizerDefaults.doEEWall);
   pc.defineInt("doWarn", "Warnings", 0, minimizerDefaults.doWarn);
   pc.defineInt("doSumW2", "SumW2Error", 0, minimizerDefaults.doSumW2);
   pc.defineInt("doAsymptoticError", "AsymptoticError", 0, minimizerDefaults.doAsymptotic);
   pc.defineInt("maxCalls", "MaxCalls", 0, minimizerDefaults.maxCalls);
   pc.defineInt("doOffset", "OffsetLikelihood", 0, 0);
   pc.defineInt("parallelize", "Parallelize", 0, 0); // Three parallelize arguments
   pc.defineInt("enableParallelGradient", "ParallelGradientOptions", 0, 0);
   pc.defineInt("enableParallelDescent", "ParallelDescentOptions", 0, 0);
   pc.defineInt("timingAnalysis", "TimingAnalysis", 0, 0);
   pc.defineString("mintype", "Minimizer", 0, minimizerDefaults.minType.c_str());
   pc.defineString("minalg", "Minimizer", 1, minimizerDefaults.minAlg.c_str());
   pc.defineSet("minosSet", "Minos", 0, minimizerDefaults.minosSet);
}

////////////////////////////////////////////////////////////////////////////////
/// Minimizes a given NLL variable by finding the optimal parameters with the
/// RooMinimzer. The NLL variable can be created with RooAbsPdf::createNLL.
/// If you are looking for a function that combines likelihood creation with
/// fitting, see RooAbsPdf::fitTo.
/// \param[in] nll The negative log-likelihood variable to minimize.
/// \param[in] data The dataset that was also used for the NLL. It's a necessary
///            parameter because it is used in the asymptotic error correction.
/// \param[in] cfg Configuration struct with all the configuration options for
///            the RooMinimizer. These are a subset of the options that you can
///            also pass to RooAbsPdf::fitTo via the RooFit command arguments.
std::unique_ptr<RooFitResult> minimize(RooAbsReal &pdf, RooAbsReal &nll, RooAbsData const &data, RooCmdConfig const &pc)
{
   MinimizerConfig cfg;
   cfg.recoverFromNaN = pc.getDouble("RecoverFromUndefinedRegions");
   cfg.optConst = pc.getInt("optConst");
   cfg.verbose = pc.getInt("verbose");
   cfg.doSave = pc.getInt("doSave");
   cfg.doTimer = pc.getInt("doTimer");
   cfg.printLevel = pc.getInt("printLevel");
   cfg.strategy = pc.getInt("strategy");
   cfg.initHesse = pc.getInt("initHesse");
   cfg.hesse = pc.getInt("hesse");
   cfg.minos = pc.getInt("minos");
   cfg.numee = pc.getInt("numee");
   cfg.doEEWall = pc.getInt("doEEWall");
   cfg.doWarn = pc.getInt("doWarn");
   cfg.doSumW2 = pc.getInt("doSumW2");
   cfg.doAsymptotic = pc.getInt("doAsymptoticError");
   cfg.maxCalls = pc.getInt("maxCalls");
   cfg.minosSet = pc.getSet("minosSet");
   cfg.minType = pc.getString("mintype", "");
   cfg.minAlg = pc.getString("minalg", "minuit");
   cfg.doOffset = pc.getInt("doOffset");
   cfg.parallelize = pc.getInt("parallelize");
   cfg.enableParallelGradient = pc.getInt("enableParallelGradient");
   cfg.enableParallelDescent = pc.getInt("enableParallelDescent");
   cfg.timingAnalysis = pc.getInt("timingAnalysis");

   // Determine if the dataset has weights
   bool weightedData = data.isNonPoissonWeighted();

   std::string msgPrefix = std::string{"RooAbsPdf::fitTo("} + pdf.GetName() + "): ";

   // Warn user that a method to determine parameter uncertainties should be provided if weighted data is offered
   if (weightedData && cfg.doSumW2 == -1 && cfg.doAsymptotic == -1) {
      oocoutW(&pdf, InputArguments) << msgPrefix <<
         R"(WARNING: a likelihood fit is requested of what appears to be weighted data.
       While the estimated values of the parameters will always be calculated taking the weights into account,
       there are multiple ways to estimate the errors of the parameters. You are advised to make an
       explicit choice for the error calculation:
           - Either provide SumW2Error(true), to calculate a sum-of-weights-corrected HESSE error matrix
             (error will be proportional to the number of events in MC).
           - Or provide SumW2Error(false), to return errors from original HESSE error matrix
             (which will be proportional to the sum of the weights, i.e., a dataset with <sum of weights> events).
           - Or provide AsymptoticError(true), to use the asymptotically correct expression
             (for details see https://arxiv.org/abs/1911.01303)."
)";
   }

   if (cfg.minos && (cfg.doSumW2 == 1 || cfg.doAsymptotic == 1)) {
      oocoutE(&pdf, InputArguments)
         << msgPrefix
         << " sum-of-weights and asymptotic error correction do not work with MINOS errors. Not fitting.\n";
      return nullptr;
   }
   if (cfg.doAsymptotic == 1 && cfg.minos) {
      oocoutW(&pdf, InputArguments) << msgPrefix << "WARNING: asymptotic correction does not apply to MINOS errors\n";
   }

   // avoid setting both SumW2 and Asymptotic for uncertainty correction
   if (cfg.doSumW2 == 1 && cfg.doAsymptotic == 1) {
      oocoutE(&pdf, InputArguments) << msgPrefix
                                    << "ERROR: Cannot compute both asymptotically correct and SumW2 errors.\n";
      return nullptr;
   }

   // Instantiate RooMinimizer
   RooMinimizer::Config minimizerConfig;
   minimizerConfig.enableParallelGradient = cfg.enableParallelGradient;
   minimizerConfig.enableParallelDescent = cfg.enableParallelDescent;
   minimizerConfig.parallelize = cfg.parallelize;
   minimizerConfig.timingAnalysis = cfg.timingAnalysis;
   minimizerConfig.offsetting = cfg.doOffset;
   RooMinimizer m(nll, minimizerConfig);

   m.setMinimizerType(cfg.minType);
   m.setEvalErrorWall(cfg.doEEWall);
   m.setRecoverFromNaNStrength(cfg.recoverFromNaN);
   m.setPrintEvalErrors(cfg.numee);
   if (cfg.maxCalls > 0)
      m.setMaxFunctionCalls(cfg.maxCalls);
   if (cfg.printLevel != 1)
      m.setPrintLevel(cfg.printLevel);
   if (cfg.optConst)
      m.optimizeConst(cfg.optConst); // Activate constant term optimization
   if (cfg.verbose)
      m.setVerbose(true); // Activate verbose options
   if (cfg.doTimer)
      m.setProfile(true); // Activate timer options
   if (cfg.strategy != 1)
      m.setStrategy(cfg.strategy); // Modify fit strategy
   if (cfg.initHesse)
      m.hesse();                                        // Initialize errors with hesse
   m.minimize(cfg.minType.c_str(), cfg.minAlg.c_str()); // Minimize using chosen algorithm
   if (cfg.hesse)
      m.hesse(); // Evaluate errors with Hesse

   int corrCovQual = -1;

   if (m.getNPar() > 0) {
      if (cfg.doAsymptotic == 1)
         corrCovQual = calcAsymptoticCorrectedCovariance(pdf, m, data); // Asymptotically correct
      if (cfg.doSumW2 == 1)
         corrCovQual = calcSumW2CorrectedCovariance(pdf, m, nll);
   }

   if (cfg.minos)
      cfg.minosSet ? m.minos(*cfg.minosSet) : m.minos(); // Evaluate errs with Minos

   // Optionally return fit result
   std::unique_ptr<RooFitResult> ret;
   if (cfg.doSave) {
      auto name = std::string("fitresult_") + pdf.GetName() + "_" + data.GetName();
      auto title = std::string("Result of fit of p.d.f. ") + pdf.GetName() + " to dataset " + data.GetName();
      ret = std::unique_ptr<RooFitResult>{m.save(name.c_str(), title.c_str())};
      if ((cfg.doSumW2 == 1 || cfg.doAsymptotic == 1) && m.getNPar() > 0)
         ret->setCovQual(corrCovQual);
   }

   if (cfg.optConst)
      m.optimizeConst(0);
   return ret;
}

std::unique_ptr<RooAbsReal> createNLL(RooAbsPdf &pdf, RooAbsData &data, const RooLinkedList &cmdList)
{
   auto timingScope = std::make_unique<ROOT::Math::Util::TimingScope>(
      [&pdf](std::string const &msg) { oocoutI(&pdf, Fitting) << msg << std::endl; }, "Creation of NLL object took");

   auto baseName = std::string("nll_") + pdf.GetName() + "_" + data.GetName();

   // Select the pdf-specific commands
   RooCmdConfig pc("RooAbsPdf::createNLL(" + std::string(pdf.GetName()) + ")");

   pc.defineString("rangeName", "RangeWithName", 0, "", true);
   pc.defineString("addCoefRange", "SumCoefRange", 0, "");
   pc.defineString("globstag", "GlobalObservablesTag", 0, "");
   pc.defineString("globssource", "GlobalObservablesSource", 0, "data");
   pc.defineDouble("rangeLo", "Range", 0, -999.);
   pc.defineDouble("rangeHi", "Range", 1, -999.);
   pc.defineInt("splitRange", "SplitRange", 0, 0);
   pc.defineInt("ext", "Extended", 0, extendedFitDefault);
   pc.defineInt("numcpu", "NumCPU", 0, 1);
   pc.defineInt("interleave", "NumCPU", 1, 0);
   pc.defineInt("verbose", "Verbose", 0, 0);
   pc.defineInt("optConst", "Optimize", 0, 0);
   pc.defineInt("cloneData", "CloneData", 0, 2);
   pc.defineSet("projDepSet", "ProjectedObservables", 0, nullptr);
   pc.defineSet("cPars", "Constrain", 0, nullptr);
   pc.defineSet("glObs", "GlobalObservables", 0, nullptr);
   pc.defineInt("doOffset", "OffsetLikelihood", 0, 0);
   pc.defineSet("extCons", "ExternalConstraints", 0, nullptr);
   pc.defineInt("EvalBackend", "EvalBackend", 0, static_cast<int>(RooFit::EvalBackend::defaultValue()));
   pc.defineDouble("IntegrateBins", "IntegrateBins", 0, -1.);
   pc.defineMutex("Range", "RangeWithName");
   pc.defineMutex("GlobalObservables", "GlobalObservablesTag");
   pc.defineInt("ModularL", "ModularL", 0, 0);

   // New style likelihoods define parallelization through Parallelize(...) on fitTo or attributes on
   // RooMinimizer::Config.
   pc.defineMutex("ModularL", "NumCPU");

   // New style likelihoods define offsetting on minimizer, not on likelihood
   pc.defineMutex("ModularL", "OffsetLikelihood");

   // Process and check varargs
   pc.process(cmdList);
   if (!pc.ok(true)) {
      return nullptr;
   }

   if (pc.getInt("ModularL")) {
      int lut[3] = {2, 1, 0};
      RooFit::TestStatistics::RooAbsL::Extended ext{
         static_cast<RooFit::TestStatistics::RooAbsL::Extended>(lut[pc.getInt("ext")])};

      RooArgSet cParsSet;
      RooArgSet extConsSet;
      RooArgSet glObsSet;

      if (auto tmp = pc.getSet("cPars"))
         cParsSet.add(*tmp);

      if (auto tmp = pc.getSet("extCons"))
         extConsSet.add(*tmp);

      if (auto tmp = pc.getSet("glObs"))
         glObsSet.add(*tmp);

      const std::string rangeName = pc.getString("globstag", "", false);

      RooFit::TestStatistics::NLLFactory builder{pdf, data};
      builder.Extended(ext)
         .ConstrainedParameters(cParsSet)
         .ExternalConstraints(extConsSet)
         .GlobalObservables(glObsSet)
         .GlobalObservablesTag(rangeName.c_str());

      return std::make_unique<RooFit::TestStatistics::RooRealL>("likelihood", "", builder.build());
   }

   // Decode command line arguments
   const char *rangeName = pc.getString("rangeName", nullptr, true);
   const char *addCoefRangeName = pc.getString("addCoefRange", nullptr, true);
   const bool ext = interpretExtendedCmdArg(pdf, pc.getInt("ext"));

   int splitRange = pc.getInt("splitRange");
   int optConst = pc.getInt("optConst");
   int cloneData = pc.getInt("cloneData");
   auto offset = static_cast<RooFit::OffsetMode>(pc.getInt("doOffset"));

   // If no explicit cloneData command is specified, cloneData is set to true if optimization is activated
   if (cloneData == 2) {
      cloneData = optConst;
   }

   if (pc.hasProcessed("Range")) {
      double rangeLo = pc.getDouble("rangeLo");
      double rangeHi = pc.getDouble("rangeHi");

      // Create range with name 'fit' with above limits on all observables
      RooArgSet obs;
      pdf.getObservables(data.get(), obs);
      for (auto arg : obs) {
         RooRealVar *rrv = dynamic_cast<RooRealVar *>(arg);
         if (rrv)
            rrv->setRange("fit", rangeLo, rangeHi);
      }

      // Set range name to be fitted to "fit"
      rangeName = "fit";
   }

   // Set the fitrange attribute of th PDF, add observables ranges for plotting
   resetFitrangeAttributes(pdf, data, baseName, rangeName, splitRange);

   RooArgSet projDeps;
   auto tmp = pc.getSet("projDepSet");
   if (tmp) {
      projDeps.add(*tmp);
   }

   const std::string globalObservablesSource = pc.getString("globssource", "data", false);
   if (globalObservablesSource != "data" && globalObservablesSource != "model") {
      std::string errMsg = "RooAbsPdf::fitTo: GlobalObservablesSource can only be \"data\" or \"model\"!";
      oocoutE(&pdf, InputArguments) << errMsg << std::endl;
      throw std::invalid_argument(errMsg);
   }
   const bool takeGlobalObservablesFromData = globalObservablesSource == "data";

   // Lambda function to create the correct constraint term for a PDF. In old
   // RooFit, we use this PDF itself as the argument, for the new BatchMode
   // we're passing a clone.
   auto createConstr = [&]() -> std::unique_ptr<RooAbsReal> {
      return createConstraintTerm(baseName + "_constr",                    // name
                                  pdf,                                     // pdf
                                  data,                                    // data
                                  pc.getSet("cPars"),                      // Constrain RooCmdArg
                                  pc.getSet("extCons"),                    // ExternalConstraints RooCmdArg
                                  pc.getSet("glObs"),                      // GlobalObservables RooCmdArg
                                  pc.getString("globstag", nullptr, true), // GlobalObservablesTag RooCmdArg
                                  takeGlobalObservablesFromData);          // From GlobalObservablesSource RooCmdArg
   };

   auto evalBackend = static_cast<RooFit::EvalBackend::Value>(pc.getInt("EvalBackend"));

   // Construct BatchModeNLL if requested
   if (evalBackend != RooFit::EvalBackend::Value::Legacy) {

      // Set the normalization range. We need to do it now, because it will be
      // considered in `compileForNormSet`.
      std::string oldNormRange;
      if (pdf.normRange()) {
         oldNormRange = pdf.normRange();
      }
      pdf.setNormRange(rangeName);

      RooArgSet normSet;
      pdf.getObservables(data.get(), normSet);
      normSet.remove(projDeps, true, true);

      pdf.setAttribute("SplitRange", splitRange);
      pdf.setStringAttribute("RangeName", rangeName);

      RooFit::Detail::CompileContext ctx{normSet};
      ctx.setLikelihoodMode(true);
      std::unique_ptr<RooAbsArg> head = pdf.compileForNormSet(normSet, ctx);
      std::unique_ptr<RooAbsPdf> pdfClone = std::unique_ptr<RooAbsPdf>{static_cast<RooAbsPdf *>(head.release())};

      // reset attributes
      pdf.setAttribute("SplitRange", false);
      pdf.setStringAttribute("RangeName", nullptr);

      // Reset the normalization range
      pdf.setNormRange(oldNormRange.c_str());

      if (addCoefRangeName) {
         oocxcoutI(&pdf, Fitting) << "RooAbsPdf::fitTo(" << pdf.GetName()
                                  << ") fixing interpretation of coefficients of any component to range "
                                  << addCoefRangeName << "\n";
         pdfClone->fixAddCoefRange(addCoefRangeName, false);
      }

      std::unique_ptr<RooAbsReal> compiledConstr;
      if (std::unique_ptr<RooAbsReal> constr = createConstr()) {
         compiledConstr = RooFit::Detail::compileForNormSet(*constr, *data.get());
         compiledConstr->addOwnedComponents(std::move(constr));
      }

      auto nll = createNLLNew(*pdfClone, data, std::move(compiledConstr), rangeName ? rangeName : "", projDeps, ext,
                              pc.getDouble("IntegrateBins"), offset);

      std::unique_ptr<RooAbsReal> nllWrapper;

      if (evalBackend == RooFit::EvalBackend::Value::Codegen ||
          evalBackend == RooFit::EvalBackend::Value::CodegenNoGrad) {
         bool createGradient = evalBackend == RooFit::EvalBackend::Value::Codegen;
         auto simPdf = dynamic_cast<RooSimultaneous const *>(pdfClone.get());
<<<<<<< HEAD
=======

         // We destroy the timing scrope for createNLL prematurely, because we
         // separately measure the time for jitting and gradient creation
         // inside the RooFuncWrapper.
         timingScope.reset();

>>>>>>> 4f177922
         nllWrapper = std::make_unique<RooFit::Experimental::RooFuncWrapper>("nll_func_wrapper", "nll_func_wrapper",
                                                                             *nll, &data, simPdf, createGradient);
         if (createGradient)
            static_cast<Experimental::RooFuncWrapper &>(*nllWrapper).createGradient();
      } else {
         nllWrapper = std::make_unique<RooEvaluatorWrapper>(
            *nll, &data, evalBackend == RooFit::EvalBackend::Value::Cuda, rangeName ? rangeName : "", pdfClone.get(),
            takeGlobalObservablesFromData);
      }

      nllWrapper->addOwnedComponents(std::move(nll));
      nllWrapper->addOwnedComponents(std::move(pdfClone));
      return nllWrapper;
   }

   std::unique_ptr<RooAbsReal> nll;

#ifdef ROOFIT_LEGACY_EVAL_BACKEND
   bool verbose = pc.getInt("verbose");

   int numcpu = pc.getInt("numcpu");
   int numcpu_strategy = pc.getInt("interleave");
   // strategy 3 works only for RooSimultaneous.
   if (numcpu_strategy == 3 && !pdf.InheritsFrom("RooSimultaneous")) {
      oocoutW(&pdf, Minimization) << "Cannot use a NumCpu Strategy = 3 when the pdf is not a RooSimultaneous, "
                                     "falling back to default strategy = 0"
                                  << std::endl;
      numcpu_strategy = 0;
   }
   RooFit::MPSplit interl = (RooFit::MPSplit)numcpu_strategy;

   auto binnedLInfo = RooHelpers::getBinnedL(pdf);
   RooAbsPdf &actualPdf = binnedLInfo.binnedPdf ? *binnedLInfo.binnedPdf : pdf;

   // Construct NLL
   RooAbsReal::setEvalErrorLoggingMode(RooAbsReal::CollectErrors);
   RooAbsTestStatistic::Configuration cfg;
   cfg.addCoefRangeName = addCoefRangeName ? addCoefRangeName : "";
   cfg.nCPU = numcpu;
   cfg.interleave = interl;
   cfg.verbose = verbose;
   cfg.splitCutRange = static_cast<bool>(splitRange);
   cfg.cloneInputData = static_cast<bool>(cloneData);
   cfg.integrateOverBinsPrecision = pc.getDouble("IntegrateBins");
   cfg.binnedL = binnedLInfo.isBinnedL;
   cfg.takeGlobalObservablesFromData = takeGlobalObservablesFromData;
   cfg.rangeName = rangeName ? rangeName : "";
   auto nllVar = std::make_unique<RooNLLVar>(baseName.c_str(), "-log(likelihood)", actualPdf, data, projDeps, ext, cfg);
   nllVar->enableBinOffsetting(offset == RooFit::OffsetMode::Bin);
   nll = std::move(nllVar);
   RooAbsReal::setEvalErrorLoggingMode(RooAbsReal::PrintErrors);

   // Include constraints, if any, in likelihood
   if (std::unique_ptr<RooAbsReal> constraintTerm = createConstr()) {

      // Even though it is technically only required when the computation graph
      // is changed because global observables are taken from data, it is safer
      // to clone the constraint model in general to reset the normalization
      // integral caches and avoid ASAN build failures (the PDF of the main
      // measurement is cloned too anyway, so not much overhead). This can be
      // reconsidered after the caching of normalization sets by pointer is changed
      // to a more memory-safe solution.
      constraintTerm = RooHelpers::cloneTreeWithSameParameters(*constraintTerm, data.get());

      // Redirect the global observables to the ones from the dataset if applicable.
      constraintTerm->setData(data, false);

      // The computation graph for the constraints is very small, no need to do
      // the tracking of clean and dirty nodes here.
      constraintTerm->setOperMode(RooAbsArg::ADirty);

      auto orignll = std::move(nll);
      nll = std::make_unique<RooAddition>((baseName + "_with_constr").c_str(), "nllWithCons",
                                          RooArgSet(*orignll, *constraintTerm));
      nll->addOwnedComponents(std::move(orignll), std::move(constraintTerm));
   }

   if (optConst) {
      nll->constOptimizeTestStatistic(RooAbsArg::Activate, optConst > 1);
   }

   if (offset == RooFit::OffsetMode::Initial) {
      nll->enableOffsetting(true);
   }
#else
   throw std::runtime_error("RooFit was not built with the legacy evaluation backend");
#endif

   return nll;
}

std::unique_ptr<RooAbsReal> createChi2(RooAbsReal &real, RooAbsData &data, const RooLinkedList &cmdList)
{
#ifdef ROOFIT_LEGACY_EVAL_BACKEND
   const bool isDataHist = dynamic_cast<RooDataHist const *>(&data);

   RooCmdConfig pc("createChi2(" + std::string(real.GetName()) + ")");

   pc.defineInt("numcpu", "NumCPU", 0, 1);
   pc.defineInt("verbose", "Verbose", 0, 0);

   RooAbsTestStatistic::Configuration cfg;

   if (isDataHist) {
      // Construct Chi2
      RooAbsReal::setEvalErrorLoggingMode(RooAbsReal::CollectErrors);
      std::string baseName = "chi2_" + std::string(real.GetName()) + "_" + data.GetName();

      // Clear possible range attributes from previous fits.
      real.removeStringAttribute("fitrange");

      pc.defineInt("etype", "DataError", 0, (Int_t)RooDataHist::Auto);
      pc.defineInt("extended", "Extended", 0, extendedFitDefault);
      pc.defineInt("split_range", "SplitRange", 0, 0);
      pc.defineDouble("integrate_bins", "IntegrateBins", 0, -1);
      pc.defineString("addCoefRange", "SumCoefRange", 0, "");
      pc.allowUndefined();

      pc.process(cmdList);
      if (!pc.ok(true)) {
         return nullptr;
      }

      bool extended = false;
      if (auto pdf = dynamic_cast<RooAbsPdf const *>(&real)) {
         extended = interpretExtendedCmdArg(*pdf, pc.getInt("extended"));
      }

      RooDataHist::ErrorType etype = static_cast<RooDataHist::ErrorType>(pc.getInt("etype"));

      const char *rangeName = pc.getString("rangeName", nullptr, true);
      const char *addCoefRangeName = pc.getString("addCoefRange", nullptr, true);

      cfg.rangeName = rangeName ? rangeName : "";
      cfg.nCPU = pc.getInt("numcpu");
      cfg.interleave = RooFit::Interleave;
      cfg.verbose = static_cast<bool>(pc.getInt("verbose"));
      cfg.cloneInputData = false;
      cfg.integrateOverBinsPrecision = pc.getDouble("integrate_bins");
      cfg.addCoefRangeName = addCoefRangeName ? addCoefRangeName : "";
      cfg.splitCutRange = static_cast<bool>(pc.getInt("split_range"));
      auto chi2 = std::make_unique<RooChi2Var>(baseName.c_str(), baseName.c_str(), real,
                                               static_cast<RooDataHist &>(data), extended, etype, cfg);

      RooAbsReal::setEvalErrorLoggingMode(RooAbsReal::PrintErrors);

      return chi2;
   } else {
      pc.defineInt("integrate", "Integrate", 0, 0);
      pc.defineObject("yvar", "YVar", 0, nullptr);
      pc.defineString("rangeName", "RangeWithName", 0, "", true);
      pc.defineInt("interleave", "NumCPU", 1, 0);

      // Process and check varargs
      pc.process(cmdList);
      if (!pc.ok(true)) {
         return nullptr;
      }

      // Decode command line arguments
      bool integrate = pc.getInt("integrate");
      RooRealVar *yvar = static_cast<RooRealVar *>(pc.getObject("yvar"));
      const char *rangeName = pc.getString("rangeName", nullptr, true);
      Int_t numcpu = pc.getInt("numcpu");
      Int_t numcpu_strategy = pc.getInt("interleave");
      // strategy 3 works only for RooSimultaneous.
      if (numcpu_strategy == 3 && !real.InheritsFrom("RooSimultaneous")) {
         oocoutW(&real, Minimization) << "Cannot use a NumCpu Strategy = 3 when the pdf is not a RooSimultaneous, "
                                         "falling back to default strategy = 0"
                                      << std::endl;
         numcpu_strategy = 0;
      }
      RooFit::MPSplit interl = (RooFit::MPSplit)numcpu_strategy;
      bool verbose = pc.getInt("verbose");

      cfg.rangeName = rangeName ? rangeName : "";
      cfg.nCPU = numcpu;
      cfg.interleave = interl;
      cfg.verbose = verbose;
      cfg.verbose = false;

      std::string name = "chi2_" + std::string(real.GetName()) + "_" + data.GetName();

      return std::make_unique<RooXYChi2Var>(name.c_str(), name.c_str(), real, static_cast<RooDataSet &>(data), yvar,
                                            integrate, cfg);
   }
#else
   throw std::runtime_error("createChi2() is not supported without the legacy evaluation backend");
   return nullptr;
#endif
}

std::unique_ptr<RooFitResult> fitTo(RooAbsReal &real, RooAbsData &data, const RooLinkedList &cmdList, bool chi2)
{
   const bool isDataHist = dynamic_cast<RooDataHist const *>(&data);

   RooCmdConfig pc("fitTo(" + std::string(real.GetName()) + ")");

   RooLinkedList fitCmdList(cmdList);
   std::string nllCmdListString;
   if (!chi2) {
      nllCmdListString = "ProjectedObservables,Extended,Range,"
                         "RangeWithName,SumCoefRange,NumCPU,SplitRange,Constrained,Constrain,ExternalConstraints,"
                         "CloneData,GlobalObservables,GlobalObservablesSource,GlobalObservablesTag,"
                         "EvalBackend,IntegrateBins,ModularL";

      if (!cmdList.FindObject("ModularL") || static_cast<RooCmdArg *>(cmdList.FindObject("ModularL"))->getInt(0) == 0) {
         nllCmdListString += ",OffsetLikelihood";
      }
   } else {
      auto createChi2DataHistCmdArgs = "Range,RangeWithName,NumCPU,Optimize,IntegrateBins,ProjectedObservables,"
                                       "AddCoefRange,SplitRange,DataError,Extended";
      auto createChi2DataSetCmdArgs = "YVar,Integrate,RangeWithName,NumCPU,Verbose";
      nllCmdListString += isDataHist ? createChi2DataHistCmdArgs : createChi2DataSetCmdArgs;
   }

   RooLinkedList nllCmdList = pc.filterCmdList(fitCmdList, nllCmdListString.c_str());

   pc.defineDouble("prefit", "Prefit", 0, 0);
   defineMinimizationOptions(pc);

   // Process and check varargs
   pc.process(fitCmdList);
   if (!pc.ok(true)) {
      return nullptr;
   }

   // TimingAnalysis works only for RooSimultaneous.
   if (pc.getInt("timingAnalysis") && !real.InheritsFrom("RooSimultaneous")) {
      oocoutW(&real, Minimization) << "The timingAnalysis feature was built for minimization with RooSimultaneous "
                                      "and is not implemented for other PDF's. Please create a RooSimultaneous to "
                                      "enable this feature."
                                   << std::endl;
   }

   // Decode command line arguments
   double prefit = pc.getDouble("prefit");

   if (prefit != 0) {
      size_t nEvents = static_cast<size_t>(prefit * data.numEntries());
      if (prefit > 0.5 || nEvents < 100) {
         oocoutW(&real, InputArguments) << "PrefitDataFraction should be in suitable range."
                                        << "With the current PrefitDataFraction=" << prefit
                                        << ", the number of events would be " << nEvents << " out of "
                                        << data.numEntries() << ". Skipping prefit..." << std::endl;
      } else {
         size_t step = data.numEntries() / nEvents;

         RooDataSet tiny("tiny", "tiny", *data.get(), data.isWeighted() ? RooFit::WeightVar() : RooCmdArg());

         for (int i = 0; i < data.numEntries(); i += step) {
            const RooArgSet *event = data.get(i);
            tiny.add(*event, data.weight());
         }
         RooLinkedList tinyCmdList(cmdList);
         pc.filterCmdList(tinyCmdList, "Prefit,Hesse,Minos,Verbose,Save,Timer");
         RooCmdArg hesse_option = RooFit::Hesse(false);
         RooCmdArg print_option = RooFit::PrintLevel(-1);

         tinyCmdList.Add(&hesse_option);
         tinyCmdList.Add(&print_option);

         fitTo(real, tiny, tinyCmdList, chi2);
      }
   }

   RooCmdArg modularL_option;
   if (pc.getInt("parallelize") != 0 || pc.getInt("enableParallelGradient") || pc.getInt("enableParallelDescent")) {
      // Set to new style likelihood if parallelization is requested
      modularL_option = RooFit::ModularL(true);
      nllCmdList.Add(&modularL_option);
   }

   std::unique_ptr<RooAbsReal> nll;
   if (chi2) {
      nll = std::unique_ptr<RooAbsReal>{isDataHist ? real.createChi2(static_cast<RooDataHist &>(data), nllCmdList)
                                                   : real.createChi2(static_cast<RooDataSet &>(data), nllCmdList)};
   } else {
      nll = std::unique_ptr<RooAbsReal>{dynamic_cast<RooAbsPdf &>(real).createNLL(data, nllCmdList)};
   }

   return RooFit::FitHelpers::minimize(real, *nll, data, pc);
}

} // namespace FitHelpers
} // namespace RooFit

/// \endcond<|MERGE_RESOLUTION|>--- conflicted
+++ resolved
@@ -108,11 +108,7 @@
    const RooArgList &floated = rw->floatParsFinal();
    RooArgSet allparams;
    logpdf.getParameters(data.get(), allparams);
-<<<<<<< HEAD
-   std::unique_ptr<RooArgSet> floatingparams{static_cast<RooArgSet *>(allparams.selectByAttrib("Constant", false))};
-=======
    std::unique_ptr<RooArgSet> floatingparams{allparams.selectByAttrib("Constant", false)};
->>>>>>> 4f177922
 
    const double eps = 1.0e-4;
 
@@ -788,15 +784,12 @@
           evalBackend == RooFit::EvalBackend::Value::CodegenNoGrad) {
          bool createGradient = evalBackend == RooFit::EvalBackend::Value::Codegen;
          auto simPdf = dynamic_cast<RooSimultaneous const *>(pdfClone.get());
-<<<<<<< HEAD
-=======
 
          // We destroy the timing scrope for createNLL prematurely, because we
          // separately measure the time for jitting and gradient creation
          // inside the RooFuncWrapper.
          timingScope.reset();
 
->>>>>>> 4f177922
          nllWrapper = std::make_unique<RooFit::Experimental::RooFuncWrapper>("nll_func_wrapper", "nll_func_wrapper",
                                                                              *nll, &data, simPdf, createGradient);
          if (createGradient)
