/*****************************************************************************
 * Project: RooFit                                                           *
 * Package: RooFitCore                                                       *
 * @(#)root/roofitcore:$Id$
 * Authors:                                                                  *
 *   WV, Wouter Verkerke, UC Santa Barbara, verkerke@slac.stanford.edu       *
 *   DK, David Kirkby,    UC Irvine,         dkirkby@uci.edu                 *
 *                                                                           *
 * Copyright (c) 2000-2005, Regents of the University of California          *
 *                          and Stanford University. All rights reserved.    *
 *                                                                           *
 * Redistribution and use in source and binary forms,                        *
 * with or without modification, are permitted according to the terms        *
 * listed in LICENSE (http://roofit.sourceforge.net/license.txt)             *
 *****************************************************************************/

//////////////////////////////////////////////////////////////////////////////
///
/// Class RooRealSumFunc implements a PDF constructed from a sum of
/// functions:
/// ```
///                 Sum(i=1,n-1) coef_i * func_i(x) + [ 1 - (Sum(i=1,n-1) coef_i ] * func_n(x)
///   pdf(x) =    ------------------------------------------------------------------------------
///             Sum(i=1,n-1) coef_i * Int(func_i)dx + [ 1 - (Sum(i=1,n-1) coef_i ] * Int(func_n)dx
///
/// ```
/// where coef_i and func_i are RooAbsReal objects, and x is the collection of dependents.
/// In the present version coef_i may not depend on x, but this limitation may be removed in the future
///
/// ### Difference between RooAddPdf / RooRealSum{Func|Pdf}
/// - RooAddPdf is a PDF of PDFs, *i.e.* its components need to be normalised and non-negative.
/// - RooRealSumPdf is a PDF of functions, *i.e.*, its components can be negative, but their sum cannot be. The normalisation
///   is computed automatically, unless the PDF is extended (see above).
/// - RooRealSumFunc is a sum of functions. It is neither normalised, nor need it be positive.

#include "RooRealSumFunc.h"
#include "RooRealSumPdf.h"
#include "RooTrace.h"

ClassImp(RooRealSumFunc);

bool RooRealSumFunc::_doFloorGlobal = false;

//_____________________________________________________________________________
RooRealSumFunc::RooRealSumFunc() : _normIntMgr(this, 10)
{
   // Default constructor
   // coverity[UNINIT_CTOR]
   TRACE_CREATE
}

//_____________________________________________________________________________
RooRealSumFunc::RooRealSumFunc(const char *name, const char *title)
   : RooAbsReal(name, title), _normIntMgr(this, 10), _haveLastCoef(false),
     _funcList("!funcList", "List of functions", this), _coefList("!coefList", "List of coefficients", this)
{
   // Constructor with name and title
   TRACE_CREATE
}

//_____________________________________________________________________________
RooRealSumFunc::RooRealSumFunc(const char *name, const char *title, RooAbsReal &func1, RooAbsReal &func2,
                               RooAbsReal &coef1)
   : RooRealSumFunc{name, title}
{
   // Construct p.d.f consisting of coef1*func1 + (1-coef1)*func2
   // The input coefficients and functions are allowed to be negative
   // but the resulting sum is not, which is enforced at runtime

   // Special constructor with two functions and one coefficient

   _funcList.add(func1);
   _funcList.add(func2);
   _coefList.add(coef1);
   TRACE_CREATE
}

//_____________________________________________________________________________
RooRealSumFunc::RooRealSumFunc(const char *name, const char *title, const RooArgList &inFuncList,
                               const RooArgList &inCoefList)
   : RooRealSumFunc{name, title}
{
   // Constructor p.d.f implementing sum_i [ coef_i * func_i ], if N_coef==N_func
   // or sum_i [ coef_i * func_i ] + (1 - sum_i [ coef_i ] )* func_N if Ncoef==N_func-1
   //
   // All coefficients and functions are allowed to be negative
   // but the sum is not, which is enforced at runtime.

   RooRealSumPdf::initializeFuncsAndCoefs(*this, inFuncList, inCoefList, _funcList, _coefList);

   TRACE_CREATE
}

//_____________________________________________________________________________
RooRealSumFunc::RooRealSumFunc(const RooRealSumFunc &other, const char *name)
   : RooAbsReal(other, name), _normIntMgr(other._normIntMgr, this), _haveLastCoef(other._haveLastCoef),
     _funcList("!funcList", this, other._funcList), _coefList("!coefList", this, other._coefList),
     _doFloor(other._doFloor)
{
   // Copy constructor

   TRACE_CREATE
}

//_____________________________________________________________________________
RooRealSumFunc::~RooRealSumFunc()
{
   TRACE_DESTROY
}

//_____________________________________________________________________________
double RooRealSumFunc::evaluate() const
{
  return RooRealSumPdf::evaluate(*this, _funcList, _coefList, _doFloor || _doFloorGlobal, _haveWarned);
}

void RooRealSumFunc::translate(RooFit::Detail::CodeSquashContext &ctx) const
{
   RooRealSumPdf::translateImpl(ctx, this, _funcList, _coefList);
}

//_____________________________________________________________________________
bool RooRealSumFunc::checkObservables(const RooArgSet *nset) const
{
  return RooRealSumPdf::checkObservables(*this, nset, _funcList, _coefList);
}

//_____________________________________________________________________________
Int_t RooRealSumFunc::getAnalyticalIntegralWN(RooArgSet &allVars, RooArgSet &analVars, const RooArgSet *normSet2,
                                              const char *rangeName) const
{
   return RooRealSumPdf::getAnalyticalIntegralWN(*this, _normIntMgr, _funcList, _coefList, allVars, analVars, normSet2, rangeName);
}

//_____________________________________________________________________________
double RooRealSumFunc::analyticalIntegralWN(Int_t code, const RooArgSet *normSet2, const char *rangeName) const
{
   return RooRealSumPdf::analyticalIntegralWN(*this, _normIntMgr, _funcList, _coefList, code, normSet2, rangeName, _haveWarned);
}

//_____________________________________________________________________________
std::list<double> *RooRealSumFunc::binBoundaries(RooAbsRealLValue &obs, double xlo, double xhi) const
{
   return RooRealSumPdf::binBoundaries(_funcList, obs, xlo, xhi);
}

//_____________________________________________________________________________B
bool RooRealSumFunc::isBinnedDistribution(const RooArgSet &obs) const
{
   return RooRealSumPdf::isBinnedDistribution(_funcList, obs);
}

//_____________________________________________________________________________
std::list<double> *RooRealSumFunc::plotSamplingHint(RooAbsRealLValue &obs, double xlo, double xhi) const
{
   return RooRealSumPdf::plotSamplingHint(_funcList, obs, xlo, xhi);
}

//_____________________________________________________________________________
void RooRealSumFunc::setCacheAndTrackHints(RooArgSet &trackNodes)
{
   RooRealSumPdf::setCacheAndTrackHints(_funcList, trackNodes);
}

/// Customized printing of arguments of a RooRealSumFunc to more intuitively
/// reflect the contents of the product operator construction.

void RooRealSumFunc::printMetaArgs(std::ostream &os) const
{
   RooRealSumPdf::printMetaArgs(_funcList, _coefList, os);
}

std::unique_ptr<RooAbsArg> RooRealSumFunc::compileForNormSet(RooArgSet const &/*normSet*/, RooFit::Detail::CompileContext & ctx) const
{
   auto newArg = std::unique_ptr<RooAbsArg>{static_cast<RooAbsArg *>(Clone())};
<<<<<<< HEAD
   newArg->setAttribute("_COMPILED");
=======
   ctx.markAsCompiled(*newArg);
>>>>>>> 7c5b7714
   ctx.compileServers(*newArg, {});
   return newArg;
}<|MERGE_RESOLUTION|>--- conflicted
+++ resolved
@@ -173,11 +173,7 @@
 std::unique_ptr<RooAbsArg> RooRealSumFunc::compileForNormSet(RooArgSet const &/*normSet*/, RooFit::Detail::CompileContext & ctx) const
 {
    auto newArg = std::unique_ptr<RooAbsArg>{static_cast<RooAbsArg *>(Clone())};
-<<<<<<< HEAD
-   newArg->setAttribute("_COMPILED");
-=======
    ctx.markAsCompiled(*newArg);
->>>>>>> 7c5b7714
    ctx.compileServers(*newArg, {});
    return newArg;
 }