 /*****************************************************************************
  * Project: RooFit                                                           *
  *                                                                           *
  * Copyright (c) 2000-2005, Regents of the University of California          *
  *                          and Stanford University. All rights reserved.    *
  *                                                                           *
  * Redistribution and use in source and binary forms,                        *
  * with or without modification, are permitted according to the terms        *
  * listed in LICENSE (http://roofit.sourceforge.net/license.txt)             *
  *****************************************************************************/

/**
\file RooAbsCachedReal.cxx
\class RooAbsCachedReal
\ingroup Roofitcore

RooAbsCachedReal is the abstract base class for functions that need or
want to cache their evaluate() output in a RooHistFunc defined in
terms of the used observables. This base class manages the creation
and storage of all RooHistFunc cache p.d.fs and the RooDataHists
that define their shape. Implementations of RooAbsCachedReal must
define member function fillCacheObject() which serves to fill an
already created RooDataHist with the functions function values. In
addition the member functions actualObservables() and
actualParameters() must be define which report what the actual
observables to be cached are for a given set of observables passed
by the user to getVal() and on which parameters need to be tracked
for changes to trigger a refilling of the cache histogram.
**/

#include "Riostream.h"
using namespace std ;

#include "TString.h"
#include "RooAbsCachedReal.h"
#include "RooAbsReal.h"
#include "RooMsgService.h"
#include "RooDataHist.h"
#include "RooHistFunc.h"
#include "RooChangeTracker.h"
#include "RooExpensiveObjectCache.h"

ClassImp(RooAbsCachedReal);



////////////////////////////////////////////////////////////////////////////////
/// Constructor

RooAbsCachedReal::RooAbsCachedReal(const char *name, const char *title, Int_t ipOrder) :
  RooAbsReal(name,title),
  _cacheMgr(this,10),
  _ipOrder(ipOrder),
  _disableCache(false)
 {
 }



////////////////////////////////////////////////////////////////////////////////
/// Copy constructor

RooAbsCachedReal::RooAbsCachedReal(const RooAbsCachedReal& other, const char* name) :
   RooAbsReal(other,name),
   _cacheMgr(other._cacheMgr,this),
   _ipOrder(other._ipOrder),
   _disableCache(other._disableCache)
 {
 }



////////////////////////////////////////////////////////////////////////////////
/// Destructor

RooAbsCachedReal::~RooAbsCachedReal()
{
}



////////////////////////////////////////////////////////////////////////////////
/// Implementation of getVal() overriding default implementation
/// of RooAbsReal. Return value stored in cache p.d.f
/// rather than return value of evaluate() which is undefined
/// for RooAbsCachedReal

double RooAbsCachedReal::getValV(const RooArgSet* nset) const
{
  if (_disableCache) {
    return RooAbsReal::getValV(nset) ;
  }

  // Cannot call cached p.d.f w.o nset
  // if (!nset) return evaluate() ;

  // Calculate current unnormalized value of object
  // coverity[NULL_RETURNS]
  FuncCacheElem* cache = getCache(nset) ;

  _value = cache->func()->getVal() ;

  return _value ;
}


////////////////////////////////////////////////////////////////////////////////
/// Interface function to create an internal cache object that represent
/// each cached function configuration. This interface allows to create and
/// return a class derived from RooAbsCachedReal::FuncCacheElem so that
/// a derived class fillCacheObject implementation can utilize extra functionality
/// defined in such a derived cache class

RooAbsCachedReal::FuncCacheElem* RooAbsCachedReal::createCache(const RooArgSet* nset) const
{
  return new FuncCacheElem(const_cast<RooAbsCachedReal&>(*this),nset) ;
}



////////////////////////////////////////////////////////////////////////////////
/// Retrieve cache corresponding to observables in nset

RooAbsCachedReal::FuncCacheElem* RooAbsCachedReal::getCache(const RooArgSet* nset) const
{
  // Check if this configuration was created becfore
  Int_t sterileIdx(-1) ;
  FuncCacheElem* cache = (FuncCacheElem*) _cacheMgr.getObj(nset,nullptr,&sterileIdx) ;
  if (cache) {
    if (cache->paramTracker()->hasChanged(true)) {
      ccoutD(Eval) << "RooAbsCachedReal::getCache(" << GetName() << ") cached function "
        << cache->func()->GetName() << " requires recalculation as parameters changed" << endl ;
      fillCacheObject(*cache) ;
      cache->func()->setValueDirty() ;
    }
    return cache ;
  }

  cache = createCache(nset) ;

  // Set cache function data to ADirty since function will need update every time in cache update process
  for (auto* arg : *(cache->hist()->get()) ) {
    arg->setOperMode(ADirty);
  }

  // Check if we have contents registered already in global expensive object cache
  RooDataHist* htmp = (RooDataHist*) expensiveObjectCache().retrieveObject(cache->hist()->GetName(),RooDataHist::Class(),cache->paramTracker()->parameters()) ;

  if (htmp) {

    cache->hist()->reset() ;
    cache->hist()->add(*htmp) ;

  } else {

    fillCacheObject(*cache) ;

    RooDataHist* eoclone = new RooDataHist(*cache->hist()) ;
    eoclone->removeSelfFromDir() ;
    expensiveObjectCache().registerObject(GetName(),cache->hist()->GetName(),*eoclone,cache->paramTracker()->parameters()) ;
  }

  // Store this cache configuration
  Int_t code = _cacheMgr.setObj(nset,nullptr,((RooAbsCacheElement*)cache),nullptr) ;
  ccoutD(Caching) << "RooAbsCachedReal("<<this<<")::getCache(" << GetName() << ") creating new cache " << cache->func()->GetName() << " for nset " << (nset?*nset:RooArgSet()) << " with code " << code << endl ;

  return cache ;
}



////////////////////////////////////////////////////////////////////////////////
/// Constructor of cache storage unit class
///
/// Create RooDataHist that will cache function values and create
/// RooHistFunc that represent s RooDataHist shape as function, create
/// meta object that tracks changes in declared parameters of p.d.f
/// through actualParameters()

RooAbsCachedReal::FuncCacheElem::FuncCacheElem(const RooAbsCachedReal& self, const RooArgSet* nset)
{
  // Disable source caching by default
  _cacheSource = false ;
  _sourceClone = nullptr ;

  std::unique_ptr<RooArgSet> nset2{self.actualObservables(nset?*nset:RooArgSet())};

  RooArgSet orderedObs ;
  self.preferredObservableScanOrder(*nset2,orderedObs) ;

  // Create RooDataHist
  auto hname = std::string(self.inputBaseName()) + "_CACHEHIST" + self.cacheNameSuffix(*nset2).Data();

  _hist = new RooDataHist(hname,hname,*nset2,self.binningName()) ;
  _hist->removeSelfFromDir() ;

  std::unique_ptr<RooArgSet> observables{self.actualObservables(*nset2)};

  // Create RooHistFunc
  TString funcname = self.inputBaseName() ;
  funcname.Append("_CACHE") ;
  funcname.Append(self.cacheNameSuffix(*nset2)) ;
  _func = new RooHistFunc(funcname,funcname,*observables,*_hist,self.getInterpolationOrder()) ;
  if (self.operMode()==ADirty) _func->setOperMode(ADirty) ;

  // Set initial state of cache to dirty
  _func->setValueDirty() ;

  // Create pseudo-object that tracks changes in parameter values
  std::unique_ptr<RooArgSet> params{self.actualParameters(orderedObs)};
  string name= Form("%s_CACHEPARAMS",_func->GetName()) ;
  _paramTracker = new RooChangeTracker(name.c_str(),name.c_str(),*params,true) ;
  _paramTracker->hasChanged(true) ; // clear dirty flag as cache is up-to-date upon creation

  // Introduce formal dependency of RooHistFunc on parameters so that const optimization code
  // makes the correct decisions
  _func->addServerList(*params) ;
<<<<<<< HEAD

  delete observables ;
  delete nset2 ;
=======
>>>>>>> 7c5b7714
}


////////////////////////////////////////////////////////////////////////////////

RooAbsCachedReal::FuncCacheElem::~FuncCacheElem()
{
  if (_sourceClone) { delete _sourceClone ; }
  delete _paramTracker ;
  delete _func ;
  delete _hist ;
}




////////////////////////////////////////////////////////////////////////////////
/// Construct unique suffix name for cache p.d.f object

TString RooAbsCachedReal::cacheNameSuffix(const RooArgSet& nset) const
{
  TString name ;
  name.Append("_Obs[") ;
  if (nset.getSize()>0) {
    bool first(true) ;
    for (RooAbsArg * arg : nset) {
      if (first) {
   first=false ;
      } else {
   name.Append(",") ;
      }
      name.Append(arg->GetName()) ;
    }
  }

  name.Append("]") ;
  const char* payloadUS = payloadUniqueSuffix() ;
  if (payloadUS) {
    name.Append(payloadUS) ;
  }
  return name ;
}



////////////////////////////////////////////////////////////////////////////////
/// Set interpolation order of RooHistFunct representing cache histogram

void RooAbsCachedReal::setInterpolationOrder(Int_t order)
{
  _ipOrder = order ;

  for (Int_t i=0 ; i<_cacheMgr.cacheSize() ; i++) {
    FuncCacheElem* cache = (FuncCacheElem*) _cacheMgr.getObjByIndex(i) ;
    if (cache) {
      cache->func()->setInterpolationOrder(order) ;
    }
  }
}



////////////////////////////////////////////////////////////////////////////////
/// Return list of contained RooAbsArg objects

RooArgList RooAbsCachedReal::FuncCacheElem::containedArgs(Action)
{
  RooArgList ret(*func()) ;

  ret.add(*_paramTracker) ;
  if (_sourceClone) {
    ret.add(*_sourceClone) ;
  }
  return ret ;
}


////////////////////////////////////////////////////////////////////////////////
/// Print contents of cache when printing self as part of object tree

void RooAbsCachedReal::FuncCacheElem::printCompactTreeHook(ostream& os, const char* indent, Int_t curElem, Int_t maxElem)
{
  if (curElem==0) {
    os << indent << "--- RooAbsCachedReal begin cache ---" << endl ;
  }

  TString indent2(indent) ;
  indent2 += Form("[%d] ",curElem) ;
  func()->printCompactTree(os,indent2) ;

  if (curElem==maxElem) {
    os << indent << "--- RooAbsCachedReal end cache --- " << endl ;
  }
}



////////////////////////////////////////////////////////////////////////////////
/// Return analytical integration capabilities of the RooHistFunc that corresponds to the set of observables in allVars

Int_t RooAbsCachedReal::getAnalyticalIntegralWN(RooArgSet& allVars, RooArgSet& analVars, const RooArgSet* normSet, const char* rangeName) const
{
  FuncCacheElem* cache = getCache(normSet?normSet:&allVars) ;
  Int_t code = cache->func()->getAnalyticalIntegralWN(allVars,analVars,normSet,rangeName) ;
  _anaIntMap[code].first = &allVars ;
  _anaIntMap[code].second = normSet ;
  return code ;
}



////////////////////////////////////////////////////////////////////////////////
/// Forward call to implementation in relevant RooHistFunc instance

double RooAbsCachedReal::analyticalIntegralWN(Int_t code, const RooArgSet* normSet, const char* rangeName) const
{
  if (code==0) {
    return getVal(normSet) ;
  }

  const RooArgSet* anaVars = _anaIntMap[code].first ;
  const RooArgSet* normSet2 = _anaIntMap[code].second ;

  FuncCacheElem* cache = getCache(normSet2?normSet2:anaVars) ;
  return cache->func()->analyticalIntegralWN(code,normSet,rangeName) ;

}




<|MERGE_RESOLUTION|>--- conflicted
+++ resolved
@@ -215,12 +215,6 @@
   // Introduce formal dependency of RooHistFunc on parameters so that const optimization code
   // makes the correct decisions
   _func->addServerList(*params) ;
-<<<<<<< HEAD
-
-  delete observables ;
-  delete nset2 ;
-=======
->>>>>>> 7c5b7714
 }
 
 
