--- conflicted
+++ resolved
@@ -28,9 +28,6 @@
 #include <TROOT.h>
 #include <TSystem.h>
 
-<<<<<<< HEAD
-#include <fstream>
-=======
 #include <Math/Util.h>
 
 #include <fstream>
@@ -50,7 +47,6 @@
 }
 
 } // namespace
->>>>>>> 4f177922
 
 namespace RooFit {
 
@@ -102,8 +98,6 @@
 
    gInterpreter->Declare("#pragma cling optimize(2)");
 
-   declareToInterpreter("#pragma cling optimize(2)");
-
    // Declare the function and create its derivative.
    auto print = [](std::string const &msg) { oocoutI(nullptr, Fitting) << msg << std::endl; };
    ROOT::Math::Util::TimingScope timingScope(print, "Function JIT time:");
@@ -163,35 +157,7 @@
    }
    _gradientVarBuffer.resize(_params.size());
 
-<<<<<<< HEAD
-   if (head) {
-      _nodeOutputSizes = RooFit::Detail::BatchModeDataHelpers::determineOutputSizes(
-         *head, [&spans](RooFit::Detail::DataKey key) -> int {
-            auto found = spans.find(key);
-            return found != spans.end() ? found->second.size() : -1;
-         });
-   }
-}
-
-std::string RooFuncWrapper::declareFunction(std::string const &funcBody)
-{
-   static int iFuncWrapper = 0;
-   auto funcName = "roo_func_wrapper_" + std::to_string(iFuncWrapper++);
-
-   // Declare the function
-   std::stringstream bodyWithSigStrm;
-   bodyWithSigStrm << "double " << funcName << "(double* params, double const* obs, double const* xlArr) {\n"
-                   << funcBody << "\n}";
-   if (!declareToInterpreter(bodyWithSigStrm.str())) {
-      std::stringstream errorMsg;
-      errorMsg << "Function " << funcName << " could not be compiled. See above for details.";
-      oocoutE(nullptr, InputArguments) << errorMsg.str() << std::endl;
-      throw std::runtime_error(errorMsg.str().c_str());
-   }
-   return funcName;
-=======
    return spans;
->>>>>>> 4f177922
 }
 
 void RooFuncWrapper::createGradient()
@@ -201,11 +167,7 @@
    std::string requestName = _funcName + "_req";
 
    // Calculate gradient
-<<<<<<< HEAD
-   declareToInterpreter("#include <Math/CladDerivator.h>\n");
-=======
    gInterpreter->Declare("#include <Math/CladDerivator.h>\n");
->>>>>>> 4f177922
    // disable clang-format for making the following code unreadable.
    // clang-format off
    std::stringstream requestFuncStrm;
@@ -215,9 +177,6 @@
                       "}\n"
                       "#pragma clad OFF";
    // clang-format on
-<<<<<<< HEAD
-   if (!declareToInterpreter(requestFuncStrm.str())) {
-=======
    auto print = [](std::string const &msg) { oocoutI(nullptr, Fitting) << msg << std::endl; };
 
    bool cladSuccess = false;
@@ -226,16 +185,12 @@
       cladSuccess = !gInterpreter->Declare(requestFuncStrm.str().c_str());
    }
    if (cladSuccess) {
->>>>>>> 4f177922
       std::stringstream errorMsg;
       errorMsg << "Function " << GetName() << " could not be differentiated. See above for details.";
       oocoutE(nullptr, InputArguments) << errorMsg.str() << std::endl;
       throw std::runtime_error(errorMsg.str().c_str());
    }
 
-<<<<<<< HEAD
-   _grad = reinterpret_cast<Grad>(gInterpreter->ProcessLine((gradName + ";").c_str()));
-=======
    // Clad provides different overloads for the gradient, and we need to
    // resolve to the one that we want. Without the static_cast, getting the
    // function pointer would be ambiguous.
@@ -243,7 +198,6 @@
    ROOT::Math::Util::TimingScope timingScope(print, "Gradient IR to machine code time:");
    ss << "static_cast<void (*)(double *, double const *, double const *, double *)>(" << gradName << ");";
    _grad = reinterpret_cast<Grad>(gInterpreter->ProcessLine(ss.str().c_str()));
->>>>>>> 4f177922
    _hasGradient = true;
 #else
    _hasGradient = false;
@@ -287,19 +241,8 @@
 /// @brief Dumps a macro "filename.C" that can be used to test and debug the generated code and gradient.
 void RooFuncWrapper::writeDebugMacro(std::string const &filename) const
 {
-<<<<<<< HEAD
-   RooFit::Detail::CodeSquashContext ctx(_nodeOutputSizes, _xlArr, *this);
-
-   // First update the result variable of params in the compute graph to in[<position>].
-   int idx = 0;
-   for (RooAbsArg *param : _params) {
-      ctx.addResult(param, "params[" + std::to_string(idx) + "]");
-      idx++;
-   }
-=======
    std::stringstream allCode;
    std::set<std::string> seenFunctions;
->>>>>>> 4f177922
 
    // Remove duplicated declared functions
    for (std::string const &name : _collectedFunctions) {
@@ -333,63 +276,6 @@
 #pragma clad OFF
 )";
 
-<<<<<<< HEAD
-/// @brief Declare code to the interpreter and keep track of all declared code in this RooFuncWrapper.
-bool RooFuncWrapper::declareToInterpreter(std::string const &code)
-{
-   _allCode << code << std::endl;
-   return gInterpreter->Declare(code.c_str());
-}
-
-/// @brief Dumps a macro "filename.C" that can be used to test and debug the generated code and gradient.
-void RooFuncWrapper::writeDebugMacro(std::string const &filename) const
-{
-   std::ofstream outFile;
-   outFile.open(filename + ".C");
-   outFile << "#include <RooFit/Detail/MathFuncs.h>" << std::endl;
-   outFile << std::endl;
-   outFile << _allCode.str();
-   outFile << std::endl;
-
-   updateGradientVarBuffer();
-
-   auto writeVector = [&](std::string const &name, std::span<const double> vec) {
-      outFile << "std::vector<double> " << name << " = {";
-      for (std::size_t i = 0; i < vec.size(); ++i) {
-         if (i % 10 == 0)
-            outFile << "\n    ";
-         outFile << vec[i];
-         if (i < vec.size() - 1)
-            outFile << ", ";
-      }
-      outFile << "\n};\n";
-   };
-
-   outFile << "// clang-format off\n" << std::endl;
-   writeVector("parametersVec", _gradientVarBuffer);
-   outFile << std::endl;
-   writeVector("observablesVec", _observables);
-   outFile << std::endl;
-   writeVector("auxConstantsVec", _xlArr);
-   outFile << std::endl;
-   outFile << "// clang-format on\n" << std::endl;
-
-   outFile << R"(
-// To run as a ROOT macro
-void )" << filename
-           << R"(()
-{
-   std::vector<double> gradientVec(parametersVec.size());
-
-   )" << _funcName
-           << R"((parametersVec.data(), observablesVec.data(), auxConstantsVec.data());
-   )" << _funcName
-           << R"(_grad_0(parametersVec.data(), observablesVec.data(), auxConstantsVec.data(), gradientVec.data());
-}
-)";
-}
-
-=======
    updateGradientVarBuffer();
 
    auto writeVector = [&](std::string const &name, std::span<const double> vec) {
@@ -459,7 +345,6 @@
 )";
 }
 
->>>>>>> 4f177922
 } // namespace Experimental
 
 } // namespace RooFit