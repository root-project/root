--- conflicted
+++ resolved
@@ -104,28 +104,8 @@
          coutE(InputArguments) << errorMsg.str() << std::endl;
          throw std::runtime_error(errorMsg.str().c_str());
       }
-<<<<<<< HEAD
-      _params.add(*param);
-   }
-   _gradientVarBuffer.resize(_params.size());
-
-   if (data == nullptr)
-      return;
-
-   // Extract observables
-   std::stack<std::vector<double>> vectorBuffers; // for data loading
-   auto spans = RooFit::BatchModeDataHelpers::getDataSpans(*data, "", nullptr, true, false, vectorBuffers);
-
-   for (auto const &item : spans) {
-      std::size_t n = item.second.size();
-      _obsInfos.emplace(item.first, ObsInfo{_observables.size(), n});
-      _observables.reserve(_observables.size() + n);
-      for (std::size_t i = 0; i < n; ++i) {
-         _observables.push_back(item.second[i]);
-=======
       if (spans.find(param) == spans.end()) {
          _params.add(*param);
->>>>>>> f2f67553
       }
    }
    _gradientVarBuffer.resize(_params.size());
