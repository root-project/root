/*****************************************************************************
 * Project: RooFit                                                           *
 * Package: RooFitCore                                                       *
 * @(#)root/roofitcore:$Id$
 * Authors:                                                                  *
 *   WV, Wouter Verkerke, UC Santa Barbara, verkerke@slac.stanford.edu       *
 *   DK, David Kirkby,    UC Irvine,         dkirkby@uci.edu                 *
 *                                                                           *
 * Copyright (c) 2000-2005, Regents of the University of California          *
 *                          and Stanford University. All rights reserved.    *
 *                                                                           *
 * Redistribution and use in source and binary forms,                        *
 * with or without modification, are permitted according to the terms        *
 * listed in LICENSE (http://roofit.sourceforge.net/license.txt)             *
 *****************************************************************************/

/** \class RooExtendPdf
RooExtendPdf is a wrapper around an existing PDF that adds a
parameteric extended likelihood term to the PDF, optionally divided by a
fractional term from a partial normalization of the PDF:
\f[
      n_\mathrm{Expected} = N \quad \text{or} \quad n_\mathrm{Expected} = N / \mathrm{frac}
\f]
where \f$ N \f$ is supplied as a RooAbsReal to RooExtendPdf.
The fractional term is defined as
\f[
    \mathrm{frac} = \frac{\int_\mathrm{cutRegion[x]} \mathrm{pdf}(x,y) \; \mathrm{d}x \mathrm{d}y}{
      \int_\mathrm{normRegion[x]} \mathrm{pdf}(x,y) \; \mathrm{d}x \mathrm{d}y}
\f]

where \f$ x \f$ is the set of dependents involved in the selection region and \f$ y \f$
is the set of remaining dependents.

\f$ \mathrm{cutRegion}[x] \f$ is a limited integration range that is contained in
the nominal integration range \f$ \mathrm{normRegion}[x] \f$.
*/

#include "Riostream.h"

#include "RooExtendPdf.h"
#include "RooArgList.h"
#include "RooRealVar.h"
#include "RooFormulaVar.h"
#include "RooNameReg.h"
#include "RooConstVar.h"
#include "RooProduct.h"
#include "RooRatio.h"
#include "RooMsgService.h"



using namespace std;

ClassImp(RooExtendPdf);
<<<<<<< HEAD
=======

RooExtendPdf::RooExtendPdf(const char *name, const char *title, RooAbsPdf& pdf,
                    RooAbsReal& norm, const char* rangeName)
    : RooExtendPdf{name, title, pdf, RooAbsReal::Ref{norm}, rangeName} {}
>>>>>>> 49ae85f5

/// Constructor. The ExtendPdf behaves identical to the supplied input pdf,
/// but adds an extended likelihood term. expectedEvents() will return
/// `norm` if `rangeName` remains empty. If `rangeName` is not empty,
/// `norm` will refer to this range, and expectedEvents will return the
/// total number of events over the full range of the observables.
/// \param[in] name   Name of the pdf
/// \param[in] title  Title of the pdf (for plotting)
/// \param[in] pdf    The pdf to be extended
/// \param[in] norm   Expected number of events
/// \param[in] rangeName  If given, the number of events denoted by `norm` is interpreted as
/// the number of events in this range only
RooExtendPdf::RooExtendPdf(const char *name, const char *title, RooAbsPdf& pdf,
            RooAbsReal::Ref norm, const char* rangeName) :
  RooAbsPdf(name,title),
  _pdf("pdf", "PDF", this, pdf),
  _n("n","Normalization",this,norm),
  _rangeName(RooNameReg::ptr(rangeName))
{

  // Copy various setting from pdf
  setUnit(_pdf->getUnit()) ;
  setPlotLabel(_pdf->getPlotLabel()) ;
}



RooExtendPdf::RooExtendPdf(const RooExtendPdf& other, const char* name) :
  RooAbsPdf(other,name),
  _pdf("pdf",this,other._pdf),
  _n("n",this,other._n),
  _rangeName(other._rangeName)
{
  // Copy constructor
}


/// Return the number of expected events over the full range of all variables.
/// `norm`, the variable set as normalisation constant in the constructor,
/// will yield the number of events in the range set in the constructor. That is, the function returns
/// \f[
///     N = \mathrm{norm} \; \cdot \; \frac{\int_{(x_F,y_F)} \mathrm{pdf}(x,y) }{\int_{(x_C,y_F)} \mathrm{pdf}(x,y)}
/// \f]
/// Where \f$ x \f$ is the set of dependents with a restricted range (defined by `rangeName` in the constructor),
/// and \f$ y \f$ are the other dependents. \f$ x_C \f$ is the integration
/// of \f$ x \f$ over the restricted range, and \f$ x_F \f$ is the integration of
/// \f$ x \f$ over the full range. `norm` is the number of events given as parameter to the constructor.
///
/// If the nested PDF can be extended, \f$ N \f$ is further scaled by its expected number of events.
double RooExtendPdf::expectedEvents(const RooArgSet* nset) const
{
  const RooAbsPdf& pdf = *_pdf;

  if (_rangeName && (!nset || nset->empty())) {
    coutW(InputArguments) << "RooExtendPdf::expectedEvents(" << GetName() << ") WARNING: RooExtendPdf needs non-null normalization set to calculate fraction in range "
           << _rangeName << ".  Results may be nonsensical" << endl ;
  }

  double nExp = _n ;

  // Optionally multiply with fractional normalization
  if (_rangeName) {

    double fracInt = pdf.getNormObj(nset,nset,_rangeName)->getVal();


    if ( fracInt == 0. || _n == 0.) {
      coutW(Eval) << "RooExtendPdf(" << GetName() << ") WARNING: nExpected = " << _n << " / "
        << fracInt << " for nset = " << (nset?*nset:RooArgSet()) << endl ;
    }

    nExp /= fracInt ;
  }

  // Multiply with original Nexpected, if defined
  if (pdf.canBeExtended()) nExp *= pdf.expectedEvents(nset) ;

  return nExp ;
}


std::unique_ptr<RooAbsReal> RooExtendPdf::createExpectedEventsFunc(const RooArgSet *nset) const
{
   const RooAbsPdf& pdf = *_pdf;

   RooArgList prodList;
   prodList.add(*_n);

   // Optionally multiply with fractional normalization
   std::unique_ptr<RooAbsReal> rangeFactor;
   if (_rangeName) {
      std::unique_ptr<RooAbsReal> fracInteg{pdf.createIntegral(*nset, *nset, RooNameReg::str(_rangeName))};
      // Create one over integral term
      auto rangeFactorName = std::string("one_over_") + fracInteg->GetName();
      rangeFactor = std::make_unique<RooRatio>(rangeFactorName.c_str(), rangeFactorName.c_str(), RooFit::RooConst(1.0), *fracInteg);
      rangeFactor->addOwnedComponents(std::move(fracInteg));
      prodList.add(*rangeFactor);
   }

   // Multiply with original Nexpected, if defined
   std::unique_ptr<RooAbsReal> pdfExpectedEvents;
   if (pdf.canBeExtended()) {
      pdfExpectedEvents = pdf.createExpectedEventsFunc(nset);
      prodList.add(*pdfExpectedEvents);
   }

   auto name = std::string(GetName()) + "_expectedEvents";
   auto out = std::make_unique<RooProduct>(name.c_str(), name.c_str(), prodList);
   if(rangeFactor) {
      out->addOwnedComponents(std::move(rangeFactor));
   }
   if(pdfExpectedEvents) {
      out->addOwnedComponents(std::move(pdfExpectedEvents));
   }
   return out;
<<<<<<< HEAD
=======
}


void RooExtendPdf::translate(RooFit::Detail::CodeSquashContext &ctx) const
{
   // Use the result of the underlying pdf.
   ctx.addResult(this, ctx.getResult(_pdf));
>>>>>>> 49ae85f5
}<|MERGE_RESOLUTION|>--- conflicted
+++ resolved
@@ -52,13 +52,10 @@
 using namespace std;
 
 ClassImp(RooExtendPdf);
-<<<<<<< HEAD
-=======
 
 RooExtendPdf::RooExtendPdf(const char *name, const char *title, RooAbsPdf& pdf,
                     RooAbsReal& norm, const char* rangeName)
     : RooExtendPdf{name, title, pdf, RooAbsReal::Ref{norm}, rangeName} {}
->>>>>>> 49ae85f5
 
 /// Constructor. The ExtendPdf behaves identical to the supplied input pdf,
 /// but adds an extended likelihood term. expectedEvents() will return
@@ -174,8 +171,6 @@
       out->addOwnedComponents(std::move(pdfExpectedEvents));
    }
    return out;
-<<<<<<< HEAD
-=======
 }
 
 
@@ -183,5 +178,4 @@
 {
    // Use the result of the underlying pdf.
    ctx.addResult(this, ctx.getResult(_pdf));
->>>>>>> 49ae85f5
 }