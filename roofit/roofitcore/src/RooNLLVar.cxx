/*****************************************************************************
 * Project: RooFit                                                           *
 * Package: RooFitCore                                                       *
 * @(#)root/roofitcore:$Id$
 * Authors:                                                                  *
 *   WV, Wouter Verkerke, UC Santa Barbara, verkerke@slac.stanford.edu       *
 *   DK, David Kirkby,    UC Irvine,         dkirkby@uci.edu                 *
 *                                                                           *
 * Copyright (c) 2000-2005, Regents of the University of California          *
 *                          and Stanford University. All rights reserved.    *
 *                                                                           *
 * Redistribution and use in source and binary forms,                        *
 * with or without modification, are permitted according to the terms        *
 * listed in LICENSE (http://roofit.sourceforge.net/license.txt)             *
 *****************************************************************************/

/**
\file RooNLLVar.cxx
\class RooNLLVar
\ingroup Roofitcore

Class RooNLLVar implements a -log(likelihood) calculation from a dataset
and a PDF. The NLL is calculated as
\f[
 \sum_\mathrm{data} -\log( \mathrm{pdf}(x_\mathrm{data}))
\f]
In extended mode, a
\f$ N_\mathrm{expect} - N_\mathrm{observed}*log(N_\mathrm{expect}) \f$ term is added.
**/

#include <RooNLLVar.h>

#include <RooAbsData.h>
#include <RooAbsDataStore.h>
#include <RooAbsPdf.h>
#include <RooCmdConfig.h>
#include <RooDataHist.h>
#include <RooHistPdf.h>
#include <RooMsgService.h>
#include <RooNaNPacker.h>
#include <RooProdPdf.h>
#include <RooRealMPFE.h>
#include <RooRealSumPdf.h>
#include <RooRealVar.h>

#include "TMath.h"
#include "Math/Util.h"

#include <algorithm>

namespace {
  template<class ...Args>
  RooAbsTestStatistic::Configuration makeRooAbsTestStatisticCfg(Args const& ... args) {
    RooAbsTestStatistic::Configuration cfg;
    cfg.rangeName = RooCmdConfig::decodeStringOnTheFly("RooNLLVar::RooNLLVar","RangeWithName",0,"",args...);
    cfg.addCoefRangeName = RooCmdConfig::decodeStringOnTheFly("RooNLLVar::RooNLLVar","AddCoefRange",0,"",args...);
    cfg.nCPU = RooCmdConfig::decodeIntOnTheFly("RooNLLVar::RooNLLVar","NumCPU",0,1,args...);
    cfg.interleave = RooFit::BulkPartition;
    cfg.verbose = static_cast<bool>(RooCmdConfig::decodeIntOnTheFly("RooNLLVar::RooNLLVar","Verbose",0,1,args...));
    cfg.splitCutRange = static_cast<bool>(RooCmdConfig::decodeIntOnTheFly("RooNLLVar::RooNLLVar","SplitRange",0,0,args...));
    cfg.cloneInputData = static_cast<bool>(RooCmdConfig::decodeIntOnTheFly("RooNLLVar::RooNLLVar","CloneData",0,1,args...));
    cfg.integrateOverBinsPrecision = RooCmdConfig::decodeDoubleOnTheFly("RooNLLVar::RooNLLVar", "IntegrateBins", 0, -1., {args...});
    return cfg;
  }
}

ClassImp(RooNLLVar)

RooNLLVar::~RooNLLVar() {}

RooArgSet RooNLLVar::_emptySet ;

////////////////////////////////////////////////////////////////////////////////
/// Construct likelihood from given p.d.f and (binned or unbinned dataset)
///
///  Argument                 | Description
///  -------------------------|------------
///  Extended()               | Include extended term in calculation
///  NumCPU()                 | Activate parallel processing feature
///  Range()                  | Fit only selected region
///  SumCoefRange()           | Set the range in which to interpret the coefficients of RooAddPdf components
///  SplitRange()             | Fit range is split by index category of simultaneous PDF
///  ConditionalObservables() | Define conditional observables
///  Verbose()                | Verbose output of GOF framework classes
///  CloneData()              | Clone input dataset for internal use (default is true)
///  BatchMode()              | Evaluate batches of data events (faster if PDFs support it)
///  IntegrateBins() | Integrate PDF within each bin. This sets the desired precision. Only useful for binned fits.
RooNLLVar::RooNLLVar(const char *name, const char* title, RooAbsPdf& pdf, RooAbsData& indata,
           const RooCmdArg& arg1, const RooCmdArg& arg2,const RooCmdArg& arg3,
           const RooCmdArg& arg4, const RooCmdArg& arg5,const RooCmdArg& arg6,
           const RooCmdArg& arg7, const RooCmdArg& arg8,const RooCmdArg& arg9) :
  RooAbsOptTestStatistic(name,title,pdf,indata,
                         *RooCmdConfig::decodeSetOnTheFly(
                             "RooNLLVar::RooNLLVar","ProjectedObservables",0,&_emptySet,
                             arg1,arg2,arg3,arg4,arg5,arg6,arg7,arg8,arg9),
                         makeRooAbsTestStatisticCfg(arg1,arg2,arg3,arg4,arg5,arg6,arg7,arg8,arg9))
{
  RooCmdConfig pc("RooNLLVar::RooNLLVar") ;
  pc.allowUndefined() ;
  pc.defineInt("extended","Extended",0,false) ;
  pc.defineInt("BatchMode", "BatchMode", 0, false);

  pc.process(arg1) ;  pc.process(arg2) ;  pc.process(arg3) ;
  pc.process(arg4) ;  pc.process(arg5) ;  pc.process(arg6) ;
  pc.process(arg7) ;  pc.process(arg8) ;  pc.process(arg9) ;

  _extended = pc.getInt("extended") ;
  _skipZeroWeights = true;
}


////////////////////////////////////////////////////////////////////////////////
/// Construct likelihood from given p.d.f and (binned or unbinned dataset)
/// For internal use.

RooNLLVar::RooNLLVar(const char *name, const char *title, RooAbsPdf& pdf, RooAbsData& indata,
                     bool extended, RooAbsTestStatistic::Configuration const& cfg) :
  RooNLLVar{name, title, pdf, indata, RooArgSet(), extended, cfg} {}


////////////////////////////////////////////////////////////////////////////////
/// Construct likelihood from given p.d.f and (binned or unbinned dataset)
/// For internal use.

RooNLLVar::RooNLLVar(const char *name, const char *title, RooAbsPdf& pdf, RooAbsData& indata,
                     const RooArgSet& projDeps,
                     bool extended, RooAbsTestStatistic::Configuration const& cfg) :
  RooAbsOptTestStatistic(name,title,pdf,indata,projDeps, cfg),
  _extended(extended)
{
  // If binned likelihood flag is set, pdf is a RooRealSumPdf representing a yield vector
  // for a binned likelihood calculation
  _binnedPdf = cfg.binnedL ? static_cast<RooRealSumPdf*>(_funcClone) : nullptr ;

  // Retrieve and cache bin widths needed to convert un-normalized binnedPdf values back to yields
  if (_binnedPdf) {

    // The Active label will disable pdf integral calculations
    _binnedPdf->setAttribute("BinnedLikelihoodActive") ;

    RooArgSet obs;
    _funcClone->getObservables(_dataClone->get(), obs);
    if (obs.size()!=1) {
      _binnedPdf = nullptr;
    } else {
      auto* var = static_cast<RooRealVar*>(obs.first());
      std::unique_ptr<std::list<double>> boundaries{_binnedPdf->binBoundaries(*var,var->getMin(),var->getMax())};
      auto biter = boundaries->begin() ;
      _binw.reserve(boundaries->size()-1) ;
      double lastBound = (*biter) ;
      ++biter ;
      while (biter!=boundaries->end()) {
        _binw.push_back((*biter) - lastBound);
        lastBound = (*biter) ;
        ++biter ;
      }
    }

    _skipZeroWeights = false;
  } else {
    _skipZeroWeights = true;
  }
}



////////////////////////////////////////////////////////////////////////////////
/// Copy constructor

RooNLLVar::RooNLLVar(const RooNLLVar& other, const char* name) :
  RooAbsOptTestStatistic(other,name),
  _extended(other._extended),
  _weightSq(other._weightSq),
  _offsetSaveW2(other._offsetSaveW2),
  _binw(other._binw),
  _binnedPdf{other._binnedPdf}
{
}


////////////////////////////////////////////////////////////////////////////////
/// Create a test statistic using several properties of the current instance. This is used to duplicate
/// the test statistic in multi-processing scenarios.
RooAbsTestStatistic* RooNLLVar::create(const char *name, const char *title, RooAbsReal& pdf, RooAbsData& adata,
            const RooArgSet& projDeps, RooAbsTestStatistic::Configuration const& cfg) {
  RooAbsPdf & thePdf = dynamic_cast<RooAbsPdf&>(pdf);
  // check if pdf can be extended
  bool extendedPdf = _extended && thePdf.canBeExtended();

  auto testStat = new RooNLLVar(name, title, thePdf, adata, projDeps, extendedPdf, cfg);
  return testStat;
}


////////////////////////////////////////////////////////////////////////////////

void RooNLLVar::applyWeightSquared(bool flag)
{
  if (_gofOpMode==Slave) {
    if (flag != _weightSq) {
      _weightSq = flag;
      std::swap(_offset, _offsetSaveW2);
    }
    setValueDirty();
  } else if ( _gofOpMode==MPMaster) {
    for (int i=0 ; i<_nCPU ; i++)
      _mpfeArray[i]->applyNLLWeightSquared(flag);
  } else if ( _gofOpMode==SimMaster) {
    for(auto& gof : _gofArray)
      static_cast<RooNLLVar&>(*gof).applyWeightSquared(flag);
  }
}


////////////////////////////////////////////////////////////////////////////////
/// Calculate and return likelihood on subset of data.
/// \param[in] firstEvent First event to be processed.
/// \param[in] lastEvent  First event not to be processed, any more.
/// \param[in] stepSize   Steps between events.
/// \note For batch computations, the step size **must** be one.
///
/// If this an extended likelihood, the extended term is added to the return likelihood
/// in the batch that encounters the event with index 0.

double RooNLLVar::evaluatePartition(std::size_t firstEvent, std::size_t lastEvent, std::size_t stepSize) const
{
  // Throughout the calculation, we use Kahan's algorithm for summing to
  // prevent loss of precision - this is a factor four more expensive than
  // straight addition, but since evaluating the PDF is usually much more
  // expensive than that, we tolerate the additional cost...
  ROOT::Math::KahanSum<double> result{0.0};
  double sumWeight{0.0};

  auto * pdfClone = static_cast<RooAbsPdf*>(_funcClone);


  // If pdf is marked as binned - do a binned likelihood calculation here (sum of log-Poisson for each bin)
  if (_binnedPdf) {
    ROOT::Math::KahanSum<double> sumWeightKahanSum{0.0};
    for (auto i=firstEvent ; i<lastEvent ; i+=stepSize) {

      _dataClone->get(i) ;

      double eventWeight = _dataClone->weight();


      // Calculate log(Poisson(N|mu) for this bin
      double N = eventWeight ;
      double mu = _binnedPdf->getVal()*_binw[i] ;
      //cout << "RooNLLVar::binnedL(" << GetName() << ") N=" << N << " mu = " << mu << endl ;

      if (mu<=0 && N>0) {

        // Catch error condition: data present where zero events are predicted
        logEvalError(Form("Observed %f events in bin %lu with zero event yield",N,(unsigned long)i)) ;

      } else if (std::abs(mu)<1e-10 && std::abs(N)<1e-10) {

        // Special handling of this case since log(Poisson(0,0)=0 but can't be calculated with usual log-formula
        // since log(mu)=0. No update of result is required since term=0.

      } else {

        double term = 0.0;
        if(_doBinOffset) {
          term -= -mu + N + N * (std::log(mu) - std::log(N));
        } else {
          term -= -mu + N * std::log(mu) - TMath::LnGamma(N+1);
        }
        result += term;
        sumWeightKahanSum += eventWeight;

      }
    }

    sumWeight = sumWeightKahanSum.Sum();

  } else { //unbinned PDF

    std::tie(result, sumWeight) = computeScalar(stepSize, firstEvent, lastEvent);

    // include the extended maximum likelihood term, if requested
    if(_extended && _setNum==_extSet) {
      result += pdfClone->extendedTerm(*_dataClone, _weightSq, _doBinOffset);
    }
  } //unbinned PDF


  // If part of simultaneous PDF normalize probability over
  // number of simultaneous PDFs: -sum(log(p/n)) = -sum(log(p)) + N*log(n)
  // If we do bin-by bin offsetting, we don't do this because it cancels out
  if (!_doBinOffset && _simCount>1) {
    result += sumWeight * std::log(static_cast<double>(_simCount));
  }


  // At the end of the first full calculation, wire the caches
  if (_first) {
    _first = false ;
    _funcClone->wireAllCaches() ;
  }


  // Check if value offset flag is set.
  if (_doOffset) {

    // If no offset is stored enable this feature now
    if (_offset.Sum() == 0 && _offset.Carry() == 0 && (result.Sum() != 0 || result.Carry() != 0)) {
      coutI(Minimization) << "RooNLLVar::evaluatePartition(" << GetName() << ") first = "<< firstEvent << " last = " << lastEvent << " Likelihood offset now set to " << result.Sum() << std::endl ;
      _offset = result ;
    }

    // Subtract offset
    result -= _offset;
  }

  _evalCarry = result.Carry();
  return result.Sum() ;
}

<<<<<<< HEAD

////////////////////////////////////////////////////////////////////////////////
/// Compute probabilites of all data events. Use faster batch interface.
/// \param[in] stepSize Stride when moving through the dataset.
///   \note For batch computations, the step size **must** be one.
/// \param[in] firstEvent  First event to be processed.
/// \param[in] lastEvent   First event not to be processed.
/// \return Tuple with (Kahan sum of probabilities, carry of kahan sum, sum of weights)
RooNLLVar::ComputeResult RooNLLVar::computeBatched(std::size_t stepSize, std::size_t firstEvent, std::size_t lastEvent) const
{
  auto pdfClone = static_cast<const RooAbsPdf*>(_funcClone);
  return computeBatchedFunc(pdfClone, _dataClone, _evalData, _normSet, _weightSq, stepSize, firstEvent, lastEvent);
}

// static function, also used from TestStatistics::RooUnbinnedL
RooNLLVar::ComputeResult RooNLLVar::computeBatchedFunc(const RooAbsPdf *pdfClone, RooAbsData *dataClone,
                                                       std::unique_ptr<RooBatchCompute::RunContext> &evalData,
                                                       RooArgSet *normSet, bool weightSq, std::size_t stepSize,
                                                       std::size_t firstEvent, std::size_t lastEvent)
{
  const auto nEvents = lastEvent - firstEvent;

  if (stepSize != 1) {
    throw std::invalid_argument(std::string("Error in ") + __FILE__ + ": Step size for batch computations can only be 1.");
  }

  // Create a RunContext that will own the memory where computation results are stored.
  // Holding on to this struct in between function calls will make sure that the memory
  // is only allocated once.
  if (!evalData) {
    evalData = std::make_unique<RooBatchCompute::RunContext>();
  }
  evalData->clear();
  evalData->spans = dataClone->getBatches(firstEvent, nEvents);

  auto results = pdfClone->getLogProbabilities(*evalData, normSet);

#ifdef ROOFIT_CHECK_CACHED_VALUES

  for (std::size_t evtNo = firstEvent; evtNo < std::min(lastEvent, firstEvent + 10); ++evtNo) {
    dataClone->get(evtNo);
    if (dataClone->weight() == 0.) // 0-weight events are not cached, so cannot compare against them.
      continue;

    try {
      // Cross check results with strict tolerance and complain
      BatchInterfaceAccessor::checkBatchComputation(*pdfClone, *evalData, evtNo-firstEvent, normSet, 1.E-13);
    } catch (std::exception& e) {
      std::cerr << __FILE__ << ":" << __LINE__ << " ERROR when checking batch computation for event " << evtNo << ":\n"
          << e.what() << std::endl;

      // It becomes a real problem if it's very wrong. We fail in this case:
      try {
         BatchInterfaceAccessor::checkBatchComputation(*pdfClone, *evalData, evtNo-firstEvent, normSet, 1.E-9);
      } catch (std::exception& e2) {
        assert(false);
      }
    }
  }

#endif


  // Compute sum of event weights. First check if we need squared weights
  const RooSpan<const double> eventWeights = dataClone->getWeightBatch(firstEvent, nEvents, weightSq);

  //Sum the event weights and probabilities
  ROOT::Math::KahanSum<double, 4u> kahanProb;
  double uniformSingleEventWeight{0.0};
  double sumOfWeights;
  if (eventWeights.empty()) {
    uniformSingleEventWeight = weightSq ? dataClone->weightSquared() : dataClone->weight();
    sumOfWeights = nEvents * uniformSingleEventWeight;
    for (std::size_t i = 0; i < results.size(); ++i) { //CHECK_VECTORISE
      kahanProb.AddIndexed(-uniformSingleEventWeight * results[i], i);
    }
  } else {
    assert(results.size() == eventWeights.size());
    ROOT::Math::KahanSum<double, 4u> kahanWeight;
    for (std::size_t i = 0; i < results.size(); ++i) { //CHECK_VECTORISE
      const double weight = eventWeights[i];
      kahanProb.AddIndexed(-weight * results[i], i);
      kahanWeight.AddIndexed(weight, i);
    }
    sumOfWeights = kahanWeight.Sum();
  }

  if (std::isnan(kahanProb.Sum())) {
    // Special handling of evaluation errors.
    // We can recover if the bin/event that results in NaN has a weight of zero:
    ROOT::Math::KahanSum<double, 4u> kahanSanitised;
    RooNaNPacker nanPacker;
    for (std::size_t i = 0; i < results.size(); ++i) {
      double weight = eventWeights.empty() ? uniformSingleEventWeight : eventWeights[i];

      if (weight == 0.)
        continue;

      if (std::isnan(results[i])) {
        nanPacker.accumulate(results[i]);
      } else {
        kahanSanitised += -weight * results[i];
      }
    }

    // Some events with evaluation errors. Return "badness" of errors.
    if (nanPacker.getPayload() > 0.) {
      return {ROOT::Math::KahanSum<double>{nanPacker.getNaNWithPayload()}, sumOfWeights};
    } else {
      return {kahanSanitised, sumOfWeights};
    }
  }

  return {kahanProb, sumOfWeights};
}


RooNLLVar::ComputeResult RooNLLVar::computeScalar(std::size_t stepSize, std::size_t firstEvent, std::size_t lastEvent) const {
  auto pdfClone = static_cast<const RooAbsPdf*>(_funcClone);
  return computeScalarFunc(pdfClone, _dataClone, _normSet, _weightSq, stepSize, firstEvent, lastEvent, _doBinOffset);
=======
RooNLLVar::ComputeResult RooNLLVar::computeScalar(std::size_t stepSize, std::size_t firstEvent, std::size_t lastEvent) const {
  auto pdfClone = static_cast<const RooAbsPdf*>(_funcClone);
  return computeScalarFunc(pdfClone, _dataClone, _normSet, _weightSq, stepSize, firstEvent, lastEvent, _offsetPdf.get());
>>>>>>> 49ae85f5
}

RooNLLVar::ComputeResult RooNLLVar::computeScalarFunc(const RooAbsPdf *pdfClone, RooAbsData *dataClone,
                                                      RooArgSet *normSet, bool weightSq, std::size_t stepSize,
<<<<<<< HEAD
                                                      std::size_t firstEvent, std::size_t lastEvent, bool doBinOffset)
=======
                                                      std::size_t firstEvent, std::size_t lastEvent, RooAbsPdf const* offsetPdf)
>>>>>>> 49ae85f5
{
  ROOT::Math::KahanSum<double> kahanWeight;
  ROOT::Math::KahanSum<double> kahanProb;
  RooNaNPacker packedNaN(0.f);
<<<<<<< HEAD
  const double logSumW = std::log(dataClone->sumEntries());

  auto* dataHist = doBinOffset ? static_cast<RooDataHist*>(dataClone) : nullptr;
=======
>>>>>>> 49ae85f5

  for (auto i=firstEvent; i<lastEvent; i+=stepSize) {
    dataClone->get(i) ;

    double weight = dataClone->weight(); //FIXME

    if (0. == weight * weight) continue ;
    if (weightSq) weight = dataClone->weightSquared() ;

    double logProba = pdfClone->getLogVal(normSet);

<<<<<<< HEAD
    if(doBinOffset) {
      logProba -= std::log(ni) - std::log(dataHist->binVolume(i)) - logSumW;
=======
    if(offsetPdf) {
      logProba -= offsetPdf->getLogVal(normSet);
>>>>>>> 49ae85f5
    }

    const double term = -weight * logProba;

    kahanWeight.Add(weight);
    kahanProb.Add(term);
    packedNaN.accumulate(term);
  }

  if (packedNaN.getPayload() != 0.) {
    // Some events with evaluation errors. Return "badness" of errors.
    return {ROOT::Math::KahanSum<double>{packedNaN.getNaNWithPayload()}, kahanWeight.Sum()};
  }

  return {kahanProb, kahanWeight.Sum()};
}

bool RooNLLVar::setDataSlave(RooAbsData &indata, bool cloneData, bool ownNewData)
{
   bool ret = RooAbsOptTestStatistic::setDataSlave(indata, cloneData, ownNewData);
   // To re-create the data template pdf if necessary
   _offsetPdf.reset();
   enableBinOffsetting(_doBinOffset);
   return ret;
}

void RooNLLVar::enableBinOffsetting(bool flag)
{
   if (!_init) {
      initialize();
   }

   _doBinOffset = flag;

   // If this is a "master" that delegates the actual work to "slaves", the
   // _offsetPdf will not be reset.
   bool needsResetting = true;

   switch (operMode()) {
   case Slave: break;
   case SimMaster: {
      for (auto &gof : _gofArray) {
         static_cast<RooNLLVar &>(*gof).enableBinOffsetting(flag);
      }
      needsResetting = false;
      break;
   }
   case MPMaster: {
      for (int i = 0; i < _nCPU; ++i) {
         static_cast<RooNLLVar &>(_mpfeArray[i]->arg()).enableBinOffsetting(flag);
      }
      needsResetting = false;
      break;
   }
   }

   if (!needsResetting)
      return;

   if (flag && !_offsetPdf) {
      std::string name = std::string{GetName()} + "_offsetPdf";
      std::unique_ptr<RooDataHist> dataTemplate;
      if (auto dh = dynamic_cast<RooDataHist *>(_dataClone)) {
         dataTemplate = std::make_unique<RooDataHist>(*dh);
      } else {
         dataTemplate = std::unique_ptr<RooDataHist>(static_cast<RooDataSet const &>(*_dataClone).binnedClone());
      }
      _offsetPdf = std::make_unique<RooHistPdf>(name.c_str(), name.c_str(), *_funcObsSet, std::move(dataTemplate));
      _offsetPdf->setOperMode(ADirty);
   }
   setValueDirty();
}<|MERGE_RESOLUTION|>--- conflicted
+++ resolved
@@ -318,151 +318,18 @@
   return result.Sum() ;
 }
 
-<<<<<<< HEAD
-
-////////////////////////////////////////////////////////////////////////////////
-/// Compute probabilites of all data events. Use faster batch interface.
-/// \param[in] stepSize Stride when moving through the dataset.
-///   \note For batch computations, the step size **must** be one.
-/// \param[in] firstEvent  First event to be processed.
-/// \param[in] lastEvent   First event not to be processed.
-/// \return Tuple with (Kahan sum of probabilities, carry of kahan sum, sum of weights)
-RooNLLVar::ComputeResult RooNLLVar::computeBatched(std::size_t stepSize, std::size_t firstEvent, std::size_t lastEvent) const
-{
-  auto pdfClone = static_cast<const RooAbsPdf*>(_funcClone);
-  return computeBatchedFunc(pdfClone, _dataClone, _evalData, _normSet, _weightSq, stepSize, firstEvent, lastEvent);
-}
-
-// static function, also used from TestStatistics::RooUnbinnedL
-RooNLLVar::ComputeResult RooNLLVar::computeBatchedFunc(const RooAbsPdf *pdfClone, RooAbsData *dataClone,
-                                                       std::unique_ptr<RooBatchCompute::RunContext> &evalData,
-                                                       RooArgSet *normSet, bool weightSq, std::size_t stepSize,
-                                                       std::size_t firstEvent, std::size_t lastEvent)
-{
-  const auto nEvents = lastEvent - firstEvent;
-
-  if (stepSize != 1) {
-    throw std::invalid_argument(std::string("Error in ") + __FILE__ + ": Step size for batch computations can only be 1.");
-  }
-
-  // Create a RunContext that will own the memory where computation results are stored.
-  // Holding on to this struct in between function calls will make sure that the memory
-  // is only allocated once.
-  if (!evalData) {
-    evalData = std::make_unique<RooBatchCompute::RunContext>();
-  }
-  evalData->clear();
-  evalData->spans = dataClone->getBatches(firstEvent, nEvents);
-
-  auto results = pdfClone->getLogProbabilities(*evalData, normSet);
-
-#ifdef ROOFIT_CHECK_CACHED_VALUES
-
-  for (std::size_t evtNo = firstEvent; evtNo < std::min(lastEvent, firstEvent + 10); ++evtNo) {
-    dataClone->get(evtNo);
-    if (dataClone->weight() == 0.) // 0-weight events are not cached, so cannot compare against them.
-      continue;
-
-    try {
-      // Cross check results with strict tolerance and complain
-      BatchInterfaceAccessor::checkBatchComputation(*pdfClone, *evalData, evtNo-firstEvent, normSet, 1.E-13);
-    } catch (std::exception& e) {
-      std::cerr << __FILE__ << ":" << __LINE__ << " ERROR when checking batch computation for event " << evtNo << ":\n"
-          << e.what() << std::endl;
-
-      // It becomes a real problem if it's very wrong. We fail in this case:
-      try {
-         BatchInterfaceAccessor::checkBatchComputation(*pdfClone, *evalData, evtNo-firstEvent, normSet, 1.E-9);
-      } catch (std::exception& e2) {
-        assert(false);
-      }
-    }
-  }
-
-#endif
-
-
-  // Compute sum of event weights. First check if we need squared weights
-  const RooSpan<const double> eventWeights = dataClone->getWeightBatch(firstEvent, nEvents, weightSq);
-
-  //Sum the event weights and probabilities
-  ROOT::Math::KahanSum<double, 4u> kahanProb;
-  double uniformSingleEventWeight{0.0};
-  double sumOfWeights;
-  if (eventWeights.empty()) {
-    uniformSingleEventWeight = weightSq ? dataClone->weightSquared() : dataClone->weight();
-    sumOfWeights = nEvents * uniformSingleEventWeight;
-    for (std::size_t i = 0; i < results.size(); ++i) { //CHECK_VECTORISE
-      kahanProb.AddIndexed(-uniformSingleEventWeight * results[i], i);
-    }
-  } else {
-    assert(results.size() == eventWeights.size());
-    ROOT::Math::KahanSum<double, 4u> kahanWeight;
-    for (std::size_t i = 0; i < results.size(); ++i) { //CHECK_VECTORISE
-      const double weight = eventWeights[i];
-      kahanProb.AddIndexed(-weight * results[i], i);
-      kahanWeight.AddIndexed(weight, i);
-    }
-    sumOfWeights = kahanWeight.Sum();
-  }
-
-  if (std::isnan(kahanProb.Sum())) {
-    // Special handling of evaluation errors.
-    // We can recover if the bin/event that results in NaN has a weight of zero:
-    ROOT::Math::KahanSum<double, 4u> kahanSanitised;
-    RooNaNPacker nanPacker;
-    for (std::size_t i = 0; i < results.size(); ++i) {
-      double weight = eventWeights.empty() ? uniformSingleEventWeight : eventWeights[i];
-
-      if (weight == 0.)
-        continue;
-
-      if (std::isnan(results[i])) {
-        nanPacker.accumulate(results[i]);
-      } else {
-        kahanSanitised += -weight * results[i];
-      }
-    }
-
-    // Some events with evaluation errors. Return "badness" of errors.
-    if (nanPacker.getPayload() > 0.) {
-      return {ROOT::Math::KahanSum<double>{nanPacker.getNaNWithPayload()}, sumOfWeights};
-    } else {
-      return {kahanSanitised, sumOfWeights};
-    }
-  }
-
-  return {kahanProb, sumOfWeights};
-}
-
-
-RooNLLVar::ComputeResult RooNLLVar::computeScalar(std::size_t stepSize, std::size_t firstEvent, std::size_t lastEvent) const {
-  auto pdfClone = static_cast<const RooAbsPdf*>(_funcClone);
-  return computeScalarFunc(pdfClone, _dataClone, _normSet, _weightSq, stepSize, firstEvent, lastEvent, _doBinOffset);
-=======
 RooNLLVar::ComputeResult RooNLLVar::computeScalar(std::size_t stepSize, std::size_t firstEvent, std::size_t lastEvent) const {
   auto pdfClone = static_cast<const RooAbsPdf*>(_funcClone);
   return computeScalarFunc(pdfClone, _dataClone, _normSet, _weightSq, stepSize, firstEvent, lastEvent, _offsetPdf.get());
->>>>>>> 49ae85f5
 }
 
 RooNLLVar::ComputeResult RooNLLVar::computeScalarFunc(const RooAbsPdf *pdfClone, RooAbsData *dataClone,
                                                       RooArgSet *normSet, bool weightSq, std::size_t stepSize,
-<<<<<<< HEAD
-                                                      std::size_t firstEvent, std::size_t lastEvent, bool doBinOffset)
-=======
                                                       std::size_t firstEvent, std::size_t lastEvent, RooAbsPdf const* offsetPdf)
->>>>>>> 49ae85f5
 {
   ROOT::Math::KahanSum<double> kahanWeight;
   ROOT::Math::KahanSum<double> kahanProb;
   RooNaNPacker packedNaN(0.f);
-<<<<<<< HEAD
-  const double logSumW = std::log(dataClone->sumEntries());
-
-  auto* dataHist = doBinOffset ? static_cast<RooDataHist*>(dataClone) : nullptr;
-=======
->>>>>>> 49ae85f5
 
   for (auto i=firstEvent; i<lastEvent; i+=stepSize) {
     dataClone->get(i) ;
@@ -474,13 +341,8 @@
 
     double logProba = pdfClone->getLogVal(normSet);
 
-<<<<<<< HEAD
-    if(doBinOffset) {
-      logProba -= std::log(ni) - std::log(dataHist->binVolume(i)) - logSumW;
-=======
     if(offsetPdf) {
       logProba -= offsetPdf->getLogVal(normSet);
->>>>>>> 49ae85f5
     }
 
     const double term = -weight * logProba;
