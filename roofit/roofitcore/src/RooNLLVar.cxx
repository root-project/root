/*****************************************************************************
 * Project: RooFit                                                           *
 * Package: RooFitCore                                                       *
 * @(#)root/roofitcore:$Id$
 * Authors:                                                                  *
 *   WV, Wouter Verkerke, UC Santa Barbara, verkerke@slac.stanford.edu       *
 *   DK, David Kirkby,    UC Irvine,         dkirkby@uci.edu                 *
 *                                                                           *
 * Copyright (c) 2000-2005, Regents of the University of California          *
 *                          and Stanford University. All rights reserved.    *
 *                                                                           *
 * Redistribution and use in source and binary forms,                        *
 * with or without modification, are permitted according to the terms        *
 * listed in LICENSE (http://roofit.sourceforge.net/license.txt)             *
 *****************************************************************************/

/**
\file RooNLLVar.cxx
\class RooNLLVar
\ingroup Roofitcore

Class RooNLLVar implements a -log(likelihood) calculation from a dataset
and a PDF. The NLL is calculated as
\f[
 \sum_\mathrm{data} -\log( \mathrm{pdf}(x_\mathrm{data}))
\f]
In extended mode, a
\f$ N_\mathrm{expect} - N_\mathrm{observed}*log(N_\mathrm{expect}) \f$ term is added.
**/

#include "RooNLLVar.h"

#include "RooAbsData.h"
#include "RooAbsPdf.h"
#include "RooCmdConfig.h"
#include "RooMsgService.h"
#include "RooAbsDataStore.h"
#include "RooRealMPFE.h"
#include "RooRealSumPdf.h"
#include "RooRealVar.h"
#include "RooProdPdf.h"
#include "RooNaNPacker.h"
#include "RunContext.h"

#ifdef ROOFIT_CHECK_CACHED_VALUES
#include <iomanip>
#endif

#include "TMath.h"
#include "Math/Util.h"

#include <algorithm>

namespace {
  template<class ...Args>
  RooAbsTestStatistic::Configuration makeRooAbsTestStatisticCfg(Args const& ... args) {
    RooAbsTestStatistic::Configuration cfg;
    cfg.rangeName = RooCmdConfig::decodeStringOnTheFly("RooNLLVar::RooNLLVar","RangeWithName",0,"",args...);
    cfg.addCoefRangeName = RooCmdConfig::decodeStringOnTheFly("RooNLLVar::RooNLLVar","AddCoefRange",0,"",args...);
    cfg.nCPU = RooCmdConfig::decodeIntOnTheFly("RooNLLVar::RooNLLVar","NumCPU",0,1,args...);
    cfg.interleave = RooFit::BulkPartition;
    cfg.verbose = static_cast<bool>(RooCmdConfig::decodeIntOnTheFly("RooNLLVar::RooNLLVar","Verbose",0,1,args...));
    cfg.splitCutRange = static_cast<bool>(RooCmdConfig::decodeIntOnTheFly("RooNLLVar::RooNLLVar","SplitRange",0,0,args...));
    cfg.cloneInputData = static_cast<bool>(RooCmdConfig::decodeIntOnTheFly("RooNLLVar::RooNLLVar","CloneData",0,1,args...));
    cfg.integrateOverBinsPrecision = RooCmdConfig::decodeDoubleOnTheFly("RooNLLVar::RooNLLVar", "IntegrateBins", 0, -1., {args...});
    return cfg;
  }
}

ClassImp(RooNLLVar)

RooArgSet RooNLLVar::_emptySet ;

RooNLLVar::RooNLLVar()
{ }

////////////////////////////////////////////////////////////////////////////////
/// Construct likelihood from given p.d.f and (binned or unbinned dataset)
///
///  Argument                 | Description
///  -------------------------|------------
///  Extended()               | Include extended term in calculation
///  NumCPU()                 | Activate parallel processing feature
///  Range()                  | Fit only selected region
///  SumCoefRange()           | Set the range in which to interpret the coefficients of RooAddPdf components
///  SplitRange()             | Fit range is split by index category of simultaneous PDF
///  ConditionalObservables() | Define conditional observables
///  Verbose()                | Verbose output of GOF framework classes
///  CloneData()              | Clone input dataset for internal use (default is kTRUE)
///  BatchMode()              | Evaluate batches of data events (faster if PDFs support it)
///  IntegrateBins() | Integrate PDF within each bin. This sets the desired precision. Only useful for binned fits.
RooNLLVar::RooNLLVar(const char *name, const char* title, RooAbsPdf& pdf, RooAbsData& indata,
		     const RooCmdArg& arg1, const RooCmdArg& arg2,const RooCmdArg& arg3,
		     const RooCmdArg& arg4, const RooCmdArg& arg5,const RooCmdArg& arg6,
		     const RooCmdArg& arg7, const RooCmdArg& arg8,const RooCmdArg& arg9) :
  RooAbsOptTestStatistic(name,title,pdf,indata,
<<<<<<< HEAD
			 *(const RooArgSet*)RooCmdConfig::decodeObjOnTheFly("RooNLLVar::RooNLLVar","ProjectedObservables",0,&_emptySet
									    ,arg1,arg2,arg3,arg4,arg5,arg6,arg7,arg8,arg9),
			 RooCmdConfig::decodeStringOnTheFly("RooNLLVar::RooNLLVar","RangeWithName",0,"",arg1,arg2,arg3,arg4,arg5,arg6,arg7,arg8,arg9),
			 RooCmdConfig::decodeStringOnTheFly("RooNLLVar::RooNLLVar","AddCoefRange",0,"",arg1,arg2,arg3,arg4,arg5,arg6,arg7,arg8,arg9),
			 RooCmdConfig::decodeIntOnTheFly("RooNLLVar::RooNLLVar","NumCPU",0,1,arg1,arg2,arg3,arg4,arg5,arg6,arg7,arg8,arg9),
			 RooFit::BulkPartition,
                         static_cast<Bool_t>(RooCmdConfig::decodeIntOnTheFly("RooNLLVar::RooNLLVar","CPUAffinity",0,1,arg1,arg2,arg3,arg4,arg5,arg6,arg7,arg8,arg9)),
			 RooCmdConfig::decodeIntOnTheFly("RooNLLVar::RooNLLVar","Verbose",0,1,arg1,arg2,arg3,arg4,arg5,arg6,arg7,arg8,arg9),
			 RooCmdConfig::decodeIntOnTheFly("RooNLLVar::RooNLLVar","SplitRange",0,0,arg1,arg2,arg3,arg4,arg5,arg6,arg7,arg8,arg9),
			 RooCmdConfig::decodeIntOnTheFly("RooNLLVar::RooNLLVar","CloneData",0,1,arg1,arg2,arg3,arg4,arg5,arg6,arg7,arg8,arg9))
=======
                         *static_cast<const RooArgSet*>(RooCmdConfig::decodeObjOnTheFly(
                             "RooNLLVar::RooNLLVar","ProjectedObservables",0,&_emptySet,
                             arg1,arg2,arg3,arg4,arg5,arg6,arg7,arg8,arg9)),
                         makeRooAbsTestStatisticCfg(arg1,arg2,arg3,arg4,arg5,arg6,arg7,arg8,arg9))
>>>>>>> 2238dbd0
{
  RooCmdConfig pc("RooNLLVar::RooNLLVar") ;
  pc.allowUndefined() ;
  pc.defineInt("extended","Extended",0,kFALSE) ;
  pc.defineInt("BatchMode", "BatchMode", 0, false);

  pc.process(arg1) ;  pc.process(arg2) ;  pc.process(arg3) ;
  pc.process(arg4) ;  pc.process(arg5) ;  pc.process(arg6) ;
  pc.process(arg7) ;  pc.process(arg8) ;  pc.process(arg9) ;

  _extended = pc.getInt("extended") ;
  _batchEvaluations = pc.getInt("BatchMode");
  _weightSq = kFALSE ;
  _first = kTRUE ;
  _offsetSaveW2 = 0.;

  _binnedPdf = 0 ;
}



////////////////////////////////////////////////////////////////////////////////
/// Construct likelihood from given p.d.f and (binned or unbinned dataset)
/// For internal use.

RooNLLVar::RooNLLVar(const char *name, const char *title, RooAbsPdf& pdf, RooAbsData& indata,
<<<<<<< HEAD
		     Bool_t extended, const char* rangeName, const char* addCoefRangeName,
		     Int_t nCPU, RooFit::MPSplit interleave, Bool_t CPUAffinity, Bool_t verbose, Bool_t splitRange, Bool_t cloneData, Bool_t binnedL) :
  RooAbsOptTestStatistic(name,title,pdf,indata,RooArgSet(),rangeName,addCoefRangeName,nCPU,interleave,CPUAffinity,verbose,splitRange,cloneData),
=======
                     RooAbsTestStatistic::Configuration const& cfg, bool extended) :
  RooAbsOptTestStatistic(name,title,pdf,indata,RooArgSet(),cfg),
>>>>>>> 2238dbd0
  _extended(extended),
  _weightSq(kFALSE),
  _first(kTRUE)
{
  // If binned likelihood flag is set, pdf is a RooRealSumPdf representing a yield vector
  // for a binned likelihood calculation
  _binnedPdf = cfg.binnedL ? (RooRealSumPdf*)_funcClone : 0 ;

  // Retrieve and cache bin widths needed to convert un-normalized binnedPdf values back to yields
  if (_binnedPdf) {

    // The Active label will disable pdf integral calculations
    _binnedPdf->setAttribute("BinnedLikelihoodActive") ;

    RooArgSet* obs = _funcClone->getObservables(_dataClone) ;
    if (obs->getSize()!=1) {
      _binnedPdf = 0 ;
    } else {
      RooRealVar* var = (RooRealVar*) obs->first() ;
      std::list<Double_t>* boundaries = _binnedPdf->binBoundaries(*var,var->getMin(),var->getMax()) ;
      std::list<Double_t>::iterator biter = boundaries->begin() ;
      _binw.resize(boundaries->size()-1) ;
      Double_t lastBound = (*biter) ;
      ++biter ;
      int ibin=0 ;
      while (biter!=boundaries->end()) {
	_binw[ibin] = (*biter) - lastBound ;
	lastBound = (*biter) ;
	ibin++ ;
	++biter ;
      }
    }
  }
}



////////////////////////////////////////////////////////////////////////////////
/// Construct likelihood from given p.d.f and (binned or unbinned dataset)
/// For internal use.

RooNLLVar::RooNLLVar(const char *name, const char *title, RooAbsPdf& pdf, RooAbsData& indata,
<<<<<<< HEAD
		     const RooArgSet& projDeps, Bool_t extended, const char* rangeName,const char* addCoefRangeName,
		     Int_t nCPU,RooFit::MPSplit interleave, Bool_t CPUAffinity, Bool_t verbose, Bool_t splitRange, Bool_t cloneData, Bool_t binnedL) :
  RooAbsOptTestStatistic(name,title,pdf,indata,projDeps,rangeName,addCoefRangeName,nCPU,interleave,CPUAffinity,verbose,splitRange,cloneData),
=======
                     const RooArgSet& projDeps,
                     RooAbsTestStatistic::Configuration const& cfg, bool extended) :
  RooAbsOptTestStatistic(name,title,pdf,indata,projDeps, cfg),
>>>>>>> 2238dbd0
  _extended(extended),
  _weightSq(kFALSE),
  _first(kTRUE)
{
  // If binned likelihood flag is set, pdf is a RooRealSumPdf representing a yield vector
  // for a binned likelihood calculation
  _binnedPdf = cfg.binnedL ? (RooRealSumPdf*)_funcClone : 0 ;

  // Retrieve and cache bin widths needed to convert un-normalized binnedPdf values back to yields
  if (_binnedPdf) {

    RooArgSet* obs = _funcClone->getObservables(_dataClone) ;
    if (obs->getSize()!=1) {
      _binnedPdf = 0 ;
    } else {
      RooRealVar* var = (RooRealVar*) obs->first() ;
      std::list<Double_t>* boundaries = _binnedPdf->binBoundaries(*var,var->getMin(),var->getMax()) ;
      std::list<Double_t>::iterator biter = boundaries->begin() ;
      _binw.resize(boundaries->size()-1) ;
      Double_t lastBound = (*biter) ;
      ++biter ;
      int ibin=0 ;
      while (biter!=boundaries->end()) {
	_binw[ibin] = (*biter) - lastBound ;
	lastBound = (*biter) ;
	ibin++ ;
	++biter ;
      }
    }
  }
}



////////////////////////////////////////////////////////////////////////////////
/// Copy constructor

RooNLLVar::RooNLLVar(const RooNLLVar& other, const char* name) :
  RooAbsOptTestStatistic(other,name),
  _extended(other._extended),
  _batchEvaluations(other._batchEvaluations),
  _weightSq(other._weightSq),
  _first(kTRUE),
  _offsetSaveW2(other._offsetSaveW2),
  _binw(other._binw) {
  _binnedPdf = other._binnedPdf ? (RooRealSumPdf*)_funcClone : 0 ;
}


////////////////////////////////////////////////////////////////////////////////
/// Create a test statistic using several properties of the current instance. This is used to duplicate
/// the test statistic in multi-processing scenarios.
RooAbsTestStatistic* RooNLLVar::create(const char *name, const char *title, RooAbsReal& pdf, RooAbsData& adata,
            const RooArgSet& projDeps, RooAbsTestStatistic::Configuration const& cfg) {
  RooAbsPdf & thePdf = dynamic_cast<RooAbsPdf&>(pdf);
  // check if pdf can be extended
  bool extendedPdf = _extended && thePdf.canBeExtended();

  auto testStat = new RooNLLVar(name, title, thePdf, adata, projDeps, cfg, extendedPdf);
  testStat->batchMode(_batchEvaluations);
  return testStat;
}


////////////////////////////////////////////////////////////////////////////////
/// Destructor

RooNLLVar::~RooNLLVar()
{
}




////////////////////////////////////////////////////////////////////////////////

void RooNLLVar::applyWeightSquared(Bool_t flag)
{
  if (_gofOpMode==Slave) {
    if (flag != _weightSq) {
      _weightSq = flag;
      std::swap(_offset, _offsetSaveW2);
    }
    setValueDirty();
  } else if ( _gofOpMode==MPMaster) {
    for (Int_t i=0 ; i<_nCPU ; i++)
      _mpfeArray[i]->applyNLLWeightSquared(flag);
  } else if ( _gofOpMode==SimMaster) {
    for (Int_t i=0 ; i<_nGof ; i++)
      ((RooNLLVar*)_gofArray[i])->applyWeightSquared(flag);
  }
}


////////////////////////////////////////////////////////////////////////////////
/// Calculate and return likelihood on subset of data.
/// \param[in] firstEvent First event to be processed.
/// \param[in] lastEvent  First event not to be processed, any more.
/// \param[in] stepSize   Steps between events.
/// \note For batch computations, the step size **must** be one.
///
/// If this an extended likelihood, the extended term is added to the return likelihood
/// in the batch that encounters the event with index 0.

Double_t RooNLLVar::evaluatePartition(std::size_t firstEvent, std::size_t lastEvent, std::size_t stepSize) const
{
  // Throughout the calculation, we use Kahan's algorithm for summing to
  // prevent loss of precision - this is a factor four more expensive than
  // straight addition, but since evaluating the PDF is usually much more
  // expensive than that, we tolerate the additional cost...
  ROOT::Math::KahanSum<double> result{0.0};
  double sumWeight{0.0};

  RooAbsPdf* pdfClone = (RooAbsPdf*) _funcClone ;

  // cout << "RooNLLVar::evaluatePartition(" << GetName() << ") projDeps = " << (_projDeps?*_projDeps:RooArgSet()) << endl ;

  _dataClone->store()->recalculateCache( _projDeps, firstEvent, lastEvent, stepSize, (_binnedPdf?kFALSE:kTRUE) ) ;



  // If pdf is marked as binned - do a binned likelihood calculation here (sum of log-Poisson for each bin)
  if (_binnedPdf) {
    ROOT::Math::KahanSum<double> sumWeightKahanSum{0.0};
    for (auto i=firstEvent ; i<lastEvent ; i+=stepSize) {

      _dataClone->get(i) ;

      if (!_dataClone->valid()) continue;

      Double_t eventWeight = _dataClone->weight();


      // Calculate log(Poisson(N|mu) for this bin
      Double_t N = eventWeight ;
      Double_t mu = _binnedPdf->getVal()*_binw[i] ;
      //cout << "RooNLLVar::binnedL(" << GetName() << ") N=" << N << " mu = " << mu << endl ;

      if (mu<=0 && N>0) {

        // Catch error condition: data present where zero events are predicted
        logEvalError(Form("Observed %f events in bin %lu with zero event yield",N,(unsigned long)i)) ;

      } else if (fabs(mu)<1e-10 && fabs(N)<1e-10) {

        // Special handling of this case since log(Poisson(0,0)=0 but can't be calculated with usual log-formula
        // since log(mu)=0. No update of result is required since term=0.

      } else {

        result += -1*(-mu + N*log(mu) - TMath::LnGamma(N+1));
        sumWeightKahanSum += eventWeight;

      }
    }

    sumWeight = sumWeightKahanSum.Sum();

  } else { //unbinned PDF

    if (_batchEvaluations) {
      std::tie(result, sumWeight) = computeBatched(stepSize, firstEvent, lastEvent);
#ifdef ROOFIT_CHECK_CACHED_VALUES

      ROOT::Math::KahanSum<double> resultScalar, sumWeightScalar;
      std::tie(resultScalar, sumWeightScalar) = computeScalar(stepSize, firstEvent, lastEvent);
      double carryScalar = resultScalar.Carry();

      constexpr bool alwaysPrint = false;

      if (alwaysPrint || fabs(result - resultScalar)/resultScalar > 5.E-15) {
        std::cerr << "RooNLLVar: result is off\n\t" << std::setprecision(15) << result
            << "\n\t" << resultScalar << std::endl;
      }

      if (alwaysPrint || fabs(carry - carryScalar)/carryScalar > 500.) {
        std::cerr << "RooNLLVar: carry is far off\n\t" << std::setprecision(15) << carry
            << "\n\t" << carryScalar << std::endl;
      }

      if (alwaysPrint || fabs(sumWeight - sumWeightScalar)/sumWeightScalar > 1.E-15) {
        std::cerr << "RooNLLVar: sumWeight is off\n\t" << std::setprecision(15) << sumWeight
            << "\n\t" << sumWeightScalar << std::endl;
      }

#endif
    } else { //scalar mode
      std::tie(result, sumWeight) = computeScalar(stepSize, firstEvent, lastEvent);
    }

    // include the extended maximum likelihood term, if requested
    if(_extended && _setNum==_extSet) {
      if (_weightSq) {


        // Calculate sum of weights-squared here for extended term
        Double_t sumW2;
        if (_batchEvaluations) {
          const RooSpan<const double> eventWeights = _dataClone->getWeightBatch(0, _nEvents);
          if (eventWeights.empty()) {
            sumW2 = (lastEvent - firstEvent) * _dataClone->weightSquared();
          } else {
            ROOT::Math::KahanSum<double, 4u> kahanWeight;
            for (std::size_t i = 0; i < eventWeights.size(); ++i) {
              kahanWeight.AddIndexed(eventWeights[i] * eventWeights[i], i);
            }
            sumW2 = kahanWeight.Sum();
          }
        } else { // scalar mode
          ROOT::Math::KahanSum<double> sumW2KahanSum;
          for (decltype(_dataClone->numEntries()) i = 0; i < _dataClone->numEntries() ; i++) {
            _dataClone->get(i);
            sumW2KahanSum += _dataClone->weightSquared();
          }
          sumW2 = sumW2KahanSum.Sum();
        }

        Double_t expected= pdfClone->expectedEvents(_dataClone->get());

        // Adjust calculation of extended term with W^2 weighting: adjust poisson such that
        // estimate of Nexpected stays at the same value, but has a different variance, rescale
        // both the observed and expected count of the Poisson with a factor sum[w] / sum[w^2] which is
        // the effective weight of the Poisson term.
        // i.e. change Poisson(Nobs = sum[w]| Nexp ) --> Poisson( sum[w] * sum[w] / sum[w^2] | Nexp * sum[w] / sum[w^2] )
        // weighted by the effective weight  sum[w^2]/ sum[w] in the likelihood.
        // Since here we compute the likelihood with the weight square we need to multiply by the
        // square of the effective weight
        // expectedW = expected * sum[w] / sum[w^2]   : effective expected entries
        // observedW =  sum[w]  * sum[w] / sum[w^2]   : effective observed entries
        // The extended term for the likelihood weighted by the square of the weight will be then:
        //  (sum[w^2]/ sum[w] )^2 * expectedW -  (sum[w^2]/ sum[w] )^2 * observedW * log (expectedW)  and this is
        //  using the previous expressions for expectedW and observedW
        //  sum[w^2] / sum[w] * expected - sum[w^2] * log (expectedW)
        //  and since the weights are constants in the likelihood we can use log(expected) instead of log(expectedW)

        Double_t expectedW2 = expected * sumW2 / _dataClone->sumEntries() ;
        Double_t extra= expectedW2 - sumW2*log(expected );

        // Double_t extra = pdfClone->extendedTerm(sumW2, _dataClone->get());

        result += extra;
      } else {
        result += pdfClone->extendedTerm(_dataClone->sumEntries(), _dataClone->get());
      }
    }
  } //unbinned PDF


  // If part of simultaneous PDF normalize probability over
  // number of simultaneous PDFs: -sum(log(p/n)) = -sum(log(p)) + N*log(n)
  if (_simCount>1) {
    result += sumWeight * log(1.0*_simCount);
  }


  // At the end of the first full calculation, wire the caches
  if (_first) {
    _first = kFALSE ;
    _funcClone->wireAllCaches() ;
  }


  // Check if value offset flag is set.
  if (_doOffset) {

    // If no offset is stored enable this feature now
    if (_offset==0 && result !=0 ) {
      coutI(Minimization) << "RooNLLVar::evaluatePartition(" << GetName() << ") first = "<< firstEvent << " last = " << lastEvent << " Likelihood offset now set to " << result << std::endl ;
      _offset = result ;
    }

    // Subtract offset
    result -= _offset;
  }

  _evalCarry = result.Carry();
  return result.Sum() ;
}


////////////////////////////////////////////////////////////////////////////////
/// Compute probabilites of all data events. Use faster batch interface.
/// \param[in] stepSize Stride when moving through the dataset.
///   \note For batch computations, the step size **must** be one.
/// \param[in] firstEvent  First event to be processed.
/// \param[in] lastEvent   First event not to be processed.
/// \return Tuple with (Kahan sum of probabilities, carry of kahan sum, sum of weights)
RooNLLVar::ComputeResult RooNLLVar::computeBatched(std::size_t stepSize, std::size_t firstEvent, std::size_t lastEvent) const
{
  const auto nEvents = lastEvent - firstEvent;

  if (stepSize != 1) {
    throw std::invalid_argument(std::string("Error in ") + __FILE__ + ": Step size for batch computations can only be 1.");
  }

  auto pdfClone = static_cast<const RooAbsPdf*>(_funcClone);

  // Create a RunContext that will own the memory where computation results are stored.
  // Holding on to this struct in between function calls will make sure that the memory
  // is only allocated once.
  if (!_evalData) {
    _evalData.reset(new RooBatchCompute::RunContext);
  }
  _evalData->clear();
  _dataClone->getBatches(*_evalData, firstEvent, nEvents);

  auto results = pdfClone->getLogProbabilities(*_evalData, _normSet);

#ifdef ROOFIT_CHECK_CACHED_VALUES

  for (std::size_t evtNo = firstEvent; evtNo < std::min(lastEvent, firstEvent + 10); ++evtNo) {
    _dataClone->get(evtNo);
    if (_dataClone->weight() == 0.) // 0-weight events are not cached, so cannot compare against them.
      continue;

    assert(_dataClone->valid());
    try {
      // Cross check results with strict tolerance and complain
      BatchInterfaceAccessor::checkBatchComputation(*pdfClone, *_evalData, evtNo-firstEvent, _normSet, 1.E-13);
    } catch (std::exception& e) {
      std::cerr << __FILE__ << ":" << __LINE__ << " ERROR when checking batch computation for event " << evtNo << ":\n"
          << e.what() << std::endl;

      // It becomes a real problem if it's very wrong. We fail in this case:
      try {
        BatchInterfaceAccessor::checkBatchComputation(*pdfClone, *_evalData, evtNo-firstEvent, _normSet, 1.E-9);
      } catch (std::exception& e2) {
        assert(false);
      }
    }
  }

#endif


  // Compute sum of event weights. First check if we need squared weights
  const RooSpan<const double> eventWeights = _dataClone->getWeightBatch(firstEvent, nEvents);
  //Capture member for lambda:
  const bool retrieveSquaredWeights = _weightSq;
  auto retrieveWeight = [&eventWeights, retrieveSquaredWeights](std::size_t i) {
    return retrieveSquaredWeights ? eventWeights[i] * eventWeights[i] : eventWeights[i];
  };

  //Sum the event weights and probabilities
  ROOT::Math::KahanSum<double, 4u> kahanProb;
  double uniformSingleEventWeight{0.0};
  double sumOfWeights;
  if (eventWeights.empty()) {
    uniformSingleEventWeight = retrieveSquaredWeights ? _dataClone->weightSquared() : _dataClone->weight();
    sumOfWeights = nEvents * uniformSingleEventWeight;
    for (std::size_t i = 0; i < results.size(); ++i) { //CHECK_VECTORISE
      kahanProb.AddIndexed(-uniformSingleEventWeight * results[i], i);
    }
  } else {
    assert(results.size() == eventWeights.size());
    ROOT::Math::KahanSum<double, 4u> kahanWeight;
    for (std::size_t i = 0; i < results.size(); ++i) { //CHECK_VECTORISE
      const double weight = retrieveWeight(i);
      kahanProb.AddIndexed(-weight * results[i], i);
      kahanWeight.AddIndexed(weight, i);
    }
    sumOfWeights = kahanWeight.Sum();
  }

  if (std::isnan(kahanProb.Sum())) {
    // Special handling of evaluation errors.
    // We can recover if the bin/event that results in NaN has a weight of zero:
    ROOT::Math::KahanSum<double, 4u> kahanSanitised;
    RooNaNPacker nanPacker;
    for (std::size_t i = 0; i < results.size(); ++i) {
      double weight = eventWeights.empty() ? uniformSingleEventWeight : retrieveWeight(i);

      if (weight == 0.)
        continue;

      if (std::isnan(results[i])) {
        nanPacker.accumulate(results[i]);
      } else {
        kahanSanitised += -weight * results[i];
      }
    }

    // Some events with evaluation errors. Return "badness" of errors.
    if (nanPacker.getPayload() > 0.) {
      return {{nanPacker.getNaNWithPayload()}, sumOfWeights};
    } else {
      return {kahanSanitised, sumOfWeights};
    }
  }

  return {kahanProb, sumOfWeights};
}


RooNLLVar::ComputeResult RooNLLVar::computeScalar(std::size_t stepSize, std::size_t firstEvent, std::size_t lastEvent) const {
  auto pdfClone = static_cast<const RooAbsPdf*>(_funcClone);

  ROOT::Math::KahanSum<double> kahanWeight;
  ROOT::Math::KahanSum<double> kahanProb;
  RooNaNPacker packedNaN(0.f);

  for (auto i=firstEvent; i<lastEvent; i+=stepSize) {
    _dataClone->get(i) ;

    if (!_dataClone->valid()) continue;

    Double_t eventWeight = _dataClone->weight(); //FIXME
    if (0. == eventWeight * eventWeight) continue ;
    if (_weightSq) eventWeight = _dataClone->weightSquared() ;

    const double term = -eventWeight * pdfClone->getLogVal(_normSet);

    kahanWeight.Add(eventWeight);
    kahanProb.Add(term);
    packedNaN.accumulate(term);
  }

  if (packedNaN.getPayload() != 0.) {
    // Some events with evaluation errors. Return "badness" of errors.
    return {{packedNaN.getNaNWithPayload()}, kahanWeight.Sum()};
  }

  return {kahanProb, kahanWeight.Sum()};
}<|MERGE_RESOLUTION|>--- conflicted
+++ resolved
@@ -59,6 +59,7 @@
     cfg.addCoefRangeName = RooCmdConfig::decodeStringOnTheFly("RooNLLVar::RooNLLVar","AddCoefRange",0,"",args...);
     cfg.nCPU = RooCmdConfig::decodeIntOnTheFly("RooNLLVar::RooNLLVar","NumCPU",0,1,args...);
     cfg.interleave = RooFit::BulkPartition;
+    cfg.CPUAffinity = static_cast<bool>(RooCmdConfig::decodeIntOnTheFly("RooNLLVar::RooNLLVar","CPUAffinity",0,1,args...));
     cfg.verbose = static_cast<bool>(RooCmdConfig::decodeIntOnTheFly("RooNLLVar::RooNLLVar","Verbose",0,1,args...));
     cfg.splitCutRange = static_cast<bool>(RooCmdConfig::decodeIntOnTheFly("RooNLLVar::RooNLLVar","SplitRange",0,0,args...));
     cfg.cloneInputData = static_cast<bool>(RooCmdConfig::decodeIntOnTheFly("RooNLLVar::RooNLLVar","CloneData",0,1,args...));
@@ -94,23 +95,10 @@
 		     const RooCmdArg& arg4, const RooCmdArg& arg5,const RooCmdArg& arg6,
 		     const RooCmdArg& arg7, const RooCmdArg& arg8,const RooCmdArg& arg9) :
   RooAbsOptTestStatistic(name,title,pdf,indata,
-<<<<<<< HEAD
-			 *(const RooArgSet*)RooCmdConfig::decodeObjOnTheFly("RooNLLVar::RooNLLVar","ProjectedObservables",0,&_emptySet
-									    ,arg1,arg2,arg3,arg4,arg5,arg6,arg7,arg8,arg9),
-			 RooCmdConfig::decodeStringOnTheFly("RooNLLVar::RooNLLVar","RangeWithName",0,"",arg1,arg2,arg3,arg4,arg5,arg6,arg7,arg8,arg9),
-			 RooCmdConfig::decodeStringOnTheFly("RooNLLVar::RooNLLVar","AddCoefRange",0,"",arg1,arg2,arg3,arg4,arg5,arg6,arg7,arg8,arg9),
-			 RooCmdConfig::decodeIntOnTheFly("RooNLLVar::RooNLLVar","NumCPU",0,1,arg1,arg2,arg3,arg4,arg5,arg6,arg7,arg8,arg9),
-			 RooFit::BulkPartition,
-                         static_cast<Bool_t>(RooCmdConfig::decodeIntOnTheFly("RooNLLVar::RooNLLVar","CPUAffinity",0,1,arg1,arg2,arg3,arg4,arg5,arg6,arg7,arg8,arg9)),
-			 RooCmdConfig::decodeIntOnTheFly("RooNLLVar::RooNLLVar","Verbose",0,1,arg1,arg2,arg3,arg4,arg5,arg6,arg7,arg8,arg9),
-			 RooCmdConfig::decodeIntOnTheFly("RooNLLVar::RooNLLVar","SplitRange",0,0,arg1,arg2,arg3,arg4,arg5,arg6,arg7,arg8,arg9),
-			 RooCmdConfig::decodeIntOnTheFly("RooNLLVar::RooNLLVar","CloneData",0,1,arg1,arg2,arg3,arg4,arg5,arg6,arg7,arg8,arg9))
-=======
                          *static_cast<const RooArgSet*>(RooCmdConfig::decodeObjOnTheFly(
                              "RooNLLVar::RooNLLVar","ProjectedObservables",0,&_emptySet,
                              arg1,arg2,arg3,arg4,arg5,arg6,arg7,arg8,arg9)),
                          makeRooAbsTestStatisticCfg(arg1,arg2,arg3,arg4,arg5,arg6,arg7,arg8,arg9))
->>>>>>> 2238dbd0
 {
   RooCmdConfig pc("RooNLLVar::RooNLLVar") ;
   pc.allowUndefined() ;
@@ -137,14 +125,8 @@
 /// For internal use.
 
 RooNLLVar::RooNLLVar(const char *name, const char *title, RooAbsPdf& pdf, RooAbsData& indata,
-<<<<<<< HEAD
-		     Bool_t extended, const char* rangeName, const char* addCoefRangeName,
-		     Int_t nCPU, RooFit::MPSplit interleave, Bool_t CPUAffinity, Bool_t verbose, Bool_t splitRange, Bool_t cloneData, Bool_t binnedL) :
-  RooAbsOptTestStatistic(name,title,pdf,indata,RooArgSet(),rangeName,addCoefRangeName,nCPU,interleave,CPUAffinity,verbose,splitRange,cloneData),
-=======
                      RooAbsTestStatistic::Configuration const& cfg, bool extended) :
   RooAbsOptTestStatistic(name,title,pdf,indata,RooArgSet(),cfg),
->>>>>>> 2238dbd0
   _extended(extended),
   _weightSq(kFALSE),
   _first(kTRUE)
@@ -187,15 +169,9 @@
 /// For internal use.
 
 RooNLLVar::RooNLLVar(const char *name, const char *title, RooAbsPdf& pdf, RooAbsData& indata,
-<<<<<<< HEAD
-		     const RooArgSet& projDeps, Bool_t extended, const char* rangeName,const char* addCoefRangeName,
-		     Int_t nCPU,RooFit::MPSplit interleave, Bool_t CPUAffinity, Bool_t verbose, Bool_t splitRange, Bool_t cloneData, Bool_t binnedL) :
-  RooAbsOptTestStatistic(name,title,pdf,indata,projDeps,rangeName,addCoefRangeName,nCPU,interleave,CPUAffinity,verbose,splitRange,cloneData),
-=======
                      const RooArgSet& projDeps,
                      RooAbsTestStatistic::Configuration const& cfg, bool extended) :
   RooAbsOptTestStatistic(name,title,pdf,indata,projDeps, cfg),
->>>>>>> 2238dbd0
   _extended(extended),
   _weightSq(kFALSE),
   _first(kTRUE)
