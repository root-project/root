 /*****************************************************************************
  * Project: RooFit                                                           *
  *                                                                           *
  * Copyright (c) 2000-2005, Regents of the University of California          *
  *                          and Stanford University. All rights reserved.    *
  *                                                                           *
  * Redistribution and use in source and binary forms,                        *
  * with or without modification, are permitted according to the terms        *
  * listed in LICENSE (http://roofit.sourceforge.net/license.txt)             *
  *****************************************************************************/

/**
\file RooAbsCachedPdf.cxx
\class RooAbsCachedPdf
\ingroup Roofitcore

Abstract base class for p.d.f.s that need or
want to cache their evaluate() output in a RooHistPdf defined in
terms of the used observables. This base class manages the creation
and storage of all RooHistPdf cache p.d.fs and the RooDataHists
that define their shape. Implementations of RooAbsCachedPdf must
define member function fillCacheObject() which serves to fill an
already created RooDataHist with the p.d.fs function values. In
addition the member functions actualObservables() and
actualParameters() must be define which report what the actual
observables to be cached are for a given set of observables passed
by the user to getVal() and on which parameters need to be tracked
for changes to trigger a refilling of the cache histogram.
**/

#include "RooAbsCachedPdf.h"
#include "RooMsgService.h"
#include "RooDataHist.h"
#include "RooHistPdf.h"
#include "RooExpensiveObjectCache.h"
#include "RooNormalizedPdf.h"

ClassImp(RooAbsCachedPdf);



////////////////////////////////////////////////////////////////////////////////
/// Constructor

RooAbsCachedPdf::RooAbsCachedPdf(const char *name, const char *title, int ipOrder) :
  RooAbsPdf(name,title),
  _cacheMgr(this,10),
  _ipOrder(ipOrder)
 {
 }



////////////////////////////////////////////////////////////////////////////////
/// Copy constructor

RooAbsCachedPdf::RooAbsCachedPdf(const RooAbsCachedPdf& other, const char* name) :
   RooAbsPdf(other,name),
   _cacheMgr(other._cacheMgr,this),
   _ipOrder(other._ipOrder),
   _disableCache(other._disableCache)
 {
 }


////////////////////////////////////////////////////////////////////////////////
/// Implementation of getVal() overriding default implementation
/// of RooAbsPdf. Return normalized value stored in cache p.d.f
/// rather than return value of evaluate() which is undefined
/// for RooAbsCachedPdf

double RooAbsCachedPdf::getValV(const RooArgSet* nset) const
{
  if (_disableCache) {
    return RooAbsPdf::getValV(nset) ;
  }

  // Calculate current unnormalized value of object
  auto * cachedPdf = getCache(nset)->pdf();
  double value = cachedPdf->getVal(nset) ;
  _norm = cachedPdf->_norm;
  return _value = value ;
}



////////////////////////////////////////////////////////////////////////////////
/// Return pointer to RooHistPdf cache pdf for given choice of observables

RooAbsPdf* RooAbsCachedPdf::getCachePdf(const RooArgSet* nset) const
{
  PdfCacheElem* cache = getCache(nset) ;
  return cache ? cache->pdf() : nullptr;
}


////////////////////////////////////////////////////////////////////////////////
/// Return pointer to RooDataHist cache histogram for given choice of observables

RooDataHist* RooAbsCachedPdf::getCacheHist(const RooArgSet* nset) const
{
  PdfCacheElem* cache = getCache(nset) ;
  return cache ? cache->hist() : nullptr;
}


////////////////////////////////////////////////////////////////////////////////
/// Retrieve cache object associated with given choice of observables. If cache object
/// does not exist, create and fill and register it on the fly. If recalculate=false
/// recalculation of cache contents of existing caches that are marked dirty due to
/// dependent parameter changes is suppressed.

RooAbsCachedPdf::PdfCacheElem* RooAbsCachedPdf::getCache(const RooArgSet* nset, bool recalculate) const
{
  // Check if this configuration was created becfore
  int sterileIdx = -1 ;
  auto cache = static_cast<PdfCacheElem*>(_cacheMgr.getObj(nset,nullptr,&sterileIdx));

  // Check if we have a cache histogram in the global expensive object cache
  if (cache) {
    if (cache->paramTracker()->hasChanged(true) && (recalculate || !cache->pdf()->haveUnitNorm()) ) {
      cxcoutD(Eval) << "RooAbsCachedPdf::getCache(" << GetName() << ") cache " << cache << " pdf "
          << cache->pdf()->GetName() << " requires recalculation as parameters changed" << std::endl ;
      fillCacheObject(*cache) ;
      cache->pdf()->setValueDirty() ;
    }
    return cache ;
  }

  // Create and fill cache
  cache = createCache(nset) ;

  // Check if we have contents registered already in global expensive object cache
  auto histTmp = static_cast<RooDataHist const*>(expensiveObjectCache().retrieveObject(cache->hist()->GetName(),RooDataHist::Class(),cache->paramTracker()->parameters()));

  if (histTmp) {

    cache->hist()->reset() ;
    cache->hist()->add(*histTmp) ;

  } else {

    fillCacheObject(*cache) ;

    auto eoclone = new RooDataHist(*cache->hist()) ;
    eoclone->removeSelfFromDir() ;
    expensiveObjectCache().registerObject(GetName(),cache->hist()->GetName(),*eoclone,cache->paramTracker()->parameters()) ;

  }


  // Store this cache configuration
  int code = _cacheMgr.setObj(nset,nullptr,(static_cast<RooAbsCacheElement*>(cache)),nullptr) ;

  coutI(Caching) << "RooAbsCachedPdf::getCache(" << GetName() << ") creating new cache " << cache << " with pdf "
       << cache->pdf()->GetName() << " for nset " << (nset?*nset:RooArgSet()) << " with code " << code ;
  if (histTmp) {
    ccoutI(Caching) << " from preexisting content." ;
  }
  ccoutI(Caching) << std::endl ;

  return cache ;
}




////////////////////////////////////////////////////////////////////////////////
/// Constructor of cache object which owns RooDataHist cache histogram,
/// RooHistPdf pdf that represents is shape and RooChangeTracker meta
/// object that tracks changes in listed dependent parameter of cache.

RooAbsCachedPdf::PdfCacheElem::PdfCacheElem(const RooAbsCachedPdf& self, const RooArgSet* nsetIn)
{
  // Create cache object itself -- Default implementation is a RooHistPdf
  std::unique_ptr<RooArgSet> nset2{self.actualObservables(nsetIn?*nsetIn:RooArgSet())};

  RooArgSet orderedObs ;
  if (nset2) {
    self.preferredObservableScanOrder(*nset2,orderedObs) ;
  }

  // Create RooDataHist
  auto hname = std::string(self.GetName()) + "_" + self.inputBaseName() + "_CACHEHIST"
               + self.cacheNameSuffix(orderedObs) + self.histNameSuffix().Data();
  _hist = std::make_unique<RooDataHist>(hname,hname,orderedObs,self.binningName()) ;
  _hist->removeSelfFromDir() ;

  //RooArgSet* observables= self.getObservables(orderedObs) ;
  // cout << "orderedObs = " << orderedObs << " observables = " << *observables << std::endl ;

  // Get set of p.d.f. observable corresponding to set of histogram observables
  RooArgSet pdfObs ;
  RooArgSet pdfFinalObs ;
  for(auto const& harg : orderedObs) {
    RooAbsArg& po = self.pdfObservable(*harg) ;
    pdfObs.add(po) ;
    if (po.isFundamental()) {
      pdfFinalObs.add(po) ;
    } else {
      pdfFinalObs.add(*std::unique_ptr<RooArgSet>(po.getVariables()));
    }
  }

  // Create RooHistPdf
  auto pdfname = std::string(self.inputBaseName()) + "_CACHE" + self.cacheNameSuffix(pdfFinalObs);
  // add a different name when cache is built in case nsetIn is not an empty list
  if (nsetIn && !nsetIn->empty()) {
     pdfname += "_NORM";
     for (auto *arg : *nsetIn)
        pdfname += std::string("_") + arg->GetName();
  }
  _pdf = std::make_unique<RooHistPdf>(pdfname.c_str(),pdfname.c_str(),pdfObs,orderedObs,*_hist,self.getInterpolationOrder()) ;
  if (nsetIn) {
    _nset.addClone(*nsetIn) ;
  }

  // Create pseudo-object that tracks changes in parameter values

  std::unique_ptr<RooArgSet> params{self.actualParameters(pdfFinalObs)};
  params->remove(pdfFinalObs,true,true) ;

  auto name = std::string(_pdf->GetName()) + "_CACHEPARAMS";
  _paramTracker = std::make_unique<RooChangeTracker>(name.c_str(),name.c_str(),*params,true) ;
  _paramTracker->hasChanged(true) ; // clear dirty flag as cache is up-to-date upon creation

  // Introduce formal dependency of RooHistPdf on parameters so that const optimization code
  // makes the correct decisions
  _pdf->addServerList(*params) ;

  // Set initial state of cache to dirty
  _pdf->setValueDirty() ;
}



////////////////////////////////////////////////////////////////////////////////
/// Construct string with unique suffix for cache objects based on
/// observable names that define cache configuration

std::string RooAbsCachedPdf::cacheNameSuffix(const RooArgSet& nset) const
{
  std::string name = "_Obs[";
  if (!nset.empty()) {
    bool first(true) ;
    for(auto const& arg : nset) {
      if (first) {
        first=false ;
      } else {
        name += ",";
      }
      name += arg->GetName();
    }
  }

  name += "]";
  if (const char* payloadUS = payloadUniqueSuffix()) {
    name += payloadUS;
  }
  return name ;
}



////////////////////////////////////////////////////////////////////////////////
/// Change the interpolation order that is used in RooHistPdf cache
/// representation smoothing the RooDataHist shapes.

void RooAbsCachedPdf::setInterpolationOrder(int order)
{
  _ipOrder = order ;

  for (int i=0 ; i<_cacheMgr.cacheSize() ; i++) {
    if (auto cache = static_cast<PdfCacheElem*>(_cacheMgr.getObjByIndex(i))) {
      cache->pdf()->setInterpolationOrder(order) ;
    }
  }
}



////////////////////////////////////////////////////////////////////////////////
/// Returns all RooAbsArg objects contained in the cache element

RooArgList RooAbsCachedPdf::PdfCacheElem::containedArgs(Action)
{
  RooArgList ret(*_pdf) ;
  ret.add(*_paramTracker) ;
  if (_norm) ret.add(*_norm) ;
  return ret ;
}


////////////////////////////////////////////////////////////////////////////////
/// Print contents of cache when printing self as part of object tree

void RooAbsCachedPdf::PdfCacheElem::printCompactTreeHook(std::ostream& os, const char* indent, int curElem, int maxElem)
{
  if (curElem==0) {
    os << indent << "--- RooAbsCachedPdf begin cache ---" << std::endl ;
  }

  os << "[" << curElem << "]" << " Configuration for observables " << _nset << std::endl;
  auto indent2 = std::string(indent) + "[" + std::to_string(curElem) + "]";
  _pdf->printCompactTree(os,indent2.c_str()) ;
  if (_norm) {
    os << "[" << curElem << "] Norm ";
    _norm->printStream(os,kName|kArgs,kSingleLine) ;
  }

  if (curElem==maxElem) {
    os << indent << "--- RooAbsCachedPdf end cache --- " << std::endl ;
  }
}



////////////////////////////////////////////////////////////////////////////////
/// Force RooRealIntegral to offer all our actual observable for internal
/// integration

bool RooAbsCachedPdf::forceAnalyticalInt(const RooAbsArg& dep) const
{
  return !std::unique_ptr<RooArgSet>{actualObservables(dep)}->empty();
}



////////////////////////////////////////////////////////////////////////////////
/// Advertises internal (analytical) integration capabilities. Call
/// is forwarded to RooHistPdf cache p.d.f of cache that is used for
/// given choice of observables

int RooAbsCachedPdf::getAnalyticalIntegralWN(RooArgSet& allVars, RooArgSet& analVars, const RooArgSet* normSet, const char* rangeName) const
{
  if (allVars.empty()) {
    return 0 ;
  }

  PdfCacheElem* cache = getCache(normSet?normSet:&allVars) ;
  int code = cache->pdf()->getAnalyticalIntegralWN(allVars,analVars,normSet,rangeName) ;

  if (code==0) {
    return 0 ;
  }

  RooArgSet* all = new RooArgSet ;
  RooArgSet* ana = new RooArgSet ;
  RooArgSet* nrm = new RooArgSet ;
  all->addClone(allVars) ;
  ana->addClone(analVars) ;
  if (normSet) {
    nrm->addClone(*normSet) ;
  }
  std::vector<int> codeList(2);
  codeList[0] = code ;
  codeList[1] = cache->pdf()->haveUnitNorm() ? 1 : 0 ;
  int masterCode = _anaReg.store(codeList,all,ana,nrm)+1 ; // takes ownership of all sets


  // Mark all observables as internally integrated
  if (cache->pdf()->haveUnitNorm()) {
    analVars.add(allVars,true) ;
  }

  return masterCode ;
}



////////////////////////////////////////////////////////////////////////////////
/// Implements internal (analytical) integration capabilities. Call
/// is forwarded to RooHistPdf cache p.d.f of cache that is used for
/// given choice of observables

double RooAbsCachedPdf::analyticalIntegralWN(int code, const RooArgSet* normSet, const char* rangeName) const
{
  if (code==0) {
    return getVal(normSet) ;
  }

  RooArgSet *allVars(nullptr),*anaVars(nullptr),*normSet2(nullptr),*dummy(nullptr) ;
  const std::vector<int> codeList = _anaReg.retrieve(code-1,allVars,anaVars,normSet2,dummy) ;

  PdfCacheElem* cache = getCache(normSet2?normSet2:anaVars,false) ;
  double ret = cache->pdf()->analyticalIntegralWN(codeList[0],normSet,rangeName) ;

  if (codeList[1]>0) {
    RooArgSet factObs(*allVars) ;
    factObs.remove(*anaVars,true,true) ;
    for(auto * arg : dynamic_range_cast<RooAbsLValue*>(factObs)) {
      ret *= arg->volume(rangeName) ;
    }
  }

  return ret ;
}


void RooAbsCachedPdf::computeBatch(double* output, size_t nEvents, RooFit::Detail::DataMap const& dataMap) const
{
  auto * cachePdf = getCachePdf(_normSet);
<<<<<<< HEAD
  cachePdf->computeBatch(stream, output, nEvents, dataMap);
=======
  cachePdf->computeBatch(output, nEvents, dataMap);
>>>>>>> 49ae85f5
}


std::unique_ptr<RooAbsArg>
RooAbsCachedPdf::compileForNormSet(RooArgSet const &normSet, RooFit::Detail::CompileContext &ctx) const
{
   if (normSet.empty()) {
      return RooAbsPdf::compileForNormSet(normSet, ctx);
   }
   std::unique_ptr<RooAbsPdf> pdfClone(static_cast<RooAbsPdf *>(this->Clone()));
   ctx.compileServers(*pdfClone, {});

   auto newArg = std::make_unique<RooNormalizedPdf>(*pdfClone, normSet);

   // The direct servers are this pdf and the normalization integral, which
   // don't need to be compiled further.
   for (RooAbsArg *server : newArg->servers()) {
      ctx.markAsCompiled(*server);
   }
   ctx.markAsCompiled(*newArg);
   newArg->addOwnedComponents(std::move(pdfClone));
   return newArg;
}<|MERGE_RESOLUTION|>--- conflicted
+++ resolved
@@ -400,11 +400,7 @@
 void RooAbsCachedPdf::computeBatch(double* output, size_t nEvents, RooFit::Detail::DataMap const& dataMap) const
 {
   auto * cachePdf = getCachePdf(_normSet);
-<<<<<<< HEAD
-  cachePdf->computeBatch(stream, output, nEvents, dataMap);
-=======
   cachePdf->computeBatch(output, nEvents, dataMap);
->>>>>>> 49ae85f5
 }
 
 
