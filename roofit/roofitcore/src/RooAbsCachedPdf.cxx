--- conflicted
+++ resolved
@@ -400,11 +400,7 @@
 void RooAbsCachedPdf::computeBatch(double* output, size_t nEvents, RooFit::Detail::DataMap const& dataMap) const
 {
   auto * cachePdf = getCachePdf(_normSet);
-<<<<<<< HEAD
-  cachePdf->computeBatch(stream, output, nEvents, dataMap);
-=======
   cachePdf->computeBatch(output, nEvents, dataMap);
->>>>>>> 7c5b7714
 }
 
 
@@ -422,15 +418,31 @@
    // The direct servers are this pdf and the normalization integral, which
    // don't need to be compiled further.
    for (RooAbsArg *server : newArg->servers()) {
-<<<<<<< HEAD
+      ctx.markAsCompiled(*server);
+   }
+   ctx.markAsCompiled(*newArg);
+   newArg->addOwnedComponents(std::move(pdfClone));
+   return newArg;
+}
+
+
+std::unique_ptr<RooAbsArg>
+RooAbsCachedPdf::compileForNormSet(RooArgSet const &normSet, RooFit::Detail::CompileContext &ctx) const
+{
+   if (normSet.empty()) {
+      return RooAbsPdf::compileForNormSet(normSet, ctx);
+   }
+   std::unique_ptr<RooAbsPdf> pdfClone(static_cast<RooAbsPdf *>(this->Clone()));
+   ctx.compileServers(*pdfClone, {});
+
+   auto newArg = std::make_unique<RooNormalizedPdf>(*pdfClone, normSet);
+
+   // The direct servers are this pdf and the normalization integral, which
+   // don't need to be compiled further.
+   for (RooAbsArg *server : newArg->servers()) {
       server->setAttribute("_COMPILED");
    }
    newArg->setAttribute("_COMPILED");
-=======
-      ctx.markAsCompiled(*server);
-   }
-   ctx.markAsCompiled(*newArg);
->>>>>>> 7c5b7714
    newArg->addOwnedComponents(std::move(pdfClone));
    return newArg;
 }