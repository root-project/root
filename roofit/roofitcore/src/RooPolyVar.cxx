/*****************************************************************************
 * Project: RooFit                                                           *
 * Package: RooFitCore                                                       *
 * @(#)root/roofitcore:$Id$
 * Authors:                                                                  *
 *   WV, Wouter Verkerke, UC Santa Barbara, verkerke@slac.stanford.edu       *
 *   DK, David Kirkby,    UC Irvine,         dkirkby@uci.edu                 *
 *                                                                           *
 * Copyright (c) 2000-2005, Regents of the University of California          *
 *                          and Stanford University. All rights reserved.    *
 *                                                                           *
 * Redistribution and use in source and binary forms,                        *
 * with or without modification, are permitted according to the terms        *
 * listed in LICENSE (http://roofit.sourceforge.net/license.txt)             *
 *****************************************************************************/

/**
\file RooPolyVar.cxx
\class RooPolyVar
\ingroup Roofitcore

A RooAbsReal implementing a polynomial in terms
of a list of RooAbsReal coefficients
\f[f(x) = \sum_{i} a_{i} \cdot x^i \f]
Class RooPolyvar implements analytical integrals of all polynomials
it can define.
**/

#include "RooPolyVar.h"
#include "RooArgList.h"
#include "RooMsgService.h"
#include "RooBatchCompute.h"

#include <RooFit/Detail/MathFuncs.h>

#include "TError.h"

#include <algorithm>
#include <array>
#include <cmath>


////////////////////////////////////////////////////////////////////////////////
/// Construct polynomial in x with coefficients in coefList. If
/// lowestOrder is not zero, then the first element in coefList is
/// interpreted as as the 'lowestOrder' coefficients and all
/// subsequent coefficient elements are shifted by a similar amount.
RooPolyVar::RooPolyVar(const char *name, const char *title, RooAbsReal &x, const RooArgList &coefList,
                       Int_t lowestOrder)
   : RooAbsReal(name, title),
     _x("x", "Dependent", this, x),
     _coefList("coefList", "List of coefficients", this),
     _lowestOrder(lowestOrder)
{
   // Check lowest order
   if (_lowestOrder < 0) {
      coutE(InputArguments) << "RooPolyVar::ctor(" << GetName()
                            << ") WARNING: lowestOrder must be >=0, setting value to 0" << std::endl;
      _lowestOrder = 0;
   }

   _coefList.addTyped<RooAbsReal>(coefList);
}

////////////////////////////////////////////////////////////////////////////////
/// Constructor of flat polynomial function

RooPolyVar::RooPolyVar(const char *name, const char *title, RooAbsReal &x)
   : RooAbsReal(name, title),
     _x("x", "Dependent", this, x),
     _coefList("coefList", "List of coefficients", this),
     _lowestOrder(1)
{
}

////////////////////////////////////////////////////////////////////////////////
/// Copy constructor

RooPolyVar::RooPolyVar(const RooPolyVar &other, const char *name)
   : RooAbsReal(other, name),
     _x("x", this, other._x),
     _coefList("coefList", this, other._coefList),
     _lowestOrder(other._lowestOrder)
{
}

void RooPolyVar::fillCoeffValues(std::vector<double> &wksp, RooListProxy const &coefList)
{
   wksp.clear();
   wksp.reserve(coefList.size());
   {
      const RooArgSet *nset = coefList.nset();
      for (const auto arg : coefList) {
         const auto c = static_cast<RooAbsReal *>(arg);
         wksp.push_back(c->getVal(nset));
      }
   }
}

////////////////////////////////////////////////////////////////////////////////
/// Calculate and return value of polynomial

double RooPolyVar::evaluate() const
{
   const unsigned sz = _coefList.size();
   if (!sz)
      return _lowestOrder ? 1. : 0.;

   fillCoeffValues(_wksp, _coefList);

   return RooFit::Detail::MathFuncs::polynomial(_wksp.data(), sz, _lowestOrder, _x);
<<<<<<< HEAD
}

void RooPolyVar::translate(RooFit::Detail::CodeSquashContext &ctx) const
{
   const unsigned sz = _coefList.size();
   if (!sz) {
      ctx.addResult(this, std::to_string((_lowestOrder ? 1. : 0.)));
      return;
   }

   ctx.addResult(this, ctx.buildCall("RooFit::Detail::MathFuncs::polynomial", _coefList, sz, _lowestOrder, _x));
=======
>>>>>>> 4f177922
}

void RooPolyVar::doEvalImpl(RooAbsArg const *caller, RooFit::EvalContext &ctx, RooAbsReal const &x,
                            RooArgList const &coefs, int lowestOrder)
{
   std::span<double> output = ctx.output();
   if (coefs.empty()) {
      output[0] = lowestOrder ? 1.0 : 0.0;
      return;
   }

   std::vector<std::span<const double>> vars;
   vars.reserve(coefs.size() + 2);

   // Fill the coefficients for the skipped orders. By a conventions started in
   // RooPolynomial, if the zero-th order is skipped, it implies a coefficient
   // for the constant term of one.
   std::array<double, RooBatchCompute::bufferSize> zeros;
   std::array<double, RooBatchCompute::bufferSize> ones;
   std::fill_n(zeros.data(), zeros.size(), 0.0);
   std::fill_n(ones.data(), ones.size(), 1.0);
   std::span<const double> zerosSpan{zeros.data(), 1};
   std::span<const double> onesSpan{ones.data(), 1};
   for (int i = lowestOrder - 1; i >= 0; --i) {
      vars.push_back(i == 0 ? onesSpan : zerosSpan);
   }

   for (RooAbsArg *coef : coefs) {
      vars.push_back(ctx.at(coef));
   }
   vars.push_back(ctx.at(&x));
   std::array<double, 1> extraArgs{double(vars.size() - 1)};
   RooBatchCompute::compute(ctx.config(caller), RooBatchCompute::Polynomial, ctx.output(), vars, extraArgs);
}

/// Compute multiple values of Polynomial.
void RooPolyVar::doEval(RooFit::EvalContext &ctx) const
{
   doEvalImpl(this, ctx, _x.arg(), _coefList, _lowestOrder);
}

////////////////////////////////////////////////////////////////////////////////
/// Advertise that we can internally integrate over x

Int_t RooPolyVar::getAnalyticalIntegral(RooArgSet &allVars, RooArgSet &analVars, const char * /*rangeName*/) const
{
   return matchArgs(allVars, analVars, _x) ? 1 : 0;
}

////////////////////////////////////////////////////////////////////////////////
/// Calculate and return analytical integral over x

double RooPolyVar::analyticalIntegral(Int_t code, const char *rangeName) const
{
   R__ASSERT(code == 1);

   const double xmin = _x.min(rangeName);
   const double xmax = _x.max(rangeName);
   const unsigned sz = _coefList.size();
   if (!sz)
      return _lowestOrder ? xmax - xmin : 0.0;

   fillCoeffValues(_wksp, _coefList);

   return RooFit::Detail::MathFuncs::polynomialIntegral(_wksp.data(), sz, _lowestOrder, xmin, xmax);
<<<<<<< HEAD
}

std::string RooPolyVar::buildCallToAnalyticIntegral(Int_t /* code */, const char *rangeName,
                                                    RooFit::Detail::CodeSquashContext &ctx) const
{
   const double xmin = _x.min(rangeName);
   const double xmax = _x.max(rangeName);
   const unsigned sz = _coefList.size();
   if (!sz)
      return std::to_string(_lowestOrder ? xmax - xmin : 0.0);

   return ctx.buildCall("RooFit::Detail::MathFuncs::polynomialIntegral", _coefList, sz, _lowestOrder, xmin, xmax);
=======
>>>>>>> 4f177922
}<|MERGE_RESOLUTION|>--- conflicted
+++ resolved
@@ -109,20 +109,6 @@
    fillCoeffValues(_wksp, _coefList);
 
    return RooFit::Detail::MathFuncs::polynomial(_wksp.data(), sz, _lowestOrder, _x);
-<<<<<<< HEAD
-}
-
-void RooPolyVar::translate(RooFit::Detail::CodeSquashContext &ctx) const
-{
-   const unsigned sz = _coefList.size();
-   if (!sz) {
-      ctx.addResult(this, std::to_string((_lowestOrder ? 1. : 0.)));
-      return;
-   }
-
-   ctx.addResult(this, ctx.buildCall("RooFit::Detail::MathFuncs::polynomial", _coefList, sz, _lowestOrder, _x));
-=======
->>>>>>> 4f177922
 }
 
 void RooPolyVar::doEvalImpl(RooAbsArg const *caller, RooFit::EvalContext &ctx, RooAbsReal const &x,
@@ -188,19 +174,4 @@
    fillCoeffValues(_wksp, _coefList);
 
    return RooFit::Detail::MathFuncs::polynomialIntegral(_wksp.data(), sz, _lowestOrder, xmin, xmax);
-<<<<<<< HEAD
-}
-
-std::string RooPolyVar::buildCallToAnalyticIntegral(Int_t /* code */, const char *rangeName,
-                                                    RooFit::Detail::CodeSquashContext &ctx) const
-{
-   const double xmin = _x.min(rangeName);
-   const double xmax = _x.max(rangeName);
-   const unsigned sz = _coefList.size();
-   if (!sz)
-      return std::to_string(_lowestOrder ? xmax - xmin : 0.0);
-
-   return ctx.buildCall("RooFit::Detail::MathFuncs::polynomialIntegral", _coefList, sz, _lowestOrder, xmin, xmax);
-=======
->>>>>>> 4f177922
 }