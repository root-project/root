/*****************************************************************************
 * Project: RooFit                                                           *
 * Package: RooFitCore                                                       *
 * @(#)root/roofitcore:$Id$
 * Authors:                                                                  *
 *   WV, Wouter Verkerke, UC Santa Barbara, verkerke@slac.stanford.edu       *
 *   DK, David Kirkby,    UC Irvine,         dkirkby@uci.edu                 *
 *                                                                           *
 * Copyright (c) 2000-2005, Regents of the University of California          *
 *                          and Stanford University. All rights reserved.    *
 *                                                                           *
 * Redistribution and use in source and binary forms,                        *
 * with or without modification, are permitted according to the terms        *
 * listed in LICENSE (http://roofit.sourceforge.net/license.txt)             *
 *****************************************************************************/

/**
\file RooProdPdf.cxx
\class RooProdPdf
\ingroup Roofitcore

Efficient implementation of a product of PDFs of the form
\f[ \prod_{i=1}^{N} \mathrm{PDF}_i (x, \ldots) \f]

PDFs may share observables. If that is the case any irreducible subset
of PDFs that share observables will be normalised with explicit numeric
integration as any built-in normalisation will no longer be valid.

Alternatively, products using conditional PDFs can be defined, *e.g.*

\f[ F(x|y) \cdot G(y), \f]

meaning a PDF \f$ F(x) \f$ **given** \f$ y \f$ and a PDF \f$ G(y) \f$.
In this construction, \f$ F \f$ is only
normalised w.r.t \f$ x\f$, and \f$ G \f$ is normalised w.r.t \f$ y \f$. The product in this construction
is properly normalised.

If exactly one of the component PDFs supports extended likelihood fits, the
product will also be usable in extended mode, returning the number of expected
events from the extendable component PDF. The extendable component does not
have to appear in any specific place in the list.
**/

#include "RooProdPdf.h"
#include "RooBatchCompute.h"
#include "RooRealProxy.h"
#include "RooProdGenContext.h"
#include "RooGenProdProj.h"
#include "RooProduct.h"
#include "RooNameReg.h"
#include "RooMsgService.h"
#include "RooFormulaVar.h"
#include "RooRealVar.h"
#include "RooAddition.h"
#include "RooGlobalFunc.h"
#include "RooConstVar.h"
#include "RooWorkspace.h"
#include "RooRangeBoolean.h"
#include "RooCustomizer.h"
#include "RooRealIntegral.h"
#include "RooTrace.h"
#include "RooFitImplHelpers.h"
#include "strtok.h"

#include <ROOT/StringUtils.hxx>

#include <algorithm>
#include <array>
#include <cstring>
#include <sstream>

#ifndef _WIN32
#include <strings.h>
#endif

using std::endl, std::string, std::vector, std::list, std::ostream, std::map, std::ostringstream;



////////////////////////////////////////////////////////////////////////////////
/// Default constructor

RooProdPdf::RooProdPdf() :
  _cacheMgr(this,10)
{
  // Default constructor
  TRACE_CREATE;
}


////////////////////////////////////////////////////////////////////////////////
/// Constructor with 2 PDFs (most frequent use case).
///
/// The optional cutOff parameter can be used as a speed optimization if
/// one or more of the PDF have sizable regions with very small values,
/// which would pull the entire product of PDFs to zero in those regions.
///
/// After each PDF multiplication, the running product is compared with
/// the cutOff parameter. If the running product is smaller than the
/// cutOff value, the product series is terminated and remaining PDFs
/// are not evaluated.
///
/// There is no magic value of the cutOff, the user should experiment
/// to find the appropriate balance between speed and precision.
/// If a cutoff is specified, the PDFs most likely to be small should
/// be put first in the product. The default cutOff value is zero.
///

RooProdPdf::RooProdPdf(const char *name, const char *title,
             RooAbsPdf& pdf1, RooAbsPdf& pdf2, double cutOff) :
  RooAbsPdf(name,title),
  _cacheMgr(this,10),
  _cutOff(cutOff),
  _pdfList("!pdfs","List of PDFs",this)
{
  _pdfList.add(pdf1) ;
  _pdfNSetList.emplace_back(std::make_unique<RooArgSet>("nset")) ;
  if (pdf1.canBeExtended()) {
    _extendedIndex = _pdfList.index(&pdf1) ;
  }

  _pdfList.add(pdf2) ;
  _pdfNSetList.emplace_back(std::make_unique<RooArgSet>("nset")) ;

  if (pdf2.canBeExtended()) {
    if (_extendedIndex>=0) {
      // Protect against multiple extended terms
      coutW(InputArguments) << "RooProdPdf::RooProdPdf(" << GetName()
             << ") multiple components with extended terms detected,"
             << " product will not be extendable." << std::endl ;
      _extendedIndex=-1 ;
    } else {
      _extendedIndex=_pdfList.index(&pdf2) ;
    }
  }
  TRACE_CREATE;
}



////////////////////////////////////////////////////////////////////////////////
/// Constructor from a list of PDFs.
///
/// The optional cutOff parameter can be used as a speed optimization if
/// one or more of the PDF have sizable regions with very small values,
/// which would pull the entire product of PDFs to zero in those regions.
///
/// After each PDF multiplication, the running product is compared with
/// the cutOff parameter. If the running product is smaller than the
/// cutOff value, the product series is terminated and remaining PDFs
/// are not evaluated.
///
/// There is no magic value of the cutOff, the user should experiment
/// to find the appropriate balance between speed and precision.
/// If a cutoff is specified, the PDFs most likely to be small should
/// be put first in the product. The default cutOff value is zero.

RooProdPdf::RooProdPdf(const char* name, const char* title, const RooArgList& inPdfList, double cutOff) :
  RooAbsPdf(name,title),
  _cacheMgr(this,10),
  _cutOff(cutOff),
  _pdfList("!pdfs","List of PDFs",this)
{
  addPdfs(inPdfList);
  TRACE_CREATE;
}



////////////////////////////////////////////////////////////////////////////////
/// Constructor from named argument list.
/// \param[in] name Name used by RooFit
/// \param[in] title Title used for plotting
/// \param[in] fullPdfSet Set of "regular" PDFs that are normalised over all their observables
/// \param[in] arg1,arg2,arg3,arg4,arg5,arg6,arg7,arg8 Optional arguments according to table below.
///
/// <table>
/// <tr><th> Argument                 <th> Description
/// <tr><td> `Conditional(pdfSet,depSet,depsAreCond=false)` <td> Add PDF to product with condition that it
/// only be normalized over specified observables. Any remaining observables will be conditional observables.
/// (Setting `depsAreCond` to true inverts this, so the observables in depSet will be the conditional observables.)
/// </table>
///
/// For example, given a PDF \f$ F(x,y) \f$ and \f$ G(y) \f$,
///
/// `RooProdPdf("P", "P", G, Conditional(F,x))` will construct a 2-dimensional PDF as follows:
/// \f[
///     P(x,y) = \frac{G(y)}{\int_y G(y)} \cdot \frac{F(x,y)}{\int_x F(x,y)},
/// \f]
///
/// which is a well normalised and properly defined PDF, but different from
/// \f[
///     P'(x,y) = \frac{F(x,y) \cdot G(y)}{\int_x\int_y F(x,y) \cdot G(y)}.
/// \f]
///
/// In the former case, the \f$ y \f$ distribution of \f$ P \f$ is identical to that of \f$ G \f$, while
/// \f$ F \f$ only is used to determine the correlation between \f$ X \f$ and \f$ Y \f$. In the latter
/// case, the \f$ Y \f$ distribution is defined by the product of \f$ F \f$ and \f$ G \f$.
///
/// This \f$ P(x,y) \f$ construction is analogous to generating events from \f$ F(x,y) \f$ with
/// a prototype dataset sampled from \f$ G(y) \f$.

RooProdPdf::RooProdPdf(const char* name, const char* title, const RooArgSet& fullPdfSet,
             const RooCmdArg& arg1, const RooCmdArg& arg2,
             const RooCmdArg& arg3, const RooCmdArg& arg4,
             const RooCmdArg& arg5, const RooCmdArg& arg6,
             const RooCmdArg& arg7, const RooCmdArg& arg8) :
  RooAbsPdf(name,title),
  _cacheMgr(this,10),
  _pdfList("!pdfs","List of PDFs",this)
{
  RooLinkedList l ;
  l.Add((TObject*)&arg1) ;  l.Add((TObject*)&arg2) ;
  l.Add((TObject*)&arg3) ;  l.Add((TObject*)&arg4) ;
  l.Add((TObject*)&arg5) ;  l.Add((TObject*)&arg6) ;
  l.Add((TObject*)&arg7) ;  l.Add((TObject*)&arg8) ;

  initializeFromCmdArgList(fullPdfSet,l) ;
  TRACE_CREATE;
}



////////////////////////////////////////////////////////////////////////////////
/// Constructor from named argument list

RooProdPdf::RooProdPdf(const char* name, const char* title,
             const RooCmdArg& arg1, const RooCmdArg& arg2,
             const RooCmdArg& arg3, const RooCmdArg& arg4,
             const RooCmdArg& arg5, const RooCmdArg& arg6,
             const RooCmdArg& arg7, const RooCmdArg& arg8) :
  RooAbsPdf(name,title),
  _cacheMgr(this,10),
  _pdfList("!pdfList","List of PDFs",this)
{
  RooLinkedList l ;
  l.Add((TObject*)&arg1) ;  l.Add((TObject*)&arg2) ;
  l.Add((TObject*)&arg3) ;  l.Add((TObject*)&arg4) ;
  l.Add((TObject*)&arg5) ;  l.Add((TObject*)&arg6) ;
  l.Add((TObject*)&arg7) ;  l.Add((TObject*)&arg8) ;

  initializeFromCmdArgList(RooArgSet(),l) ;
  TRACE_CREATE;
}



////////////////////////////////////////////////////////////////////////////////
/// Internal constructor from list of named arguments

RooProdPdf::RooProdPdf(const char* name, const char* title, const RooArgSet& fullPdfSet, const RooLinkedList& cmdArgList) :
  RooAbsPdf(name,title),
  _cacheMgr(this,10),
  _pdfList("!pdfs","List of PDFs",this)
{
  initializeFromCmdArgList(fullPdfSet, cmdArgList) ;
  TRACE_CREATE;
}



////////////////////////////////////////////////////////////////////////////////
/// Copy constructor

RooProdPdf::RooProdPdf(const RooProdPdf& other, const char* name) :
  RooAbsPdf(other,name),
  _cacheMgr(other._cacheMgr,this),
  _genCode(other._genCode),
  _cutOff(other._cutOff),
  _pdfList("!pdfs",this,other._pdfList),
  _extendedIndex(other._extendedIndex),
  _useDefaultGen(other._useDefaultGen),
  _refRangeName(other._refRangeName),
  _selfNorm(other._selfNorm),
  _defNormSet(other._defNormSet)
{
  // Clone contents of normalizarion set list
  for(auto const& nset : other._pdfNSetList) {
    _pdfNSetList.emplace_back(std::make_unique<RooArgSet>(nset->GetName()));
    nset->snapshot(*_pdfNSetList.back());
  }
  TRACE_CREATE;
}



////////////////////////////////////////////////////////////////////////////////
/// Initialize RooProdPdf configuration from given list of RooCmdArg configuration arguments
/// and set of 'regular' p.d.f.s in product

void RooProdPdf::initializeFromCmdArgList(const RooArgSet& fullPdfSet, const RooLinkedList& l)
{
  Int_t numExtended(0) ;

  // Process set of full PDFS
  for(auto const* pdf : static_range_cast<RooAbsPdf*>(fullPdfSet)) {
    _pdfList.add(*pdf) ;
    _pdfNSetList.emplace_back(std::make_unique<RooArgSet>("nset")) ;

    if (pdf->canBeExtended()) {
      _extendedIndex = _pdfList.index(pdf) ;
      numExtended++ ;
    }

  }

  // Process list of conditional PDFs
  for(auto * carg : static_range_cast<RooCmdArg*>(l)) {

    if (0 == strcmp(carg->GetName(), "Conditional")) {

      Int_t argType = carg->getInt(0) ;
      auto pdfSet = static_cast<RooArgSet const*>(carg->getSet(0));
      auto normSet = static_cast<RooArgSet const*>(carg->getSet(1));

      for(auto * thePdf : static_range_cast<RooAbsPdf*>(*pdfSet)) {
        _pdfList.add(*thePdf) ;

        _pdfNSetList.emplace_back(std::make_unique<RooArgSet>(0 == argType ? "nset" : "cset"));
        normSet->snapshot(*_pdfNSetList.back());

        if (thePdf->canBeExtended()) {
          _extendedIndex = _pdfList.index(thePdf) ;
          numExtended++ ;
        }

      }

    } else if (0 != strlen(carg->GetName())) {
      coutW(InputArguments) << "Unknown arg: " << carg->GetName() << std::endl ;
    }
  }

  // Protect against multiple extended terms
  if (numExtended>1) {
    coutW(InputArguments) << "RooProdPdf::RooProdPdf(" << GetName()
           << ") WARNING: multiple components with extended terms detected,"
           << " product will not be extendable." << std::endl ;
    _extendedIndex = -1 ;
  }


}



////////////////////////////////////////////////////////////////////////////////
/// Destructor

RooProdPdf::~RooProdPdf()
{
  TRACE_DESTROY;
}


RooProdPdf::CacheElem* RooProdPdf::getCacheElem(RooArgSet const* nset) const {
  int code ;
  auto cache = static_cast<CacheElem*>(_cacheMgr.getObj(nset, nullptr, &code)) ;

  // If cache doesn't have our configuration, recalculate here
  if (!cache) {
    code = getPartIntList(nset, nullptr) ;
    cache = static_cast<CacheElem*>(_cacheMgr.getObj(nset, nullptr, &code)) ;
  }
  return cache;
}


////////////////////////////////////////////////////////////////////////////////
/// Calculate current value of object

double RooProdPdf::evaluate() const
{
  return calculate(*getCacheElem(_normSet)) ;
}



////////////////////////////////////////////////////////////////////////////////
/// Calculate running product of pdfs terms, using the supplied
/// normalization set in 'normSetList' for each component

double RooProdPdf::calculate(const RooProdPdf::CacheElem& cache, bool /*verbose*/) const
{
  if (cache._isRearranged) {
    if (dologD(Eval)) {
      cxcoutD(Eval) << "RooProdPdf::calculate(" << GetName() << ") rearranged product calculation"
                    << " calculate: num = " << cache._rearrangedNum->GetName() << " = " << cache._rearrangedNum->getVal() << std::endl ;
//       cache._rearrangedNum->printComponentTree("",0,5) ;
      cxcoutD(Eval) << "calculate: den = " << cache._rearrangedDen->GetName() << " = " << cache._rearrangedDen->getVal() << std::endl ;
//       cache._rearrangedDen->printComponentTree("",0,5) ;
    }

    return cache._rearrangedNum->getVal() / cache._rearrangedDen->getVal();
  } else {

    double value = 1.0;
    assert(cache._normList.size() == cache._partList.size());
    for (std::size_t i = 0; i < cache._partList.size(); ++i) {
      const auto& partInt = static_cast<const RooAbsReal&>(cache._partList[i]);
      const auto normSet = cache._normList[i].get();

      const double piVal = partInt.getVal(!normSet->empty() ? normSet : nullptr);
      value *= piVal ;
      if (value <= _cutOff) break;
    }

    return value ;
  }
}

////////////////////////////////////////////////////////////////////////////////
/// Evaluate product of PDFs in batch mode.
void RooProdPdf::doEvalImpl(RooAbsArg const *caller, const RooProdPdf::CacheElem &cache, RooFit::EvalContext &ctx) const
{
   if (cache._isRearranged) {
      auto numerator = ctx.at(cache._rearrangedNum.get());
      auto denominator = ctx.at(cache._rearrangedDen.get());
      RooBatchCompute::compute(ctx.config(caller), RooBatchCompute::Ratio, ctx.output(), {numerator, denominator});
   } else {
      std::vector<std::span<const double>> factors;
      factors.reserve(cache._partList.size());
      for (const RooAbsArg *i : cache._partList) {
         auto span = ctx.at(i);
         factors.push_back(span);
      }
      std::array<double, 1> special{static_cast<double>(factors.size())};
      RooBatchCompute::compute(ctx.config(caller), RooBatchCompute::ProdPdf, ctx.output(), factors, special);
   }
}

namespace {

template<class T>
void eraseNullptrs(std::vector<T*>& v) {
  v.erase(std::remove_if(v.begin(), v.end(), [](T* x){ return x == nullptr; } ), v.end());
}

void removeCommon(std::vector<RooAbsArg*> &v, std::span<RooAbsArg * const> other) {

  for (auto const& arg : other) {
    auto namePtrMatch = [&arg](const RooAbsArg* elm) {
      return elm != nullptr && elm->namePtr() == arg->namePtr();
    };

    auto found = std::find_if(v.begin(), v.end(), namePtrMatch);
    if(found != v.end()) {
      *found = nullptr;
    }
  }
  eraseNullptrs(v);
}

void addCommon(std::vector<RooAbsArg*> &v, std::vector<RooAbsArg*> const& o1, std::vector<RooAbsArg*> const& o2) {

  for (auto const& arg : o1) {
    auto namePtrMatch = [&arg](const RooAbsArg* elm) {
      return elm->namePtr() == arg->namePtr();
    };

    if(std::find_if(o2.begin(), o2.end(), namePtrMatch) != o2.end()) {
      v.push_back(arg);
    }
  }
}

bool isRangeIdentical(RooArgSet const &observables, TString const &normRange, TNamed *refRangeName)
{
   // FK: Here the refRange should be compared to normRange, if it's set, and to the normObs range if it's not set
   const char *range = normRange.Length() > 0 ? normRange.Data() : nullptr;
   const char *refRange = RooNameReg::str(refRangeName);
   for (auto const *normObs : static_range_cast<RooRealVar *>(observables)) {
      if (normObs->getMin(range) != normObs->getMin(refRange) || normObs->getMax(range) != normObs->getMax(refRange))
         return false;
   }
   return true;
}

}


////////////////////////////////////////////////////////////////////////////////
/// Factorize product in irreducible terms for given choice of integration/normalization

void RooProdPdf::factorizeProduct(const RooArgSet& normSet, const RooArgSet& intSet, Factorized &factorized) const
{
  // List of all term dependents: normalization and imported
  std::vector<RooArgSet> depAllList;
  std::vector<RooArgSet> depIntNoNormList;

  // Setup lists for factorization terms and their dependents
  RooArgSet* term(nullptr);
  RooArgSet* termIntDeps(nullptr);
  RooArgSet* termIntNoNormDeps(nullptr);

  std::vector<RooAbsArg*> pdfIntNoNormDeps;
  std::vector<RooAbsArg*> pdfIntSet;
  std::vector<RooAbsArg*> pdfNSet;
  std::vector<RooAbsArg*> pdfCSet;
  std::vector<RooAbsArg*> pdfNormDeps; // Dependents to be normalized for the PDF
  std::vector<RooAbsArg*> pdfAllDeps; // All dependents of this PDF

  // Loop over the PDFs
  for(std::size_t iPdf = 0; iPdf < _pdfList.size(); ++iPdf) {
    RooAbsPdf& pdf = static_cast<RooAbsPdf&>(_pdfList[iPdf]);
    RooArgSet& pdfNSetOrig = *_pdfNSetList[iPdf];

    pdfNSet.clear();
    pdfCSet.clear();

    // Make iterator over tree leaf node list to get the observables.
    // This code is borrowed from RooAbsPdf::getObservables().
    // RooAbsArg::treeNodeServer list is relatively expensive, so we only do it
    // once and use it in a lambda function.
    RooArgSet pdfLeafList("leafNodeServerList") ;
    pdf.treeNodeServerList(&pdfLeafList,nullptr,false,true,true) ;
    auto getObservablesOfCurrentPdf = [&pdfLeafList](
            std::vector<RooAbsArg*> & out,
            const RooArgSet& dataList) {
      for (const auto arg : pdfLeafList) {
        if (arg->dependsOnValue(dataList) && arg->isLValue()) {
          out.push_back(arg) ;
        }
      }
    };

    // Reduce pdfNSet to actual dependents
    if (0 == strcmp("cset", pdfNSetOrig.GetName())) {
      getObservablesOfCurrentPdf(pdfNSet, normSet);
      removeCommon(pdfNSet, pdfNSetOrig.get());
      pdfCSet = pdfNSetOrig.get();
    } else {
      // Interpret at NSet
      getObservablesOfCurrentPdf(pdfNSet, pdfNSetOrig);
    }


    pdfNormDeps.clear();
    pdfAllDeps.clear();

    // Make list of all dependents of this PDF
    getObservablesOfCurrentPdf(pdfAllDeps, normSet);


//     std::cout << GetName() << ": pdf = " << pdf->GetName() << " pdfAllDeps = " << pdfAllDeps << " pdfNSet = " << *pdfNSet << " pdfCSet = " << *pdfCSet << std::endl;

    // Make list of normalization dependents for this PDF;
    if (!pdfNSet.empty()) {
      // PDF is conditional
      addCommon(pdfNormDeps, pdfAllDeps, pdfNSet);
    } else {
      // PDF is regular
      pdfNormDeps = pdfAllDeps;
    }

//     std::cout << GetName() << ": pdfNormDeps for " << pdf->GetName() << " = " << pdfNormDeps << std::endl;

    pdfIntSet.clear();
    getObservablesOfCurrentPdf(pdfIntSet, intSet) ;

    // WVE if we have no norm deps, conditional observables should be taken out of pdfIntSet
    if (pdfNormDeps.empty() && !pdfCSet.empty()) {
      removeCommon(pdfIntSet, pdfCSet);
//       std::cout << GetName() << ": have no norm deps, removing conditional observables from intset" << std::endl;
    }

    pdfIntNoNormDeps.clear();
    pdfIntNoNormDeps = pdfIntSet;
    removeCommon(pdfIntNoNormDeps, pdfNormDeps);

//     std::cout << GetName() << ": pdf = " << pdf->GetName() << " intset = " << *pdfIntSet << " pdfIntNoNormDeps = " << pdfIntNoNormDeps << std::endl;

    // Check if this PDF has dependents overlapping with one of the existing terms
    bool done = false;
    int j = 0;
    auto lIter = factorized.terms.begin();
    auto ldIter = factorized.norms.begin();
    for(;lIter != factorized.terms.end(); (++lIter, ++ldIter, ++j)) {
      RooArgSet *termNormDeps = static_cast<RooArgSet*>(*ldIter);
      term = static_cast<RooArgSet*>(*lIter);
      // PDF should be added to existing term if
      // 1) It has overlapping normalization dependents with any other PDF in existing term
      // 2) It has overlapping dependents of any class for which integration is requested
      // 3) If normalization happens over multiple ranges, and those ranges are both defined
      //    in either observable

      bool normOverlap = termNormDeps->overlaps(pdfNormDeps.begin(), pdfNormDeps.end());
      //bool intOverlap =  pdfIntSet->overlaps(*termAllDeps);

      if (normOverlap) {
//    std::cout << GetName() << ": this term overlaps with term " << (*term) << " in normalization observables" << std::endl;

   term->add(pdf);
   termNormDeps->add(pdfNormDeps.begin(), pdfNormDeps.end(), false);
   depAllList[j].add(pdfAllDeps.begin(), pdfAllDeps.end(), false);
   if (termIntDeps) {
     termIntDeps->add(pdfIntSet.begin(), pdfIntSet.end(), false);
   }
   if (termIntNoNormDeps) {
     termIntNoNormDeps->add(pdfIntNoNormDeps.begin(), pdfIntNoNormDeps.end(), false);
   }
   termIntNoNormDeps->add(pdfIntNoNormDeps.begin(), pdfIntNoNormDeps.end(), false);
   done = true;
      }
    }

    // If not, create a new term
    if (!done) {
      if (!(pdfNormDeps.empty() && pdfAllDeps.empty() &&
       pdfIntSet.empty()) || normSet.empty()) {
   term = new RooArgSet("term");
   RooArgSet *termNormDeps = new RooArgSet("termNormDeps");
   depAllList.emplace_back(pdfAllDeps.begin(), pdfAllDeps.end(), "termAllDeps");
   termIntDeps = new RooArgSet(pdfIntSet.begin(), pdfIntSet.end(), "termIntDeps");
   depIntNoNormList.emplace_back(pdfIntNoNormDeps.begin(), pdfIntNoNormDeps.end(), "termIntNoNormDeps");
   termIntNoNormDeps = &depIntNoNormList.back();

   term->add(pdf);
   termNormDeps->add(pdfNormDeps.begin(), pdfNormDeps.end(), false);

   factorized.terms.Add(term);
   factorized.norms.Add(termNormDeps);
   factorized.ints.Add(termIntDeps);
      }
    }

  }

  // Loop over list of terms again to determine 'imported' observables
  int i = 0;
  RooArgSet *normDeps;
  auto lIter = factorized.terms.begin();
  auto ldIter = factorized.norms.begin();
  for(;lIter != factorized.terms.end(); (++lIter, ++ldIter, ++i)) {
    normDeps = static_cast<RooArgSet*>(*ldIter);
    term = static_cast<RooArgSet*>(*lIter);
    // Make list of wholly imported dependents
    RooArgSet impDeps(depAllList[i]);
    impDeps.remove(*normDeps, true, true);
    auto snap = new RooArgSet;
    impDeps.snapshot(*snap);
    factorized.imps.Add(snap);
//     std::cout << GetName() << ": list of imported dependents for term " << (*term) << " set to " << impDeps << std::endl ;

    // Make list of cross dependents (term is self contained for these dependents,
    // but components import dependents from other components)
    auto crossDeps = std::unique_ptr<RooAbsCollection>{depIntNoNormList[i].selectCommon(*normDeps)};
    snap = new RooArgSet;
    crossDeps->snapshot(*snap);
    factorized.cross.Add(snap);
//     std::cout << GetName() << ": list of cross dependents for term " << (*term) << " set to " << *crossDeps << std::endl ;
  }
}




////////////////////////////////////////////////////////////////////////////////
/// Return list of (partial) integrals of product terms for integration
/// of p.d.f over observables iset while normalization over observables nset.
/// Also return list of normalization sets to be used to evaluate
/// each component in the list correctly.

Int_t RooProdPdf::getPartIntList(const RooArgSet* nset, const RooArgSet* iset, const char* isetRangeName) const
{
  // Check if this configuration was created before
  Int_t sterileIdx(-1);

  if (static_cast<CacheElem*>(_cacheMgr.getObj(nset,iset,&sterileIdx,isetRangeName))) {
    return _cacheMgr.lastIndex();
  }

  std::unique_ptr<CacheElem> cache = createCacheElem(nset, iset, isetRangeName);

  // Store the partial integral list and return the assigned code
  return _cacheMgr.setObj(nset, iset, cache.release(), RooNameReg::ptr(isetRangeName));
}



std::unique_ptr<RooProdPdf::CacheElem> RooProdPdf::createCacheElem(const RooArgSet* nset,
                                                       const RooArgSet* iset,
                                                       const char* isetRangeName) const
{
//    std::cout << "   FOLKERT::RooProdPdf::getPartIntList(" << GetName() <<")  nset = " << (nset?*nset:RooArgSet()) << std::endl
//         << "   _normRange = " << _normRange << std::endl
//         << "   iset = " << (iset?*iset:RooArgSet()) << std::endl
//         << "   isetRangeName = " << (isetRangeName?isetRangeName:"<null>") << std::endl ;

  // Create containers for partial integral components to be generated
  auto cache = std::make_unique<CacheElem>();

  // Factorize the product in irreducible terms for this nset
  Factorized factorized;

  // Normalization set used for factorization
  RooArgSet factNset(nset ? (*nset) : _defNormSet);

  factorizeProduct(factNset, iset ? (*iset) : RooArgSet(), factorized);

  // Group irriducible terms that need to be (partially) integrated together
  std::list<std::vector<RooArgSet*>> groupedList;
  RooArgSet outerIntDeps;
  groupProductTerms(groupedList, outerIntDeps, factorized);

  // Loop over groups
//   std::cout<<"FK: pdf("<<GetName()<<") Starting selecting F(x|y)!"<< std::endl;
  // Find groups of type F(x|y), i.e. termImpSet!=0, construct ratio object
  std::map<std::string, RooArgSet> ratioTerms;
  for (auto const& group : groupedList) {
    if (1 == group.size()) {
//       std::cout<<"FK: Starting Single Term"<< std::endl;

      RooArgSet* term = group[0];

      Int_t termIdx = factorized.terms.IndexOf(term);
      RooArgSet *norm=static_cast<RooArgSet*>(factorized.norms.At(termIdx));
      RooArgSet *imps=static_cast<RooArgSet*>(factorized.imps.At(termIdx));
      RooArgSet termNSet(*norm);
      RooArgSet termImpSet(*imps);

      //       std::cout<<"FK: termImpSet.size()  = "<<termImpSet.size()<< " " << termImpSet << std::endl;
      //       std::cout<<"FK: _refRangeName = "<<_refRangeName<< std::endl;

      if (!termImpSet.empty() && nullptr != _refRangeName) {

   // WVE we can skip this if the ref range is equal to the normalization range
   // LM : avoid making integral ratio if range is the same. Why was not included ??? (same at line 857)
   if (!isRangeIdentical(termNSet, _normRange, _refRangeName)) {
//      std::cout << "PREPARING RATIO HERE (SINGLE TERM)" << std::endl ;
     auto ratio = makeCondPdfRatioCorr(*static_cast<RooAbsReal*>(term->first()), termNSet, termImpSet, normRange(), RooNameReg::str(_refRangeName));
     std::ostringstream str; termImpSet.printValue(str);
//      std::cout << GetName() << "inserting ratio term" << std::endl;
     ratioTerms[str.str()].addOwned(std::move(ratio));
   }
      }

    } else {
//       std::cout<<"FK: Starting Composite Term"<< std::endl;

      for (auto const& term : group) {

   Int_t termIdx = factorized.terms.IndexOf(term);
   RooArgSet *norm=static_cast<RooArgSet*>(factorized.norms.At(termIdx));
   RooArgSet *imps=static_cast<RooArgSet*>(factorized.imps.At(termIdx));
   RooArgSet termNSet(*norm);
   RooArgSet termImpSet(*imps);

   if (!termImpSet.empty() && nullptr != _refRangeName) {

     // WVE we can skip this if the ref range is equal to the normalization range
     if (!isRangeIdentical(termNSet, _normRange, _refRangeName)) {
//        std::cout << "PREPARING RATIO HERE (COMPOSITE TERM)" << std::endl ;
       auto ratio = makeCondPdfRatioCorr(*static_cast<RooAbsReal*>(term->first()), termNSet, termImpSet, normRange(), RooNameReg::str(_refRangeName));
       std::ostringstream str; termImpSet.printValue(str);
       ratioTerms[str.str()].addOwned(std::move(ratio));
     }
   }
      }
    }

  }

  // Find groups with y as termNSet
  // Replace G(y) with (G(y),ratio)
  for (auto const& group : groupedList) {
      for (auto const& term : group) {
   Int_t termIdx = factorized.terms.IndexOf(term);
   RooArgSet *norm = static_cast<RooArgSet*>(factorized.norms.At(termIdx));
   RooArgSet *imps = static_cast<RooArgSet*>(factorized.imps.At(termIdx));
   RooArgSet termNSet(*norm);
   RooArgSet termImpSet(*imps);

   // If termNset matches index of ratioTerms, insert ratio here
   ostringstream str; termNSet.printValue(str);
   if (!ratioTerms[str.str()].empty()) {
//      std::cout << "MUST INSERT RATIO OBJECT IN TERM (COMPOSITE)" << *term << std::endl;
     term->add(ratioTerms[str.str()]);
     cache->_ownedList.addOwned(std::move(ratioTerms[str.str()]));
   }
      }
  }

  for (auto const& group : groupedList) {
//     std::cout << GetName() << ":now processing group" << std::endl;
//      group->Print("1");

    if (1 == group.size()) {
//       std::cout << "processing atomic item" << std::endl;
      RooArgSet* term = group[0];

        Int_t termIdx = factorized.terms.IndexOf(term);
        RooArgSet *norm = factorized.termNormDeps(termIdx);
        RooArgSet *integ = factorized.termIntDeps(termIdx);
        RooArgSet *xdeps = factorized.termCrossDeps(termIdx);
        RooArgSet *imps = factorized.termImpDeps(termIdx);

        // Take list of normalization, integrated dependents, and
        // cross-imported integrated dependents from factorization algorithm
        RooArgSet termNSet{*norm};
        RooArgSet termISet{*integ};
        RooArgSet termXSet{*xdeps};
        RooArgSet termImpSet{*imps};

        // Add prefab term to partIntList.
        auto func = processProductTerm(nset, iset, isetRangeName, term, termNSet, termISet);
        if (func.x0) {
          cache->_partList.add(*func.x0);
          if (func.isOwned) cache->_ownedList.addOwned(std::unique_ptr<RooAbsArg>{func.x0});

          cache->_normList.emplace_back(std::make_unique<RooArgSet>());
          norm->snapshot(*cache->_normList.back(), false);

          cache->_numList.addOwned(std::move(func.x1));
          cache->_denList.addOwned(std::move(func.x2));
        }
      } else {
//        std::cout << "processing composite item" << std::endl;
        RooArgSet compTermSet;
        RooArgSet compTermNorm;
        RooArgSet compTermNum;
        RooArgSet compTermDen;
        for (auto const &term : group) {
          //    std::cout << GetName() << ": processing term " << (*term) << " of composite item" << std::endl ;
          Int_t termIdx = factorized.terms.IndexOf(term);
          RooArgSet *norm = factorized.termNormDeps(termIdx);
          RooArgSet *integ = factorized.termIntDeps(termIdx);
          RooArgSet *xdeps = factorized.termCrossDeps(termIdx);
          RooArgSet *imps = factorized.termImpDeps(termIdx);

          RooArgSet termNSet{*norm};
          RooArgSet termISet{*integ};
          RooArgSet termXSet{*xdeps};
          RooArgSet termImpSet{*imps};

          // Remove outer integration dependents from termISet
          termISet.remove(outerIntDeps, true, true);

          auto func = processProductTerm(nset, iset, isetRangeName, term, termNSet, termISet, true);
          //       std::cout << GetName() << ": created composite term component " << func.x0->GetName() << std::endl;
          if (func.x0) {
     compTermSet.add(*func.x0);
     if (func.isOwned) cache->_ownedList.addOwned(std::unique_ptr<RooAbsArg>{func.x0});
     compTermNorm.add(*norm, false);

     compTermNum.add(*func.x1.release());
     compTermDen.add(*func.x2.release());
     //cache->_numList.add(*func.x1);
     //cache->_denList.add(*func.x2);

   }
      }

//       std::cout << GetName() << ": constructing special composite product" << std::endl;
//       std::cout << GetName() << ": compTermSet = " ; compTermSet.Print("1");

      // WVE THIS NEEDS TO BE REARRANGED

      // compTermset is set van partial integrals to be multiplied
      // prodtmp = product (compTermSet)
      // inttmp = int ( prodtmp ) d (outerIntDeps) _range_isetRangeName

      const std::string prodname = makeRGPPName("SPECPROD", compTermSet, outerIntDeps, RooArgSet(), isetRangeName);
      auto prodtmp = std::make_unique<RooProduct>(prodname.c_str(), prodname.c_str(), compTermSet);

      const std::string intname = makeRGPPName("SPECINT", compTermSet, outerIntDeps, RooArgSet(), isetRangeName);
      auto inttmp = std::make_unique<RooRealIntegral>(intname.c_str(), intname.c_str(), *prodtmp, outerIntDeps, nullptr, nullptr, isetRangeName);
      inttmp->setStringAttribute("PROD_TERM_TYPE", "SPECINT");

      cache->_partList.add(*inttmp);

      // Product of numerator terms
      const string prodname_num = makeRGPPName("SPECPROD_NUM", compTermNum, RooArgSet(), RooArgSet(), nullptr);
      auto prodtmp_num = std::make_unique<RooProduct>(prodname_num.c_str(), prodname_num.c_str(), compTermNum);
      prodtmp_num->addOwnedComponents(compTermNum);

      // Product of denominator terms
      const string prodname_den = makeRGPPName("SPECPROD_DEN", compTermDen, RooArgSet(), RooArgSet(), nullptr);
      auto prodtmp_den = std::make_unique<RooProduct>(prodname_den.c_str(), prodname_den.c_str(), compTermDen);
      prodtmp_den->addOwnedComponents(compTermDen);

      // Ratio
      std::string name = Form("SPEC_RATIO(%s,%s)", prodname_num.c_str(), prodname_den.c_str());
      auto ndr = std::make_unique<RooFormulaVar>(name.c_str(), "@0/@1", RooArgList(*prodtmp_num, *prodtmp_den));

      // Integral of ratio
      std::unique_ptr<RooAbsReal> numtmp{ndr->createIntegral(outerIntDeps,isetRangeName)};
      numtmp->addOwnedComponents(std::move(ndr));

      cache->_ownedList.addOwned(std::move(prodtmp));
      cache->_ownedList.addOwned(std::move(inttmp));
      cache->_ownedList.addOwned(std::move(prodtmp_num));
      cache->_ownedList.addOwned(std::move(prodtmp_den));
      cache->_numList.addOwned(std::move(numtmp));
      cache->_denList.addOwned(std::unique_ptr<RooAbsArg>{static_cast<RooAbsArg*>(RooFit::RooConst(1).clone("1"))});
      cache->_normList.emplace_back(std::make_unique<RooArgSet>());
      compTermNorm.snapshot(*cache->_normList.back(), false);
    }
  }

  // Need to rearrange product in case of multiple ranges
  if (_normRange.Contains(",")) {
    rearrangeProduct(*cache);
  }

  return cache;
}


RooProdPdf::Factorized::~Factorized()
{
   // We own contents of all lists filled by factorizeProduct()
   terms.Delete();
   ints.Delete();
   imps.Delete();
   norms.Delete();
   cross.Delete();
}


////////////////////////////////////////////////////////////////////////////////
/// For single normalization ranges

std::unique_ptr<RooAbsReal> RooProdPdf::makeCondPdfRatioCorr(RooAbsReal& pdf, const RooArgSet& termNset, const RooArgSet& /*termImpSet*/, const char* normRangeTmp, const char* refRange) const
{
  std::unique_ptr<RooAbsReal> ratio_num{pdf.createIntegral(termNset,normRangeTmp)};
  std::unique_ptr<RooAbsReal> ratio_den{pdf.createIntegral(termNset,refRange)};
  auto ratio = std::make_unique<RooFormulaVar>(Form("ratio(%s,%s)",ratio_num->GetName(),ratio_den->GetName()),"@0/@1",
                  RooArgList(*ratio_num,*ratio_den)) ;

  ratio->addOwnedComponents(std::move(ratio_num));
  ratio->addOwnedComponents(std::move(ratio_den));
  ratio->setAttribute("RATIO_TERM") ;
  return ratio ;
}




////////////////////////////////////////////////////////////////////////////////

void RooProdPdf::rearrangeProduct(RooProdPdf::CacheElem& cache) const
{
  RooArgSet nomList ;

  std::vector<std::string> rangeComps = ROOT::Split(_normRange.Data(), ",", /*skipEmpty=*/true);

  std::map<std::string,RooArgSet> denListList ;
  RooArgSet specIntDeps ;
  string specIntRange ;

//   std::cout << "THIS IS REARRANGEPRODUCT" << std::endl ;

  for (std::size_t i = 0; i < cache._partList.size(); i++) {

    RooAbsReal *part = static_cast<RooAbsReal*>(cache._partList.at(i));
    RooAbsReal *num = static_cast<RooAbsReal*>(cache._numList.at(i));
    RooAbsReal *den = static_cast<RooAbsReal*>(cache._denList.at(i));
    i++;

//     std::cout << "now processing part " << part->GetName() << " of type " << part->getStringAttribute("PROD_TERM_TYPE") << std::endl ;
//     std::cout << "corresponding numerator = " << num->GetName() << std::endl ;
//     std::cout << "corresponding denominator = " << den->GetName() << std::endl ;


    RooFormulaVar* ratio(nullptr) ;
    RooArgSet origNumTerm ;

    if (string("SPECINT")==part->getStringAttribute("PROD_TERM_TYPE")) {

   RooRealIntegral* orig = static_cast<RooRealIntegral*>(num);
   auto specratio = static_cast<RooFormulaVar const*>(&orig->integrand()) ;
   RooProduct* func = static_cast<RooProduct*>(specratio->getParameter(0)) ;

   std::unique_ptr<RooArgSet> components{orig->getComponents()};
   for(RooAbsArg * carg : *components) {
     if (carg->getAttribute("RATIO_TERM")) {
       ratio = static_cast<RooFormulaVar*>(carg) ;
       break ;
     }
   }

   if (ratio) {
     RooCustomizer cust(*func,"blah") ;
     cust.replaceArg(*ratio,RooFit::RooConst(1)) ;
     nomList.add(*cust.build()) ;
   } else {
     nomList.add(*func) ;
   }


    } else {

      // Find the ratio term
      RooAbsReal* func = num;
      // If top level object is integral, navigate to integrand
      if (func->InheritsFrom(RooRealIntegral::Class())) {
   func = const_cast<RooAbsReal*>(&static_cast<RooRealIntegral*>(func)->integrand());
      }
      if (func->InheritsFrom(RooProduct::Class())) {
//    std::cout << "product term found: " ; func->Print() ;
   for(RooAbsArg * arg : static_cast<RooProduct*>(func)->components()) {
     if (arg->getAttribute("RATIO_TERM")) {
       ratio = static_cast<RooFormulaVar*>(arg) ;
     } else {
       origNumTerm.add(*arg) ;
     }
   }
      }

      if (ratio) {
//    std::cout << "Found ratio term in numerator: " << ratio->GetName() << std::endl ;
//    std::cout << "Adding only original term to numerator: " << origNumTerm << std::endl ;
   nomList.add(origNumTerm) ;
      } else {
   nomList.add(*num) ;
      }

    }

    for (auto iter = rangeComps.begin() ; iter != rangeComps.end() ; ++iter) {
      // If denominator is an integral, make a clone with the integration range adjusted to
      // the selected component of the normalization integral
//       std::cout << "NOW PROCESSING DENOMINATOR " << den->ClassName() << "::" << den->GetName() << std::endl ;

      if (string("SPECINT")==part->getStringAttribute("PROD_TERM_TYPE")) {

//    std::cout << "create integral: SPECINT case" << std::endl ;
   RooRealIntegral* orig = static_cast<RooRealIntegral*>(num);
   auto specRatio = static_cast<RooFormulaVar const*>(&orig->integrand()) ;
   specIntDeps.add(orig->intVars()) ;
   if (orig->intRange()) {
     specIntRange = orig->intRange() ;
   }
   //RooProduct* numtmp = (RooProduct*) specRatio->getParameter(0) ;
   RooProduct* dentmp = static_cast<RooProduct*>(specRatio->getParameter(1)) ;

//    std::cout << "numtmp = " << numtmp->ClassName() << "::" << numtmp->GetName() << std::endl ;
//    std::cout << "dentmp = " << dentmp->ClassName() << "::" << dentmp->GetName() << std::endl ;

//    std::cout << "denominator components are " << dentmp->components() << std::endl ;
   for (auto* parg : static_range_cast<RooAbsReal*>(dentmp->components())) {
//      std::cout << "now processing denominator component " << parg->ClassName() << "::" << parg->GetName() << std::endl ;

     if (ratio && parg->dependsOn(*ratio)) {
//        std::cout << "depends in value of ratio" << std::endl ;

       // Make specialize ratio instance
       std::unique_ptr<RooAbsReal> specializedRatio{specializeRatio(*(RooFormulaVar*)ratio,iter->c_str())};

//        std::cout << "specRatio = " << std::endl ;
//        specializedRatio->printComponentTree() ;

       // Replace generic ratio with specialized ratio
       RooAbsArg *partCust(nullptr) ;
       if (parg->InheritsFrom(RooAddition::Class())) {



         RooAddition* tmpadd = static_cast<RooAddition*>(parg) ;

         RooCustomizer cust(*tmpadd->list1().first(),Form("blah_%s",iter->c_str())) ;
         cust.replaceArg(*ratio,*specializedRatio) ;
         partCust = cust.build() ;

       } else {
         RooCustomizer cust(*parg,Form("blah_%s",iter->c_str())) ;
         cust.replaceArg(*ratio,*specializedRatio) ;
         partCust = cust.build() ;
       }

       // Print customized denominator
//        std::cout << "customized function = " << std::endl ;
//        partCust->printComponentTree() ;

       std::unique_ptr<RooAbsReal> specializedPartCust{specializeIntegral(*static_cast<RooAbsReal*>(partCust),iter->c_str())};

       // Finally divide again by ratio
       string name = Form("%s_divided_by_ratio",specializedPartCust->GetName()) ;
       auto specIntFinal = std::make_unique<RooFormulaVar>(name.c_str(),"@0/@1",RooArgList(*specializedPartCust,*specializedRatio)) ;
       specIntFinal->addOwnedComponents(std::move(specializedPartCust));
       specIntFinal->addOwnedComponents(std::move(specializedRatio));

       denListList[*iter].addOwned(std::move(specIntFinal));
     } else {

//        std::cout << "does NOT depend on value of ratio" << std::endl ;
//        parg->Print("t") ;

       denListList[*iter].addOwned(specializeIntegral(*parg,iter->c_str()));

     }
   }
//    std::cout << "end iteration over denominator components" << std::endl ;
      } else {

   if (ratio) {

     std::unique_ptr<RooAbsReal> specRatio{specializeRatio(*(RooFormulaVar*)ratio,iter->c_str())};

     // If integral is 'Int r(y)*g(y) dy ' then divide a posteriori by r(y)
//      std::cout << "have ratio, orig den = " << den->GetName() << std::endl ;

     RooArgSet tmp(origNumTerm) ;
     tmp.add(*specRatio) ;
     const string pname = makeRGPPName("PROD",tmp,RooArgSet(),RooArgSet(),nullptr) ;
     auto specDenProd = std::make_unique<RooProduct>(pname.c_str(),pname.c_str(),tmp) ;
     std::unique_ptr<RooAbsReal> specInt;

     if (den->InheritsFrom(RooRealIntegral::Class())) {
       specInt = std::unique_ptr<RooAbsReal>{specDenProd->createIntegral((static_cast<RooRealIntegral*>(den))->intVars(),iter->c_str())};
       specInt->addOwnedComponents(std::move(specDenProd));
     } else if (den->InheritsFrom(RooAddition::Class())) {
       RooAddition* orig = static_cast<RooAddition*>(den) ;
       RooRealIntegral* origInt = static_cast<RooRealIntegral*>(orig->list1().first()) ;
       specInt = std::unique_ptr<RooAbsReal>{specDenProd->createIntegral(origInt->intVars(),iter->c_str())};
       specInt->addOwnedComponents(std::move(specDenProd));
     } else {
       throw string("this should not happen") ;
     }

     //RooAbsReal* specInt = specializeIntegral(*den,iter->c_str()) ;
     string name = Form("%s_divided_by_ratio",specInt->GetName()) ;
     auto specIntFinal = std::make_unique<RooFormulaVar>(name.c_str(),"@0/@1",RooArgList(*specInt,*specRatio)) ;
     specIntFinal->addOwnedComponents(std::move(specInt));
     specIntFinal->addOwnedComponents(std::move(specRatio));
     denListList[*iter].addOwned(std::move(specIntFinal));
   } else {
     denListList[*iter].addOwned(specializeIntegral(*den,iter->c_str()));
   }

      }
    }

  }

  // Do not rearrange terms if numerator and denominator are effectively empty
  if (nomList.empty()) {
    return ;
  }

  string name = Form("%s_numerator",GetName()) ;
  // WVE FIX THIS (2)

  std::unique_ptr<RooAbsReal> numerator = std::make_unique<RooProduct>(name.c_str(),name.c_str(),nomList) ;

  RooArgSet products ;
//   std::cout << "nomList = " << nomList << std::endl ;
  for (map<string,RooArgSet>::iterator iter = denListList.begin() ; iter != denListList.end() ; ++iter) {
//     std::cout << "denList[" << iter->first << "] = " << iter->second << std::endl ;
    name = Form("%s_denominator_comp_%s",GetName(),iter->first.c_str()) ;
    // WVE FIX THIS (2)
    RooProduct* prod_comp = new RooProduct(name.c_str(),name.c_str(),iter->second) ;
    prod_comp->addOwnedComponents(std::move(iter->second));
    products.add(*prod_comp) ;
  }
  name = Form("%s_denominator_sum",GetName()) ;
  RooAbsReal* norm = new RooAddition(name.c_str(),name.c_str(),products) ;
  norm->addOwnedComponents(products) ;

  if (!specIntDeps.empty()) {
    // Apply posterior integration required for SPECINT case

    string namesr = Form("SPEC_RATIO(%s,%s)",numerator->GetName(),norm->GetName()) ;
    RooFormulaVar* ndr = new RooFormulaVar(namesr.c_str(),"@0/@1",RooArgList(*numerator,*norm)) ;
    ndr->addOwnedComponents(std::move(numerator));

    // Integral of ratio
    numerator = std::unique_ptr<RooAbsReal>{ndr->createIntegral(specIntDeps,specIntRange.c_str())};

    norm = static_cast<RooAbsReal*>(RooFit::RooConst(1).Clone()) ;
  }


//   std::cout << "numerator" << std::endl ;
//   numerator->printComponentTree("",0,5) ;
//   std::cout << "denominator" << std::endl ;
//   norm->printComponentTree("",0,5) ;


  // WVE DEBUG
  //RooMsgService::instance().debugWorkspace()->import(RooArgSet(*numerator,*norm)) ;

  cache._rearrangedNum = std::move(numerator);
  cache._rearrangedDen.reset(norm);
  cache._isRearranged = true ;

}


////////////////////////////////////////////////////////////////////////////////

std::unique_ptr<RooAbsReal> RooProdPdf::specializeRatio(RooFormulaVar& input, const char* targetRangeName) const
{
  RooRealIntegral* numint = static_cast<RooRealIntegral*>(input.getParameter(0)) ;
  RooRealIntegral* denint = static_cast<RooRealIntegral*>(input.getParameter(1)) ;

  std::unique_ptr<RooAbsReal> numint_spec{specializeIntegral(*numint,targetRangeName)};

  std::unique_ptr<RooAbsReal> ret = std::make_unique<RooFormulaVar>(Form("ratio(%s,%s)",numint_spec->GetName(),denint->GetName()),"@0/@1",RooArgList(*numint_spec,*denint)) ;
  ret->addOwnedComponents(std::move(numint_spec));

  return ret;
}



////////////////////////////////////////////////////////////////////////////////

std::unique_ptr<RooAbsReal> RooProdPdf::specializeIntegral(RooAbsReal& input, const char* targetRangeName) const
{
  if (input.InheritsFrom(RooRealIntegral::Class())) {

    // If input is integral, recreate integral but override integration range to be targetRangeName
    RooRealIntegral* orig = static_cast<RooRealIntegral*>(&input) ;
//     std::cout << "creating integral: integrand =  " << orig->integrand().GetName() << " vars = " << orig->intVars() << " range = " << targetRangeName << std::endl ;
    return std::unique_ptr<RooAbsReal>{orig->integrand().createIntegral(orig->intVars(),targetRangeName)};

  } else if (input.InheritsFrom(RooAddition::Class())) {

    // If input is sum of integrals, recreate integral from first component of set, but override integration range to be targetRangeName
    RooAddition* orig = static_cast<RooAddition*>(&input) ;
    RooRealIntegral* origInt = static_cast<RooRealIntegral*>(orig->list1().first()) ;
//     std::cout << "creating integral from addition: integrand =  " << origInt->integrand().GetName() << " vars = " << origInt->intVars() << " range = " << targetRangeName << std::endl ;
    return std::unique_ptr<RooAbsReal>{origInt->integrand().createIntegral(origInt->intVars(),targetRangeName)};
  }

  std::stringstream errMsg;
  errMsg << "specializeIntegral: unknown input type " << input.ClassName() << "::" << input.GetName();
  throw std::runtime_error(errMsg.str());
}


////////////////////////////////////////////////////////////////////////////////
/// Group product into terms that can be calculated independently

void RooProdPdf::groupProductTerms(std::list<std::vector<RooArgSet*>>& groupedTerms, RooArgSet& outerIntDeps,
                                   Factorized const &factorized) const
{
  // Start out with each term in its own group
  for(auto * term : static_range_cast<RooArgSet*>(factorized.terms)) {
    groupedTerms.emplace_back();
    groupedTerms.back().emplace_back(term) ;
  }

  // Make list of imported dependents that occur in any term
  RooArgSet allImpDeps ;
  for(auto * impDeps : static_range_cast<RooArgSet*>(factorized.imps)) {
    allImpDeps.add(*impDeps,false) ;
  }

  // Make list of integrated dependents that occur in any term
  RooArgSet allIntDeps ;
  for(auto * intDeps : static_range_cast<RooArgSet*>(factorized.ints)) {
    allIntDeps.add(*intDeps,false) ;
  }

  outerIntDeps.removeAll() ;
  outerIntDeps.add(*std::unique_ptr<RooArgSet>{allIntDeps.selectCommon(allImpDeps)});

  // Now iteratively merge groups that should be (partially) integrated together
  for(RooAbsArg * outerIntDep : outerIntDeps) {

    // Collect groups that feature this dependent
    std::vector<RooArgSet*>* newGroup = nullptr ;

    // Loop over groups
    bool needMerge = false ;
    auto group = groupedTerms.begin();
    auto nGroups = groupedTerms.size();
    for (size_t iGroup = 0; iGroup < nGroups; ++iGroup) {

      // See if any term in this group depends in any ay on outerDepInt
      for (auto const& term2 : *group) {

   Int_t termIdx = factorized.terms.IndexOf(term2) ;
   if (factorized.termNormDeps(termIdx)->contains(*outerIntDep) ||
       factorized.termIntDeps(termIdx)->contains(*outerIntDep) ||
       factorized.termImpDeps(termIdx)->contains(*outerIntDep)) {
     needMerge = true ;
   }

      }

      if (needMerge) {
   // Create composite group if not yet existing
   if (newGroup==nullptr) {
     groupedTerms.emplace_back() ;
     newGroup = &groupedTerms.back() ;
   }

   // Add terms of this group to new term
   for (auto& term2 : *group) {
     newGroup->emplace_back(term2) ;
   }

   // Remove this non-owning group from list
   group = groupedTerms.erase(group);
      } else {
        ++group;
      }
    }

  }
}



////////////////////////////////////////////////////////////////////////////////
/// Calculate integrals of factorized product terms over observables iset while normalized
/// to observables in nset.

RooProdPdf::ProcessProductTermOutput RooProdPdf::processProductTerm(const RooArgSet* nset, const RooArgSet* iset, const char* isetRangeName,
                     const RooArgSet* term,const RooArgSet& termNSet, const RooArgSet& termISet,
                     bool forceWrap) const
{
  ProcessProductTermOutput ret;

  // CASE I: factorizing term: term is integrated over all normalizing observables
  // -----------------------------------------------------------------------------
  // Check if all observbales of this term are integrated. If so the term cancels
  if (!termNSet.empty() && termNSet.size()==termISet.size() && isetRangeName==nullptr) {
    // Term factorizes
    return ret ;
  }

  // CASE II: Dropped terms: if term is entirely unnormalized, it should be dropped
  // ------------------------------------------------------------------------------
  if (nset && termNSet.empty()) {
    // Drop terms that are not asked to be normalized
    return ret ;
  }

  if (iset && !termISet.empty()) {
    if (term->size()==1) {

      // CASE IIIa: Normalized and partially integrated single PDF term
      //---------------------------------------------------------------

      RooAbsPdf* pdf = static_cast<RooAbsPdf*>(term->first()) ;

      ret.x0 = std::unique_ptr<RooAbsReal>{pdf->createIntegral(termISet,termNSet,isetRangeName)}.release();
      ret.x0->setOperMode(operMode()) ;
      ret.x0->setStringAttribute("PROD_TERM_TYPE","IIIa") ;

      ret.isOwned=true ;

      // Split mode results
      ret.x1 = std::unique_ptr<RooAbsReal>{pdf->createIntegral(termISet,isetRangeName)};
      ret.x2 = std::unique_ptr<RooAbsReal>{pdf->createIntegral(termNSet,normRange())};

      return ret ;

    } else {

      // CASE IIIb: Normalized and partially integrated composite PDF term
      //---------------------------------------------------------------

      // Use auxiliary class RooGenProdProj to calculate this term
      const std::string name = makeRGPPName("GENPROJ_",*term,termISet,termNSet,isetRangeName) ;
      ret.x0 = new RooGenProdProj(name.c_str(),name.c_str(),*term,termISet,termNSet,isetRangeName) ;
      ret.x0->setStringAttribute("PROD_TERM_TYPE","IIIb") ;
      ret.x0->setOperMode(operMode()) ;

      ret.isOwned=true ;

      const std::string name1 = makeRGPPName("PROD",*term,RooArgSet(),RooArgSet(),nullptr) ;

      // WVE FIX THIS
      RooProduct* tmp_prod = new RooProduct(name1.c_str(),name1.c_str(),*term) ;

      ret.x1 = std::unique_ptr<RooAbsReal>{tmp_prod->createIntegral(termISet,isetRangeName)};
      ret.x2 = std::unique_ptr<RooAbsReal>{tmp_prod->createIntegral(termNSet,normRange())};

      return ret ;
    }
  }

  // CASE IVa: Normalized non-integrated composite PDF term
  // -------------------------------------------------------
  if (nset && !nset->empty() && term->size()>1) {
    // Composite term needs normalized integration

    const std::string name = makeRGPPName("GENPROJ_",*term,termISet,termNSet,isetRangeName) ;
    ret.x0 = new RooGenProdProj(name.c_str(),name.c_str(),*term,termISet,termNSet,isetRangeName,normRange()) ;
    ret.x0->setExpensiveObjectCache(expensiveObjectCache()) ;

    ret.x0->setStringAttribute("PROD_TERM_TYPE","IVa") ;
    ret.x0->setOperMode(operMode()) ;

    ret.isOwned=true ;

    const std::string name1 = makeRGPPName("PROD",*term,RooArgSet(),RooArgSet(),nullptr) ;

    // WVE FIX THIS
    RooProduct* tmp_prod = new RooProduct(name1.c_str(),name1.c_str(),*term) ;

    ret.x1 = std::unique_ptr<RooAbsReal>{tmp_prod->createIntegral(termISet,isetRangeName)};
    ret.x2 = std::unique_ptr<RooAbsReal>{tmp_prod->createIntegral(termNSet,normRange())};

    return ret ;
  }

  // CASE IVb: Normalized, non-integrated single PDF term
  // -----------------------------------------------------
  for (auto* pdf : static_range_cast<RooAbsPdf*>(*term)) {

    ret.isOwned = false;
    RooAbsReal *ret0 = pdf;

    if (forceWrap) {
      ret.isOwned = true;
      // Construct representative name of normalization wrapper
      std::string name = pdf->GetName() + ("_NORM[" + RooHelpers::getColonSeparatedNameString(termNSet, ','));
      name += normRange() ? ('|' + std::string{normRange()} + ']') : "]";
      ret0 = new RooRealIntegral(name.c_str(),name.c_str(),*pdf,RooArgSet(),&termNSet);
    }

    ret0->setStringAttribute("PROD_TERM_TYPE","IVb") ;
    ret.x0 = ret0;
    ret.x1 = std::unique_ptr<RooAbsReal>{pdf->createIntegral(RooArgSet())};
    ret.x2 = std::unique_ptr<RooAbsReal>{pdf->createIntegral(termNSet,normRange())};
    return ret;
  }

  coutE(Eval) << "RooProdPdf::processProductTerm(" << GetName() << ") unidentified term!!!" << std::endl ;
  return ret ;
}




////////////////////////////////////////////////////////////////////////////////
/// Make an appropriate automatic name for a RooGenProdProj object in getPartIntList()

std::string RooProdPdf::makeRGPPName(const char* pfx, const RooArgSet& term, const RooArgSet& iset,
                 const RooArgSet& nset, const char* isetRangeName) const
{
  // Make an appropriate automatic name for a RooGenProdProj object in getPartIntList()

  std::ostringstream os(pfx);
  os << "[";

  // Encode component names
  bool first(true) ;
  for (auto const* pdf : static_range_cast<RooAbsPdf*>(term)) {
    if (!first) os << "_X_";
    first = false;
    os << pdf->GetName();
  }
  os << "]" << integralNameSuffix(iset,&nset,isetRangeName,true);

  return os.str();
}



////////////////////////////////////////////////////////////////////////////////
/// Force RooRealIntegral to offer all observables for internal integration

bool RooProdPdf::forceAnalyticalInt(const RooAbsArg& /*dep*/) const
{
  return true ;
}



////////////////////////////////////////////////////////////////////////////////
/// Determine which part (if any) of given integral can be performed analytically.
/// If any analytical integration is possible, return integration scenario code.
///
/// RooProdPdf implements two strategies in implementing analytical integrals
///
/// First, PDF components whose entire set of dependents are requested to be integrated
/// can be dropped from the product, as they will integrate out to 1 by construction
///
/// Second, RooProdPdf queries each remaining component PDF for its analytical integration
/// capability of the requested set ('allVars'). It finds the largest common set of variables
/// that can be integrated by all remaining components. If such a set exists, it reconfirms that
/// each component is capable of analytically integrating the common set, and combines the components
/// individual integration codes into a single integration code valid for RooProdPdf.

Int_t RooProdPdf::getAnalyticalIntegralWN(RooArgSet& allVars, RooArgSet& analVars,
                 const RooArgSet* normSet, const char* rangeName) const
{
  if (_forceNumInt) return 0 ;

  // Declare that we can analytically integrate all requested observables
  analVars.add(allVars) ;

  // Retrieve (or create) the required partial integral list
  Int_t code = getPartIntList(normSet,&allVars,rangeName);

  return code+1 ;
}




////////////////////////////////////////////////////////////////////////////////
/// Return analytical integral defined by given scenario code

double RooProdPdf::analyticalIntegralWN(Int_t code, const RooArgSet* normSet, const char* rangeName) const
{
  // No integration scenario
  if (code==0) {
    return getVal(normSet) ;
  }


  // WVE needs adaptation for rangename feature

  // Partial integration scenarios
  CacheElem* cache = static_cast<CacheElem*>(_cacheMgr.getObjByIndex(code-1)) ;

  // If cache has been sterilized, revive this slot
  if (cache==nullptr) {
    std::unique_ptr<RooArgSet> vars{getParameters(RooArgSet())} ;
    RooArgSet nset = _cacheMgr.selectFromSet1(*vars, code-1) ;
    RooArgSet iset = _cacheMgr.selectFromSet2(*vars, code-1) ;

    Int_t code2 = getPartIntList(&nset, &iset, rangeName) ;

    // preceding call to getPartIntList guarantees non-null return
    // coverity[NULL_RETURNS]
    cache = static_cast<CacheElem*>(_cacheMgr.getObj(&nset,&iset,&code2,rangeName)) ;
  }

  double val = calculate(*cache,true) ;
//   std::cout << "RPP::aIWN(" << GetName() << ") ,code = " << code << ", value = " << val << std::endl ;

  return val ;
}



////////////////////////////////////////////////////////////////////////////////
/// If this product contains exactly one extendable p.d.f return the extension abilities of
/// that p.d.f, otherwise return CanNotBeExtended

RooAbsPdf::ExtendMode RooProdPdf::extendMode() const
{
  return (_extendedIndex>=0) ? (static_cast<RooAbsPdf*>(_pdfList.at(_extendedIndex)))->extendMode() : CanNotBeExtended ;
}



////////////////////////////////////////////////////////////////////////////////
/// Return the expected number of events associated with the extendable input PDF
/// in the product. If there is no extendable term, abort.

double RooProdPdf::expectedEvents(const RooArgSet* nset) const
{
  if (_extendedIndex<0) {
    coutF(Generation) << "Requesting expected number of events from a RooProdPdf that does not contain an extended p.d.f" << std::endl ;
    throw std::logic_error(std::string("RooProdPdf ") + GetName() + " could not be extended.");
  }

  return static_cast<RooAbsPdf*>(_pdfList.at(_extendedIndex))->expectedEvents(nset) ;
}

std::unique_ptr<RooAbsReal> RooProdPdf::createExpectedEventsFunc(const RooArgSet* nset) const
{
  if (_extendedIndex<0) {
    coutF(Generation) << "Requesting expected number of events from a RooProdPdf that does not contain an extended p.d.f" << std::endl ;
    throw std::logic_error(std::string("RooProdPdf ") + GetName() + " could not be extended.");
  }

  return static_cast<RooAbsPdf*>(_pdfList.at(_extendedIndex))->createExpectedEventsFunc(nset);
}


////////////////////////////////////////////////////////////////////////////////
/// Return generator context optimized for generating events from product p.d.f.s

RooAbsGenContext* RooProdPdf::genContext(const RooArgSet &vars, const RooDataSet *prototype,
                const RooArgSet* auxProto, bool verbose) const
{
  if (_useDefaultGen) return RooAbsPdf::genContext(vars,prototype,auxProto,verbose) ;
  return new RooProdGenContext(*this,vars,prototype,auxProto,verbose) ;
}



////////////////////////////////////////////////////////////////////////////////
/// Query internal generation capabilities of component p.d.f.s and aggregate capabilities
/// into master configuration passed to the generator context

Int_t RooProdPdf::getGenerator(const RooArgSet& directVars, RooArgSet &generateVars, bool staticInitOK) const
{
  if (!_useDefaultGen) return 0 ;

  // Find the subset directVars that only depend on a single PDF in the product
  RooArgSet directSafe ;
  for (auto const* arg : directVars) {
    if (isDirectGenSafe(*arg)) directSafe.add(*arg) ;
  }


  // Now find direct integrator for relevant components ;
  std::vector<Int_t> code;
  code.reserve(64);
  for (auto const* pdf : static_range_cast<RooAbsPdf*>(_pdfList)) {
    RooArgSet pdfDirect ;
    Int_t pdfCode = pdf->getGenerator(directSafe,pdfDirect,staticInitOK);
    code.push_back(pdfCode);
    if (pdfCode != 0) {
      generateVars.add(pdfDirect) ;
    }
  }


  if (!generateVars.empty()) {
    Int_t masterCode = _genCode.store(code) ;
    return masterCode+1 ;
  } else {
    return 0 ;
  }
}



////////////////////////////////////////////////////////////////////////////////
/// Forward one-time initialization call to component generation initialization
/// methods.

void RooProdPdf::initGenerator(Int_t code)
{
  if (!_useDefaultGen) return ;

  const std::vector<Int_t>& codeList = _genCode.retrieve(code-1) ;
  Int_t i(0) ;
  for (auto* pdf : static_range_cast<RooAbsPdf*>(_pdfList)) {
    if (codeList[i]!=0) {
      pdf->initGenerator(codeList[i]) ;
    }
    i++ ;
  }
}



////////////////////////////////////////////////////////////////////////////////
/// Generate a single event with configuration specified by 'code'
/// Defer internal generation to components as encoded in the _genCode
/// registry for given generator code.

void RooProdPdf::generateEvent(Int_t code)
{
  if (!_useDefaultGen) return ;

  const std::vector<Int_t>& codeList = _genCode.retrieve(code-1) ;
  Int_t i(0) ;
  for (auto* pdf : static_range_cast<RooAbsPdf*>(_pdfList)) {
    if (codeList[i]!=0) {
      pdf->generateEvent(codeList[i]) ;
    }
    i++ ;
  }
}



////////////////////////////////////////////////////////////////////////////////
/// Return RooAbsArg components contained in the cache

RooArgList RooProdPdf::CacheElem::containedArgs(Action)
{
  RooArgList ret ;
  ret.add(_partList) ;
  ret.add(_numList) ;
  ret.add(_denList) ;
  if (_rearrangedNum) ret.add(*_rearrangedNum) ;
  if (_rearrangedDen) ret.add(*_rearrangedDen) ;
  return ret ;

}



////////////////////////////////////////////////////////////////////////////////
/// Hook function to print cache contents in tree printing of RooProdPdf

void RooProdPdf::CacheElem::printCompactTreeHook(ostream& os, const char* indent, Int_t curElem, Int_t maxElem)
{
   if (curElem==0) {
     os << indent << "RooProdPdf begin partial integral cache" << std::endl ;
   }

   auto indent2 = std::string(indent) +  "[" + std::to_string(curElem) + "]";
   for(auto const& arg : _partList) {
     arg->printCompactTree(os,indent2.c_str()) ;
   }

   if (curElem==maxElem) {
     os << indent << "RooProdPdf end partial integral cache" << std::endl ;
   }
}



////////////////////////////////////////////////////////////////////////////////
/// Forward determination of safety of internal generator code to
/// component p.d.f that would generate the given observable

bool RooProdPdf::isDirectGenSafe(const RooAbsArg& arg) const
{
  // Only override base class behaviour if default generator method is enabled
  if (!_useDefaultGen) return RooAbsPdf::isDirectGenSafe(arg) ;

  // Argument may appear in only one PDF component
  RooAbsPdf* thePdf(nullptr) ;
  for (auto* pdf : static_range_cast<RooAbsPdf*>(_pdfList)) {

    if (pdf->dependsOn(arg)) {
      // Found PDF depending on arg

      // If multiple PDFs depend on arg directGen is not safe
      if (thePdf) return false ;

      thePdf = pdf ;
    }
  }
  // Forward call to relevant component PDF
  return thePdf?(thePdf->isDirectGenSafe(arg)):false ;
}



////////////////////////////////////////////////////////////////////////////////
/// Look up user specified normalization set for given input PDF component

RooArgSet* RooProdPdf::findPdfNSet(RooAbsPdf const& pdf) const
{
  Int_t idx = _pdfList.index(&pdf) ;
  if (idx<0) return nullptr;
  return _pdfNSetList[idx].get() ;
}



/// Add some full PDFs to the factors of this RooProdPdf.
void RooProdPdf::addPdfs(RooAbsCollection const& pdfs)
{
   size_t numExtended = (_extendedIndex==-1) ? 0 : 1;

   for(auto arg : pdfs) {
      RooAbsPdf* pdf = dynamic_cast<RooAbsPdf*>(arg);
      if (!pdf) {
         coutW(InputArguments) << "RooProdPdf::addPdfs(" << GetName() << ") list arg "
                               << arg->GetName() << " is not a PDF, ignored" << std::endl ;
         continue;
      }
      if(pdf->canBeExtended()) {
         if (_extendedIndex == -1) {
            _extendedIndex = _pdfList.size();
         } else {
            numExtended++;
         }
      }
      _pdfList.add(*pdf);
      _pdfNSetList.emplace_back(std::make_unique<RooArgSet>("nset"));
   }

   // Protect against multiple extended terms
   if (numExtended>1) {
      coutW(InputArguments) << "RooProdPdf::addPdfs(" << GetName()
                            << ") WARNING: multiple components with extended terms detected,"
                            << " product will not be extendable." << std::endl ;
      _extendedIndex = -1 ;
   }

   // Reset cache
   _cacheMgr.reset() ;

}

/// Remove some PDFs from the factors of this RooProdPdf.
void RooProdPdf::removePdfs(RooAbsCollection const& pdfs)
{
  // Remember what the extended PDF is
  RooAbsArg const* extPdf = _extendedIndex >= 0 ? &_pdfList[_extendedIndex] : nullptr;

  // Actually remove the PDFs and associated nsets
  for(size_t i=0;i < _pdfList.size(); i++) {
     if(pdfs.contains(_pdfList[i])) {
        _pdfList.remove(_pdfList[i]);
        _pdfNSetList.erase(_pdfNSetList.begin()+i);
        i--;
     }
  }

  // Since we may have removed PDFs from the list, the index of the extended
  // PDF in the list needs to be updated. The new index might also be -1 if the
  // extended PDF got removed.
  if(extPdf) {
     _extendedIndex = _pdfList.index(*extPdf);
  }

  // Reset cache
  _cacheMgr.reset() ;
}


namespace {

std::vector<TNamed const*> sortedNamePtrs(RooAbsCollection const& col)
{
   std::vector<TNamed const*> ptrs;
   ptrs.reserve(col.size());
   for(RooAbsArg* arg : col) {
     ptrs.push_back(arg->namePtr());
   }
   std::sort(ptrs.begin(), ptrs.end());
   return ptrs;
}

bool sortedNamePtrsOverlap(std::vector<TNamed const*> const& ptrsA, std::vector<TNamed const*> const& ptrsB)
{
   auto pA = ptrsA.begin();
   auto pB = ptrsB.begin();
   while (pA != ptrsA.end() && pB != ptrsB.end()) {
      if (*pA < *pB) {
          ++pA;
      } else if (*pB < *pA) {
          ++pB;
      } else {
          return true;
      }
   }
   return false;
}

} // namespace


////////////////////////////////////////////////////////////////////////////////
/// Return all parameter constraint p.d.f.s on parameters listed in constrainedParams.
/// The observables set is required to distinguish unambiguously p.d.f in terms
/// of observables and parameters, which are not constraints, and p.d.fs in terms
/// of parameters only, which can serve as constraints p.d.f.s
/// The pdfParams output parameter communicates to the caller which parameter
/// are used in the pdfs that are not constraints.

RooArgSet* RooProdPdf::getConstraints(const RooArgSet& observables, RooArgSet const& constrainedParams, RooArgSet &pdfParams) const
{
  auto constraints = new RooArgSet{"constraints"};

  // For the optimized implementation of checking if two collections overlap by name.
  auto observablesNamePtrs = sortedNamePtrs(observables);
  auto constrainedParamsNamePtrs = sortedNamePtrs(constrainedParams);

  // Loop over PDF components
  for (std::size_t iPdf = 0; iPdf < _pdfList.size(); ++iPdf) {
    auto * pdf = static_cast<RooAbsPdf*>(&_pdfList[iPdf]);

    RooArgSet tmp;
    pdf->getParameters(nullptr, tmp);

    // A constraint term is a p.d.f that doesn't contribute to the
    // expectedEvents() and does not depend on any of the listed observables
    // but does depends on any of the parameters that should be constrained
    bool isConstraint = false;

    if(static_cast<int>(iPdf) != _extendedIndex) {
      auto tmpNamePtrs = sortedNamePtrs(tmp);
      // Before, there were calls to `pdf->dependsOn()` here, but they were very
      // expensive for large computation graphs! Given that we have to traverse
      // the computation graph with a call to `pdf->getParameters()` anyway, we
      // can just check if the set of all variables operlaps with the observables
      // or constraind parameters.
      //
      // We are using an optimized implementation of overlap checking. Because
      // the overlap is checked by name, we can check overlap of the
      // corresponding name pointers. The optimization can't be in
      // RooAbsCollection itself, because it is crucial that the memory for the
      // non-tmp name pointers is not reallocated for each pdf.
      isConstraint = !sortedNamePtrsOverlap(tmpNamePtrs, observablesNamePtrs) &&
                     sortedNamePtrsOverlap(tmpNamePtrs, constrainedParamsNamePtrs);
    }
    if (isConstraint) {
      constraints->add(*pdf) ;
    } else {
      // We only want to add parameter, not observables. Since a call like
      // `pdf->getParameters(&observables)` would be expensive, we take the set
      // of all variables and remove the ovservables, which is much cheaper. In
      // a call to `pdf->getParameters(&observables)`, the observables are
      // matched by name, so we have to pass the `matchByNameOnly` here.
      tmp.remove(observables, /*silent=*/false, /*matchByNameOnly=*/true);
      pdfParams.add(tmp,true) ;
    }
  }

  return constraints;
}




////////////////////////////////////////////////////////////////////////////////
/// Return all parameter constraint p.d.f.s on parameters listed in constrainedParams.
/// The observables set is required to distinguish unambiguously p.d.f in terms
/// of observables and parameters, which are not constraints, and p.d.fs in terms
/// of parameters only, which can serve as constraints p.d.f.s

RooArgSet* RooProdPdf::getConnectedParameters(const RooArgSet& observables) const
{
  RooArgSet* connectedPars  = new RooArgSet("connectedPars") ;
  for (std::size_t iPdf = 0; iPdf < _pdfList.size(); ++iPdf) {
    auto * pdf = static_cast<RooAbsPdf*>(&_pdfList[iPdf]);
    // Check if term is relevant, either because it provides a propablity
    // density in the observables or because it is used for the expected
    // events.
    if (static_cast<int>(iPdf) == _extendedIndex || pdf->dependsOn(observables)) {
      RooArgSet tmp;
      pdf->getParameters(&observables, tmp);
      connectedPars->add(tmp) ;
    }
  }
  return connectedPars ;
}




////////////////////////////////////////////////////////////////////////////////

void RooProdPdf::getParametersHook(const RooArgSet* nset, RooArgSet* params, bool stripDisconnected) const
{
  if (!stripDisconnected) return ;
  if (!nset || nset->empty()) return ;

  // Get/create appropriate term list for this normalization set
  Int_t code = getPartIntList(nset, nullptr);
  RooArgList & plist = static_cast<CacheElem*>(_cacheMgr.getObj(nset, &code))->_partList;

  // Strip any terms from params that do not depend on any term
  RooArgSet tostrip ;
  for (auto param : *params) {
    bool anyDep(false) ;
    for (auto term : plist) {
      if (term->dependsOnValue(*param)) {
        anyDep=true ;
      }
    }
    if (!anyDep) {
      tostrip.add(*param) ;
    }
  }

  if (!tostrip.empty()) {
    params->remove(tostrip,true,true);
  }

}



////////////////////////////////////////////////////////////////////////////////
/// Interface function used by test statistics to freeze choice of range
/// for interpretation of conditional product terms

void RooProdPdf::selectNormalizationRange(const char* rangeName, bool force)
{
  if (!force && _refRangeName) {
    return ;
  }

  fixRefRange(rangeName) ;
}




////////////////////////////////////////////////////////////////////////////////

void RooProdPdf::fixRefRange(const char* rangeName)
{
  _refRangeName = const_cast<TNamed*>(RooNameReg::ptr(rangeName));
}



////////////////////////////////////////////////////////////////////////////////
/// Forward the plot sampling hint from the p.d.f. that defines the observable obs

std::list<double>* RooProdPdf::plotSamplingHint(RooAbsRealLValue& obs, double xlo, double xhi) const
{
  for (auto const* pdf : static_range_cast<RooAbsPdf*>(_pdfList)) {
    if (std::list<double>* hint = pdf->plotSamplingHint(obs,xlo,xhi)) {
      return hint ;
    }
  }

  return nullptr;
}



////////////////////////////////////////////////////////////////////////////////
/// If all components that depend on obs are binned that so is the product

bool RooProdPdf::isBinnedDistribution(const RooArgSet& obs) const
{
  for (auto const* pdf : static_range_cast<RooAbsPdf*>(_pdfList)) {
    if (pdf->dependsOn(obs) && !pdf->isBinnedDistribution(obs)) {
      return false ;
    }
  }

  return true  ;
}






////////////////////////////////////////////////////////////////////////////////
/// Forward the plot sampling hint from the p.d.f. that defines the observable obs

std::list<double>* RooProdPdf::binBoundaries(RooAbsRealLValue& obs, double xlo, double xhi) const
{
  for (auto const* pdf : static_range_cast<RooAbsPdf*>(_pdfList)) {
    if (std::list<double>* hint = pdf->binBoundaries(obs,xlo,xhi)) {
      return hint ;
    }
  }

  return nullptr;
}


////////////////////////////////////////////////////////////////////////////////
/// Label OK'ed components of a RooProdPdf with cache-and-track, _and_ label all RooProdPdf
/// descendants with extra information about (conditional) normalization, needed to be able
/// to Cache-And-Track them outside the RooProdPdf context.

void RooProdPdf::setCacheAndTrackHints(RooArgSet& trackNodes)
{
  for (const auto parg : _pdfList) {

    if (parg->canNodeBeCached()==Always) {
      trackNodes.add(*parg) ;
//      std::cout << "tracking node RooProdPdf component " << parg << " " << parg->ClassName() << "::" << parg->GetName() << std::endl ;

      // Additional processing to fix normalization sets in case product defines conditional observables
      if (RooArgSet* pdf_nset = findPdfNSet(static_cast<RooAbsPdf&>(*parg))) {
        // Check if conditional normalization is specified
        using RooHelpers::getColonSeparatedNameString;
        if (string("nset")==pdf_nset->GetName() && !pdf_nset->empty()) {
          parg->setStringAttribute("CATNormSet",getColonSeparatedNameString(*pdf_nset).c_str()) ;
        }
        if (string("cset")==pdf_nset->GetName()) {
          parg->setStringAttribute("CATCondSet",getColonSeparatedNameString(*pdf_nset).c_str()) ;
        }
      } else {
        coutW(Optimization) << "RooProdPdf::setCacheAndTrackHints(" << GetName() << ") WARNING product pdf does not specify a normalization set for component " << parg->GetName() << std::endl ;
      }
    }
  }
}



////////////////////////////////////////////////////////////////////////////////
/// Customized printing of arguments of a RooProdPdf to more intuitively reflect the contents of the
/// product operator construction

void RooProdPdf::printMetaArgs(ostream& os) const
{
  for (std::size_t i=0 ; i<_pdfList.size() ; i++) {
    if (i>0) os << " * " ;
    RooArgSet* ncset = _pdfNSetList[i].get() ;
    os << _pdfList.at(i)->GetName() ;
    if (!ncset->empty()) {
      if (string("nset")==ncset->GetName()) {
   os << *ncset  ;
      } else {
   os << "|" ;
   bool first(true) ;
   for (auto const* arg : *ncset) {
     if (!first) {
       os << "," ;
     } else {
       first = false ;
     }
     os << arg->GetName() ;
   }
      }
    }
  }
  os << " " ;
}



////////////////////////////////////////////////////////////////////////////////
/// Implement support for node removal

bool RooProdPdf::redirectServersHook(const RooAbsCollection& newServerList, bool mustReplaceAll, bool nameChange, bool isRecursive)
{
  if (nameChange && _pdfList.find("REMOVAL_DUMMY")) {

    cxcoutD(LinkStateMgmt) << "RooProdPdf::redirectServersHook(" << GetName() << "): removing REMOVAL_DUMMY" << std::endl ;

    // Remove node from _pdfList proxy and remove corresponding entry from normset list
    RooAbsArg* pdfDel = _pdfList.find("REMOVAL_DUMMY") ;

    _pdfNSetList.erase(_pdfNSetList.begin() + _pdfList.index("REMOVAL_DUMMY")) ;
    _pdfList.remove(*pdfDel) ;

    // Clear caches
    _cacheMgr.reset() ;
  }

  // If the replaced server is an observable that is used in any of the
  // normalization sets for conditional fits, replace the element in the
  // normalization set too.
  for(std::unique_ptr<RooArgSet> const& normSet : _pdfNSetList) {
    for(RooAbsArg * arg : *normSet) {
      if(RooAbsArg * newArg = arg->findNewServer(newServerList, nameChange)) {
        // Since normSet is owning, the original arg is now deleted.
        normSet->replace(arg, std::unique_ptr<RooAbsArg>{newArg->cloneTree()});
      }
    }
  }

  return RooAbsPdf::redirectServersHook(newServerList, mustReplaceAll, nameChange, isRecursive);
}

void RooProdPdf::CacheElem::writeToStream(std::ostream& os) const {
  using namespace RooHelpers;
  os << "_partList\n";
  os << getColonSeparatedNameString(_partList) << "\n";
  os << "_numList\n";
  os << getColonSeparatedNameString(_numList) << "\n";
  os << "_denList\n";
  os << getColonSeparatedNameString(_denList) << "\n";
  os << "_ownedList\n";
  os << getColonSeparatedNameString(_ownedList) << "\n";
  os << "_normList\n";
  for(auto const& set : _normList) {
    os << getColonSeparatedNameString(*set) << "\n";
  }
  os << "_isRearranged" << "\n";
  os << _isRearranged << "\n";
  os << "_rearrangedNum" << "\n";
  if(_rearrangedNum) {
    os << getColonSeparatedNameString(*_rearrangedNum) << "\n";
  } else {
    os << "nullptr" << "\n";
  }
  os << "_rearrangedDen" << "\n";
  if(_rearrangedDen) {
    os << getColonSeparatedNameString(*_rearrangedDen) << "\n";
  } else {
    os << "nullptr" << "\n";
  }
}

std::unique_ptr<RooArgSet> RooProdPdf::fillNormSetForServer(RooArgSet const &normSet, RooAbsArg const &server) const
{
   if (normSet.empty())
      return nullptr;
   auto *pdfNset = findPdfNSet(static_cast<RooAbsPdf const &>(server));
   if (pdfNset && !pdfNset->empty()) {
      std::unique_ptr<RooArgSet> out;
      if (0 == strcmp("cset", pdfNset->GetName())) {
         // If the name of the normalization set is "cset", it doesn't contain the
         // normalization set but the conditional observables that should *not* be
         // normalized over.
         out = std::make_unique<RooArgSet>(normSet);
         RooArgSet common;
         out->selectCommon(*pdfNset, common);
         out->remove(common);
      } else {
         out = std::make_unique<RooArgSet>(*pdfNset);
      }
      // prefix also the arguments in the normSets if they have not already been
      if (auto prefix = getStringAttribute("__prefix__")) {
         for (RooAbsArg *arg : *out) {
            if (!arg->getStringAttribute("__prefix__")) {
               arg->SetName((std::string(prefix) + arg->GetName()).c_str());
               arg->setStringAttribute("__prefix__", prefix);
            }
         }
      }
      return out;
   } else {
      return nullptr;
   }
}

<<<<<<< HEAD
/// A RooProdPdf with a fixed normalization set can be replaced by this class.
/// Its purpose is to provide the right client-server interface for the
/// evaluation of RooProdPdf cache elements that were created for a given
/// normalization set.
class RooFixedProdPdf : public RooAbsPdf {
public:
   RooFixedProdPdf(std::unique_ptr<RooProdPdf> &&prodPdf, RooArgSet const &normSet)
      : RooAbsPdf(prodPdf->GetName(), prodPdf->GetTitle()), _normSet{normSet},
        _servers("!servers", "List of servers", this), _prodPdf{std::move(prodPdf)}
   {
      initialize();
   }
   RooFixedProdPdf(const RooFixedProdPdf &other, const char *name = nullptr)
      : RooAbsPdf(other, name), _normSet{other._normSet},
        _servers("!servers", "List of servers", this), _prodPdf{static_cast<RooProdPdf *>(other._prodPdf->Clone())}
   {
      initialize();
   }
   TObject *clone(const char *newname) const override { return new RooFixedProdPdf(*this, newname); }

   bool selfNormalized() const override { return true; }

   inline bool canComputeBatchWithCuda() const override { return true; }

   void doEval(RooFit::EvalContext &ctx) const override
   {
      _prodPdf->doEvalImpl(this, *_cache, ctx);
   }

   void translate(RooFit::Detail::CodeSquashContext &ctx) const override
   {
      if (_cache->_isRearranged) {
         ctx.addResult(this, ctx.buildCall("RooFit::Detail::MathFuncs::ratio", *_cache->_rearrangedNum, *_cache->_rearrangedDen));
      } else {
         ctx.addResult(this, ctx.buildCall("RooFit::Detail::MathFuncs::product", _cache->_partList, _cache->_partList.size()));
      }
   }

   ExtendMode extendMode() const override { return _prodPdf->extendMode(); }
   double expectedEvents(const RooArgSet * /*nset*/) const override { return _prodPdf->expectedEvents(&_normSet); }
   std::unique_ptr<RooAbsReal> createExpectedEventsFunc(const RooArgSet * /*nset*/) const override
   {
      return _prodPdf->createExpectedEventsFunc(&_normSet);
   }

   // Analytical Integration handling
   bool forceAnalyticalInt(const RooAbsArg &dep) const override { return _prodPdf->forceAnalyticalInt(dep); }
   Int_t getAnalyticalIntegralWN(RooArgSet &allVars, RooArgSet &analVars, const RooArgSet *normSet,
                                 const char *rangeName = nullptr) const override
   {
      return _prodPdf->getAnalyticalIntegralWN(allVars, analVars, normSet, rangeName);
   }
   Int_t getAnalyticalIntegral(RooArgSet &allVars, RooArgSet &numVars, const char *rangeName = nullptr) const override
   {
      return _prodPdf->getAnalyticalIntegral(allVars, numVars, rangeName);
   }
   double analyticalIntegralWN(Int_t code, const RooArgSet *normSet, const char *rangeName) const override
   {
      return _prodPdf->analyticalIntegralWN(code, normSet, rangeName);
   }
   double analyticalIntegral(Int_t code, const char *rangeName = nullptr) const override
   {
      return _prodPdf->analyticalIntegral(code, rangeName);
   }

private:
   void initialize()
   {
      _cache = _prodPdf->createCacheElem(&_normSet, nullptr);
      auto &cache = *_cache;

      // The actual servers for a given normalization set depend on whether the
      // cache is rearranged or not. See RooProdPdf::calculateBatch to see
      // which args in the cache are used directly.
      if (cache._isRearranged) {
         _servers.add(*cache._rearrangedNum);
         _servers.add(*cache._rearrangedDen);
      } else {
         for (std::size_t i = 0; i < cache._partList.size(); ++i) {
            _servers.add(cache._partList[i]);
         }
      }
   }

   double evaluate() const override { return _prodPdf->calculate(*_cache); }

   RooArgSet _normSet;
   std::unique_ptr<RooProdPdf::CacheElem> _cache;
   RooSetProxy _servers;
   std::unique_ptr<RooProdPdf> _prodPdf;
};

=======
>>>>>>> 4f177922
std::unique_ptr<RooAbsArg>
RooProdPdf::compileForNormSet(RooArgSet const &normSet, RooFit::Detail::CompileContext &ctx) const
{
   if (ctx.likelihoodMode()) {
      auto binnedInfo = RooHelpers::getBinnedL(*this);
      if (binnedInfo.binnedPdf && binnedInfo.binnedPdf != this) {
         return binnedInfo.binnedPdf->compileForNormSet(normSet, ctx);
      }
   }

   std::unique_ptr<RooProdPdf> prodPdfClone{static_cast<RooProdPdf *>(this->Clone())};
   ctx.markAsCompiled(*prodPdfClone);

   for (const auto server : prodPdfClone->servers()) {
      auto nsetForServer = fillNormSetForServer(normSet, *server);
      RooArgSet const &nset = nsetForServer ? *nsetForServer : normSet;

      RooArgSet depList;
      server->getObservables(&nset, depList);

      ctx.compileServer(*server, *prodPdfClone, depList);
   }

   auto fixedProdPdf = std::make_unique<RooFit::Detail::RooFixedProdPdf>(std::move(prodPdfClone), normSet);
   ctx.markAsCompiled(*fixedProdPdf);

   return fixedProdPdf;
}

namespace RooFit {
namespace Detail {

RooFixedProdPdf::RooFixedProdPdf(std::unique_ptr<RooProdPdf> &&prodPdf, RooArgSet const &normSet)
   : RooAbsPdf(prodPdf->GetName(), prodPdf->GetTitle()),
     _normSet{normSet},
     _servers("!servers", "List of servers", this),
     _prodPdf{std::move(prodPdf)}
{
   initialize();
}

RooFixedProdPdf::RooFixedProdPdf(const RooFixedProdPdf &other, const char *name)
   : RooAbsPdf(other, name),
     _normSet{other._normSet},
     _servers("!servers", "List of servers", this),
     _prodPdf{static_cast<RooProdPdf *>(other._prodPdf->Clone())}
{
   initialize();
}

void RooFixedProdPdf::initialize()
{
   _cache = _prodPdf->createCacheElem(&_normSet, nullptr);
   auto &cache = *_cache;

   // The actual servers for a given normalization set depend on whether the
   // cache is rearranged or not. See RooProdPdf::calculateBatch to see
   // which args in the cache are used directly.
   if (cache._isRearranged) {
      _servers.add(*cache._rearrangedNum);
      _servers.add(*cache._rearrangedDen);
   } else {
      for (std::size_t i = 0; i < cache._partList.size(); ++i) {
         _servers.add(cache._partList[i]);
      }
   }
}

} // namespace Detail
} // namespace RooFit<|MERGE_RESOLUTION|>--- conflicted
+++ resolved
@@ -2192,101 +2192,6 @@
    }
 }
 
-<<<<<<< HEAD
-/// A RooProdPdf with a fixed normalization set can be replaced by this class.
-/// Its purpose is to provide the right client-server interface for the
-/// evaluation of RooProdPdf cache elements that were created for a given
-/// normalization set.
-class RooFixedProdPdf : public RooAbsPdf {
-public:
-   RooFixedProdPdf(std::unique_ptr<RooProdPdf> &&prodPdf, RooArgSet const &normSet)
-      : RooAbsPdf(prodPdf->GetName(), prodPdf->GetTitle()), _normSet{normSet},
-        _servers("!servers", "List of servers", this), _prodPdf{std::move(prodPdf)}
-   {
-      initialize();
-   }
-   RooFixedProdPdf(const RooFixedProdPdf &other, const char *name = nullptr)
-      : RooAbsPdf(other, name), _normSet{other._normSet},
-        _servers("!servers", "List of servers", this), _prodPdf{static_cast<RooProdPdf *>(other._prodPdf->Clone())}
-   {
-      initialize();
-   }
-   TObject *clone(const char *newname) const override { return new RooFixedProdPdf(*this, newname); }
-
-   bool selfNormalized() const override { return true; }
-
-   inline bool canComputeBatchWithCuda() const override { return true; }
-
-   void doEval(RooFit::EvalContext &ctx) const override
-   {
-      _prodPdf->doEvalImpl(this, *_cache, ctx);
-   }
-
-   void translate(RooFit::Detail::CodeSquashContext &ctx) const override
-   {
-      if (_cache->_isRearranged) {
-         ctx.addResult(this, ctx.buildCall("RooFit::Detail::MathFuncs::ratio", *_cache->_rearrangedNum, *_cache->_rearrangedDen));
-      } else {
-         ctx.addResult(this, ctx.buildCall("RooFit::Detail::MathFuncs::product", _cache->_partList, _cache->_partList.size()));
-      }
-   }
-
-   ExtendMode extendMode() const override { return _prodPdf->extendMode(); }
-   double expectedEvents(const RooArgSet * /*nset*/) const override { return _prodPdf->expectedEvents(&_normSet); }
-   std::unique_ptr<RooAbsReal> createExpectedEventsFunc(const RooArgSet * /*nset*/) const override
-   {
-      return _prodPdf->createExpectedEventsFunc(&_normSet);
-   }
-
-   // Analytical Integration handling
-   bool forceAnalyticalInt(const RooAbsArg &dep) const override { return _prodPdf->forceAnalyticalInt(dep); }
-   Int_t getAnalyticalIntegralWN(RooArgSet &allVars, RooArgSet &analVars, const RooArgSet *normSet,
-                                 const char *rangeName = nullptr) const override
-   {
-      return _prodPdf->getAnalyticalIntegralWN(allVars, analVars, normSet, rangeName);
-   }
-   Int_t getAnalyticalIntegral(RooArgSet &allVars, RooArgSet &numVars, const char *rangeName = nullptr) const override
-   {
-      return _prodPdf->getAnalyticalIntegral(allVars, numVars, rangeName);
-   }
-   double analyticalIntegralWN(Int_t code, const RooArgSet *normSet, const char *rangeName) const override
-   {
-      return _prodPdf->analyticalIntegralWN(code, normSet, rangeName);
-   }
-   double analyticalIntegral(Int_t code, const char *rangeName = nullptr) const override
-   {
-      return _prodPdf->analyticalIntegral(code, rangeName);
-   }
-
-private:
-   void initialize()
-   {
-      _cache = _prodPdf->createCacheElem(&_normSet, nullptr);
-      auto &cache = *_cache;
-
-      // The actual servers for a given normalization set depend on whether the
-      // cache is rearranged or not. See RooProdPdf::calculateBatch to see
-      // which args in the cache are used directly.
-      if (cache._isRearranged) {
-         _servers.add(*cache._rearrangedNum);
-         _servers.add(*cache._rearrangedDen);
-      } else {
-         for (std::size_t i = 0; i < cache._partList.size(); ++i) {
-            _servers.add(cache._partList[i]);
-         }
-      }
-   }
-
-   double evaluate() const override { return _prodPdf->calculate(*_cache); }
-
-   RooArgSet _normSet;
-   std::unique_ptr<RooProdPdf::CacheElem> _cache;
-   RooSetProxy _servers;
-   std::unique_ptr<RooProdPdf> _prodPdf;
-};
-
-=======
->>>>>>> 4f177922
 std::unique_ptr<RooAbsArg>
 RooProdPdf::compileForNormSet(RooArgSet const &normSet, RooFit::Detail::CompileContext &ctx) const
 {
