--- conflicted
+++ resolved
@@ -1363,11 +1363,7 @@
                      const RooArgSet* term,const RooArgSet& termNSet, const RooArgSet& termISet,
                      bool& isOwned, bool forceWrap) const
 {
-<<<<<<< HEAD
-  vector<RooAbsReal*> ret(3) ; ret[0] = 0 ; ret[1] = 0 ; ret[2] = 0 ;
-=======
   vector<RooAbsReal*> ret(3) ; ret[0] = nullptr ; ret[1] = nullptr ; ret[2] = nullptr ;
->>>>>>> 7c5b7714
 
   // CASE I: factorizing term: term is integrated over all normalizing observables
   // -----------------------------------------------------------------------------
@@ -1959,22 +1955,6 @@
 
     RooArgSet tmp;
     pdf->getParameters(nullptr, tmp);
-<<<<<<< HEAD
-    auto tmpNamePtrs = sortedNamePtrs(tmp);
-    // Before, there were calls to `pdf->dependsOn()` here, but they were very
-    // expensive for large computation graphs! Given that we have to traverse
-    // the computation graph with a call to `pdf->getParameters()` anyway, we
-    // can just check if the set of all variables operlaps with the observables
-    // or constraind parameters.
-    //
-    // We are using an optimized implementation of overlap checking. Because
-    // the overlap is checked by name, we can check overlap of the
-    // corresponding name pointers. The optimization can't be in
-    // RooAbsCollection itself, because it is crucial that the memory for the
-    // non-tmp name pointers is not reallocated for each pdf.
-    if (!sortedNamePtrsOverlap(tmpNamePtrs, observablesNamePtrs) &&
-        sortedNamePtrsOverlap(tmpNamePtrs, constrainedParamsNamePtrs)) {
-=======
 
     // A constraint term is a p.d.f that doesn't contribute to the
     // expectedEvents() and does not depend on any of the listed observables
@@ -1998,7 +1978,6 @@
                      sortedNamePtrsOverlap(tmpNamePtrs, constrainedParamsNamePtrs);
     }
     if (isConstraint) {
->>>>>>> 7c5b7714
       constraints.add(*pdf) ;
       conParams.add(tmp,true) ;
     } else {
@@ -2364,28 +2343,18 @@
 
    inline bool canComputeBatchWithCuda() const override { return true; }
 
-<<<<<<< HEAD
-   void computeBatch(cudaStream_t *stream, double *output, size_t nEvents,
-                     RooFit::Detail::DataMap const &dataMap) const override
-   {
-      _prodPdf->calculateBatch(*_cache, stream, output, nEvents, dataMap);
-=======
    void computeBatch(double *output, size_t nEvents,
                      RooFit::Detail::DataMap const &dataMap) const override
    {
       _prodPdf->calculateBatch(this, *_cache, output, nEvents, dataMap);
->>>>>>> 7c5b7714
    }
 
    ExtendMode extendMode() const override { return _prodPdf->extendMode(); }
    double expectedEvents(const RooArgSet * /*nset*/) const override { return _prodPdf->expectedEvents(&_normSet); }
-<<<<<<< HEAD
-=======
    std::unique_ptr<RooAbsReal> createExpectedEventsFunc(const RooArgSet * /*nset*/) const override
    {
       return _prodPdf->createExpectedEventsFunc(&_normSet);
    }
->>>>>>> 7c5b7714
 
    // Analytical Integration handling
    bool forceAnalyticalInt(const RooAbsArg &dep) const override { return _prodPdf->forceAnalyticalInt(dep); }
@@ -2437,12 +2406,6 @@
 std::unique_ptr<RooAbsArg>
 RooProdPdf::compileForNormSet(RooArgSet const &normSet, RooFit::Detail::CompileContext &ctx) const
 {
-<<<<<<< HEAD
-   std::unique_ptr<RooProdPdf> prodPdfClone{static_cast<RooProdPdf *>(this->Clone())};
-   prodPdfClone->setAttribute("_COMPILED");
-
-   RooArgList serverClones;
-=======
    if (ctx.likelihoodMode()) {
       auto binnedInfo = RooHelpers::getBinnedL(*this);
       if (binnedInfo.binnedPdf && binnedInfo.binnedPdf != this) {
@@ -2453,24 +2416,10 @@
    std::unique_ptr<RooProdPdf> prodPdfClone{static_cast<RooProdPdf *>(this->Clone())};
    ctx.markAsCompiled(*prodPdfClone);
 
->>>>>>> 7c5b7714
    for (const auto server : prodPdfClone->servers()) {
       auto nsetForServer = fillNormSetForServer(normSet, *server);
       RooArgSet const &nset = nsetForServer ? *nsetForServer : normSet;
 
-<<<<<<< HEAD
-      auto depList = new RooArgSet; // INTENTIONAL LEAK FOR NOW!
-      server->getObservables(&nset, *depList);
-
-      if (auto serverClone = ctx.compile(*server, *prodPdfClone, *depList)) {
-         serverClones.add(*serverClone);
-      }
-   }
-   prodPdfClone->redirectServers(serverClones, false, true);
-
-   auto fixedProdPdf = std::make_unique<RooFixedProdPdf>(std::move(prodPdfClone), normSet);
-   fixedProdPdf->setAttribute("_COMPILED");
-=======
       RooArgSet depList;
       server->getObservables(&nset, depList);
 
@@ -2479,7 +2428,6 @@
 
    auto fixedProdPdf = std::make_unique<RooFixedProdPdf>(std::move(prodPdfClone), normSet);
    ctx.markAsCompiled(*fixedProdPdf);
->>>>>>> 7c5b7714
 
    return fixedProdPdf;
 }