--- conflicted
+++ resolved
@@ -172,11 +172,7 @@
       Int_t code = pdf->getAnalyticalIntegralWN(anaIntSet,anaSet,nullptr,isetRangeName) ;
       if (code!=0) {
         // Analytical integral, create integral object
-<<<<<<< HEAD
-        RooAbsReal* pai = pdf->createIntegral(anaSet,emptyNormSet,isetRangeName) ;
-=======
         std::unique_ptr<RooAbsReal> pai{pdf->createIntegral(anaSet,emptyNormSet,isetRangeName)};
->>>>>>> 7c5b7714
         pai->setOperMode(_operMode) ;
 
         // Add to integral to product
