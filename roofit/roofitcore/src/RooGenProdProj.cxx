/*****************************************************************************
 * Project: RooFit                                                           *
 * Package: RooFitCore                                                       *
 * @(#)root/roofitcore:$Id$
 * Authors:                                                                  *
 *   WV, Wouter Verkerke, UC Santa Barbara, verkerke@slac.stanford.edu       *
 *   DK, David Kirkby,    UC Irvine,         dkirkby@uci.edu                 *
 *                                                                           *
 * Copyright (c) 2000-2005, Regents of the University of California          *
 *                          and Stanford University. All rights reserved.    *
 *                                                                           *
 * Redistribution and use in source and binary forms,                        *
 * with or without modification, are permitted according to the terms        *
 * listed in LICENSE (http://roofit.sourceforge.net/license.txt)             *
 *****************************************************************************/

/**
\file RooGenProdProj.cxx
\class RooGenProdProj
\ingroup Roofitcore


RooGenProdProj is an auxiliary class for RooProdPdf that calculates
a general normalised projection of a product of non-factorising PDFs, e.g.
\f[
 P_{x,xy} = \frac{\int ( P1 * P2 * \ldots) \mathrm{d}x}{\int ( P1 * P2 * \ldots ) \mathrm{d}x \mathrm{d}y}
\f]

Partial integrals, which factorise and can be calculated, are calculated
analytically. Remaining non-factorising observables are integrated numerically.
**/


#include "Riostream.h"
#include <cmath>

#include "RooGenProdProj.h"
#include "RooAbsReal.h"
#include "RooAbsPdf.h"
#include "RooErrorHandler.h"
#include "RooProduct.h"


////////////////////////////////////////////////////////////////////////////////
/// Constructor for a normalization projection of the product of p.d.f.s _prodSet
/// integrated over _intSet in range isetRangeName while normalized over _normSet

RooGenProdProj::RooGenProdProj(const char *name, const char *title, const RooArgSet& _prodSet, const RooArgSet& _intSet,
                const RooArgSet& _normSet, const char* isetRangeName, const char* normRangeName, bool doFactorize) :
  RooAbsReal(name, title),
  _compSetN("compSetN","Set of integral components owned by numerator",this,false),
  _compSetD("compSetD","Set of integral components owned by denominator",this,false),
  _intList("intList","List of integrals",this,true)
{
  // Set expensive object cache to that of first item in prodSet
  setExpensiveObjectCache(_prodSet.first()->expensiveObjectCache()) ;

  // Create owners of components created in ctor
  _compSetOwnedN = std::make_unique<RooArgSet>();
  _compSetOwnedD = std::make_unique<RooArgSet>();

  RooAbsReal* numerator = makeIntegral("numerator",_prodSet,_intSet,*_compSetOwnedN,isetRangeName,doFactorize) ;
  RooAbsReal* denominator = makeIntegral("denominator",_prodSet,_normSet,*_compSetOwnedD,normRangeName,doFactorize) ;

//   cout << "RooGenProdPdf::ctor(" << GetName() << ") numerator = " << numerator->GetName() << endl ;
//   numerator->printComponentTree() ;
//   cout << "RooGenProdPdf::ctor(" << GetName() << ") denominator = " << denominator->GetName() << endl ;
//   denominator->printComponentTree() ;

  // Copy all components in (non-owning) set proxy
  _compSetN.add(*_compSetOwnedN) ;
  _compSetD.add(*_compSetOwnedD) ;

  _intList.add(*numerator) ;
  if (denominator) {
    _intList.add(*denominator) ;
    _haveD = true ;
  }
}



////////////////////////////////////////////////////////////////////////////////
/// Copy constructor

RooGenProdProj::RooGenProdProj(const RooGenProdProj& other, const char* name) :
  RooAbsReal(other, name),
  _compSetN("compSetN","Set of integral components owned by numerator",this),
  _compSetD("compSetD","Set of integral components owned by denominator",this),
  _intList("intList","List of integrals",this)
{
  // Copy constructor
  _compSetOwnedN = std::make_unique<RooArgSet>();
  other._compSetN.snapshot(*_compSetOwnedN);
  _compSetN.add(*_compSetOwnedN) ;

  _compSetOwnedD = std::make_unique<RooArgSet>();
  other._compSetD.snapshot(*_compSetOwnedD);
  _compSetD.add(*_compSetOwnedD) ;

  for (RooAbsArg * arg : *_compSetOwnedN) {
    arg->setOperMode(_operMode) ;
  }
  for (RooAbsArg * arg : *_compSetOwnedD) {
    arg->setOperMode(_operMode) ;
  }

  // Fill _intList
  _haveD = other._haveD ;
  _intList.add(*_compSetN.find(other._intList.at(0)->GetName())) ;
  if (other._haveD) {
    _intList.add(*_compSetD.find(other._intList.at(1)->GetName())) ;
  }
}


////////////////////////////////////////////////////////////////////////////////
/// Utility function to create integral for product over certain observables.
/// \param[in] name Name of integral to be created.
/// \param[in] compSet All components of the product.
/// \param[in] intSet Observables to be integrated.
/// \param[out] saveSet All component objects needed to represent the product integral are added as owned members to saveSet.
/// \note The set owns new components that are created for the integral.
/// \param[in] isetRangeName Integral range.
/// \param[in] doFactorize
///
/// \return A RooAbsReal object representing the requested integral. The object is owned by `saveSet`.
///
/// The integration is factorized into components as much as possible and done analytically as far as possible.
RooAbsReal* RooGenProdProj::makeIntegral(const char* name, const RooArgSet& compSet, const RooArgSet& intSet,
                RooArgSet& saveSet, const char* isetRangeName, bool doFactorize)
{
  RooArgSet anaIntSet, numIntSet ;

  // First determine subset of observables in intSet that are factorizable
  for (const auto arg : intSet) {
    auto count = std::count_if(compSet.begin(), compSet.end(), [arg](const RooAbsArg* pdfAsArg){
      auto pdf = static_cast<const RooAbsPdf*>(pdfAsArg);
      return (pdf->dependsOn(*arg));
    });

    if (count==1) {
      anaIntSet.add(*arg) ;
    }
  }

  // Determine which of the factorizable integrals can be done analytically
  RooArgSet prodSet ;
  numIntSet.add(intSet) ;

  // The idea of the RooGenProdProj is that we divide two integral objects each
<<<<<<< HEAD
  // created with this makeIntgral() function to get the normalized integral of
=======
  // created with this makeIntegral() function to get the normalized integral of
>>>>>>> 49ae85f5
  // a product. Therefore, we don't need to normalize the numerater and
  // denominator integrals themselves. Doing the normalization would be
  // expensive and it would cancel out anyway. However, if we don't specify an
  // explicit normalization integral in createIntegral(), the last-used
  // normalization set might be used to normalize the pdf, resulting in
  // redundant computations.
  //
  // For this reason, the normalization set of the integrated pdfs is fixed to
  // an empty set in this case. Note that in RooFit, a nullptr normalization
  // set and an empty normalization set is not equivalent. The former implies
  // taking the last-used normalization set, and the latter means explicitly no
  // normalization.
  RooArgSet emptyNormSet{};

  for (const auto pdfAsArg : compSet) {
    auto pdf = static_cast<const RooAbsPdf*>(pdfAsArg);

    if (doFactorize && pdf->dependsOn(anaIntSet)) {
      RooArgSet anaSet ;
      Int_t code = pdf->getAnalyticalIntegralWN(anaIntSet,anaSet,nullptr,isetRangeName) ;
      if (code!=0) {
        // Analytical integral, create integral object
        std::unique_ptr<RooAbsReal> pai{pdf->createIntegral(anaSet,emptyNormSet,isetRangeName)};
        pai->setOperMode(_operMode) ;

        // Add to integral to product
        prodSet.add(*pai) ;

        // Remove analytically integratable observables from numeric integration list
        numIntSet.remove(anaSet) ;

        // Declare ownership of integral
        saveSet.addOwned(std::move(pai));
      } else {
        // Analytic integration of factorizable observable not possible, add straight pdf to product
        prodSet.add(*pdf) ;
      }
    } else {
      // Non-factorizable observables, add straight pdf to product
      prodSet.add(*pdf) ;
    }
  }

  // Create product of (partial) analytical integrals
  TString prodName ;
  if (isetRangeName) {
    prodName = Form("%s_%s_Range[%s]",GetName(),name,isetRangeName) ;
  } else {
    prodName = Form("%s_%s",GetName(),name) ;
  }

  // Create clones of the elements in prodSet. These need to be cloned
  // because when caching optimisation lvl 2 is activated, pre-computed
  // values are side-loaded into the elements.
  // Those pre-cached values already contain normalisation constants, so
  // the integral comes out wrongly. Therefore, we create here nodes that
  // don't participate in any caching, which are used to compute integrals.
  RooArgSet prodSetClone;
  prodSet.snapshot(prodSetClone, false);

  auto prod = std::make_unique<RooProduct>(prodName, "product", prodSetClone);
  prod->setExpensiveObjectCache(expensiveObjectCache()) ;
  prod->setOperMode(_operMode) ;

  // Create integral performing remaining numeric integration over (partial) analytic product
  std::unique_ptr<RooAbsReal> integral{prod->createIntegral(numIntSet,emptyNormSet,isetRangeName)};
  integral->setOperMode(_operMode) ;
  auto ret = integral.get();

  // Declare ownership of prodSet, product, and integral
  saveSet.addOwned(std::move(prodSetClone));
  saveSet.addOwned(std::move(prod));
  saveSet.addOwned(std::move(integral)) ;


  // Caller owners returned master integral object
  return ret ;
}



////////////////////////////////////////////////////////////////////////////////
/// Calculate and return value of normalization projection

double RooGenProdProj::evaluate() const
{
  RooArgSet const* nset = _intList.nset();

  double nom = static_cast<RooAbsReal*>(_intList.at(0))->getVal(nset);

  if (!_haveD) return nom ;

  double den = static_cast<RooAbsReal*>(_intList.at(1))->getVal(nset);

  //cout << "RooGenProdProj::eval(" << GetName() << ") nom = " << nom << " den = " << den << endl ;

  return nom / den ;
}



////////////////////////////////////////////////////////////////////////////////
/// Intercept cache mode operation changes and propagate them to the components

void RooGenProdProj::operModeHook()
{
  // WVE use cache manager here!

  for(RooAbsArg * arg : *_compSetOwnedN) {
    arg->setOperMode(_operMode) ;
  }

  for(RooAbsArg * arg : *_compSetOwnedD) {
    arg->setOperMode(_operMode) ;
  }

  _intList.at(0)->setOperMode(_operMode) ;
  if (_haveD) _intList.at(1)->setOperMode(Auto) ; // Denominator always stays in Auto mode (normalization integral)
}<|MERGE_RESOLUTION|>--- conflicted
+++ resolved
@@ -149,11 +149,7 @@
   numIntSet.add(intSet) ;
 
   // The idea of the RooGenProdProj is that we divide two integral objects each
-<<<<<<< HEAD
-  // created with this makeIntgral() function to get the normalized integral of
-=======
   // created with this makeIntegral() function to get the normalized integral of
->>>>>>> 49ae85f5
   // a product. Therefore, we don't need to normalize the numerater and
   // denominator integrals themselves. Doing the normalization would be
   // expensive and it would cancel out anyway. However, if we don't specify an
