/*****************************************************************************
 * Project: RooFit                                                           *
 * Package: RooFitCore                                                       *
 * @(#)root/roofitcore:$Id$
 * Authors:                                                                  *
 *   WV, Wouter Verkerke, UC Santa Barbara, verkerke@slac.stanford.edu       *
 *   DK, David Kirkby,    UC Irvine,         dkirkby@uci.edu                 *
 *                                                                           *
 * Copyright (c) 2000-2005, Regents of the University of California          *
 *                          and Stanford University. All rights reserved.    *
 *                                                                           *
 * Redistribution and use in source and binary forms,                        *
 * with or without modification, are permitted according to the terms        *
 * listed in LICENSE (http://roofit.sourceforge.net/license.txt)             *
 *****************************************************************************/

/**
\file RooDataProjBinding.cxx
\class RooDataProjBinding
\ingroup Roofitcore

adaptor that projects a real function via summation of states
provided in a dataset. The real function must be attached to the
dataset before creating this binding object.

If the dataset only contains category variables, the summation is optimized
performing a weighted sum over the states of a RooSuperCategory that is
constructed from all the categories in the dataset

**/

#include "RooDataProjBinding.h"
#include "RooAbsReal.h"
#include "RooAbsData.h"
#include "Roo1DTable.h"
#include "RooSuperCategory.h"
#include "RooCategory.h"
#include "RooAbsPdf.h"
#include "RooMsgService.h"

#include <iostream>
#include <cassert>

using namespace std;

ClassImp(RooDataProjBinding);
;


////////////////////////////////////////////////////////////////////////////////
/// Constructor of a data weighted average function binding with
/// variables 'vars' for function 'real' and dataset 'data' with
/// weights.

RooDataProjBinding::RooDataProjBinding(const RooAbsReal &real, const RooAbsData& data,
                   const RooArgSet &vars, const RooArgSet* nset) :
  RooRealBinding(real,vars,nullptr), _first(true), _real(&real), _data(&data), _nset(nset),
  _superCat(nullptr), _catTable(nullptr)
{
  // Determine if dataset contains only categories
  bool allCat(true) ;
  for(RooAbsArg * arg : *data.get()) {
    if (!dynamic_cast<RooCategory*>(arg)) allCat = false ;
  }

  // Determine weights of various super categories fractions
  if (allCat) {
     _superCat = new RooSuperCategory("superCat","superCat",*data.get()) ;
     _catTable = data.table(*_superCat) ;
  }
}



////////////////////////////////////////////////////////////////////////////////
/// Destructor, delete owned objects

RooDataProjBinding::~RooDataProjBinding()
{
  if (_superCat) delete _superCat ;
  if (_catTable) delete _catTable ;
}



////////////////////////////////////////////////////////////////////////////////
/// Evaluate data-projected values of the bound real function.

double RooDataProjBinding::operator()(const double xvector[]) const
{
  assert(isValid());
  loadValues(xvector);

  //RooAbsArg::setDirtyInhibit(true) ;

  double result(0) ;
  double wgtSum(0) ;

  if (_catTable) {

    // Data contains only categories, sum over weighted supercategory states
    for (const auto& nameIdx : *_superCat) {
      // Backprop state to data set so that _real takes appropriate value
      _superCat->setIndex(nameIdx) ;

      // Add weighted sum
      double wgt = _catTable->get(nameIdx.first.c_str());
      if (wgt) {
   result += wgt * _real->getVal(_nset) ;
   wgtSum += wgt ;
      }
    }

  } else {

    // Data contains reals, sum over all entries
    Int_t i ;
    Int_t nEvt = _data->numEntries() ;

    // Procedure might be lengthy, give some progress indication
    if (_first) {
      oocoutW(_real,Eval) << "RooDataProjBinding::operator() projecting over " << nEvt << " events" << endl ;
      _first = false ;
    } else {
      if (oodologW(_real,Eval)) {
   ooccoutW(_real,Eval) << "." ; cout.flush() ;
      }
    }

//     _real->Print("v") ;
//     ((RooAbsReal*)_real)->printCompactTree() ;

//     RooArgSet* params = _real->getObservables(_data->get()) ;

    for (i=0 ; i<nEvt ; i++) {
      _data->get(i) ;

      double wgt = _data->weight() ;
      double ret ;
      if (wgt) {
   ret = _real->getVal(_nset) ;
   result += wgt * ret ;
//    cout << "ret[" << i << "] = " ;
//    params->printStream(cout,RooPrintable::kName|RooPrintable::kValue,RooPrintable::kStandard) ;
//    cout << " = " << ret << endl ;
   wgtSum += wgt ;
      }
    }
  }

  //RooAbsArg::setDirtyInhibit(false) ;

  if (wgtSum==0) return 0 ;
  return result / wgtSum ;
<<<<<<< HEAD
}


////////////////////////////////////////////////////////////////////////////////
/// Evaluate the function at the specified values of the dependents.
RooSpan<const double> RooDataProjBinding::getValues(std::vector<RooSpan<const double>> coordinates) const {
  assert(isValid());

  if (!_batchBuffer)
    _batchBuffer = std::make_unique<std::vector<double>>();
  _batchBuffer->resize(coordinates.front().size());

  std::vector<double> xVec(coordinates.size());

  for (std::size_t i=0; i < coordinates.front().size(); ++i) {
    for (unsigned int dim=0; dim < coordinates.size(); ++dim) {
      xVec[dim] = coordinates[dim][i];
    }

    (*_batchBuffer)[i] = this->operator()(xVec.data());
  }

  return {*_batchBuffer};
=======
>>>>>>> 7c5b7714
}<|MERGE_RESOLUTION|>--- conflicted
+++ resolved
@@ -152,30 +152,4 @@
 
   if (wgtSum==0) return 0 ;
   return result / wgtSum ;
-<<<<<<< HEAD
-}
-
-
-////////////////////////////////////////////////////////////////////////////////
-/// Evaluate the function at the specified values of the dependents.
-RooSpan<const double> RooDataProjBinding::getValues(std::vector<RooSpan<const double>> coordinates) const {
-  assert(isValid());
-
-  if (!_batchBuffer)
-    _batchBuffer = std::make_unique<std::vector<double>>();
-  _batchBuffer->resize(coordinates.front().size());
-
-  std::vector<double> xVec(coordinates.size());
-
-  for (std::size_t i=0; i < coordinates.front().size(); ++i) {
-    for (unsigned int dim=0; dim < coordinates.size(); ++dim) {
-      xVec[dim] = coordinates[dim][i];
-    }
-
-    (*_batchBuffer)[i] = this->operator()(xVec.data());
-  }
-
-  return {*_batchBuffer};
-=======
->>>>>>> 7c5b7714
 }