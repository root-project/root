--- conflicted
+++ resolved
@@ -69,10 +69,6 @@
 #include <cstring>
 #include <iostream>
 
-<<<<<<< HEAD
-ClassImp(RooPlot);
-=======
->>>>>>> 4f177922
 
 
 bool RooPlot::_addDirStatus = true ;
@@ -111,15 +107,7 @@
 
 namespace {
 
-<<<<<<< HEAD
-////////////////////////////////////////////////////////////////////////////////
-/// Construct of a two-dimensional RooPlot with ranges [xmin,xmax] x [ymin,ymax]
-
-RooPlot::RooPlot(double xmin, double xmax, double ymin, double ymax) :
-  _defYmax(0)
-=======
 const RooAbsRealLValue& validateFiniteLimits(const RooAbsRealLValue &var)
->>>>>>> 4f177922
 {
    if (!var.hasMin() || !var.hasMax()) {
       std::stringstream ss;
@@ -130,22 +118,6 @@
    return var;
 }
 
-<<<<<<< HEAD
-namespace {
-
-const RooAbsRealLValue& validateFiniteLimits(const RooAbsRealLValue &var)
-{
-   if (!var.hasMin() || !var.hasMax()) {
-      std::stringstream ss;
-      ss << "RooPlot::RooPlot: cannot create plot for variable without finite limits: " << var.GetName();
-      oocoutE(nullptr, InputArguments) << ss.str() << std::endl;
-      throw std::runtime_error(ss.str());
-   }
-   return var;
-}
-
-=======
->>>>>>> 4f177922
 } // namespace
 
 ////////////////////////////////////////////////////////////////////////////////
@@ -171,26 +143,6 @@
 RooPlot::RooPlot(const RooAbsRealLValue &var1, const RooAbsRealLValue &var2, double xmin, double xmax, double ymin,
                  double ymax)
    : RooPlot{xmin, xmax}
-<<<<<<< HEAD
-{
-   SetMinimum(ymin);
-   SetMaximum(ymax);
-   SetXTitle(var1.getTitle(true));
-   SetYTitle(var2.getTitle(true));
-}
-
-
-////////////////////////////////////////////////////////////////////////////////
-/// Create an 1-dimensional with all properties taken from 'var', but
-/// with an explicit range [xmin,xmax] and a default binning of 'nbins'
-
-RooPlot::RooPlot(const char *name, const char *title, const RooAbsRealLValue &var, double xmin, double xmax,
-                 Int_t nbins)
-   : _hist(new TH1D(name, title, nbins, xmin, xmax)),
-     _plotVar(const_cast<RooAbsRealLValue *>(&var)),
-     _normBinWidth((xmax - xmin) / nbins)
-=======
->>>>>>> 4f177922
 {
    SetMinimum(ymin);
    SetMaximum(ymax);
@@ -586,13 +538,8 @@
     // scale this histogram to match that density
     _normNumEvts = rp->getFitRangeNEvt()/corFac ;
     _normObj = rp ;
-<<<<<<< HEAD
-    // cout << "correction factor = " << _normBinWidth << "/" << rp->getFitRangeBinW() << std::endl ;
-    // cout << "updating numevts to " << _normNumEvts << std::endl ;
-=======
     // std::cout << "correction factor = " << _normBinWidth << "/" << rp->getFitRangeBinW() << std::endl ;
     // std::cout << "updating numevts to " << _normNumEvts << std::endl ;
->>>>>>> 4f177922
 
   } else {
 
@@ -602,11 +549,7 @@
       _normBinWidth = rp->getFitRangeBinW() ;
     }
 
-<<<<<<< HEAD
-    // cout << "updating numevts to " << _normNumEvts << std::endl ;
-=======
     // std::cout << "updating numevts to " << _normNumEvts << std::endl ;
->>>>>>> 4f177922
   }
 
 }
