--- conflicted
+++ resolved
@@ -905,13 +905,6 @@
 
   }
 
-<<<<<<< HEAD
-  for (auto set : vlist) {
-    delete set;
-  }
-
-=======
->>>>>>> 49ae85f5
   _cache = newCache ;
   _cache->setDirtyProp(_doDirtyProp) ;
 }
@@ -953,12 +946,8 @@
   std::unique_ptr<RooArgSet> ownedNset;
   RooArgSet* usedNset = nullptr;
   if (projectedArgs && !projectedArgs->empty()) {
-<<<<<<< HEAD
-    ownedNset = std::unique_ptr<RooArgSet>{static_cast<RooArgSet*>(_vars.snapshot(false))};
-=======
     ownedNset = std::make_unique<RooArgSet>();
     _vars.snapshot(*ownedNset, false) ;
->>>>>>> 49ae85f5
     ownedNset->remove(*projectedArgs,false,true);
     usedNset = ownedNset.get();
   } else {
