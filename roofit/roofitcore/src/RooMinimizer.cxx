/*****************************************************************************
 * Project: RooFit                                                           *
 * Package: RooFitCore                                                       *
 *    File: $Id$
 * Authors:                                                                  *
 *   WV, Wouter Verkerke, UC Santa Barbara,   verkerke@slac.stanford.edu     *
 *   DK, David Kirkby,    UC Irvine,          dkirkby@uci.edu                *
 *   AL, Alfio Lazzaro,   INFN Milan,         alfio.lazzaro@mi.infn.it       *
 *   PB, Patrick Bos,     NL eScience Center, p.bos@esciencecenter.nl        *
 *                                                                           *
 *                                                                           *
 * Redistribution and use in source and binary forms,                        *
 * with or without modification, are permitted according to the terms        *
 * listed in LICENSE (http://roofit.sourceforge.net/license.txt)             *
 *****************************************************************************/

/**
\file RooMinimizer.cxx
\class RooMinimizer
\ingroup Roofitcore

RooMinimizer is a wrapper class around ROOT::Fit:Fitter that
provides a seamless interface between the minimizer functionality
and the native RooFit interface.
By default the Minimizer is MINUIT2.
RooMinimizer can minimize any RooAbsReal function with respect to
its parameters. Usual choices for minimization are RooNLLVar
and RooChi2Var
RooMinimizer has methods corresponding to MINUIT functions like
hesse(), migrad(), minos() etc. In each of these function calls
the state of the MINUIT engine is synchronized with the state
of the RooFit variables: any change in variables, change
in the constant status etc is forwarded to MINUIT prior to
execution of the MINUIT call. Afterwards the RooFit objects
are resynchronized with the output state of MINUIT: changes
parameter values, errors are propagated.
Various methods are available to control verbosity, profiling,
automatic PDF optimization.
**/


#include "RooFit.h"

#include "TClass.h"

#include <iostream>
#include <fstream>
#include <iomanip>
#include <string>
#include <chrono>

#include "TH2.h"
#include "TMarker.h"
#include "TGraph.h"
#include "Fit/FitConfig.h"
#include "TStopwatch.h"
#include "TMatrixDSym.h"

#include "RooArgSet.h"
#include "RooArgList.h"
#include "RooAbsReal.h"
#include "RooAbsRealLValue.h"
#include "RooRealVar.h"
#include "RooAbsPdf.h"
#include "RooPlot.h"

#include "RooFitResult.h"
#include "RooMinimizer.h"

#include "Math/Minimizer.h"

#if (__GNUC__==3&&__GNUC_MINOR__==2&&__GNUC_PATCHLEVEL__==3)
char* operator+( streampos&, char* );
#endif

using namespace std;

ClassImp(RooMinimizer);

ROOT::Fit::Fitter *RooMinimizer::_theFitter = 0 ;



////////////////////////////////////////////////////////////////////////////////
/// Cleanup method called by atexit handler installed by RooSentinel
/// to delete all global heap objects when the program is terminated

void RooMinimizer::cleanup()
{
   if (_theFitter) {
      delete _theFitter ;
      _theFitter =0 ;
   }
}



////////////////////////////////////////////////////////////////////////////////
/// Constructor

RooMinimizer::RooMinimizer(RooAbsReal &function) :
RooMinimizer::RooMinimizer(function, static_cast<RooMinimizerFcn*>(nullptr))
{
}


////////////////////////////////////////////////////////////////////////////////
/// Destructor

RooMinimizer::~RooMinimizer()
{
   if (_extV) {
      delete _extV ;
   }

   if (_fcn) {
      delete _fcn;
   }

}



////////////////////////////////////////////////////////////////////////////////
/// Change MINUIT strategy to istrat. Accepted codes
/// are 0,1,2 and represent MINUIT strategies for dealing
/// most efficiently with fast FCNs (0), expensive FCNs (2)
/// and 'intermediate' FCNs (1)

void RooMinimizer::setStrategy(Int_t istrat)
{
   _theFitter->Config().MinimizerOptions().SetStrategy(istrat);

}



////////////////////////////////////////////////////////////////////////////////
/// Change maximum number of MINUIT iterations
/// (RooMinimizer default 500 * #parameters)

void RooMinimizer::setMaxIterations(Int_t n)
{
   _theFitter->Config().MinimizerOptions().SetMaxIterations(n);
}




////////////////////////////////////////////////////////////////////////////////
/// Change maximum number of likelihood function calss from MINUIT
/// (RooMinimizer default 500 * #parameters)

void RooMinimizer::setMaxFunctionCalls(Int_t n)
{
   _theFitter->Config().MinimizerOptions().SetMaxFunctionCalls(n);
}




////////////////////////////////////////////////////////////////////////////////
/// Set the level for MINUIT error analysis to the given
/// value. This function overrides the default value
/// that is taken in the RooMinimizer constructor from
/// the defaultErrorLevel() method of the input function

void RooMinimizer::setErrorLevel(Double_t level)
{
   _theFitter->Config().MinimizerOptions().SetErrorDef(level);

}



////////////////////////////////////////////////////////////////////////////////
/// Change MINUIT epsilon

void RooMinimizer::setEps(Double_t eps)
{
   _theFitter->Config().MinimizerOptions().SetTolerance(eps);

}




////////////////////////////////////////////////////////////////////////////////
<<<<<<< HEAD
/// Choose the minimzer algorithm.

// forward declaration (necessary for avoiding circular dependency problems)
class RooGradMinimizerFcn;

=======
/// Choose the minimiser algorithm.
>>>>>>> 2238dbd0
void RooMinimizer::setMinimizerType(const char* type)
{
   if (dynamic_cast<RooGradMinimizerFcn*>(_fcn) && strcmp(type, "Minuit2") != 0) {
      throw std::invalid_argument("In RooMinimizer::setMinimizerType: only Minuit2 is supported when using RooGradMinimizerFcn!");
   }
   _minimizerType = type;
}




////////////////////////////////////////////////////////////////////////////////
/// Return underlying ROOT fitter object

ROOT::Fit::Fitter* RooMinimizer::fitter()
{
   return _theFitter ;
}


////////////////////////////////////////////////////////////////////////////////
/// Return underlying ROOT fitter object

const ROOT::Fit::Fitter* RooMinimizer::fitter() const
{
   return _theFitter ;
}



////////////////////////////////////////////////////////////////////////////////
/// Parse traditional RooAbsPdf::fitTo driver options
///
///  m - Run Migrad only
///  h - Run Hesse to estimate errors
///  v - Verbose mode
///  l - Log parameters after each Minuit steps to file
///  t - Activate profile timer
///  r - Save fit result
///  0 - Run Migrad with strategy 0

RooFitResult* RooMinimizer::fit(const char* options)
{
   TString opts(options) ;
   opts.ToLower() ;

   // Initial configuration
   if (opts.Contains("v")) setVerbose(1) ;
   if (opts.Contains("t")) setProfile(1) ;
   if (opts.Contains("l")) setLogFile(Form("%s.log", _fcn->getFunctionName().c_str())) ;
   if (opts.Contains("c")) optimizeConst(1) ;

   // Fitting steps
   if (opts.Contains("0")) setStrategy(0) ;
   migrad() ;
   if (opts.Contains("0")) setStrategy(1) ;
   if (opts.Contains("h")||!opts.Contains("m")) hesse() ;
   if (!opts.Contains("m")) minos() ;

   return (opts.Contains("r")) ? save() : 0 ;
}


bool RooMinimizer::fitFcn() const {
   bool ret;

   switch (_fcnMode) {
   case FcnMode::classic: {
      ret = _theFitter->FitFCN(*static_cast<RooMinimizerFcn *>(_fcn));
      break;
   }
   case FcnMode::gradient: {
      auto thing = dynamic_cast<RooGradMinimizerFcn *>(_fcn);
      if (thing != nullptr) {
         ret = _theFitter->FitFCN(*thing);
      } else {
         throw std::logic_error("In RooMinimizer::fitFcn: Minimizer fcnMode was set to gradient, but fit function type does not match RooGradMinimizerFcn!");
      }
      break;
   }
   case FcnMode::generic_wrapper: {
      auto thing = dynamic_cast<RooFit::TestStatistics::MinuitFcnGrad *>(_fcn);
      if (thing != nullptr) {
         ret = _theFitter->FitFCN(*thing);
      } else {
         throw std::logic_error("In RooMinimizer::fitFcn: Minimizer fcnMode was set to generic_wrapper, but fit function type does not match RooFit::TestStatistics::MinuitFcnGrad!");
      }
      break;
   }
   }

   return ret;
}


////////////////////////////////////////////////////////////////////////////////
/// Minimise the function passed in the constructor.
/// \param[in] type Type of fitter to use, e.g. "Minuit" "Minuit2".
/// \attention This overrides the default fitter of this RooMinimizer.
/// \param[in] alg  Fit algorithm to use. (Optional)
Int_t RooMinimizer::minimize(const char* type, const char* alg)
{
   _fcn->Synchronize(_theFitter->Config().ParamsSettings(), _fcn->getOptConst(), _verbose);

<<<<<<< HEAD
   _theFitter->Config().SetMinimizer(type,alg);
=======
  _minimizerType = type;
  _theFitter->Config().SetMinimizer(type,alg);
>>>>>>> 2238dbd0

   profileStart() ;
   RooAbsReal::setEvalErrorLoggingMode(RooAbsReal::CollectErrors) ;
   RooAbsReal::clearEvalErrorLog() ;

   bool ret = fitFcn();
   _status = ((ret) ? _theFitter->Result().Status() : -1);

   RooAbsReal::setEvalErrorLoggingMode(RooAbsReal::PrintErrors) ;
   profileStop() ;
   _fcn->BackProp(_theFitter->Result());

   saveStatus("MINIMIZE",_status) ;

   return _status ;
}



////////////////////////////////////////////////////////////////////////////////
/// Execute MIGRAD. Changes in parameter values
/// and calculated errors are automatically
/// propagated back the RooRealVars representing
/// the floating parameters in the MINUIT operation.

// TODO: this function's body could be replaced by one line: `minimize(_minimizerType.c_str(),"migrad");`, except for the saveSTATUS call...

Int_t RooMinimizer::migrad()
{
   auto get_time = [](){return std::chrono::duration_cast<std::chrono::nanoseconds>(std::chrono::high_resolution_clock::now().time_since_epoch()).count();};
   decltype(get_time()) t1, t2, t3, t4, t5, t6, t7; //, t8, t9, t10;

   t1 = get_time();
   _fcn->Synchronize(_theFitter->Config().ParamsSettings(), _fcn->getOptConst(), _verbose);
   t2 = get_time();

   profileStart() ;
   t3 = get_time();
   RooAbsReal::setEvalErrorLoggingMode(RooAbsReal::CollectErrors) ;
   t4 = get_time();
   RooAbsReal::clearEvalErrorLog() ;
   t5 = get_time();

   _theFitter->Config().SetMinimizer(_minimizerType.c_str(),"migrad");
   t6 = get_time();
   bool ret = fitFcn();
   t7 = get_time();
   _status = ((ret) ? _theFitter->Result().Status() : -1);

   RooAbsReal::setEvalErrorLoggingMode(RooAbsReal::PrintErrors) ;
   profileStop() ;
   _fcn->BackProp(_theFitter->Result());

   saveStatus("MIGRAD",_status) ;

   oocxcoutD((TObject*)nullptr,Benchmarking2) << "migrad timestamps: " << t1 << " " << t2 << " " << t3 << " " << t4 << " " << t5 << " " << t6 << " " << t7 << " " << std::endl;

   return _status ;
}



////////////////////////////////////////////////////////////////////////////////
/// Execute HESSE. Changes in parameter values
/// and calculated errors are automatically
/// propagated back the RooRealVars representing
/// the floating parameters in the MINUIT operation.

Int_t RooMinimizer::hesse()
{
   if (_theFitter->GetMinimizer()==0) {
      coutW(Minimization) << "RooMinimizer::hesse: Error, run Migrad before Hesse!"
                          << endl ;
      _status = -1;
   }
   else {

      _fcn->Synchronize(_theFitter->Config().ParamsSettings(), _fcn->getOptConst(), _verbose);
      profileStart() ;
      RooAbsReal::setEvalErrorLoggingMode(RooAbsReal::CollectErrors) ;
      RooAbsReal::clearEvalErrorLog() ;

      _theFitter->Config().SetMinimizer(_minimizerType.c_str());
      bool ret = _theFitter->CalculateHessErrors();
      _status = ((ret) ? _theFitter->Result().Status() : -1);

      RooAbsReal::setEvalErrorLoggingMode(RooAbsReal::PrintErrors) ;
      profileStop() ;
      _fcn->BackProp(_theFitter->Result());

      saveStatus("HESSE",_status) ;

   }

   return _status ;

}

////////////////////////////////////////////////////////////////////////////////
/// Execute MINOS. Changes in parameter values
/// and calculated errors are automatically
/// propagated back the RooRealVars representing
/// the floating parameters in the MINUIT operation.

Int_t RooMinimizer::minos()
{
   if (_theFitter->GetMinimizer()==0) {
      coutW(Minimization) << "RooMinimizer::minos: Error, run Migrad before Minos!"
                          << endl ;
      _status = -1;
   }
   else {

      _fcn->Synchronize(_theFitter->Config().ParamsSettings(), _fcn->getOptConst(), _verbose);
      profileStart() ;
      RooAbsReal::setEvalErrorLoggingMode(RooAbsReal::CollectErrors) ;
      RooAbsReal::clearEvalErrorLog() ;

      _theFitter->Config().SetMinimizer(_minimizerType.c_str());
      bool ret = _theFitter->CalculateMinosErrors();
      _status = ((ret) ? _theFitter->Result().Status() : -1);

      RooAbsReal::setEvalErrorLoggingMode(RooAbsReal::PrintErrors) ;
      profileStop() ;
      _fcn->BackProp(_theFitter->Result());

      saveStatus("MINOS",_status) ;

   }

   return _status ;

}


////////////////////////////////////////////////////////////////////////////////
/// Execute MINOS for given list of parameters. Changes in parameter values
/// and calculated errors are automatically
/// propagated back the RooRealVars representing
/// the floating parameters in the MINUIT operation.

Int_t RooMinimizer::minos(const RooArgSet& minosParamList)
{
   if (_theFitter->GetMinimizer()==0) {
      coutW(Minimization) << "RooMinimizer::minos: Error, run Migrad before Minos!"
                          << endl ;
      _status = -1;
   }
   else if (minosParamList.getSize()>0) {

      _fcn->Synchronize(_theFitter->Config().ParamsSettings(), _fcn->getOptConst(), _verbose);
      profileStart() ;
      RooAbsReal::setEvalErrorLoggingMode(RooAbsReal::CollectErrors) ;
      RooAbsReal::clearEvalErrorLog() ;

      // get list of parameters for Minos
      TIterator* aIter = minosParamList.createIterator() ;
      RooAbsArg* arg ;
      std::vector<unsigned int> paramInd;
      while((arg=(RooAbsArg*)aIter->Next())) {
         RooAbsArg* par = _fcn->GetFloatParamList()->find(arg->GetName());
         if (par && !par->isConstant()) {
            Int_t index = _fcn->GetFloatParamList()->index(par);
            paramInd.push_back(index);
         }
      }
      delete aIter ;

      if (paramInd.size()) {
         // set the parameter indeces
         _theFitter->Config().SetMinosErrors(paramInd);

         _theFitter->Config().SetMinimizer(_minimizerType.c_str());
         bool ret = _theFitter->CalculateMinosErrors();
         _status = ((ret) ? _theFitter->Result().Status() : -1);
         // to avoid that following minimization computes automatically the Minos errors
         _theFitter->Config().SetMinosErrors(kFALSE);

      }

      RooAbsReal::setEvalErrorLoggingMode(RooAbsReal::PrintErrors) ;
      profileStop() ;
      _fcn->BackProp(_theFitter->Result());

      saveStatus("MINOS",_status) ;

   }

   return _status ;
}



////////////////////////////////////////////////////////////////////////////////
/// Execute SEEK. Changes in parameter values
/// and calculated errors are automatically
/// propagated back the RooRealVars representing
/// the floating parameters in the MINUIT operation.

Int_t RooMinimizer::seek()
{
   _fcn->Synchronize(_theFitter->Config().ParamsSettings(), _fcn->getOptConst(), _verbose);
   profileStart() ;
   RooAbsReal::setEvalErrorLoggingMode(RooAbsReal::CollectErrors) ;
   RooAbsReal::clearEvalErrorLog() ;

   _theFitter->Config().SetMinimizer(_minimizerType.c_str(),"seek");
   bool ret = fitFcn();
   _status = ((ret) ? _theFitter->Result().Status() : -1);

   RooAbsReal::setEvalErrorLoggingMode(RooAbsReal::PrintErrors) ;
   profileStop() ;
   _fcn->BackProp(_theFitter->Result());

   saveStatus("SEEK",_status) ;

   return _status ;
}



////////////////////////////////////////////////////////////////////////////////
/// Execute SIMPLEX. Changes in parameter values
/// and calculated errors are automatically
/// propagated back the RooRealVars representing
/// the floating parameters in the MINUIT operation.

Int_t RooMinimizer::simplex()
{
   _fcn->Synchronize(_theFitter->Config().ParamsSettings(), _fcn->getOptConst(), _verbose);
   profileStart() ;
   RooAbsReal::setEvalErrorLoggingMode(RooAbsReal::CollectErrors) ;
   RooAbsReal::clearEvalErrorLog() ;

   _theFitter->Config().SetMinimizer(_minimizerType.c_str(),"simplex");
   bool ret = fitFcn();
   _status = ((ret) ? _theFitter->Result().Status() : -1);

   RooAbsReal::setEvalErrorLoggingMode(RooAbsReal::PrintErrors) ;
   profileStop() ;
   _fcn->BackProp(_theFitter->Result());

   saveStatus("SEEK",_status) ;

   return _status ;
}



////////////////////////////////////////////////////////////////////////////////
/// Execute IMPROVE. Changes in parameter values
/// and calculated errors are automatically
/// propagated back the RooRealVars representing
/// the floating parameters in the MINUIT operation.

Int_t RooMinimizer::improve()
{
   _fcn->Synchronize(_theFitter->Config().ParamsSettings(), _fcn->getOptConst(), _verbose);
   profileStart() ;
   RooAbsReal::setEvalErrorLoggingMode(RooAbsReal::CollectErrors) ;
   RooAbsReal::clearEvalErrorLog() ;

   _theFitter->Config().SetMinimizer(_minimizerType.c_str(),"migradimproved");
   bool ret = fitFcn();
   _status = ((ret) ? _theFitter->Result().Status() : -1);

   RooAbsReal::setEvalErrorLoggingMode(RooAbsReal::PrintErrors) ;
   profileStop() ;
   _fcn->BackProp(_theFitter->Result());

   saveStatus("IMPROVE",_status) ;

   return _status ;
}



////////////////////////////////////////////////////////////////////////////////
/// Change the MINUIT internal printing level

Int_t RooMinimizer::setPrintLevel(Int_t newLevel)
{
   Int_t ret = _printLevel ;
   _theFitter->Config().MinimizerOptions().SetPrintLevel(newLevel+1);
   _printLevel = newLevel+1 ;
   return ret ;
}

////////////////////////////////////////////////////////////////////////////////
/// If flag is true, perform constant term optimization on
/// function being minimized.

void RooMinimizer::optimizeConst(Int_t flag)
{
   _fcn->setOptimizeConst(flag);
}



////////////////////////////////////////////////////////////////////////////////
/// Save and return a RooFitResult snapshot of current minimizer status.
/// This snapshot contains the values of all constant parameters,
/// the value of all floating parameters at RooMinimizer construction and
/// after the last MINUIT operation, the MINUIT status, variance quality,
/// EDM setting, number of calls with evaluation problems, the minimized
/// function value and the full correlation matrix.

RooFitResult* RooMinimizer::save(const char* userName, const char* userTitle)
{
<<<<<<< HEAD
   if (_theFitter->GetMinimizer()==0) {
      coutW(Minimization) << "RooMinimizer::save: Error, run minimization before!"
                          << endl ;
      return 0;
   }

   TString name,title ;
   name = userName ? userName : Form("%s", _fcn->getFunctionName().c_str()) ;
   title = userTitle ? userTitle : Form("%s", _fcn->getFunctionTitle().c_str()) ;
   RooFitResult* fitRes = new RooFitResult(name,title) ;

   // Move eventual fixed parameters in floatList to constList
   Int_t i ;
   RooArgList saveConstList(*(_fcn->GetConstParamList())) ;
   RooArgList saveFloatInitList(*(_fcn->GetInitFloatParamList())) ;
   RooArgList saveFloatFinalList(*(_fcn->GetFloatParamList())) ;
   for (i=0 ; i<_fcn->GetFloatParamList()->getSize() ; i++) {
      RooAbsArg* par = _fcn->GetFloatParamList()->at(i) ;
      if (par->isConstant()) {
         saveFloatInitList.remove(*saveFloatInitList.find(par->GetName()),kTRUE) ;
         saveFloatFinalList.remove(*par) ;
         saveConstList.add(*par) ;
      }
   }
   saveConstList.sort() ;

   fitRes->setConstParList(saveConstList) ;
   fitRes->setInitParList(saveFloatInitList) ;

   fitRes->setStatus(_status) ;
   fitRes->setCovQual(_theFitter->GetMinimizer()->CovMatrixStatus()) ;
   fitRes->setMinNLL(_theFitter->Result().MinFcnValue()) ;
   fitRes->setNumInvalidNLL(_fcn->GetNumInvalidNLL()) ;
   fitRes->setEDM(_theFitter->Result().Edm()) ;
   fitRes->setFinalParList(saveFloatFinalList) ;
   if (!_extV) {
      std::vector<double> globalCC;
      TMatrixDSym corrs(_theFitter->Result().Parameters().size()) ;
      TMatrixDSym covs(_theFitter->Result().Parameters().size()) ;
      for (UInt_t ic=0; ic<_theFitter->Result().Parameters().size(); ic++) {
         globalCC.push_back(_theFitter->Result().GlobalCC(ic));
         for (UInt_t ii=0; ii<_theFitter->Result().Parameters().size(); ii++) {
            corrs(ic,ii) = _theFitter->Result().Correlation(ic,ii);
            covs(ic,ii) = _theFitter->Result().CovMatrix(ic,ii);
         }
=======
  if (_theFitter->GetMinimizer()==0) {
    coutW(Minimization) << "RooMinimizer::save: Error, run minimization before!"
			<< endl ;
    return 0;
  }

  TString name,title ;
  name = userName ? userName : Form("%s", _func->GetName()) ;
  title = userTitle ? userTitle : Form("%s", _func->GetTitle()) ;
  RooFitResult* fitRes = new RooFitResult(name,title) ;

  // Move eventual fixed parameters in floatList to constList
  Int_t i ;
  RooArgList saveConstList(*(_fcn->GetConstParamList())) ;
  RooArgList saveFloatInitList(*(_fcn->GetInitFloatParamList())) ;
  RooArgList saveFloatFinalList(*(_fcn->GetFloatParamList())) ;
  for (i=0 ; i<_fcn->GetFloatParamList()->getSize() ; i++) {
    RooAbsArg* par = _fcn->GetFloatParamList()->at(i) ;
    if (par->isConstant()) {
      saveFloatInitList.remove(*saveFloatInitList.find(par->GetName()),kTRUE) ;
      saveFloatFinalList.remove(*par) ;
      saveConstList.add(*par) ;
    }
  }
  saveConstList.sort() ;

  fitRes->setConstParList(saveConstList) ;
  fitRes->setInitParList(saveFloatInitList) ;

  // The fitter often clones the function. We therefore have to ask it for its copy.
  const auto fitFcn = dynamic_cast<const RooMinimizerFcn*>(_theFitter->GetFCN());
  double removeOffset = 0.;
  if (fitFcn) {
    fitRes->setNumInvalidNLL(fitFcn->GetNumInvalidNLL());
    removeOffset = - fitFcn->getOffset();
  }

  fitRes->setStatus(_status) ;
  fitRes->setCovQual(_theFitter->GetMinimizer()->CovMatrixStatus()) ;
  fitRes->setMinNLL(_theFitter->Result().MinFcnValue() + removeOffset);
  fitRes->setEDM(_theFitter->Result().Edm()) ;
  fitRes->setFinalParList(saveFloatFinalList) ;
  if (!_extV) {
    std::vector<double> globalCC;
    TMatrixDSym corrs(_theFitter->Result().Parameters().size()) ;
    TMatrixDSym covs(_theFitter->Result().Parameters().size()) ;
    for (UInt_t ic=0; ic<_theFitter->Result().Parameters().size(); ic++) {
      globalCC.push_back(_theFitter->Result().GlobalCC(ic));
      for (UInt_t ii=0; ii<_theFitter->Result().Parameters().size(); ii++) {
	corrs(ic,ii) = _theFitter->Result().Correlation(ic,ii);
	covs(ic,ii) = _theFitter->Result().CovMatrix(ic,ii);
>>>>>>> 2238dbd0
      }
      fitRes->fillCorrMatrix(globalCC,corrs,covs) ;
   } else {
      fitRes->setCovarianceMatrix(*_extV) ;
   }

   fitRes->setStatusHistory(_statusHistory) ;

   return fitRes ;

}

////////////////////////////////////////////////////////////////////////////////
/// Create and draw a TH2 with the error contours in the parameters `var1` and `var2`.
/// \param[in] var1 The first parameter (x axis).
/// \param[in] var2 The second parameter (y axis).
/// \param[in] n1 First contour.
/// \param[in] n2 Optional contour. 0 means don't draw.
/// \param[in] n3 Optional contour. 0 means don't draw.
/// \param[in] n4 Optional contour. 0 means don't draw.
/// \param[in] n5 Optional contour. 0 means don't draw.
/// \param[in] n6 Optional contour. 0 means don't draw.
/// \param[in] npoints Number of points for evaluating the contour.
///
/// Up to six contours can be drawn using the arguments `n1` to `n6` to request the desired
/// coverage in units of \f$ \sigma = n^2 \cdot \mathrm{ErrorDef} \f$.
/// See ROOT::Math::Minimizer::ErrorDef().

RooPlot* RooMinimizer::contour(RooRealVar& var1, RooRealVar& var2,
<<<<<<< HEAD
                                                                Double_t n1, Double_t n2, Double_t n3,
                                                                Double_t n4, Double_t n5, Double_t n6)
{
=======
			       Double_t n1, Double_t n2, Double_t n3,
			       Double_t n4, Double_t n5, Double_t n6, unsigned int npoints)
{


  RooArgList* params = _fcn->GetFloatParamList() ;
  RooArgList* paramSave = (RooArgList*) params->snapshot() ;

  // Verify that both variables are floating parameters of PDF
  Int_t index1= _fcn->GetFloatParamList()->index(&var1);
  if(index1 < 0) {
    coutE(Minimization) << "RooMinimizer::contour(" << GetName()
			<< ") ERROR: " << var1.GetName()
			<< " is not a floating parameter of "
			<< _func->GetName() << endl ;
    return 0;
  }

  Int_t index2= _fcn->GetFloatParamList()->index(&var2);
  if(index2 < 0) {
    coutE(Minimization) << "RooMinimizer::contour(" << GetName()
			<< ") ERROR: " << var2.GetName()
			<< " is not a floating parameter of PDF "
			<< _func->GetName() << endl ;
    return 0;
  }

  // create and draw a frame
  RooPlot* frame = new RooPlot(var1,var2) ;

  // draw a point at the current parameter values
  TMarker *point= new TMarker(var1.getVal(), var2.getVal(), 8);
  frame->addObject(point) ;

  // check first if a inimizer is available. If not means
  // the minimization is not done , so do it 
  if (_theFitter->GetMinimizer()==0) {
     coutW(Minimization) << "RooMinimizer::contour: Error, run Migrad before contours!"
                         << endl ;
     return frame;
  }

  
  // remember our original value of ERRDEF  
  Double_t errdef= _theFitter->GetMinimizer()->ErrorDef();

  Double_t n[6] ;
  n[0] = n1 ; n[1] = n2 ; n[2] = n3 ; n[3] = n4 ; n[4] = n5 ; n[5] = n6 ;

  for (Int_t ic = 0 ; ic<6 ; ic++) {
    if(n[ic] > 0) {

       // set the value corresponding to an n1-sigma contour
       _theFitter->GetMinimizer()->SetErrorDef(n[ic]*n[ic]*errdef);

      // calculate and draw the contour
      Double_t *xcoor = new Double_t[npoints+1];
      Double_t *ycoor = new Double_t[npoints+1];
      bool ret = _theFitter->GetMinimizer()->Contour(index1,index2,npoints,xcoor,ycoor);

      if (!ret) {
	coutE(Minimization) << "RooMinimizer::contour("
			    << GetName()
			    << ") ERROR: MINUIT did not return a contour graph for n="
			    << n[ic] << endl ;
      } else {
	xcoor[npoints] = xcoor[0];
	ycoor[npoints] = ycoor[0];
	TGraph* graph = new TGraph(npoints+1,xcoor,ycoor);

	graph->SetName(Form("contour_%s_n%f",_func->GetName(),n[ic])) ;
	graph->SetLineStyle(ic+1) ;
	graph->SetLineWidth(2) ;
	graph->SetLineColor(kBlue) ;
	frame->addObject(graph,"L") ;
      }
>>>>>>> 2238dbd0


   RooArgList* params = _fcn->GetFloatParamList() ;
   RooArgList* paramSave = (RooArgList*) params->snapshot() ;

   // Verify that both variables are floating parameters of PDF
   Int_t index1= _fcn->GetFloatParamList()->index(&var1);
   if(index1 < 0) {
      coutE(Minimization) << "RooMinimizer::contour(" << GetName()
                          << ") ERROR: " << var1.GetName()
                          << " is not a floating parameter of "
                          << _fcn->getFunctionName() << endl ;
      return 0;
   }

   Int_t index2= _fcn->GetFloatParamList()->index(&var2);
   if(index2 < 0) {
      coutE(Minimization) << "RooMinimizer::contour(" << GetName()
                          << ") ERROR: " << var2.GetName()
                          << " is not a floating parameter of PDF "
                          << _fcn->getFunctionName() << endl ;
      return 0;
   }

   // create and draw a frame
   RooPlot* frame = new RooPlot(var1,var2) ;

   // draw a point at the current parameter values
   TMarker *point= new TMarker(var1.getVal(), var2.getVal(), 8);
   frame->addObject(point) ;

   // check first if a inimizer is available. If not means
   // the minimization is not done , so do it
   if (_theFitter->GetMinimizer()==0) {
      coutW(Minimization) << "RooMinimizer::contour: Error, run Migrad before contours!"
                          << endl ;
      return frame;
   }


   // remember our original value of ERRDEF
   Double_t errdef= _theFitter->GetMinimizer()->ErrorDef();

   Double_t n[6] ;
   n[0] = n1 ; n[1] = n2 ; n[2] = n3 ; n[3] = n4 ; n[4] = n5 ; n[5] = n6 ;
   unsigned int npoints(50);

   for (Int_t ic = 0 ; ic<6 ; ic++) {
      if(n[ic] > 0) {

         // set the value corresponding to an n1-sigma contour
         _theFitter->GetMinimizer()->SetErrorDef(n[ic]*n[ic]*errdef);

         // calculate and draw the contour
         Double_t *xcoor = new Double_t[npoints+1];
         Double_t *ycoor = new Double_t[npoints+1];
         bool ret = _theFitter->GetMinimizer()->Contour(index1,index2,npoints,xcoor,ycoor);

         if (!ret) {
            coutE(Minimization) << "RooMinimizer::contour("
                                << GetName()
                                << ") ERROR: MINUIT did not return a contour graph for n="
                                << n[ic] << endl ;
         } else {
            xcoor[npoints] = xcoor[0];
            ycoor[npoints] = ycoor[0];
            TGraph* graph = new TGraph(npoints+1,xcoor,ycoor);

            graph->SetName(Form("contour_%s_n%f", _fcn->getFunctionName().c_str(), n[ic]));
            graph->SetLineStyle(ic+1) ;
            graph->SetLineWidth(2) ;
            graph->SetLineColor(kBlue) ;
            frame->addObject(graph,"L") ;
         }

         delete [] xcoor;
         delete [] ycoor;
      }
   }


   // restore the original ERRDEF
   _theFitter->Config().MinimizerOptions().SetErrorDef(errdef);

   // restore parameter values
   *params = *paramSave ;
   delete paramSave ;

   return frame ;

}


////////////////////////////////////////////////////////////////////////////////
/// Start profiling timer

void RooMinimizer::profileStart()
{
   if (_profile) {
      _timer.Start() ;
      _cumulTimer.Start(_profileStart?kFALSE:kTRUE) ;
      _profileStart = kTRUE ;
   }
}


////////////////////////////////////////////////////////////////////////////////
/// Stop profiling timer and report results of last session

void RooMinimizer::profileStop()
{
   if (_profile) {
      _timer.Stop() ;
      _cumulTimer.Stop() ;
      coutI(Minimization) << "Command timer: " ; _timer.Print() ;
      coutI(Minimization) << "Session timer: " ; _cumulTimer.Print() ;
   }
}


ROOT::Math::IMultiGenFunction* RooMinimizer::getFitterMultiGenFcn() const
{
   return fitter()->GetFCN();
}


ROOT::Math::IMultiGenFunction* RooMinimizer::getMultiGenFcn() const
{
   if (getFitterMultiGenFcn()) {
      return getFitterMultiGenFcn();
   } else {
      switch (_fcnMode) {
      case FcnMode::classic: {
         return static_cast<ROOT::Math::IMultiGenFunction *>(static_cast<RooMinimizerFcn *>(_fcn));
      }
      case FcnMode::gradient: {
         auto thing = dynamic_cast<RooGradMinimizerFcn *>(_fcn);
         if (thing != nullptr) {
            return static_cast<ROOT::Math::IMultiGenFunction *>(thing);
         } else {
            throw std::logic_error("In RooMinimizer::fitterFcn: Minimizer fcnMode was set to gradient, but fit function type does not match RooGradMinimizerFcn!");
         }
      }
      case FcnMode::generic_wrapper: {
         auto thing = dynamic_cast<RooFit::TestStatistics::MinuitFcnGrad *>(_fcn);
         if (thing != nullptr) {
            return static_cast<ROOT::Math::IMultiGenFunction *>(thing);
         } else {
            throw std::logic_error("In RooMinimizer::fitterFcn: Minimizer fcnMode was set to generic_wrapper, but fit function type does not match RooFit::TestStatistics::MinuitFcnGrad!");
         }
      }
      }
   }
}


const RooAbsMinimizerFcn *RooMinimizer::fitterFcn() const
{
   if (getFitterMultiGenFcn()) {
      switch (_fcnMode) {
      case FcnMode::classic: {
         return static_cast<RooAbsMinimizerFcn *>(static_cast<RooMinimizerFcn *>(getFitterMultiGenFcn()));
      }
      case FcnMode::gradient: {
         auto thing = dynamic_cast<RooGradMinimizerFcn *>(getFitterMultiGenFcn());
         if (thing != nullptr) {
            return static_cast<RooAbsMinimizerFcn *>(thing);
         } else {
            throw std::logic_error("In RooMinimizer::fitterFcn: Minimizer fcnMode was set to gradient, but fit function type does not match RooGradMinimizerFcn!");
         }
      }
      case FcnMode::generic_wrapper: {
         auto thing = dynamic_cast<RooFit::TestStatistics::MinuitFcnGrad *>(getFitterMultiGenFcn());
         if (thing != nullptr) {
            return static_cast<RooAbsMinimizerFcn *>(thing);
         } else {
            throw std::logic_error("In RooMinimizer::fitterFcn: Minimizer fcnMode was set to generic_wrapper, but fit function type does not match RooFit::TestStatistics::MinuitFcnGrad!");
         }
      }
      }
   } else {
      return _fcn;
   }
}

RooAbsMinimizerFcn *RooMinimizer::fitterFcn()
{
   // to avoid code duplication, we just reuse the const function and cast constness away
   return const_cast<RooAbsMinimizerFcn *>( static_cast<const RooMinimizer&>(*this).fitterFcn() );
}


////////////////////////////////////////////////////////////////////////////////
/// Apply results of given external covariance matrix. i.e. propagate its errors
/// to all RRV parameter representations and give this matrix instead of the
/// HESSE matrix at the next save() call

void RooMinimizer::applyCovarianceMatrix(TMatrixDSym& V)
{
   _extV = (TMatrixDSym*) V.Clone() ;
   _fcn->ApplyCovarianceMatrix(*_extV);

}



RooFitResult* RooMinimizer::lastMinuitFit(const RooArgList& varList)
{
<<<<<<< HEAD
   // Import the results of the last fit performed, interpreting
   // the fit parameters as the given varList of parameters.

   if (_theFitter==0 || _theFitter->GetMinimizer()==0) {
      oocoutE((TObject*)0,InputArguments) << "RooMinimizer::save: Error, run minimization before!"
                                          << endl ;
      return 0;
   }

   // Verify length of supplied varList
   if (varList.getSize()>0 && varList.getSize()!=Int_t(_theFitter->Result().NTotalParameters())) {
      oocoutE((TObject*)0,InputArguments)
         << "RooMinimizer::lastMinuitFit: ERROR: supplied variable list must be either empty " << endl
         << "                             or match the number of variables of the last fit ("
         << _theFitter->Result().NTotalParameters() << ")" << endl ;
      return 0 ;
   }


   // Verify that all members of varList are of type RooRealVar
   TIterator* iter = varList.createIterator() ;
   RooAbsArg* arg  ;
   while((arg=(RooAbsArg*)iter->Next())) {
      if (!dynamic_cast<RooRealVar*>(arg)) {
         oocoutE((TObject*)0,InputArguments) << "RooMinimizer::lastMinuitFit: ERROR: variable '"
                                             << arg->GetName() << "' is not of type RooRealVar" << endl ;
         return 0 ;
      }
   }
   delete iter ;
=======
  // Import the results of the last fit performed, interpreting
  // the fit parameters as the given varList of parameters.

  if (_theFitter==0 || _theFitter->GetMinimizer()==0) {
    oocoutE((TObject*)0,InputArguments) << "RooMinimizer::save: Error, run minimization before!"
					<< endl ;
    return 0;
  }

  // Verify length of supplied varList
  if (varList.getSize()>0 && varList.getSize()!=Int_t(_theFitter->Result().NTotalParameters())) {
    oocoutE((TObject*)0,InputArguments)
      << "RooMinimizer::lastMinuitFit: ERROR: supplied variable list must be either empty " << endl
      << "                             or match the number of variables of the last fit ("
      << _theFitter->Result().NTotalParameters() << ")" << endl ;
    return 0 ;
  }


  // Verify that all members of varList are of type RooRealVar
  TIter iter = varList.createIterator() ;
  RooAbsArg* arg  ;
  while((arg=(RooAbsArg*)iter.Next())) {
    if (!dynamic_cast<RooRealVar*>(arg)) {
      oocoutE((TObject*)0,InputArguments) << "RooMinimizer::lastMinuitFit: ERROR: variable '"
					  << arg->GetName() << "' is not of type RooRealVar" << endl ;
      return 0 ;
    }
  }
>>>>>>> 2238dbd0

   RooFitResult* res = new RooFitResult("lastMinuitFit","Last MINUIT fit") ;

   // Extract names of fit parameters
   // and construct corresponding RooRealVars
   RooArgList constPars("constPars") ;
   RooArgList floatPars("floatPars") ;

   UInt_t i ;
   for (i = 0; i < _theFitter->Result().NTotalParameters(); ++i) {

      TString varName(_theFitter->Result().GetParameterName(i));
      Bool_t isConst(_theFitter->Result().IsParameterFixed(i)) ;

      Double_t xlo = _theFitter->Config().ParSettings(i).LowerLimit();
      Double_t xhi = _theFitter->Config().ParSettings(i).UpperLimit();
      Double_t xerr = _theFitter->Result().Error(i);
      Double_t xval = _theFitter->Result().Value(i);

      RooRealVar* var ;
      if (varList.getSize()==0) {

         if ((xlo<xhi) && !isConst) {
            var = new RooRealVar(varName,varName,xval,xlo,xhi) ;
         } else {
            var = new RooRealVar(varName,varName,xval) ;
         }
         var->setConstant(isConst) ;
      } else {

         var = (RooRealVar*) varList.at(i)->Clone() ;
         var->setConstant(isConst) ;
         var->setVal(xval) ;
         if (xlo<xhi) {
            var->setRange(xlo,xhi) ;
         }

         if (varName.CompareTo(var->GetName())) {
            oocoutI((TObject*)0,Eval)  << "RooMinimizer::lastMinuitFit: fit parameter '" << varName
                                       << "' stored in variable '" << var->GetName() << "'" << endl ;
         }

      }

      if (isConst) {
         constPars.addOwned(*var) ;
      } else {
         var->setError(xerr) ;
         floatPars.addOwned(*var) ;
      }
   }

   res->setConstParList(constPars) ;
   res->setInitParList(floatPars) ;
   res->setFinalParList(floatPars) ;
   res->setMinNLL(_theFitter->Result().MinFcnValue()) ;
   res->setEDM(_theFitter->Result().Edm()) ;
   res->setCovQual(_theFitter->GetMinimizer()->CovMatrixStatus()) ;
   res->setStatus(_theFitter->Result().Status()) ;
   std::vector<double> globalCC;
   TMatrixDSym corrs(_theFitter->Result().Parameters().size()) ;
   TMatrixDSym covs(_theFitter->Result().Parameters().size()) ;
   for (UInt_t ic=0; ic<_theFitter->Result().Parameters().size(); ic++) {
      globalCC.push_back(_theFitter->Result().GlobalCC(ic));
      for (UInt_t ii=0; ii<_theFitter->Result().Parameters().size(); ii++) {
         corrs(ic,ii) = _theFitter->Result().Correlation(ic,ii);
         covs(ic,ii) = _theFitter->Result().CovMatrix(ic,ii);
      }
   }
   res->fillCorrMatrix(globalCC,corrs,covs) ;

   return res;

}
Int_t RooMinimizer::getPrintLevel()
{
   return _printLevel;
}

void RooMinimizer::set_function_parameter_value(std::size_t ix, double value) const {
   fitterFcn()->SetPdfParamVal(ix, value);
}

void RooMinimizer::enable_likelihood_offsetting(bool flag) {
   auto minuit_fcn_grad = dynamic_cast<RooFit::TestStatistics::MinuitFcnGrad *>(fitterFcn());
   if (minuit_fcn_grad != nullptr) {
      minuit_fcn_grad->enable_likelihood_offsetting(flag);
   } else {
      throw std::logic_error("cannot enable likelihood offsetting through minimizer on old style likelihood, please switch to new MinuitFcnGrad based RooMinimizer");
   }
}<|MERGE_RESOLUTION|>--- conflicted
+++ resolved
@@ -40,20 +40,22 @@
 
 
 #include "RooFit.h"
+#include "Riostream.h"
 
 #include "TClass.h"
 
-#include <iostream>
 #include <fstream>
 #include <iomanip>
 #include <string>
 #include <chrono>
 
+#include "TH1.h"
 #include "TH2.h"
 #include "TMarker.h"
 #include "TGraph.h"
 #include "Fit/FitConfig.h"
 #include "TStopwatch.h"
+#include "TDirectory.h"
 #include "TMatrixDSym.h"
 
 #include "RooArgSet.h"
@@ -186,15 +188,11 @@
 
 
 ////////////////////////////////////////////////////////////////////////////////
-<<<<<<< HEAD
 /// Choose the minimzer algorithm.
 
 // forward declaration (necessary for avoiding circular dependency problems)
 class RooGradMinimizerFcn;
 
-=======
-/// Choose the minimiser algorithm.
->>>>>>> 2238dbd0
 void RooMinimizer::setMinimizerType(const char* type)
 {
    if (dynamic_cast<RooGradMinimizerFcn*>(_fcn) && strcmp(type, "Minuit2") != 0) {
@@ -297,29 +295,26 @@
 /// \param[in] alg  Fit algorithm to use. (Optional)
 Int_t RooMinimizer::minimize(const char* type, const char* alg)
 {
-   _fcn->Synchronize(_theFitter->Config().ParamsSettings(), _fcn->getOptConst(), _verbose);
-
-<<<<<<< HEAD
-   _theFitter->Config().SetMinimizer(type,alg);
-=======
+  _fcn->Synchronize(_theFitter->Config().ParamsSettings(),
+		    _fcn->getOptConst(),_verbose) ;
+
   _minimizerType = type;
   _theFitter->Config().SetMinimizer(type,alg);
->>>>>>> 2238dbd0
-
-   profileStart() ;
-   RooAbsReal::setEvalErrorLoggingMode(RooAbsReal::CollectErrors) ;
-   RooAbsReal::clearEvalErrorLog() ;
-
-   bool ret = fitFcn();
-   _status = ((ret) ? _theFitter->Result().Status() : -1);
-
-   RooAbsReal::setEvalErrorLoggingMode(RooAbsReal::PrintErrors) ;
-   profileStop() ;
-   _fcn->BackProp(_theFitter->Result());
-
-   saveStatus("MINIMIZE",_status) ;
-
-   return _status ;
+
+  profileStart() ;
+  RooAbsReal::setEvalErrorLoggingMode(RooAbsReal::CollectErrors) ;
+  RooAbsReal::clearEvalErrorLog() ;
+
+  bool ret = fitFcn();
+  _status = ((ret) ? _theFitter->Result().Status() : -1);
+
+  RooAbsReal::setEvalErrorLoggingMode(RooAbsReal::PrintErrors) ;
+  profileStop() ;
+  _fcn->BackProp(_theFitter->Result());
+
+  saveStatus("MINIMIZE",_status) ;
+
+  return _status ;
 }
 
 
@@ -334,35 +329,23 @@
 
 Int_t RooMinimizer::migrad()
 {
-   auto get_time = [](){return std::chrono::duration_cast<std::chrono::nanoseconds>(std::chrono::high_resolution_clock::now().time_since_epoch()).count();};
-   decltype(get_time()) t1, t2, t3, t4, t5, t6, t7; //, t8, t9, t10;
-
-   t1 = get_time();
-   _fcn->Synchronize(_theFitter->Config().ParamsSettings(), _fcn->getOptConst(), _verbose);
-   t2 = get_time();
-
-   profileStart() ;
-   t3 = get_time();
-   RooAbsReal::setEvalErrorLoggingMode(RooAbsReal::CollectErrors) ;
-   t4 = get_time();
-   RooAbsReal::clearEvalErrorLog() ;
-   t5 = get_time();
-
-   _theFitter->Config().SetMinimizer(_minimizerType.c_str(),"migrad");
-   t6 = get_time();
-   bool ret = fitFcn();
-   t7 = get_time();
-   _status = ((ret) ? _theFitter->Result().Status() : -1);
-
-   RooAbsReal::setEvalErrorLoggingMode(RooAbsReal::PrintErrors) ;
-   profileStop() ;
-   _fcn->BackProp(_theFitter->Result());
-
-   saveStatus("MIGRAD",_status) ;
-
-   oocxcoutD((TObject*)nullptr,Benchmarking2) << "migrad timestamps: " << t1 << " " << t2 << " " << t3 << " " << t4 << " " << t5 << " " << t6 << " " << t7 << " " << std::endl;
-
-   return _status ;
+  _fcn->Synchronize(_theFitter->Config().ParamsSettings(),
+		    _fcn->getOptConst(),_verbose) ;
+  profileStart() ;
+  RooAbsReal::setEvalErrorLoggingMode(RooAbsReal::CollectErrors) ;
+  RooAbsReal::clearEvalErrorLog() ;
+
+  _theFitter->Config().SetMinimizer(_minimizerType.c_str(),"migrad");
+  bool ret = fitFcn();
+  _status = ((ret) ? _theFitter->Result().Status() : -1);
+
+  RooAbsReal::setEvalErrorLoggingMode(RooAbsReal::PrintErrors) ;
+  profileStop() ;
+  _fcn->BackProp(_theFitter->Result());
+
+  saveStatus("MIGRAD",_status) ;
+
+  return _status ;
 }
 
 
@@ -614,53 +597,6 @@
 
 RooFitResult* RooMinimizer::save(const char* userName, const char* userTitle)
 {
-<<<<<<< HEAD
-   if (_theFitter->GetMinimizer()==0) {
-      coutW(Minimization) << "RooMinimizer::save: Error, run minimization before!"
-                          << endl ;
-      return 0;
-   }
-
-   TString name,title ;
-   name = userName ? userName : Form("%s", _fcn->getFunctionName().c_str()) ;
-   title = userTitle ? userTitle : Form("%s", _fcn->getFunctionTitle().c_str()) ;
-   RooFitResult* fitRes = new RooFitResult(name,title) ;
-
-   // Move eventual fixed parameters in floatList to constList
-   Int_t i ;
-   RooArgList saveConstList(*(_fcn->GetConstParamList())) ;
-   RooArgList saveFloatInitList(*(_fcn->GetInitFloatParamList())) ;
-   RooArgList saveFloatFinalList(*(_fcn->GetFloatParamList())) ;
-   for (i=0 ; i<_fcn->GetFloatParamList()->getSize() ; i++) {
-      RooAbsArg* par = _fcn->GetFloatParamList()->at(i) ;
-      if (par->isConstant()) {
-         saveFloatInitList.remove(*saveFloatInitList.find(par->GetName()),kTRUE) ;
-         saveFloatFinalList.remove(*par) ;
-         saveConstList.add(*par) ;
-      }
-   }
-   saveConstList.sort() ;
-
-   fitRes->setConstParList(saveConstList) ;
-   fitRes->setInitParList(saveFloatInitList) ;
-
-   fitRes->setStatus(_status) ;
-   fitRes->setCovQual(_theFitter->GetMinimizer()->CovMatrixStatus()) ;
-   fitRes->setMinNLL(_theFitter->Result().MinFcnValue()) ;
-   fitRes->setNumInvalidNLL(_fcn->GetNumInvalidNLL()) ;
-   fitRes->setEDM(_theFitter->Result().Edm()) ;
-   fitRes->setFinalParList(saveFloatFinalList) ;
-   if (!_extV) {
-      std::vector<double> globalCC;
-      TMatrixDSym corrs(_theFitter->Result().Parameters().size()) ;
-      TMatrixDSym covs(_theFitter->Result().Parameters().size()) ;
-      for (UInt_t ic=0; ic<_theFitter->Result().Parameters().size(); ic++) {
-         globalCC.push_back(_theFitter->Result().GlobalCC(ic));
-         for (UInt_t ii=0; ii<_theFitter->Result().Parameters().size(); ii++) {
-            corrs(ic,ii) = _theFitter->Result().Correlation(ic,ii);
-            covs(ic,ii) = _theFitter->Result().CovMatrix(ic,ii);
-         }
-=======
   if (_theFitter->GetMinimizer()==0) {
     coutW(Minimization) << "RooMinimizer::save: Error, run minimization before!"
 			<< endl ;
@@ -668,8 +604,8 @@
   }
 
   TString name,title ;
-  name = userName ? userName : Form("%s", _func->GetName()) ;
-  title = userTitle ? userTitle : Form("%s", _func->GetTitle()) ;
+  name = userName ? userName : Form("%s", _fcn->getFunctionName().c_str()) ;
+  title = userTitle ? userTitle : Form("%s", _fcn->getFunctionTitle().c_str()) ;
   RooFitResult* fitRes = new RooFitResult(name,title) ;
 
   // Move eventual fixed parameters in floatList to constList
@@ -712,16 +648,16 @@
       for (UInt_t ii=0; ii<_theFitter->Result().Parameters().size(); ii++) {
 	corrs(ic,ii) = _theFitter->Result().Correlation(ic,ii);
 	covs(ic,ii) = _theFitter->Result().CovMatrix(ic,ii);
->>>>>>> 2238dbd0
-      }
-      fitRes->fillCorrMatrix(globalCC,corrs,covs) ;
-   } else {
-      fitRes->setCovarianceMatrix(*_extV) ;
-   }
-
-   fitRes->setStatusHistory(_statusHistory) ;
-
-   return fitRes ;
+      }
+    }
+    fitRes->fillCorrMatrix(globalCC,corrs,covs) ;
+  } else {
+    fitRes->setCovarianceMatrix(*_extV) ;
+  }
+
+  fitRes->setStatusHistory(_statusHistory) ;
+
+  return fitRes ;
 
 }
 
@@ -742,88 +678,9 @@
 /// See ROOT::Math::Minimizer::ErrorDef().
 
 RooPlot* RooMinimizer::contour(RooRealVar& var1, RooRealVar& var2,
-<<<<<<< HEAD
-                                                                Double_t n1, Double_t n2, Double_t n3,
-                                                                Double_t n4, Double_t n5, Double_t n6)
-{
-=======
-			       Double_t n1, Double_t n2, Double_t n3,
-			       Double_t n4, Double_t n5, Double_t n6, unsigned int npoints)
-{
-
-
-  RooArgList* params = _fcn->GetFloatParamList() ;
-  RooArgList* paramSave = (RooArgList*) params->snapshot() ;
-
-  // Verify that both variables are floating parameters of PDF
-  Int_t index1= _fcn->GetFloatParamList()->index(&var1);
-  if(index1 < 0) {
-    coutE(Minimization) << "RooMinimizer::contour(" << GetName()
-			<< ") ERROR: " << var1.GetName()
-			<< " is not a floating parameter of "
-			<< _func->GetName() << endl ;
-    return 0;
-  }
-
-  Int_t index2= _fcn->GetFloatParamList()->index(&var2);
-  if(index2 < 0) {
-    coutE(Minimization) << "RooMinimizer::contour(" << GetName()
-			<< ") ERROR: " << var2.GetName()
-			<< " is not a floating parameter of PDF "
-			<< _func->GetName() << endl ;
-    return 0;
-  }
-
-  // create and draw a frame
-  RooPlot* frame = new RooPlot(var1,var2) ;
-
-  // draw a point at the current parameter values
-  TMarker *point= new TMarker(var1.getVal(), var2.getVal(), 8);
-  frame->addObject(point) ;
-
-  // check first if a inimizer is available. If not means
-  // the minimization is not done , so do it 
-  if (_theFitter->GetMinimizer()==0) {
-     coutW(Minimization) << "RooMinimizer::contour: Error, run Migrad before contours!"
-                         << endl ;
-     return frame;
-  }
-
-  
-  // remember our original value of ERRDEF  
-  Double_t errdef= _theFitter->GetMinimizer()->ErrorDef();
-
-  Double_t n[6] ;
-  n[0] = n1 ; n[1] = n2 ; n[2] = n3 ; n[3] = n4 ; n[4] = n5 ; n[5] = n6 ;
-
-  for (Int_t ic = 0 ; ic<6 ; ic++) {
-    if(n[ic] > 0) {
-
-       // set the value corresponding to an n1-sigma contour
-       _theFitter->GetMinimizer()->SetErrorDef(n[ic]*n[ic]*errdef);
-
-      // calculate and draw the contour
-      Double_t *xcoor = new Double_t[npoints+1];
-      Double_t *ycoor = new Double_t[npoints+1];
-      bool ret = _theFitter->GetMinimizer()->Contour(index1,index2,npoints,xcoor,ycoor);
-
-      if (!ret) {
-	coutE(Minimization) << "RooMinimizer::contour("
-			    << GetName()
-			    << ") ERROR: MINUIT did not return a contour graph for n="
-			    << n[ic] << endl ;
-      } else {
-	xcoor[npoints] = xcoor[0];
-	ycoor[npoints] = ycoor[0];
-	TGraph* graph = new TGraph(npoints+1,xcoor,ycoor);
-
-	graph->SetName(Form("contour_%s_n%f",_func->GetName(),n[ic])) ;
-	graph->SetLineStyle(ic+1) ;
-	graph->SetLineWidth(2) ;
-	graph->SetLineColor(kBlue) ;
-	frame->addObject(graph,"L") ;
-      }
->>>>>>> 2238dbd0
+                               Double_t n1, Double_t n2, Double_t n3,
+                               Double_t n4, Double_t n5, Double_t n6, unsigned int npoints)
+{
 
 
    RooArgList* params = _fcn->GetFloatParamList() ;
@@ -869,7 +726,6 @@
 
    Double_t n[6] ;
    n[0] = n1 ; n[1] = n2 ; n[2] = n3 ; n[3] = n4 ; n[4] = n5 ; n[5] = n6 ;
-   unsigned int npoints(50);
 
    for (Int_t ic = 0 ; ic<6 ; ic++) {
       if(n[ic] > 0) {
@@ -1032,38 +888,6 @@
 
 RooFitResult* RooMinimizer::lastMinuitFit(const RooArgList& varList)
 {
-<<<<<<< HEAD
-   // Import the results of the last fit performed, interpreting
-   // the fit parameters as the given varList of parameters.
-
-   if (_theFitter==0 || _theFitter->GetMinimizer()==0) {
-      oocoutE((TObject*)0,InputArguments) << "RooMinimizer::save: Error, run minimization before!"
-                                          << endl ;
-      return 0;
-   }
-
-   // Verify length of supplied varList
-   if (varList.getSize()>0 && varList.getSize()!=Int_t(_theFitter->Result().NTotalParameters())) {
-      oocoutE((TObject*)0,InputArguments)
-         << "RooMinimizer::lastMinuitFit: ERROR: supplied variable list must be either empty " << endl
-         << "                             or match the number of variables of the last fit ("
-         << _theFitter->Result().NTotalParameters() << ")" << endl ;
-      return 0 ;
-   }
-
-
-   // Verify that all members of varList are of type RooRealVar
-   TIterator* iter = varList.createIterator() ;
-   RooAbsArg* arg  ;
-   while((arg=(RooAbsArg*)iter->Next())) {
-      if (!dynamic_cast<RooRealVar*>(arg)) {
-         oocoutE((TObject*)0,InputArguments) << "RooMinimizer::lastMinuitFit: ERROR: variable '"
-                                             << arg->GetName() << "' is not of type RooRealVar" << endl ;
-         return 0 ;
-      }
-   }
-   delete iter ;
-=======
   // Import the results of the last fit performed, interpreting
   // the fit parameters as the given varList of parameters.
 
@@ -1093,79 +917,78 @@
       return 0 ;
     }
   }
->>>>>>> 2238dbd0
-
-   RooFitResult* res = new RooFitResult("lastMinuitFit","Last MINUIT fit") ;
-
-   // Extract names of fit parameters
-   // and construct corresponding RooRealVars
-   RooArgList constPars("constPars") ;
-   RooArgList floatPars("floatPars") ;
-
-   UInt_t i ;
-   for (i = 0; i < _theFitter->Result().NTotalParameters(); ++i) {
-
-      TString varName(_theFitter->Result().GetParameterName(i));
-      Bool_t isConst(_theFitter->Result().IsParameterFixed(i)) ;
-
-      Double_t xlo = _theFitter->Config().ParSettings(i).LowerLimit();
-      Double_t xhi = _theFitter->Config().ParSettings(i).UpperLimit();
-      Double_t xerr = _theFitter->Result().Error(i);
-      Double_t xval = _theFitter->Result().Value(i);
-
-      RooRealVar* var ;
-      if (varList.getSize()==0) {
-
-         if ((xlo<xhi) && !isConst) {
-            var = new RooRealVar(varName,varName,xval,xlo,xhi) ;
-         } else {
-            var = new RooRealVar(varName,varName,xval) ;
-         }
-         var->setConstant(isConst) ;
+
+  RooFitResult* res = new RooFitResult("lastMinuitFit","Last MINUIT fit") ;
+
+  // Extract names of fit parameters
+  // and construct corresponding RooRealVars
+  RooArgList constPars("constPars") ;
+  RooArgList floatPars("floatPars") ;
+
+  UInt_t i ;
+  for (i = 0; i < _theFitter->Result().NTotalParameters(); ++i) {
+
+    TString varName(_theFitter->Result().GetParameterName(i));
+    Bool_t isConst(_theFitter->Result().IsParameterFixed(i)) ;
+
+    Double_t xlo = _theFitter->Config().ParSettings(i).LowerLimit();
+    Double_t xhi = _theFitter->Config().ParSettings(i).UpperLimit();
+    Double_t xerr = _theFitter->Result().Error(i);
+    Double_t xval = _theFitter->Result().Value(i);
+
+    RooRealVar* var ;
+    if (varList.getSize()==0) {
+
+      if ((xlo<xhi) && !isConst) {
+        var = new RooRealVar(varName,varName,xval,xlo,xhi) ;
       } else {
-
-         var = (RooRealVar*) varList.at(i)->Clone() ;
-         var->setConstant(isConst) ;
-         var->setVal(xval) ;
-         if (xlo<xhi) {
-            var->setRange(xlo,xhi) ;
-         }
-
-         if (varName.CompareTo(var->GetName())) {
-            oocoutI((TObject*)0,Eval)  << "RooMinimizer::lastMinuitFit: fit parameter '" << varName
-                                       << "' stored in variable '" << var->GetName() << "'" << endl ;
-         }
-
-      }
-
-      if (isConst) {
-         constPars.addOwned(*var) ;
-      } else {
-         var->setError(xerr) ;
-         floatPars.addOwned(*var) ;
-      }
-   }
-
-   res->setConstParList(constPars) ;
-   res->setInitParList(floatPars) ;
-   res->setFinalParList(floatPars) ;
-   res->setMinNLL(_theFitter->Result().MinFcnValue()) ;
-   res->setEDM(_theFitter->Result().Edm()) ;
-   res->setCovQual(_theFitter->GetMinimizer()->CovMatrixStatus()) ;
-   res->setStatus(_theFitter->Result().Status()) ;
-   std::vector<double> globalCC;
-   TMatrixDSym corrs(_theFitter->Result().Parameters().size()) ;
-   TMatrixDSym covs(_theFitter->Result().Parameters().size()) ;
-   for (UInt_t ic=0; ic<_theFitter->Result().Parameters().size(); ic++) {
-      globalCC.push_back(_theFitter->Result().GlobalCC(ic));
-      for (UInt_t ii=0; ii<_theFitter->Result().Parameters().size(); ii++) {
-         corrs(ic,ii) = _theFitter->Result().Correlation(ic,ii);
-         covs(ic,ii) = _theFitter->Result().CovMatrix(ic,ii);
-      }
-   }
-   res->fillCorrMatrix(globalCC,corrs,covs) ;
-
-   return res;
+        var = new RooRealVar(varName,varName,xval) ;
+      }
+      var->setConstant(isConst) ;
+    } else {
+
+      var = (RooRealVar*) varList.at(i)->Clone() ;
+      var->setConstant(isConst) ;
+      var->setVal(xval) ;
+      if (xlo<xhi) {
+        var->setRange(xlo,xhi) ;
+      }
+
+      if (varName.CompareTo(var->GetName())) {
+	oocoutI((TObject*)0,Eval)  << "RooMinimizer::lastMinuitFit: fit parameter '" << varName
+				   << "' stored in variable '" << var->GetName() << "'" << endl ;
+      }
+
+    }
+
+    if (isConst) {
+      constPars.addOwned(*var) ;
+    } else {
+      var->setError(xerr) ;
+      floatPars.addOwned(*var) ;
+    }
+  }
+
+  res->setConstParList(constPars) ;
+  res->setInitParList(floatPars) ;
+  res->setFinalParList(floatPars) ;
+  res->setMinNLL(_theFitter->Result().MinFcnValue()) ;
+  res->setEDM(_theFitter->Result().Edm()) ;
+  res->setCovQual(_theFitter->GetMinimizer()->CovMatrixStatus()) ;
+  res->setStatus(_theFitter->Result().Status()) ;
+  std::vector<double> globalCC;
+  TMatrixDSym corrs(_theFitter->Result().Parameters().size()) ;
+  TMatrixDSym covs(_theFitter->Result().Parameters().size()) ;
+  for (UInt_t ic=0; ic<_theFitter->Result().Parameters().size(); ic++) {
+    globalCC.push_back(_theFitter->Result().GlobalCC(ic));
+    for (UInt_t ii=0; ii<_theFitter->Result().Parameters().size(); ii++) {
+      corrs(ic,ii) = _theFitter->Result().Correlation(ic,ii);
+      covs(ic,ii) = _theFitter->Result().CovMatrix(ic,ii);
+    }
+  }
+  res->fillCorrMatrix(globalCC,corrs,covs) ;
+
+  return res;
 
 }
 Int_t RooMinimizer::getPrintLevel()
