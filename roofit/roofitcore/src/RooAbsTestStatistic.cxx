--- conflicted
+++ resolved
@@ -502,21 +502,12 @@
 
       // Servers may have been redirected between instantiation and (deferred) initialization
 
-<<<<<<< HEAD
-      auto actualParams = binnedInfo.binnedPdf ? binnedInfo.binnedPdf->getParameters(dset) : pdf->getParameters(dset);
-      RooArgSet* selTargetParams = (RooArgSet*) _paramSet.selectCommon(*actualParams);
-
-      _gofArray.back()->recursiveRedirectServers(*selTargetParams);
-
-      delete selTargetParams;
-=======
       RooArgSet actualParams;
       actualPdf.getParameters(dset->get(), actualParams);
       RooArgSet selTargetParams;
       _paramSet.selectCommon(actualParams, selTargetParams);
 
       _gofArray.back()->recursiveRedirectServers(selTargetParams);
->>>>>>> 7c5b7714
     }
   }
   for(auto& gof : _gofArray) {
