/*****************************************************************************
 * Project: RooFit                                                           *
 * Package: RooFitCore                                                       *
 * @(#)root/roofitcore:$Id$
 * Authors:                                                                  *
 *   WV, Wouter Verkerke, UC Santa Barbara, verkerke@slac.stanford.edu       *
 *   DK, David Kirkby,    UC Irvine,         dkirkby@uci.edu                 *
 *                                                                           *
 * Copyright (c) 2000-2005, Regents of the University of California          *
 *                          and Stanford University. All rights reserved.    *
 *                                                                           *
 * Redistribution and use in source and binary forms,                        *
 * with or without modification, are permitted according to the terms        *
 * listed in LICENSE (http://roofit.sourceforge.net/license.txt)             *
 *****************************************************************************/

//////////////////////////////////////////////////////////////////////////////

/** \class RooAbsReal

   Abstract base class for objects that represent a
   real value and implements functionality common to all real-valued objects
   such as the ability to plot them, to construct integrals of them, the
   ability to advertise (partial) analytical integrals etc.

   Implementation of RooAbsReal may be derived, thus no interface
   is provided to modify the contents.

   \ingroup Roofitcore
*/

#include "RooAbsReal.h"

#include "FitHelpers.h"
#include "RooAbsCategoryLValue.h"
#include "RooAbsData.h"
#include "RooAddPdf.h"
#include "RooAddition.h"
#include "RooArgList.h"
#include "RooArgProxy.h"
#include "RooArgSet.h"
#include "RooBinning.h"
#include "RooBrentRootFinder.h"
#include "RooCachedReal.h"
#include "RooCategory.h"
#include "RooCmdConfig.h"
#include "RooConstVar.h"
#include "RooCurve.h"
#include "RooCustomizer.h"
#include "RooDataHist.h"
#include "RooDataSet.h"
#include "RooDerivative.h"
#include "RooFirstMoment.h"
#include "RooFit/BatchModeDataHelpers.h"
#include "RooFit/Evaluator.h"
#include "RooFitResult.h"
#include "RooFormulaVar.h"
#include "RooFunctor.h"
#include "RooGlobalFunc.h"
#include "RooFitImplHelpers.h"
#include "RooHist.h"
#include "RooMoment.h"
#include "RooMsgService.h"
#include "RooNumIntConfig.h"
#include "RooNumRunningInt.h"
#include "RooParamBinning.h"
#include "RooPlot.h"
#include "RooProduct.h"
#include "RooProfileLL.h"
#include "RooRealBinding.h"
#include "RooRealIntegral.h"
#include "RooRealVar.h"
#include "RooSecondMoment.h"
#include "RooVectorDataStore.h"
#include "TreeReadBuffer.h"
#include "ValueChecking.h"

#ifdef ROOFIT_LEGACY_EVAL_BACKEND
#include "RooChi2Var.h"
#include "RooXYChi2Var.h"
#endif

#include "ROOT/StringUtils.hxx"
#include "Compression.h"
#include "Math/IFunction.h"
#include "TMath.h"
#include "TObjString.h"
#include "TTree.h"
#include "TH1.h"
#include "TH2.h"
#include "TH3.h"
#include "TBranch.h"
#include "TLeaf.h"
#include "TAttLine.h"
#include "TF1.h"
#include "TF2.h"
#include "TF3.h"
#include "TMatrixD.h"
#include "TVector.h"
#include "strlcpy.h"
#ifndef NDEBUG
#include <TSystem.h> // To print stack traces when caching errors are detected
#endif

#include <iomanip>
#include <iostream>
#include <limits>
#include <sstream>
#include <sys/types.h>

namespace {

// Internal helper RooAbsFunc that evaluates the scaled data-weighted average of
// given RooAbsReal as a function of a single variable using the RooFit::Evaluator.
class ScaledDataWeightedAverage : public RooAbsFunc {
public:
   ScaledDataWeightedAverage(RooAbsReal const &arg, RooAbsData const &data, double scaleFactor, RooAbsRealLValue &var)
      : RooAbsFunc{1}, _var{var}, _dataWeights{data.getWeightBatch(0, data.numEntries())}, _scaleFactor{scaleFactor}
   {
      _arg = RooFit::Detail::compileForNormSet(arg, *data.get());
      _arg->recursiveRedirectServers(RooArgList{var});
      _evaluator = std::make_unique<RooFit::Evaluator>(*_arg);
      std::stack<std::vector<double>>{}.swap(_vectorBuffers);
      auto dataSpans = RooFit::BatchModeDataHelpers::getDataSpans(data, "", nullptr, /*skipZeroWeights=*/false,
                                                                   /*takeGlobalObservablesFromData=*/true,
                                                                   _vectorBuffers);
      for (auto const& item : dataSpans) {
         _evaluator->setInput(item.first->GetName(), item.second, false);
      }
   }

   double operator()(const double xvector[]) const override
   {
      double oldVal = _var.getVal();
      _var.setVal(xvector[0]);

      double out = 0.0;
      std::span<const double> pdfValues = _evaluator->run();
      if (_dataWeights.empty()) {
         out = std::accumulate(pdfValues.begin(), pdfValues.end(), 0.0) / pdfValues.size();
      } else {
         double weightsSum = 0.0;
         for (std::size_t i = 0; i < pdfValues.size(); ++i) {
            out += pdfValues[i] * _dataWeights[i];
            weightsSum += _dataWeights[i];
         }
         out /= weightsSum;
      }
      out *= _scaleFactor;

      _var.setVal(oldVal);
      return out;
   }
   double getMinLimit(UInt_t /*dimension*/) const override { return _var.getMin(); }
   double getMaxLimit(UInt_t /*dimension*/) const override { return _var.getMax(); }

private:
   RooAbsRealLValue &_var;
   std::unique_ptr<RooAbsReal> _arg;
   std::span<const double> _dataWeights;
   double _scaleFactor;
   std::unique_ptr<RooFit::Evaluator> _evaluator;
   std::stack<std::vector<double>> _vectorBuffers;
};

} // namespace

using namespace std ;

ClassImp(RooAbsReal)

bool RooAbsReal::_globalSelectComp = false;
bool RooAbsReal::_hideOffset = true ;

void RooAbsReal::setHideOffset(bool flag) { _hideOffset = flag ; }
bool RooAbsReal::hideOffset() { return _hideOffset ; }

RooAbsReal::ErrorLoggingMode RooAbsReal::_evalErrorMode = RooAbsReal::PrintErrors ;
Int_t RooAbsReal::_evalErrorCount = 0 ;
std::map<const RooAbsArg*,std::pair<std::string,std::list<RooAbsReal::EvalError> > > RooAbsReal::_evalErrorList ;


////////////////////////////////////////////////////////////////////////////////
/// coverity[UNINIT_CTOR]
/// Default constructor

RooAbsReal::RooAbsReal() {}


////////////////////////////////////////////////////////////////////////////////
/// Constructor with unit label

RooAbsReal::RooAbsReal(const char *name, const char *title, const char *unit) :
  RooAbsArg(name,title), _unit(unit)
{
  setValueDirty() ;
  setShapeDirty() ;
}


////////////////////////////////////////////////////////////////////////////////
/// Constructor with plot range and unit label

RooAbsReal::RooAbsReal(const char *name, const char *title, double inMinVal,
             double inMaxVal, const char *unit) :
  RooAbsArg(name,title), _plotMin(inMinVal), _plotMax(inMaxVal), _unit(unit)
{
  setValueDirty() ;
  setShapeDirty() ;
}


////////////////////////////////////////////////////////////////////////////////
/// Copy constructor
RooAbsReal::RooAbsReal(const RooAbsReal& other, const char* name) :
  RooAbsArg(other,name), _plotMin(other._plotMin), _plotMax(other._plotMax),
  _plotBins(other._plotBins), _value(other._value), _unit(other._unit), _label(other._label),
  _forceNumInt(other._forceNumInt), _selectComp(other._selectComp)
{
  if (other._specIntegratorConfig) {
    _specIntegratorConfig = std::make_unique<RooNumIntConfig>(*other._specIntegratorConfig) ;
  }
}


////////////////////////////////////////////////////////////////////////////////
/// Destructor

RooAbsReal::~RooAbsReal() {}


////////////////////////////////////////////////////////////////////////////////
/// Equality operator comparing to a double

bool RooAbsReal::operator==(double value) const
{
  return (getVal()==value) ;
}



////////////////////////////////////////////////////////////////////////////////
/// Equality operator when comparing to another RooAbsArg.
/// Only functional when the other arg is a RooAbsReal

bool RooAbsReal::operator==(const RooAbsArg& other) const
{
  const RooAbsReal* otherReal = dynamic_cast<const RooAbsReal*>(&other) ;
  return otherReal ? operator==(otherReal->getVal()) : false ;
}


////////////////////////////////////////////////////////////////////////////////

bool RooAbsReal::isIdentical(const RooAbsArg& other, bool assumeSameType) const
{
  if (!assumeSameType) {
    const RooAbsReal* otherReal = dynamic_cast<const RooAbsReal*>(&other) ;
    return otherReal ? operator==(otherReal->getVal()) : false ;
  } else {
    return getVal() == static_cast<const RooAbsReal&>(other).getVal();
  }
}


////////////////////////////////////////////////////////////////////////////////
/// Return this variable's title string. If appendUnit is true and
/// this variable has units, also append a string " (<unit>)".

TString RooAbsReal::getTitle(bool appendUnit) const
{
  TString title(GetTitle());
  if(appendUnit && 0 != strlen(getUnit())) {
    title.Append(" (");
    title.Append(getUnit());
    title.Append(")");
  }
  return title;
}



////////////////////////////////////////////////////////////////////////////////
/// Return value of object. If the cache is clean, return the
/// cached value, otherwise recalculate on the fly and refill
/// the cache

double RooAbsReal::getValV(const RooArgSet* nset) const
{
  if (nset && nset->uniqueId().value() != _lastNormSetId) {
    const_cast<RooAbsReal*>(this)->setProxyNormSet(nset);
    _lastNormSetId = nset->uniqueId().value();
  }

  if (isValueDirtyAndClear()) {
    _value = traceEval(nullptr) ;
    //     clearValueDirty() ;
  }
  //   cout << "RooAbsReal::getValV(" << GetName() << ") writing _value = " << _value << std::endl ;

<<<<<<< HEAD
  double ret(_value) ;
  if (hideOffset()) ret += offset() ;

  return ret ;
}


////////////////////////////////////////////////////////////////////////////////
/// Compute batch of values for input data stored in `evalData`.
///
/// This is a faster, multi-value version of getVal(). It calls evaluateSpan() to trigger computations, and
/// finalises those (e.g. error checking or automatic normalisation) before returning a span with the results.
/// This span will also be stored in `evalData`, so subsquent calls of getValues() will return immediately.
///
/// If `evalData` is empty, a single value will be returned, which is the result of evaluating the current value
/// of each object that's serving values to us. If `evalData` contains a batch of values for one or more of the
/// objects serving values to us, a batch of values for each entry stored in `evalData` is returned. To fill a
/// RunContext with values from a dataset, use RooAbsData::getBatches().
///
/// \param[in] evalData  Object holding spans of input data. The results are also stored here.
/// \param[in] normSet   Use these variables for normalisation (relevant for PDFs), and pass this normalisation
/// on to object serving values to us.
/// \return RooSpan pointing to the computation results. The memory this span points to is owned by `evalData`.
RooSpan<const double> RooAbsReal::getValues(RooBatchCompute::RunContext& evalData, const RooArgSet* normSet) const {
  auto item = evalData.spans.find(this);
  if (item != evalData.spans.end()) {
    return item->second;
  }

  normSet = normSet ? normSet : _lastNSet;

  std::map<RooFit::Detail::DataKey, RooSpan<const double>> dataSpans;
  for (auto const &evalDataItem : evalData.spans) {
    dataSpans[evalDataItem.first] = evalDataItem.second;
  }

  std::unique_ptr<RooAbsReal> clone = RooFit::Detail::compileForNormSet<RooAbsReal>(*this, normSet ? *normSet : RooArgSet{});
  ROOT::Experimental::RooFitDriver driver(*clone);
  driver.setData(dataSpans);
  auto& results = evalData.ownedMemory[this];
  results = driver.getValues(); // the compiler should use the move assignment here
  evalData.spans[this] = results;
  return results;
}

////////////////////////////////////////////////////////////////////////////////

std::vector<double> RooAbsReal::getValues(RooAbsData const& data) const {
  std::unique_ptr<RooAbsReal> clone = RooFit::Detail::compileForNormSet<RooAbsReal>(*this, *data.get());
  ROOT::Experimental::RooFitDriver driver(*clone, RooFit::BatchModeOption::Cpu);
  driver.setData(data, "");
  return driver.getValues();
}
=======
  return hideOffset() ? _value + offset() : _value;
}

>>>>>>> 49ae85f5

////////////////////////////////////////////////////////////////////////////////

Int_t RooAbsReal::numEvalErrorItems()
{
  return _evalErrorList.size() ;
}


////////////////////////////////////////////////////////////////////////////////

RooAbsReal::EvalErrorIter RooAbsReal::evalErrorIter()
{
  return _evalErrorList.begin() ;
}


////////////////////////////////////////////////////////////////////////////////
/// Calculate current value of object, with error tracing wrapper

double RooAbsReal::traceEval(const RooArgSet* /*nset*/) const
{
  double value = evaluate() ;

  if (TMath::IsNaN(value)) {
    logEvalError("function value is NAN") ;
  }

  //cxcoutD(Tracing) << "RooAbsReal::getValF(" << GetName() << ") operMode = " << _operMode << " recalculated, new value = " << value << std::endl ;

  //Standard tracing code goes here
  if (!isValidReal(value)) {
    coutW(Tracing) << "RooAbsReal::traceEval(" << GetName()
         << "): validation failed: " << value << std::endl ;
  }

  //Call optional subclass tracing code
  //   traceEvalHook(value) ;

  return value ;
}



////////////////////////////////////////////////////////////////////////////////
/// Variant of getAnalyticalIntegral that is also passed the normalization set
/// that should be applied to the integrand of which the integral is requested.
/// For certain operator p.d.f it is useful to overload this function rather
/// than analyticalIntegralWN() as the additional normalization information
/// may be useful in determining a more efficient decomposition of the
/// requested integral.

Int_t RooAbsReal::getAnalyticalIntegralWN(RooArgSet& allDeps, RooArgSet& analDeps,
                 const RooArgSet* /*normSet*/, const char* rangeName) const
{
  return _forceNumInt ? 0 : getAnalyticalIntegral(allDeps,analDeps,rangeName) ;
}



////////////////////////////////////////////////////////////////////////////////
/// Interface function getAnalyticalIntergral advertises the
/// analytical integrals that are supported. 'integSet'
/// is the set of dependents for which integration is requested. The
/// function should copy the subset of dependents it can analytically
/// integrate to anaIntSet and return a unique identification code for
/// this integration configuration.  If no integration can be
/// performed, zero should be returned.

Int_t RooAbsReal::getAnalyticalIntegral(RooArgSet& /*integSet*/, RooArgSet& /*anaIntSet*/, const char* /*rangeName*/) const
{
  return 0 ;
}



////////////////////////////////////////////////////////////////////////////////
/// Implements the actual analytical integral(s) advertised by
/// getAnalyticalIntegral.  This functions will only be called with
/// codes returned by getAnalyticalIntegral, except code zero.

double RooAbsReal::analyticalIntegralWN(Int_t code, const RooArgSet* normSet, const char* rangeName) const
{
//   cout << "RooAbsReal::analyticalIntegralWN(" << GetName() << ") code = " << code << " normSet = " << (normSet?*normSet:RooArgSet()) << std::endl ;
  if (code==0) return getVal(normSet) ;
  return analyticalIntegral(code,rangeName) ;
}



////////////////////////////////////////////////////////////////////////////////
/// Implements the actual analytical integral(s) advertised by
/// getAnalyticalIntegral.  This functions will only be called with
/// codes returned by getAnalyticalIntegral, except code zero.

double RooAbsReal::analyticalIntegral(Int_t code, const char* /*rangeName*/) const
{
  // By default no analytical integrals are implemented
  coutF(Eval)  << "RooAbsReal::analyticalIntegral(" << GetName() << ") code " << code << " not implemented" << std::endl ;
  return 0 ;
}



////////////////////////////////////////////////////////////////////////////////
/// Get the label associated with the variable

const char *RooAbsReal::getPlotLabel() const
{
  return _label.IsNull() ? fName.Data() : _label.Data();
}



////////////////////////////////////////////////////////////////////////////////
/// Set the label associated with this variable

void RooAbsReal::setPlotLabel(const char *label)
{
  _label= label;
}



////////////////////////////////////////////////////////////////////////////////
///Read object contents from stream (dummy for now)

bool RooAbsReal::readFromStream(std::istream& /*is*/, bool /*compact*/, bool /*verbose*/)
{
  return false ;
}



////////////////////////////////////////////////////////////////////////////////
///Write object contents to stream (dummy for now)

void RooAbsReal::writeToStream(std::ostream& /*os*/, bool /*compact*/) const
{
}



////////////////////////////////////////////////////////////////////////////////
/// Print object value

void RooAbsReal::printValue(std::ostream& os) const
{
  os << getVal() ;
}



////////////////////////////////////////////////////////////////////////////////
/// Structure printing

void RooAbsReal::printMultiline(std::ostream& os, Int_t contents, bool verbose, TString indent) const
{
  RooAbsArg::printMultiline(os,contents,verbose,indent) ;
  os << indent << "--- RooAbsReal ---" << std::endl;
  TString unit(_unit);
  if(!unit.IsNull()) unit.Prepend(' ');
  //os << indent << "  Value = " << getVal() << unit << std::endl;
  os << std::endl << indent << "  Plot label is \"" << getPlotLabel() << "\"" << "\n";
}


////////////////////////////////////////////////////////////////////////////////
/// Create a RooProfileLL object that eliminates all nuisance parameters in the
/// present function. The nuisance parameters are defined as all parameters
/// of the function except the stated paramsOfInterest

RooFit::OwningPtr<RooAbsReal> RooAbsReal::createProfile(const RooArgSet& paramsOfInterest)
{
  // Construct name of profile object
  auto name = std::string(GetName()) + "_Profile[";
  bool first = true;
  for (auto const& arg : paramsOfInterest) {
    if (first) {
      first = false ;
    } else {
      name.append(",") ;
    }
    name.append(arg->GetName()) ;
  }
  name.append("]") ;

  // Create and return profile object
  auto out = std::make_unique<RooProfileLL>(name.c_str(),(std::string("Profile of ") + GetTitle()).c_str(),*this,paramsOfInterest);
  return RooFit::Detail::owningPtr(std::move(out));
}






////////////////////////////////////////////////////////////////////////////////
/// Create an object that represents the integral of the function over one or more observables listed in `iset`.
/// The actual integration calculation is only performed when the returned object is evaluated. The name
/// of the integral object is automatically constructed from the name of the input function, the variables
/// it integrates and the range integrates over.
///
/// \note The integral over a PDF is usually not normalised (*i.e.*, it is usually not
/// 1 when integrating the PDF over the full range). In fact, this integral is used *to compute*
/// the normalisation of each PDF. See the rf110 tutorial at https://root.cern.ch/doc/master/group__tutorial__roofit.html
/// for details on PDF normalisation.
///
/// The following named arguments are accepted
/// |  | Effect on integral creation
/// |--|-------------------------------
/// | `NormSet(const RooArgSet&)`            | Specify normalization set, mostly useful when working with PDFs
/// | `NumIntConfig(const RooNumIntConfig&)` | Use given configuration for any numeric integration, if necessary
/// | `Range(const char* name)`              | Integrate only over given range. Multiple ranges may be specified by passing multiple Range() arguments

RooFit::OwningPtr<RooAbsReal> RooAbsReal::createIntegral(const RooArgSet& iset, const RooCmdArg& arg1, const RooCmdArg& arg2,
                   const RooCmdArg& arg3, const RooCmdArg& arg4, const RooCmdArg& arg5,
                   const RooCmdArg& arg6, const RooCmdArg& arg7, const RooCmdArg& arg8) const
{


  // Define configuration for this method
  RooCmdConfig pc("RooAbsReal::createIntegral(" + std::string(GetName()) + ")");
  pc.defineString("rangeName","RangeWithName",0,"",true) ;
  pc.defineSet("normSet","NormSet",0,nullptr) ;
  pc.defineObject("numIntConfig","NumIntConfig",0,nullptr) ;

  // Process & check varargs
  pc.process(arg1,arg2,arg3,arg4,arg5,arg6,arg7,arg8) ;
  if (!pc.ok(true)) {
    return nullptr;
  }

  // Extract values from named arguments
  const char* rangeName = pc.getString("rangeName",nullptr,true) ;
  const RooArgSet* nset = pc.getSet("normSet",nullptr);
  const RooNumIntConfig* cfg = static_cast<const RooNumIntConfig*>(pc.getObject("numIntConfig",nullptr)) ;

  return createIntegral(iset,nset,cfg,rangeName) ;
}





////////////////////////////////////////////////////////////////////////////////
/// Create an object that represents the integral of the function over one or more observables listed in iset.
/// The actual integration calculation is only performed when the return object is evaluated. The name
/// of the integral object is automatically constructed from the name of the input function, the variables
/// it integrates and the range integrates over. If nset is specified the integrand is request
/// to be normalized over nset (only meaningful when the integrand is a pdf). If rangename is specified
/// the integral is performed over the named range, otherwise it is performed over the domain of each
/// integrated observable. If cfg is specified it will be used to configure any numeric integration
/// aspect of the integral. It will not force the integral to be performed numerically, which is
/// decided automatically by RooRealIntegral.

RooFit::OwningPtr<RooAbsReal> RooAbsReal::createIntegral(const RooArgSet& iset, const RooArgSet* nset,
                   const RooNumIntConfig* cfg, const char* rangeName) const
{
  if (!rangeName || strchr(rangeName,',')==nullptr) {
    // Simple case: integral over full range or single limited range
    return createIntObj(iset,nset,cfg,rangeName);
  }

  // Integral over multiple ranges
  std::vector<std::string> tokens = ROOT::Split(rangeName, ",");

  if(RooHelpers::checkIfRangesOverlap(iset, tokens)) {
    std::stringstream errMsg;
    errMsg << GetName() << " : integrating with respect to the variables " << iset << " on the ranges  \"" << rangeName
           << "\" is not possible because the ranges are overlapping";
    const std::string errMsgString = errMsg.str();
    coutE(Integration) << errMsgString << std::endl;
    throw std::invalid_argument(errMsgString);
  }

  RooArgSet components ;
  for (const std::string& token : tokens) {
    components.addOwned(std::unique_ptr<RooAbsReal>{createIntObj(iset,nset,cfg, token.c_str())});
  }

  const std::string title = std::string("Integral of ") + GetTitle();
  const std::string fullName = std::string(GetName()) + integralNameSuffix(iset,nset,rangeName).Data();

<<<<<<< HEAD
  auto out = std::make_unique<RooAddition>(fullName.Data(), title.Data(), components);
=======
  auto out = std::make_unique<RooAddition>(fullName.c_str(), title.c_str(), components);
>>>>>>> 49ae85f5
  out->addOwnedComponents(std::move(components));
  return RooFit::Detail::owningPtr<RooAbsReal>(std::move(out));
}



////////////////////////////////////////////////////////////////////////////////
/// Internal utility function for createIntegral() that creates the actual integral object.
RooFit::OwningPtr<RooAbsReal> RooAbsReal::createIntObj(const RooArgSet& iset2, const RooArgSet* nset2,
                 const RooNumIntConfig* cfg, const char* rangeName) const
{
  // Make internal use copies of iset and nset
  RooArgSet iset(iset2) ;
  const RooArgSet* nset = nset2 ;


  // Initialize local variables perparing for recursive loop
  bool error = false ;
  const RooAbsReal* integrand = this ;
  std::unique_ptr<RooAbsReal> integral;

  // Handle trivial case of no integration here explicitly
  if (iset.empty()) {

    const std::string title = std::string("Integral of ") + GetTitle();
    const std::string name = std::string(GetName()) + integralNameSuffix(iset,nset,rangeName).Data();

    auto out = std::make_unique<RooRealIntegral>(name.c_str(), title.c_str(), *this, iset, nset, cfg, rangeName);
    return RooFit::Detail::owningPtr<RooAbsReal>(std::move(out));
  }

  // Process integration over remaining integration variables
  while(!iset.empty()) {


    // Find largest set of observables that can be integrated in one go
    RooArgSet innerSet ;
    findInnerMostIntegration(iset,innerSet,rangeName) ;

    // If largest set of observables that can be integrated is empty set, problem was ill defined
    // Postpone error messaging and handling to end of function, exit loop here
    if (innerSet.empty()) {
      error = true ;
      break ;
    }

    // Prepare name and title of integral to be created
    const std::string title = std::string("Integral of ") + integrand->GetTitle();
    const std::string name = std::string(integrand->GetName()) + integrand->integralNameSuffix(innerSet,nset,rangeName).Data();

    std::unique_ptr<RooAbsReal> innerIntegral = std::move(integral);

    // Construct innermost integral
    integral = std::make_unique<RooRealIntegral>(name.c_str(),title.c_str(),*integrand,innerSet,nset,cfg,rangeName);

    // Integral of integral takes ownership of innermost integral
    if (innerIntegral) {
      integral->addOwnedComponents(std::move(innerIntegral));
    }

    // Remove already integrated observables from to-do list
    iset.remove(innerSet) ;

    // Send info message on recursion if needed
    if (integrand == this && !iset.empty()) {
      coutI(Integration) << GetName() << " : multidimensional integration over observables with parameterized ranges in terms of other integrated observables detected, using recursive integration strategy to construct final integral" << std::endl ;
    }

    // Prepare for recursion, next integral should integrate last integrand
    integrand = integral.get();


    // Only need normalization set in innermost integration
    nset = nullptr;
  }

  if (error) {
    coutE(Integration) << GetName() << " : ERROR while defining recursive integral over observables with parameterized integration ranges, please check that integration rangs specify uniquely defined integral " << std::endl;
    return nullptr;
  }


  // After-burner: apply interpolating cache on (numeric) integral if requested by user
  const char* cacheParamsStr = getStringAttribute("CACHEPARAMINT") ;
  if (cacheParamsStr && strlen(cacheParamsStr)) {

    std::unique_ptr<RooArgSet> intParams{integral->getVariables()};

    RooArgSet cacheParams = RooHelpers::selectFromArgSet(*intParams, cacheParamsStr);

    if (!cacheParams.empty()) {
      cxcoutD(Caching) << "RooAbsReal::createIntObj(" << GetName() << ") INFO: constructing " << cacheParams.size()
           << "-dim value cache for integral over " << iset2 << " as a function of " << cacheParams << " in range " << (rangeName?rangeName:"<none>") <<  std::endl ;
      std::string name = Form("%s_CACHE_[%s]",integral->GetName(),cacheParams.contentsString().c_str()) ;
      auto cachedIntegral = std::make_unique<RooCachedReal>(name.c_str(),name.c_str(),*integral,cacheParams);
      cachedIntegral->setInterpolationOrder(2) ;
      cachedIntegral->addOwnedComponents(std::move(integral));
      cachedIntegral->setCacheSource(true) ;
      if (integral->operMode()==ADirty) {
   cachedIntegral->setOperMode(ADirty) ;
      }
      //cachedIntegral->disableCache(true) ;
      return RooFit::Detail::owningPtr<RooAbsReal>(std::move(cachedIntegral));
    }
  }

  return RooFit::Detail::owningPtr(std::move(integral));
}



////////////////////////////////////////////////////////////////////////////////
/// Utility function for createIntObj() that aids in the construct of recursive integrals
/// over functions with multiple observables with parameterized ranges. This function
/// finds in a given set allObs over which integration is requested the largeset subset
/// of observables that can be integrated simultaneously. This subset consists of
/// observables with fixed ranges and observables with parameterized ranges whose
/// parameterization does not depend on any observable that is also integrated.

void RooAbsReal::findInnerMostIntegration(const RooArgSet& allObs, RooArgSet& innerObs, const char* rangeName) const
{
  // Make lists of
  // a) integrated observables with fixed ranges,
  // b) integrated observables with parameterized ranges depending on other integrated observables
  // c) integrated observables used in definition of any parameterized ranges of integrated observables
  RooArgSet obsWithFixedRange(allObs) ;
  RooArgSet obsWithParamRange ;
  RooArgSet obsServingAsRangeParams ;

  // Loop over all integrated observables
  for (const auto aarg : allObs) {
    // Check if observable is real-valued lvalue
    if (auto arglv = dynamic_cast<RooAbsRealLValue*>(aarg)) {

      // Check if range is parameterized
      RooAbsBinning& binning = arglv->getBinning(rangeName,false,true) ;
      if (binning.isParameterized()) {
        RooArgSet loBoundObs;
        RooArgSet hiBoundObs;
        binning.lowBoundFunc()->getObservables(&allObs, loBoundObs) ;
        binning.highBoundFunc()->getObservables(&allObs, hiBoundObs) ;

        // Check if range parameterization depends on other integrated observables
        if (loBoundObs.overlaps(allObs) || hiBoundObs.overlaps(allObs)) {
          obsWithParamRange.add(*aarg) ;
          obsWithFixedRange.remove(*aarg) ;
          obsServingAsRangeParams.add(loBoundObs,false) ;
          obsServingAsRangeParams.add(hiBoundObs,false) ;
        }
      }
    }
  }

  // Make list of fixed-range observables that are _not_ involved in the parameterization of ranges of other observables
  RooArgSet obsWithFixedRangeNP(obsWithFixedRange) ;
  obsWithFixedRangeNP.remove(obsServingAsRangeParams) ;

  // Make list of param-range observables that are _not_ involved in the parameterization of ranges of other observables
  RooArgSet obsWithParamRangeNP(obsWithParamRange) ;
  obsWithParamRangeNP.remove(obsServingAsRangeParams) ;

  // Construct inner-most integration: over observables (with fixed or param range) not used in any other param range definitions
  innerObs.removeAll() ;
  innerObs.add(obsWithFixedRangeNP) ;
  innerObs.add(obsWithParamRangeNP) ;

}


////////////////////////////////////////////////////////////////////////////////
/// Construct string with unique suffix name to give to integral object that encodes
/// integrated observables, normalization observables and the integration range name

TString RooAbsReal::integralNameSuffix(const RooArgSet& iset, const RooArgSet* nset, const char* rangeName, bool omitEmpty) const
{
  TString name ;
  if (!iset.empty()) {

    RooArgSet isetTmp(iset) ;
    isetTmp.sort() ;

    name.Append("_Int[") ;
    bool first(true) ;
    for(RooAbsArg * arg : isetTmp) {
      if (first) {
   first=false ;
      } else {
   name.Append(",") ;
      }
      name.Append(arg->GetName()) ;
    }
    if (rangeName) {
      name.Append("|") ;
      name.Append(rangeName) ;
    }
    name.Append("]");
  } else if (!omitEmpty) {
    name.Append("_Int[]") ;
  }

  if (nset && !nset->empty()) {

    RooArgSet nsetTmp(*nset) ;
    nsetTmp.sort() ;

    name.Append("_Norm[") ;
    bool first(true);
    for(RooAbsArg * arg : nsetTmp) {
      if (first) {
   first=false ;
      } else {
   name.Append(",") ;
      }
      name.Append(arg->GetName()) ;
    }
    const RooAbsPdf* thisPdf = dynamic_cast<const RooAbsPdf*>(this) ;
    if (thisPdf && thisPdf->normRange()) {
      name.Append("|") ;
      name.Append(thisPdf->normRange()) ;
    }
    name.Append("]") ;
  }

  return name ;
}



////////////////////////////////////////////////////////////////////////////////
/// Utility function for plotOn() that creates a projection of a function or p.d.f
/// to be plotted on a RooPlot.
/// \ref createPlotProjAnchor "createPlotProjection()"

const RooAbsReal* RooAbsReal::createPlotProjection(const RooArgSet& depVars, const RooArgSet& projVars,
                                               RooArgSet*& cloneSet) const
{
  return createPlotProjection(depVars,&projVars,cloneSet) ;
}


////////////////////////////////////////////////////////////////////////////////
/// Utility function for plotOn() that creates a projection of a function or p.d.f
/// to be plotted on a RooPlot.
/// \anchor createPlotProjAnchor
///
/// Create a new object \f$ G \f$ that represents the normalized projection:
/// \f[
///  G[x,p] = \frac{\int F[x,y,p] \; \mathrm{d}\{y\}}
///                {\int F[x,y,p] \; \mathrm{d}\{x\} \, \mathrm{d}\{y\}}
/// \f]
/// where \f$ F[x,y,p] \f$ is the function we represent, and
/// \f$ \{ p \} \f$ are the remaining variables ("parameters").
///
/// \param[in] dependentVars Dependent variables over which to normalise, \f$ \{x\} \f$.
/// \param[in] projectedVars Variables to project out, \f$ \{ y \} \f$.
/// \param[out] cloneSet Will be set to a RooArgSet*, which will contain a clone of *this plus its projection integral object.
/// The latter will also be returned. The caller takes ownership of this set.
/// \param[in] rangeName Optional range for projection integrals
/// \param[in] condObs Conditional observables, which are not integrated for normalisation, even if they
/// are in `dependentVars` or `projectedVars`.
/// \return A pointer to the newly created object, or zero in case of an
/// error. The caller is responsible for deleting the `cloneSet` (which includes the returned projection object).
const RooAbsReal *RooAbsReal::createPlotProjection(const RooArgSet &dependentVars, const RooArgSet *projectedVars,
                     RooArgSet *&cloneSet, const char* rangeName, const RooArgSet* condObs) const
{
  // Get the set of our leaf nodes
  RooArgSet leafNodes;
  RooArgSet treeNodes;
  leafNodeServerList(&leafNodes,this);
  treeNodeServerList(&treeNodes,this) ;


  // Check that the dependents are all fundamental. Filter out any that we
  // do not depend on, and make substitutions by name in our leaf list.
  // Check for overlaps with the projection variables.
  for (const auto arg : dependentVars) {
    if(!arg->isFundamental() && !dynamic_cast<const RooAbsLValue*>(arg)) {
      coutE(Plotting) << ClassName() << "::" << GetName() << ":createPlotProjection: variable \"" << arg->GetName()
          << "\" of wrong type: " << arg->ClassName() << std::endl;
      return nullptr;
    }

    RooAbsArg *found= treeNodes.find(arg->GetName());
    if(!found) {
      coutE(Plotting) << ClassName() << "::" << GetName() << ":createPlotProjection: \"" << arg->GetName()
                << "\" is not a dependent and will be ignored." << std::endl;
      continue;
    }
    if(found != arg) {
      if (leafNodes.find(found->GetName())) {
        leafNodes.replace(*found,*arg);
      } else {
        leafNodes.add(*arg) ;

        // Remove any dependents of found, replace by dependents of LV node
        RooArgSet lvDep;
        arg->getObservables(&leafNodes, lvDep);
        for (const auto lvs : lvDep) {
          RooAbsArg* tmp = leafNodes.find(lvs->GetName()) ;
          if (tmp) {
            leafNodes.remove(*tmp) ;
            leafNodes.add(*lvs) ;
          }
        }
      }
    }

    // check if this arg is also in the projection set
    if(nullptr != projectedVars && projectedVars->find(arg->GetName())) {
      coutE(Plotting) << ClassName() << "::" << GetName() << ":createPlotProjection: \"" << arg->GetName()
                << "\" cannot be both a dependent and a projected variable." << std::endl;
      return nullptr;
    }
  }

  // Remove the projected variables from the list of leaf nodes, if necessary.
  if(nullptr != projectedVars) leafNodes.remove(*projectedVars,true);

  // Make a deep-clone of ourself so later operations do not disturb our original state
  cloneSet = new RooArgSet;
  if (RooArgSet(*this).snapshot(*cloneSet, true)) {
    coutE(Plotting) << "RooAbsPdf::createPlotProjection(" << GetName() << ") Couldn't deep-clone PDF, abort," << std::endl ;
    return nullptr ;
  }
  RooAbsReal *theClone= (RooAbsReal*)cloneSet->find(GetName());

  // The remaining entries in our list of leaf nodes are the external
  // dependents (x) and parameters (p) of the projection. Patch them back
  // into the theClone. This orphans the nodes they replace, but the orphans
  // are still in the cloneList and so will be cleaned up eventually.
  //cout << "redirection leafNodes : " ; leafNodes.Print("1") ;

  std::unique_ptr<RooArgSet> plotLeafNodes{static_cast<RooArgSet*>(leafNodes.selectCommon(dependentVars))};
  theClone->recursiveRedirectServers(*plotLeafNodes,false,false,false);

  // Create the set of normalization variables to use in the projection integrand
  RooArgSet normSet(dependentVars);
  if(nullptr != projectedVars) normSet.add(*projectedVars);
  if(nullptr != condObs) {
    normSet.remove(*condObs,true,true) ;
  }

  // Try to create a valid projection integral. If no variables are to be projected,
  // create a null projection anyway to bind our normalization over the dependents
  // consistently with the way they would be bound with a non-trivial projection.
  RooArgSet empty;
  if(nullptr == projectedVars) projectedVars= &empty;

  TString name = GetName() ;
  name += integralNameSuffix(*projectedVars,&normSet,rangeName,true) ;

  TString title(GetTitle());
  title.Prepend("Projection of ");


  std::unique_ptr<RooAbsReal> projected{theClone->createIntegral(*projectedVars,normSet,rangeName)};

  if(nullptr == projected || !projected->isValid()) {
    coutE(Plotting) << ClassName() << "::" << GetName() << ":createPlotProjection: cannot integrate out ";
    projectedVars->printStream(std::cout,kName|kArgs,kSingleLine);
<<<<<<< HEAD
    return 0;
=======
    return nullptr;
>>>>>>> 49ae85f5
  }

  if(projected->InheritsFrom(RooRealIntegral::Class())){
    static_cast<RooRealIntegral&>(*projected).setAllowComponentSelection(true);
  }

  projected->SetName(name.Data()) ;
  projected->SetTitle(title.Data()) ;

  // Add the projection integral to the cloneSet so that it eventually gets cleaned up by the caller.
  RooAbsReal *projectedPtr = projected.get();
  cloneSet->addOwned(std::move(projected));

  // return a const pointer to remind the caller that they do not delete the returned object
  // directly (it is contained in the cloneSet instead).
  return projectedPtr;
}



////////////////////////////////////////////////////////////////////////////////
/// Fill the ROOT histogram 'hist' with values sampled from this
/// function at the bin centers.  Our value is calculated by first
/// integrating out any variables in projectedVars and then scaling
/// the result by scaleFactor. Returns a pointer to the input
/// histogram, or zero in case of an error. The input histogram can
/// be any TH1 subclass, and therefore of arbitrary
/// dimension. Variables are matched with the (x,y,...) dimensions of
/// the input histogram according to the order in which they appear
/// in the input plotVars list. If scaleForDensity is true the
/// histogram is filled with a the functions density rather than
/// the functions value (i.e. the value at the bin center is multiplied
/// with bin volume)

TH1 *RooAbsReal::fillHistogram(TH1 *hist, const RooArgList &plotVars,
                double scaleFactor, const RooArgSet *projectedVars, bool scaleForDensity,
                const RooArgSet* condObs, bool setError) const
{
  // Do we have a valid histogram to use?
  if(nullptr == hist) {
    coutE(InputArguments) << ClassName() << "::" << GetName() << ":fillHistogram: no valid histogram to fill" << std::endl;
    return nullptr;
  }

  // Check that the number of plotVars matches the input histogram's dimension
  Int_t hdim= hist->GetDimension();
  if(hdim != plotVars.getSize()) {
    coutE(InputArguments) << ClassName() << "::" << GetName() << ":fillHistogram: plotVars has the wrong dimension" << std::endl;
    return nullptr;
  }


  // Check that the plot variables are all actually RooRealVars and print a warning if we do not
  // explicitly depend on one of them. Fill a set (not list!) of cloned plot variables.
  RooArgSet plotClones;
  for(Int_t index= 0; index < plotVars.getSize(); index++) {
    const RooAbsArg *var= plotVars.at(index);
    const RooRealVar *realVar= dynamic_cast<const RooRealVar*>(var);
    if(nullptr == realVar) {
      coutE(InputArguments) << ClassName() << "::" << GetName() << ":fillHistogram: cannot plot variable \"" << var->GetName()
      << "\" of type " << var->ClassName() << std::endl;
      return nullptr;
    }
    if(!this->dependsOn(*realVar)) {
      coutE(InputArguments) << ClassName() << "::" << GetName()
      << ":fillHistogram: WARNING: variable is not an explicit dependent: " << realVar->GetName() << std::endl;
    }
    plotClones.addClone(*realVar,true); // do not complain about duplicates
  }

  // Reconnect all plotClones to each other, imported when plotting N-dim integrals with entangled parameterized ranges
  for(RooAbsArg * pc : plotClones) {
    pc->recursiveRedirectServers(plotClones,false,false,true) ;
  }

  // Call checkObservables
  RooArgSet allDeps(plotClones) ;
  if (projectedVars) {
    allDeps.add(*projectedVars) ;
  }
  if (checkObservables(&allDeps)) {
    coutE(InputArguments) << "RooAbsReal::fillHistogram(" << GetName() << ") error in checkObservables, abort" << std::endl ;
    return hist ;
  }

  // Create a standalone projection object to use for calculating bin contents
  RooArgSet *cloneSet = nullptr;
  const RooAbsReal *projected= createPlotProjection(plotClones,projectedVars,cloneSet,nullptr,condObs);

  cxcoutD(Plotting) << "RooAbsReal::fillHistogram(" << GetName() << ") plot projection object is " << projected->GetName() << std::endl ;

  // Prepare to loop over the histogram bins
  Int_t xbins(0),ybins(1),zbins(1);
  RooRealVar *xvar = nullptr;
  RooRealVar *yvar = nullptr;
  RooRealVar *zvar = nullptr;
  TAxis *xaxis = nullptr;
  TAxis *yaxis = nullptr;
  TAxis *zaxis = nullptr;
  switch(hdim) {
  case 3:
    zbins= hist->GetNbinsZ();
    zvar= dynamic_cast<RooRealVar*>(plotClones.find(plotVars.at(2)->GetName()));
    zaxis= hist->GetZaxis();
    assert(nullptr != zvar && nullptr != zaxis);
    if (scaleForDensity) {
      scaleFactor*= (zaxis->GetXmax() - zaxis->GetXmin())/zbins;
    }
    // fall through to next case...
  case 2:
    ybins= hist->GetNbinsY();
    yvar= dynamic_cast<RooRealVar*>(plotClones.find(plotVars.at(1)->GetName()));
    yaxis= hist->GetYaxis();
    assert(nullptr != yvar && nullptr != yaxis);
    if (scaleForDensity) {
      scaleFactor*= (yaxis->GetXmax() - yaxis->GetXmin())/ybins;
    }
    // fall through to next case...
  case 1:
    xbins= hist->GetNbinsX();
    xvar= dynamic_cast<RooRealVar*>(plotClones.find(plotVars.at(0)->GetName()));
    xaxis= hist->GetXaxis();
    assert(nullptr != xvar && nullptr != xaxis);
    if (scaleForDensity) {
      scaleFactor*= (xaxis->GetXmax() - xaxis->GetXmin())/xbins;
    }
    break;
  default:
    coutE(InputArguments) << ClassName() << "::" << GetName() << ":fillHistogram: cannot fill histogram with "
           << hdim << " dimensions" << std::endl;
    break;
  }

  // Loop over the input histogram's bins and fill each one with our projection's
  // value, calculated at the center.
  RooAbsReal::setEvalErrorLoggingMode(RooAbsReal::CollectErrors) ;
  Int_t xbin(0),ybin(0),zbin(0);
  Int_t bins= xbins*ybins*zbins;
  for(Int_t bin= 0; bin < bins; bin++) {
    switch(hdim) {
    case 3:
      if(bin % (xbins*ybins) == 0) {
   zbin++;
   zvar->setVal(zaxis->GetBinCenter(zbin));
      }
      // fall through to next case...
    case 2:
      if(bin % xbins == 0) {
   ybin= (ybin%ybins) + 1;
   yvar->setVal(yaxis->GetBinCenter(ybin));
      }
      // fall through to next case...
    case 1:
      xbin= (xbin%xbins) + 1;
      xvar->setVal(xaxis->GetBinCenter(xbin));
      break;
    default:
      coutE(InputArguments) << "RooAbsReal::fillHistogram: Internal Error!" << std::endl;
      break;
    }

    double result= scaleFactor*projected->getVal();
    if (RooAbsReal::numEvalErrors()>0) {
      coutW(Plotting) << "WARNING: Function evaluation error(s) at coordinates [x]=" << xvar->getVal() ;
      if (hdim==2) ccoutW(Plotting) << " [y]=" << yvar->getVal() ;
      if (hdim==3) ccoutW(Plotting) << " [z]=" << zvar->getVal() ;
      ccoutW(Plotting) << std::endl ;
      // RooAbsReal::printEvalErrors(ccoutW(Plotting),10) ;
      result = 0 ;
    }
    RooAbsReal::clearEvalErrorLog() ;

    hist->SetBinContent(hist->GetBin(xbin,ybin,zbin),result);
    if (setError) {
      hist->SetBinError(hist->GetBin(xbin,ybin,zbin),sqrt(result)) ;
    }

    //cout << "bin " << bin << " -> (" << xbin << "," << ybin << "," << zbin << ") = " << result << std::endl;
  }
  RooAbsReal::setEvalErrorLoggingMode(RooAbsReal::PrintErrors) ;

  // cleanup
  delete cloneSet;

  return hist;
}



////////////////////////////////////////////////////////////////////////////////
/// Fill a RooDataHist with values sampled from this function at the
/// bin centers.  If extendedMode is true, the p.d.f. values is multiplied
/// by the number of expected events in each bin
///
/// An optional scaling by a given scaleFactor can be performed.
/// Returns a pointer to the input RooDataHist, or zero
/// in case of an error.
///
/// If correctForBinSize is true the RooDataHist
/// is filled with the functions density (function value times the
/// bin volume) rather than function value.
///
/// If showProgress is true
/// a process indicator is printed on stdout in steps of one percent,
/// which is mostly useful for the sampling of expensive functions
/// such as likelihoods

RooDataHist* RooAbsReal::fillDataHist(RooDataHist *hist, const RooArgSet* normSet, double scaleFactor,
                  bool correctForBinSize, bool showProgress) const
{
  // Do we have a valid histogram to use?
  if(nullptr == hist) {
    coutE(InputArguments) << ClassName() << "::" << GetName() << ":fillDataHist: no valid RooDataHist to fill" << std::endl;
    return nullptr;
  }

  // Call checkObservables
  RooArgSet allDeps(*hist->get()) ;
  if (checkObservables(&allDeps)) {
    coutE(InputArguments) << "RooAbsReal::fillDataHist(" << GetName() << ") error in checkObservables, abort" << std::endl ;
    return hist ;
  }

  // Make deep clone of self and attach to dataset observables
  //RooArgSet* origObs = getObservables(hist) ;
  RooArgSet cloneSet;
  RooArgSet(*this).snapshot(cloneSet, true);
  RooAbsReal* theClone = static_cast<RooAbsReal*>(cloneSet.find(GetName()));
  theClone->recursiveRedirectServers(*hist->get()) ;
  //const_cast<RooAbsReal*>(this)->recursiveRedirectServers(*hist->get()) ;

  // Iterator over all bins of RooDataHist and fill weights
  Int_t onePct = hist->numEntries()/100 ;
  if (onePct==0) {
    onePct++ ;
  }
  for (Int_t i=0 ; i<hist->numEntries() ; i++) {
    if (showProgress && (i%onePct==0)) {
      ccoutP(Eval) << "." << std::flush ;
    }
    const RooArgSet* obs = hist->get(i) ;
    double binVal = theClone->getVal(normSet?normSet:obs)*scaleFactor ;
    if (correctForBinSize) {
      binVal*= hist->binVolume() ;
    }
    hist->set(i, binVal, 0.);
  }

  return hist;
}




////////////////////////////////////////////////////////////////////////////////
/// Create and fill a ROOT histogram TH1, TH2 or TH3 with the values of this function for the variables with given names.
/// \param[in] varNameList List of variables to use for x, y, z axis, separated by ':'
/// \param[in] xbins Number of bins for first variable
/// \param[in] ybins Number of bins for second variable
/// \param[in] zbins Number of bins for third variable
/// \return TH1*, which is one of TH[1-3]. The histogram is owned by the caller.
///
/// For a greater degree of control use
/// RooAbsReal::createHistogram(const char *, const RooAbsRealLValue&, const RooCmdArg&, const RooCmdArg&, const RooCmdArg&, const RooCmdArg&, const RooCmdArg&, const RooCmdArg&, const RooCmdArg&, const RooCmdArg&) const
///

TH1* RooAbsReal::createHistogram(RooStringView varNameList, Int_t xbins, Int_t ybins, Int_t zbins) const
{
  std::unique_ptr<RooArgSet> vars{getVariables()};

  auto varNames = ROOT::Split(varNameList, ",:");
  std::vector<RooRealVar*> histVars(3, nullptr);

  for(std::size_t iVar = 0; iVar < varNames.size(); ++iVar) {
    if(varNames[iVar].empty()) continue;
    if(iVar >= 3) {
      std::stringstream errMsg;
<<<<<<< HEAD
      errMsg << "RooAbsPdf::createHistogram(" << GetName() << ") ERROR more than three variable names passed, but maxumum number of supported variables is three";
=======
      errMsg << "RooAbsPdf::createHistogram(" << GetName() << ") ERROR more than three variable names passed, but maximum number of supported variables is three";
>>>>>>> 49ae85f5
      coutE(Plotting) << errMsg.str() << std::endl;
      throw std::invalid_argument(errMsg.str());
    }
    auto var = static_cast<RooRealVar*>(vars->find(varNames[iVar].c_str()));
    if(!var) {
      std::stringstream errMsg;
      errMsg << "RooAbsPdf::createHistogram(" << GetName() << ") ERROR variable " << varNames[iVar] << " does not exist in argset: " << *vars;
      coutE(Plotting) << errMsg.str() << std::endl;
      throw std::runtime_error(errMsg.str());
    }
    histVars[iVar] = var;
  }

  // Construct list of named arguments to pass to the implementation version of createHistogram()

  RooLinkedList argList ;
  if (xbins>0) {
    argList.Add(RooFit::Binning(xbins).Clone()) ;
  }

  if (histVars[1]) {
    argList.Add(RooFit::YVar(*histVars[1], ybins > 0 ? RooFit::Binning(ybins) : RooCmdArg::none()).Clone()) ;
  }

  if (histVars[2]) {
    argList.Add(RooFit::ZVar(*histVars[2], zbins > 0 ? RooFit::Binning(zbins) : RooCmdArg::none()).Clone()) ;
  }

  // Call implementation function
  TH1* result = createHistogram(GetName(), *histVars[0], argList) ;

  // Delete temporary list of RooCmdArgs
  argList.Delete() ;

  return result ;
}



////////////////////////////////////////////////////////////////////////////////
/// Create and fill a ROOT histogram TH1, TH2 or TH3 with the values of this function.
///
/// \param[in] name  Name of the ROOT histogram
/// \param[in] xvar  Observable to be std::mapped on x axis of ROOT histogram
/// \param[in] arg1,arg2,arg3,arg4,arg5,arg6,arg7,arg8  Arguments according to list below
/// \return TH1 *, one of TH{1,2,3}. The caller takes ownership.
///
/// <table>
/// <tr><th><th> Effect on histogram creation
/// <tr><td> `IntrinsicBinning()`                           <td> Apply binning defined by function or pdf (as advertised via binBoundaries() method)
/// <tr><td> `Binning(const char* name)`                    <td> Apply binning with given name to x axis of histogram
/// <tr><td> `Binning(RooAbsBinning& binning)`              <td> Apply specified binning to x axis of histogram
/// <tr><td> `Binning(int nbins, [double lo, double hi])`   <td> Apply specified binning to x axis of histogram
/// <tr><td> `ConditionalObservables(Args_t &&... argsOrArgSet)` <td> Do not normalise PDF over following observables when projecting PDF into histogram.
//                                                               Arguments can either be multiple RooRealVar or a single RooArgSet containing them.
/// <tr><td> `Scaling(bool)`                              <td> Apply density-correction scaling (multiply by bin volume), default is true
/// <tr><td> `Extended(bool)`                             <td> Plot event yield instead of probability density (for extended pdfs only)
///
/// <tr><td> `YVar(const RooAbsRealLValue& var,...)`    <td> Observable to be std::mapped on y axis of ROOT histogram.
/// The YVar() and ZVar() arguments can be supplied with optional Binning() arguments to control the binning of the Y and Z axes, e.g.
/// ```
/// createHistogram("histo",x,Binning(-1,1,20), YVar(y,Binning(-1,1,30)), ZVar(z,Binning("zbinning")))
/// ```
/// <tr><td> `ZVar(const RooAbsRealLValue& var,...)`    <td> Observable to be std::mapped on z axis of ROOT histogram
/// </table>
///
///

TH1 *RooAbsReal::createHistogram(const char *name, const RooAbsRealLValue& xvar,
             const RooCmdArg& arg1, const RooCmdArg& arg2, const RooCmdArg& arg3, const RooCmdArg& arg4,
             const RooCmdArg& arg5, const RooCmdArg& arg6, const RooCmdArg& arg7, const RooCmdArg& arg8) const
{

  RooLinkedList l ;
  l.Add((TObject*)&arg1) ;  l.Add((TObject*)&arg2) ;
  l.Add((TObject*)&arg3) ;  l.Add((TObject*)&arg4) ;
  l.Add((TObject*)&arg5) ;  l.Add((TObject*)&arg6) ;
  l.Add((TObject*)&arg7) ;  l.Add((TObject*)&arg8) ;

  return createHistogram(name,xvar,l) ;
}


////////////////////////////////////////////////////////////////////////////////
/// Internal method implementing createHistogram

TH1* RooAbsReal::createHistogram(const char *name, const RooAbsRealLValue& xvar, RooLinkedList& argList) const
{

  // Define configuration for this method
  RooCmdConfig pc("RooAbsReal::createHistogram(" + std::string(GetName()) + ")");
  pc.defineInt("scaling","Scaling",0,1) ;
  pc.defineInt("intBinning","IntrinsicBinning",0,2) ;
  pc.defineInt("extended","Extended",0,2) ;

  pc.defineSet("compSet","SelectCompSet",0);
  pc.defineString("compSpec","SelectCompSpec",0) ;
  pc.defineSet("projObs","ProjectedObservables",0,nullptr) ;
  pc.defineObject("yvar","YVar",0,nullptr) ;
  pc.defineObject("zvar","ZVar",0,nullptr) ;
  pc.defineMutex("SelectCompSet","SelectCompSpec") ;
  pc.defineMutex("IntrinsicBinning","Binning") ;
  pc.defineMutex("IntrinsicBinning","BinningName") ;
  pc.defineMutex("IntrinsicBinning","BinningSpec") ;
  pc.allowUndefined() ;

  // Process & check varargs
  pc.process(argList) ;
  if (!pc.ok(true)) {
    return nullptr ;
  }

  RooArgList vars(xvar) ;
  RooAbsArg* yvar = static_cast<RooAbsArg*>(pc.getObject("yvar")) ;
  if (yvar) {
    vars.add(*yvar) ;
  }
  RooAbsArg* zvar = static_cast<RooAbsArg*>(pc.getObject("zvar")) ;
  if (zvar) {
    vars.add(*zvar) ;
  }

  auto projObs = pc.getSet("projObs");
  RooArgSet* intObs = nullptr ;

  bool doScaling = pc.getInt("scaling") ;
  Int_t doIntBinning = pc.getInt("intBinning") ;
  Int_t doExtended = pc.getInt("extended") ;

  // If doExtended is two, selection is automatic, set to 1 of pdf is extended, to zero otherwise
  const RooAbsPdf* pdfSelf = dynamic_cast<const RooAbsPdf*>(this) ;
  if (!pdfSelf && doExtended == 1) {
    coutW(InputArguments) << "RooAbsReal::createHistogram(" << GetName() << ") WARNING extended mode requested for a non-pdf object, ignored" << std::endl ;
    doExtended=0 ;
  }
  if (pdfSelf && doExtended==1 && pdfSelf->extendMode()==RooAbsPdf::CanNotBeExtended) {
    coutW(InputArguments) << "RooAbsReal::createHistogram(" << GetName() << ") WARNING extended mode requested for a non-extendable pdf, ignored" << std::endl ;
    doExtended=0 ;
  }
  if (pdfSelf && doExtended==2) {
    doExtended = pdfSelf->extendMode()==RooAbsPdf::CanNotBeExtended ? 0 : 1 ;
  } else if(!pdfSelf) {
    doExtended = 0;
  }

  const char* compSpec = pc.getString("compSpec") ;
  const RooArgSet* compSet = pc.getSet("compSet");
  bool haveCompSel = ( (compSpec && strlen(compSpec)>0) || compSet) ;

  std::unique_ptr<RooBinning> intBinning;
  if (doIntBinning>0) {
    // Given RooAbsPdf* pdf and RooRealVar* obs
    std::unique_ptr<std::list<double>> bl{binBoundaries(const_cast<RooAbsRealLValue&>(xvar),xvar.getMin(),xvar.getMax())};
    if (!bl) {
      // Only emit warning when intrinsic binning is explicitly requested
      if (doIntBinning==1) {
   coutW(InputArguments) << "RooAbsReal::createHistogram(" << GetName()
               << ") WARNING, intrinsic model binning requested for histogram, but model does not define bin boundaries, reverting to default binning"<< std::endl ;
      }
    } else {
      if (doIntBinning==2) {
   coutI(InputArguments) << "RooAbsReal::createHistogram(" << GetName()
               << ") INFO: Model has intrinsic binning definition, selecting that binning for the histogram"<< std::endl ;
      }
      std::vector<double> edges(bl->size());
      int i=0 ;
<<<<<<< HEAD
      for (auto const& elem : *bl) { ba[i++] = elem ; }
      intBinning = std::make_unique<RooBinning>(bl->size()-1,ba.data()) ;
=======
      for (auto const& elem : *bl) { edges[i++] = elem ; }
      intBinning = std::make_unique<RooBinning>(bl->size()-1,edges.data()) ;
>>>>>>> 49ae85f5
    }
  }

  RooLinkedList argListCreate(argList) ;
  RooCmdConfig::stripCmdList(argListCreate,"Scaling,ProjectedObservables,IntrinsicBinning,SelectCompSet,SelectCompSpec,Extended") ;

  TH1* histo(nullptr) ;
  if (intBinning) {
    RooCmdArg tmp = RooFit::Binning(*intBinning) ;
    argListCreate.Add(&tmp) ;
    histo = xvar.createHistogram(name,argListCreate) ;
  } else {
    histo = xvar.createHistogram(name,argListCreate) ;
  }

  // Do component selection here
  if (haveCompSel) {

    // Get complete set of tree branch nodes
    RooArgSet branchNodeSet ;
    branchNodeServerList(&branchNodeSet) ;

    // Discard any non-RooAbsReal nodes
    for(RooAbsArg * arg : branchNodeSet) {
      if (!dynamic_cast<RooAbsReal*>(arg)) {
   branchNodeSet.remove(*arg) ;
      }
    }

    std::unique_ptr<RooArgSet> dirSelNodes;
    if (compSet) {
      dirSelNodes.reset(static_cast<RooArgSet*>(branchNodeSet.selectCommon(*compSet)));
    } else {
      dirSelNodes.reset(static_cast<RooArgSet*>(branchNodeSet.selectByName(compSpec)));
    }
    if (!dirSelNodes->empty()) {
      coutI(Plotting) << "RooAbsPdf::createHistogram(" << GetName() << ") directly selected PDF components: " << *dirSelNodes << std::endl ;

      // Do indirect selection and activate both
      plotOnCompSelect(dirSelNodes.get()) ;
    } else {
      if (compSet) {
   coutE(Plotting) << "RooAbsPdf::createHistogram(" << GetName() << ") ERROR: component selection set " << *compSet << " does not match any components of p.d.f." << std::endl ;
      } else {
   coutE(Plotting) << "RooAbsPdf::createHistogram(" << GetName() << ") ERROR: component selection expression '" << compSpec << "' does not select any components of p.d.f." << std::endl ;
      }
      return nullptr ;
    }
  }

  double scaleFactor(1.0) ;
  if (doExtended) {
    scaleFactor = pdfSelf->expectedEvents(vars) ;
    doScaling=false ;
  }

  fillHistogram(histo,vars,scaleFactor,intObs,doScaling,projObs,false) ;

  // Deactivate component selection
  if (haveCompSel) {
      plotOnCompSelect(nullptr) ;
  }


  return histo ;
}


////////////////////////////////////////////////////////////////////////////////
/// Helper function for plotting of composite p.d.fs. Given
/// a set of selected components that should be plotted,
/// find all nodes that (in)directly depend on these selected
/// nodes. Mark all directly and indirectly selected nodes
/// as 'selected' using the selectComp() method

void RooAbsReal::plotOnCompSelect(RooArgSet* selNodes) const
{
  // Get complete set of tree branch nodes
  RooArgSet branchNodeSet;
  branchNodeServerList(&branchNodeSet);

  // Discard any non-PDF nodes
  // Iterate by number because collection is being modified! Iterators may invalidate ...
  for (unsigned int i = 0; i < branchNodeSet.size(); ++i) {
    const auto arg = branchNodeSet[i];
    if (!dynamic_cast<RooAbsReal*>(arg)) {
      branchNodeSet.remove(*arg) ;
    }
  }

  // If no set is specified, restored all selection bits to true
  if (!selNodes) {
    // Reset PDF selection bits to true
    for (const auto arg : branchNodeSet) {
      static_cast<RooAbsReal*>(arg)->selectComp(true);
    }
    return ;
  }


  // Add all nodes below selected nodes that are value servers
  RooArgSet tmp;
  for (const auto arg : branchNodeSet) {
    for (const auto selNode : *selNodes) {
      if (selNode->dependsOn(*arg, nullptr, /*valueOnly=*/true)) {
        tmp.add(*arg,true);
      }
    }
  }

  // Add all nodes that depend on selected nodes by value
  for (const auto arg : branchNodeSet) {
    if (arg->dependsOn(*selNodes, nullptr, /*valueOnly=*/true)) {
      tmp.add(*arg,true);
    }
  }

  tmp.remove(*selNodes, true);
  tmp.remove(*this);
  selNodes->add(tmp);
  coutI(Plotting) << "RooAbsPdf::plotOn(" << GetName() << ") indirectly selected PDF components: " << tmp << std::endl ;

  // Set PDF selection bits according to selNodes
  for (const auto arg : branchNodeSet) {
    bool select = selNodes->find(arg->GetName()) != nullptr;
    static_cast<RooAbsReal*>(arg)->selectComp(select);
  }
}



////////////////////////////////////////////////////////////////////////////////
/// Plot (project) PDF on specified frame. If a PDF is plotted in an empty frame, it
/// will show a unit normalized curve in the frame variable, taken at the present value
/// of other observables defined for this PDF.
///
/// \param[in] frame pointer to RooPlot
/// \param[in] arg1,arg2,arg3,arg4,arg5,arg6,arg7,arg8,arg9,arg10 Ordered arguments
///
/// If a PDF is plotted in a frame in which a dataset has already been plotted, it will
/// show a projected curve integrated over all variables that were present in the shown
/// dataset except for the one on the x-axis. The normalization of the curve will also
/// be adjusted to the event count of the plotted dataset. An informational message
/// will be printed for each projection step that is performed.
///
/// This function takes the following named arguments
/// <table>
/// <tr><th><th> Projection control
/// <tr><td> `Slice(const RooArgSet& set)`     <td> Override default projection behaviour by omitting observables listed
///                                    in set from the projection, i.e. by not integrating over these.
///                                    Slicing is usually only sensible in discrete observables, by e.g. creating a slice
///                                    of the PDF at the current value of the category observable.
///
/// <tr><td> `Slice(RooCategory& cat, const char* label)`        <td> Override default projection behaviour by omitting the specified category
///                                    observable from the projection, i.e., by not integrating over all states of this category.
///                                    The slice is positioned at the given label value. To pass multiple Slice() commands, please use the
///                                    Slice(std::map<RooCategory*, std::string> const&) argument explained below.
///
/// <tr><td> `Slice(std::map<RooCategory*, std::string> const&)`        <td> Omits multiple categories from the projection, as explianed above.
///                                    Can be used with initializer lists for convenience, e.g.
/// ```{.cpp}
///   pdf.plotOn(frame, Slice({{&tagCategory, "2tag"}, {&jetCategory, "3jet"}});
/// ```
///
/// <tr><td> `Project(const RooArgSet& set)`   <td> Override default projection behaviour by projecting over observables
///                                    given in the set, ignoring the default projection behavior. Advanced use only.
///
/// <tr><td> `ProjWData(const RooAbsData& d)`  <td> Override default projection _technique_ (integration). For observables present in given dataset
///                                    projection of PDF is achieved by constructing an average over all observable values in given set.
///                                    Consult RooFit plotting tutorial for further explanation of meaning & use of this technique
///
/// <tr><td> `ProjWData(const RooArgSet& s, const RooAbsData& d)`   <td> As above but only consider subset 's' of observables in dataset 'd' for projection through data averaging
///
/// <tr><td> `ProjectionRange(const char* rn)` <td> Override default range of projection integrals to a different range specified by given range name.
///                                    This technique allows you to project a finite width slice in a real-valued observable
///
/// <tr><td> `NumCPU(Int_t ncpu)`              <td> Number of CPUs to use simultaneously to calculate data-weighted projections (only in combination with ProjWData)
///
///
/// <tr><th><th> Misc content control
/// <tr><td> `PrintEvalErrors(Int_t numErr)`   <td> Control number of p.d.f evaluation errors printed per curve. A negative
///                                    value suppress output completely, a zero value will only print the error count per p.d.f component,
///                                    a positive value is will print details of each error up to numErr messages per p.d.f component.
///
/// <tr><td> `EvalErrorValue(double value)`  <td> Set curve points at which (pdf) evaluation errors occur to specified value. By default the
///                                    function value is plotted.
///
/// <tr><td> `Normalization(double scale, ScaleType code)`   <td> Adjust normalization by given scale factor. Interpretation of number depends on code:
///                    - Relative: relative adjustment factor for a normalized function,
///                    - NumEvent: scale to match given number of events.
///                    - Raw: relative adjustment factor for an un-normalized function.
///
/// <tr><td> `Name(const chat* name)`          <td> Give curve specified name in frame. Useful if curve is to be referenced later
///
/// <tr><td> `Asymmetry(const RooCategory& c)` <td> Show the asymmetry of the PDF in given two-state category [F(+)-F(-)] / [F(+)+F(-)] rather than
///                                    the PDF projection. Category must have two states with indices -1 and +1 or three states with
///                                    indices -1,0 and +1.
///
/// <tr><td> `ShiftToZero(bool flag)`        <td> Shift entire curve such that lowest visible point is at exactly zero. Mostly useful when plotting \f$ -\log(L) \f$ or \f$ \chi^2 \f$ distributions
///
/// <tr><td> `AddTo(const char* name, double_t wgtSelf, double_t wgtOther)`   <td> Add constructed projection to already existing curve with given name and relative weight factors
/// <tr><td> `Components(const char* names)`  <td>  When plotting sums of PDFs, plot only the named components (*e.g.* only
///                                                 the signal of a signal+background model).
/// <tr><td> `Components(const RooArgSet& compSet)` <td> As above, but pass a RooArgSet of the components themselves.
///
/// <tr><th><th> Plotting control
/// <tr><td> `DrawOption(const char* opt)`     <td> Select ROOT draw option for resulting TGraph object. Currently supported options are "F" (fill), "L" (line), and "P" (points).
///           \note Option "P" will cause RooFit to plot (and treat) this pdf as if it were data! This is intended for plotting "corrected data"-type pdfs such as "data-minus-background" or unfolded datasets.
///
/// <tr><td> `LineStyle(Int_t style)`          <td> Select line style by ROOT line style code, default is solid
///
/// <tr><td> `LineColor(Int_t color)`          <td> Select line color by ROOT color code, default is blue
///
/// <tr><td> `LineWidth(Int_t width)`          <td> Select line with in pixels, default is 3
///
/// <tr><td> `MarkerStyle(Int_t style)`   <td> Select the ROOT marker style, default is 21
///
/// <tr><td> `MarkerColor(Int_t color)`   <td> Select the ROOT marker color, default is black
///
/// <tr><td> `MarkerSize(double size)`   <td> Select the ROOT marker size
///
/// <tr><td> `FillStyle(Int_t style)`          <td> Select fill style, default is not filled. If a filled style is selected, also use VLines()
///                                    to add vertical downward lines at end of curve to ensure proper closure. Add `DrawOption("F")` for filled drawing.
/// <tr><td> `FillColor(Int_t color)`          <td> Select fill color by ROOT color code
///
/// <tr><td> `Range(const char* name)`         <td> Only draw curve in range defined by given name
///
/// <tr><td> `Range(double lo, double hi)`     <td> Only draw curve in specified range
///
/// <tr><td> `VLines()`                        <td> Add vertical lines to y=0 at end points of curve
///
/// <tr><td> `Precision(double eps)`         <td> Control precision of drawn curve w.r.t to scale of plot, default is 1e-3. Higher precision
///                                    will result in more and more densely spaced curve points
///
/// <tr><td> `Invisible(bool flag)`           <td> Add curve to frame, but do not display. Useful in combination AddTo()
///
/// <tr><td> `VisualizeError(const RooFitResult& fitres, double Z=1, bool linearMethod=true)`
///                                  <td> Visualize the uncertainty on the parameters, as given in fitres, at 'Z' sigma'. The linear method is fast but may not be accurate in the presence of strong correlations (~>0.9) and at Z>2 due to linear and Gaussian approximations made. Intervals from the sampling method can be asymmetric, and may perform better in the presence of strong correlations, but may take (much) longer to calculate
///
/// <tr><td> `VisualizeError(const RooFitResult& fitres, const RooArgSet& param, double Z=1, bool linearMethod=true)`
///                                  <td> Visualize the uncertainty on the subset of parameters 'param', as given in fitres, at 'Z' sigma'
/// </table>
///
/// Details on error band visualization
/// -----------------------------------
/// *VisualizeError() uses plotOnWithErrorBand(). Documentation of the latter:*
/// \see plotOnWithErrorBand()

RooPlot* RooAbsReal::plotOn(RooPlot* frame, const RooCmdArg& arg1, const RooCmdArg& arg2,
             const RooCmdArg& arg3, const RooCmdArg& arg4,
             const RooCmdArg& arg5, const RooCmdArg& arg6,
             const RooCmdArg& arg7, const RooCmdArg& arg8,
             const RooCmdArg& arg9, const RooCmdArg& arg10) const
{
  RooLinkedList l ;
  l.Add((TObject*)&arg1) ;  l.Add((TObject*)&arg2) ;
  l.Add((TObject*)&arg3) ;  l.Add((TObject*)&arg4) ;
  l.Add((TObject*)&arg5) ;  l.Add((TObject*)&arg6) ;
  l.Add((TObject*)&arg7) ;  l.Add((TObject*)&arg8) ;
  l.Add((TObject*)&arg9) ;  l.Add((TObject*)&arg10) ;
  return plotOn(frame,l) ;
}



////////////////////////////////////////////////////////////////////////////////
/// Internal back-end function of plotOn() with named arguments

RooPlot* RooAbsReal::plotOn(RooPlot* frame, RooLinkedList& argList) const
{
  // Special handling here if argList contains RangeWithName argument with multiple
  // range names -- Need to translate this call into multiple calls

  RooCmdArg* rcmd = (RooCmdArg*) argList.FindObject("RangeWithName") ;
  if (rcmd && TString(rcmd->getString(0)).Contains(",")) {

    // List joint ranges as choice of normalization for all later processing
    RooCmdArg rnorm = RooFit::NormRange(rcmd->getString(0)) ;
    argList.Add(&rnorm) ;

    std::vector<std::string> rlist;

    // Separate named ranges using strtok
    for (const std::string& rangeNameToken : ROOT::Split(rcmd->getString(0), ",")) {
      rlist.emplace_back(rangeNameToken);
    }

    for (const auto& rangeString : rlist) {
      // Process each range with a separate command with a single range to be plotted
      rcmd->setString(0, rangeString.c_str());
      RooAbsReal::plotOn(frame,argList);
    }
    return frame ;

  }

  // Define configuration for this method
  RooCmdConfig pc("RooAbsReal::plotOn(" + std::string(GetName()) + ")");
  pc.defineString("drawOption","DrawOption",0,"L") ;
  pc.defineString("projectionRangeName","ProjectionRange",0,"",true) ;
  pc.defineString("curveNameSuffix","CurveNameSuffix",0,"") ;
  pc.defineString("sliceCatState","SliceCat",0,"",true) ;
  pc.defineDouble("scaleFactor","Normalization",0,1.0) ;
  pc.defineInt("scaleType","Normalization",0,Relative) ;
  pc.defineSet("sliceSet","SliceVars",0) ;
  pc.defineObject("sliceCatList","SliceCat",0,nullptr,true) ;
  // This dummy is needed for plotOn to recognize the "SliceCatMany" command.
  // It is not used directly, but the "SliceCat" commands are nested in it.
  // Removing this dummy definition results in "ERROR: unrecognized command: SliceCatMany".
  pc.defineObject("dummy1","SliceCatMany",0) ;
  pc.defineSet("projSet","Project",0) ;
  pc.defineObject("asymCat","Asymmetry",0) ;
  pc.defineDouble("precision","Precision",0,1e-3) ;
  pc.defineDouble("evalErrorVal","EvalErrorValue",0,0) ;
  pc.defineInt("doEvalError","EvalErrorValue",0,0) ;
  pc.defineInt("shiftToZero","ShiftToZero",0,0) ;
  pc.defineSet("projDataSet","ProjData",0) ;
  pc.defineObject("projData","ProjData",1) ;
  pc.defineObject("errorFR","VisualizeError",0) ;
  pc.defineDouble("errorZ","VisualizeError",0,1.) ;
  pc.defineSet("errorPars","VisualizeError",0) ;
  pc.defineInt("linearMethod","VisualizeError",0,0) ;
  pc.defineInt("binProjData","ProjData",0,0) ;
  pc.defineDouble("rangeLo","Range",0,-999.) ;
  pc.defineDouble("rangeHi","Range",1,-999.) ;
  pc.defineInt("numee","PrintEvalErrors",0,10) ;
  pc.defineInt("rangeAdjustNorm","Range",0,0) ;
  pc.defineInt("rangeWNAdjustNorm","RangeWithName",0,0) ;
  pc.defineInt("VLines","VLines",0,2) ; // 2==ExtendedWings
  pc.defineString("rangeName","RangeWithName",0,"") ;
  pc.defineString("normRangeName","NormRange",0,"") ;
  pc.defineInt("markerColor","MarkerColor",0,-999) ;
  pc.defineInt("markerStyle","MarkerStyle",0,-999) ;
  pc.defineDouble("markerSize","MarkerSize",0,-999) ;
  pc.defineInt("lineColor","LineColor",0,-999) ;
  pc.defineInt("lineStyle","LineStyle",0,-999) ;
  pc.defineInt("lineWidth","LineWidth",0,-999) ;
  pc.defineInt("fillColor","FillColor",0,-999) ;
  pc.defineInt("fillStyle","FillStyle",0,-999) ;
  pc.defineString("curveName","Name",0,"") ;
  pc.defineInt("curveInvisible","Invisible",0,0) ;
  pc.defineInt("showProg","ShowProgress",0,0) ;
  pc.defineInt("numCPU","NumCPU",0,1) ;
  pc.defineInt("interleave","NumCPU",1,0) ;
  pc.defineString("addToCurveName","AddTo",0,"") ;
  pc.defineDouble("addToWgtSelf","AddTo",0,1.) ;
  pc.defineDouble("addToWgtOther","AddTo",1,1.) ;
  pc.defineInt("moveToBack","MoveToBack",0,0) ;
  pc.defineMutex("SliceVars","Project") ;
  pc.defineMutex("AddTo","Asymmetry") ;
  pc.defineMutex("Range","RangeWithName") ;
  pc.defineMutex("VisualizeError","VisualizeErrorData") ;

  // Process & check varargs
  pc.process(argList) ;
  if (!pc.ok(true)) {
    return frame ;
  }

  PlotOpt o ;
  TString drawOpt(pc.getString("drawOption"));

  RooFitResult* errFR = (RooFitResult*) pc.getObject("errorFR") ;
  double errZ = pc.getDouble("errorZ") ;
  RooArgSet* errPars = pc.getSet("errorPars") ;
  bool linMethod = pc.getInt("linearMethod") ;
  if (!drawOpt.Contains("P") && errFR) {
    return plotOnWithErrorBand(frame,*errFR,errZ,errPars,argList,linMethod) ;
  } else {
    o.errorFR = errFR;
  }

  // Extract values from named arguments
  o.numee       = pc.getInt("numee") ;
  o.drawOptions = drawOpt.Data();
  o.curveNameSuffix = pc.getString("curveNameSuffix") ;
  o.scaleFactor = pc.getDouble("scaleFactor") ;
  o.stype = (ScaleType) pc.getInt("scaleType")  ;
  o.projData = (const RooAbsData*) pc.getObject("projData") ;
  o.binProjData = pc.getInt("binProjData") ;
  o.projDataSet = pc.getSet("projDataSet");
  o.numCPU = pc.getInt("numCPU") ;
  o.interleave = (RooFit::MPSplit) pc.getInt("interleave") ;
  o.eeval      = pc.getDouble("evalErrorVal") ;
  o.doeeval   = pc.getInt("doEvalError") ;

  const RooArgSet* sliceSetTmp = pc.getSet("sliceSet");
  std::unique_ptr<RooArgSet> sliceSet{sliceSetTmp ? static_cast<RooArgSet*>(sliceSetTmp->Clone()) : nullptr};
  const RooArgSet* projSet = pc.getSet("projSet") ;
  const RooAbsCategoryLValue* asymCat = (const RooAbsCategoryLValue*) pc.getObject("asymCat") ;


  // Look for category slice arguments and add them to the master slice list if found
  const char* sliceCatState = pc.getString("sliceCatState",nullptr,true) ;
  const RooLinkedList& sliceCatList = pc.getObjectList("sliceCatList") ;
  if (sliceCatState) {

    // Make the master slice set if it doesnt exist
    if (!sliceSet) {
      sliceSet = std::make_unique<RooArgSet>();
    }

    // Loop over all categories provided by (multiple) Slice() arguments
    auto catTokens = ROOT::Split(sliceCatState, ",");
    auto iter = sliceCatList.begin();
    for (unsigned int i=0; i < catTokens.size(); ++i) {
      if (auto scat = static_cast<RooCategory*>(*iter)) {
        // Set the slice position to the value indicate by slabel
        scat->setLabel(catTokens[i]) ;
        // Add the slice category to the master slice set
        sliceSet->add(*scat,false) ;
      }
      ++iter;
    }
  }

  o.precision = pc.getDouble("precision") ;
  o.shiftToZero = (pc.getInt("shiftToZero")!=0) ;
  Int_t vlines = pc.getInt("VLines");
  if (pc.hasProcessed("Range")) {
    o.rangeLo = pc.getDouble("rangeLo") ;
    o.rangeHi = pc.getDouble("rangeHi") ;
    o.postRangeFracScale = pc.getInt("rangeAdjustNorm") ;
    if (vlines==2) vlines=0 ; // Default is NoWings if range was specified
  } else if (pc.hasProcessed("RangeWithName")) {
    o.normRangeName = pc.getString("rangeName",nullptr,true) ;
    o.rangeLo = frame->getPlotVar()->getMin(pc.getString("rangeName",nullptr,true)) ;
    o.rangeHi = frame->getPlotVar()->getMax(pc.getString("rangeName",nullptr,true)) ;
    o.postRangeFracScale = pc.getInt("rangeWNAdjustNorm") ;
    if (vlines==2) vlines=0 ; // Default is NoWings if range was specified
  }


  // If separate normalization range was specified this overrides previous settings
  if (pc.hasProcessed("NormRange")) {
    o.normRangeName = pc.getString("normRangeName") ;
    o.postRangeFracScale = true ;
  }

  o.wmode = (vlines==2)?RooCurve::Extended:(vlines==1?RooCurve::Straight:RooCurve::NoWings) ;
  o.projectionRangeName = pc.getString("projectionRangeName",nullptr,true) ;
  o.curveName = pc.getString("curveName",nullptr,true) ;
  o.curveInvisible = pc.getInt("curveInvisible") ;
  o.progress = pc.getInt("showProg") ;
  o.addToCurveName = pc.getString("addToCurveName",nullptr,true) ;
  o.addToWgtSelf = pc.getDouble("addToWgtSelf") ;
  o.addToWgtOther = pc.getDouble("addToWgtOther") ;

  if (o.addToCurveName && !frame->findObject(o.addToCurveName,RooCurve::Class())) {
    coutE(InputArguments) << "RooAbsReal::plotOn(" << GetName() << ") cannot find existing curve " << o.addToCurveName << " to add to in RooPlot" << std::endl ;
    return frame ;
  }

  RooArgSet projectedVars ;
  if (sliceSet) {
    cxcoutD(Plotting) << "RooAbsReal::plotOn(" << GetName() << ") Preprocessing: have slice " << *sliceSet << std::endl ;

    makeProjectionSet(frame->getPlotVar(),frame->getNormVars(),projectedVars,true) ;

    // Take out the sliced variables
    for (const auto sliceArg : *sliceSet) {
      RooAbsArg* arg = projectedVars.find(sliceArg->GetName()) ;
      if (arg) {
        projectedVars.remove(*arg) ;
      } else {
        coutI(Plotting) << "RooAbsReal::plotOn(" << GetName() << ") slice variable "
            << sliceArg->GetName() << " was not projected anyway" << std::endl ;
      }
    }
  } else if (projSet) {
    cxcoutD(Plotting) << "RooAbsReal::plotOn(" << GetName() << ") Preprocessing: have projSet " << *projSet << std::endl ;
    makeProjectionSet(frame->getPlotVar(),projSet,projectedVars,false) ;
  } else {
    cxcoutD(Plotting) << "RooAbsReal::plotOn(" << GetName() << ") Preprocessing: have neither sliceSet nor projSet " << std::endl ;
    makeProjectionSet(frame->getPlotVar(),frame->getNormVars(),projectedVars,true) ;
  }
  o.projSet = &projectedVars ;

  cxcoutD(Plotting) << "RooAbsReal::plotOn(" << GetName() << ") Preprocessing: projectedVars = " << projectedVars << std::endl ;


  RooPlot* ret ;
  if (!asymCat) {
    // Forward to actual calculation
    ret = RooAbsReal::plotOn(frame,o) ;
  } else {
    // Forward to actual calculation
    ret = RooAbsReal::plotAsymOn(frame,*asymCat,o) ;
  }

  // Optionally adjust line/fill attributes
  Int_t lineColor = pc.getInt("lineColor") ;
  Int_t lineStyle = pc.getInt("lineStyle") ;
  Int_t lineWidth = pc.getInt("lineWidth") ;
  Int_t markerColor = pc.getInt("markerColor") ;
  Int_t markerStyle = pc.getInt("markerStyle") ;
  Size_t markerSize  = pc.getDouble("markerSize") ;
  Int_t fillColor = pc.getInt("fillColor") ;
  Int_t fillStyle = pc.getInt("fillStyle") ;
  if (lineColor!=-999) ret->getAttLine()->SetLineColor(lineColor) ;
  if (lineStyle!=-999) ret->getAttLine()->SetLineStyle(lineStyle) ;
  if (lineWidth!=-999) ret->getAttLine()->SetLineWidth(lineWidth) ;
  if (fillColor!=-999) ret->getAttFill()->SetFillColor(fillColor) ;
  if (fillStyle!=-999) ret->getAttFill()->SetFillStyle(fillStyle) ;
  if (markerColor!=-999) ret->getAttMarker()->SetMarkerColor(markerColor) ;
  if (markerStyle!=-999) ret->getAttMarker()->SetMarkerStyle(markerStyle) ;
  if (markerSize!=-999) ret->getAttMarker()->SetMarkerSize(markerSize) ;

  if ((fillColor != -999 || fillStyle != -999) && !drawOpt.Contains("F")) {
    coutW(Plotting) << "Fill color or style was set for plotting \"" << GetName()
        << "\", but these only have an effect when 'DrawOption(\"F\")' for fill is used at the same time." << std::endl;
  }

  // Move last inserted object to back to drawing stack if requested
  if (pc.getInt("moveToBack") && frame->numItems()>1) {
    frame->drawBefore(frame->getObject(0)->GetName(), frame->getCurve()->GetName());
  }

  return ret ;
}



/// Plotting engine function for internal use
///
/// Plot ourselves on given frame. If frame contains a histogram, all dimensions of the plotted
/// function that occur in the previously plotted dataset are projected via partial integration,
/// otherwise no projections are performed. Optionally, certain projections can be performed
/// by summing over the values present in a provided dataset ('projData'), to correctly
/// project out data dependents that are not properly described by the PDF (e.g. per-event errors).
///
/// The functions value can be multiplied with an optional scale factor. The interpretation
/// of the scale factor is unique for generic real functions, for PDFs there are various interpretations
/// possible, which can be selection with 'stype' (see RooAbsPdf::plotOn() for details).
///
/// The default projection behaviour can be overridden by supplying an optional set of dependents
/// to project. For most cases, plotSliceOn() and plotProjOn() provide a more intuitive interface
/// to modify the default projection behaviour.
//_____________________________________________________________________________
// coverity[PASS_BY_VALUE]
RooPlot* RooAbsReal::plotOn(RooPlot *frame, PlotOpt o) const
{


  // Sanity checks
  if (plotSanityChecks(frame)) return frame ;

  // ProjDataVars is either all projData observables, or the user indicated subset of it
  RooArgSet projDataVars ;
  if (o.projData) {
    cxcoutD(Plotting) << "RooAbsReal::plotOn(" << GetName() << ") have ProjData with observables = " << *o.projData->get() << std::endl ;
    if (o.projDataSet) {
      std::unique_ptr<RooArgSet> tmp{static_cast<RooArgSet*>(o.projData->get()->selectCommon(*o.projDataSet))};
      projDataVars.add(*tmp) ;
      cxcoutD(Plotting) << "RooAbsReal::plotOn(" << GetName() << ") have ProjDataSet = " << *o.projDataSet << " will only use this subset of projData" << std::endl ;
    } else {
      cxcoutD(Plotting) << "RooAbsReal::plotOn(" << GetName() << ") using full ProjData" << std::endl ;
      projDataVars.add(*o.projData->get()) ;
    }
  }

  cxcoutD(Plotting) << "RooAbsReal::plotOn(" << GetName() << ") ProjDataVars = " << projDataVars << std::endl ;

  // Make list of variables to be projected
  RooArgSet projectedVars ;
  RooArgSet sliceSet ;
  if (o.projSet) {
    cxcoutD(Plotting) << "RooAbsReal::plotOn(" << GetName() << ") have input projSet = " << *o.projSet << std::endl ;
    makeProjectionSet(frame->getPlotVar(),o.projSet,projectedVars,false) ;
    cxcoutD(Plotting) << "RooAbsReal::plotOn(" << GetName() << ") calculated projectedVars = " << *o.projSet << std::endl ;

    // Print list of non-projected variables
    if (frame->getNormVars()) {
      RooArgSet sliceSetTmp;
      getObservables(frame->getNormVars(), sliceSetTmp) ;

      cxcoutD(Plotting) << "RooAbsReal::plotOn(" << GetName() << ") frame->getNormVars() that are also observables = " << sliceSetTmp << std::endl ;

      sliceSetTmp.remove(projectedVars,true,true) ;
      sliceSetTmp.remove(*frame->getPlotVar(),true,true) ;

      if (o.projData) {
        std::unique_ptr<RooArgSet> tmp{static_cast<RooArgSet*>(projDataVars.selectCommon(*o.projSet))};
        sliceSetTmp.remove(*tmp,true,true) ;
      }

      if (!sliceSetTmp.empty()) {
   coutI(Plotting) << "RooAbsReal::plotOn(" << GetName() << ") plot on "
         << frame->getPlotVar()->GetName() << " represents a slice in " << sliceSetTmp << std::endl ;
      }
      sliceSet.add(sliceSetTmp) ;
    }
  } else {
    makeProjectionSet(frame->getPlotVar(),frame->getNormVars(),projectedVars,true) ;
  }

  cxcoutD(Plotting) << "RooAbsReal::plotOn(" << GetName() << ") projectedVars = " << projectedVars << " sliceSet = " << sliceSet << std::endl ;


  RooArgSet* projDataNeededVars = nullptr ;
  // Take out data-projected dependents from projectedVars
  if (o.projData) {
    projDataNeededVars = (RooArgSet*) projectedVars.selectCommon(projDataVars) ;
    projectedVars.remove(projDataVars,true,true) ;
  }

  // Get the plot variable and remember its original value
  auto* plotVar = static_cast<RooRealVar*>(frame->getPlotVar());
  double oldPlotVarVal = plotVar->getVal();

  // Inform user about projections
  if (!projectedVars.empty()) {
    coutI(Plotting) << "RooAbsReal::plotOn(" << GetName() << ") plot on " << plotVar->GetName()
          << " integrates over variables " << projectedVars
          << (o.projectionRangeName?Form(" in range %s",o.projectionRangeName):"") << std::endl;
  }
  if (projDataNeededVars && !projDataNeededVars->empty()) {
    coutI(Plotting) << "RooAbsReal::plotOn(" << GetName() << ") plot on " << plotVar->GetName()
          << " averages using data variables " << *projDataNeededVars << std::endl ;
  }

  // Create projection integral
  RooArgSet* projectionCompList = nullptr ;

  RooArgSet deps;
  getObservables(frame->getNormVars(), deps) ;
  deps.remove(projectedVars,true,true) ;
  if (projDataNeededVars) {
    deps.remove(*projDataNeededVars,true,true) ;
  }
  deps.remove(*plotVar,true,true) ;
  deps.add(*plotVar) ;

  // Now that we have the final set of dependents, call checkObservables()

  // WVE take out conditional observables
  if (checkObservables(&deps)) {
    coutE(Plotting) << "RooAbsReal::plotOn(" << GetName() << ") error in checkObservables, abort" << std::endl ;
    if (projDataNeededVars) delete projDataNeededVars ;
    return frame ;
  }

  RooAbsReal *projection = (RooAbsReal*) createPlotProjection(deps, &projectedVars, projectionCompList, o.projectionRangeName) ;
  cxcoutD(Plotting) << "RooAbsReal::plotOn(" << GetName() << ") plot projection object is " << projection->GetName() << std::endl ;
  if (dologD(Plotting)) {
    projection->printStream(ccoutD(Plotting),0,kVerbose) ;
  }

  // Always fix RooAddPdf normalizations
  RooArgSet fullNormSet(deps) ;
  fullNormSet.add(projectedVars) ;
  if (projDataNeededVars && !projDataNeededVars->empty()) {
    fullNormSet.add(*projDataNeededVars) ;
  }

  std::unique_ptr<RooArgSet> projectionComponents(projection->getComponents());
  for(auto * pdf : dynamic_range_cast<RooAbsPdf*>(*projectionComponents)) {
    if (pdf) {
      pdf->selectNormalization(&fullNormSet) ;
    }
  }

  // Apply data projection, if requested
  if (o.projData && projDataNeededVars && !projDataNeededVars->empty()) {

    // If data set contains more rows than needed, make reduced copy first
    RooAbsData* projDataSel = (RooAbsData*)o.projData;
    std::unique_ptr<RooAbsData> projDataSelOwned;

    if (projDataNeededVars->size() < o.projData->get()->size()) {

      // Determine if there are any slice variables in the projection set
        std::unique_ptr<RooArgSet> sliceDataSet{static_cast<RooArgSet*>(sliceSet.selectCommon(*o.projData->get()))};
      TString cutString ;
      if (!sliceDataSet->empty()) {
   bool first(true) ;
   for(RooAbsArg * sliceVar : *sliceDataSet) {
     if (!first) {
       cutString.Append("&&") ;
     } else {
       first=false ;
     }

     RooAbsRealLValue* real ;
     RooAbsCategoryLValue* cat ;
     if ((real = dynamic_cast<RooAbsRealLValue*>(sliceVar))) {
       cutString.Append(Form("%s==%f",real->GetName(),real->getVal())) ;
     } else if ((cat = dynamic_cast<RooAbsCategoryLValue*>(sliceVar))) {
       cutString.Append(Form("%s==%d",cat->GetName(),cat->getCurrentIndex())) ;
     }
   }
      }

      if (!cutString.IsNull()) {
       coutI(Plotting) << "RooAbsReal::plotOn(" << GetName() << ") reducing given projection dataset to entries with " << cutString << std::endl ;
      }
      projDataSelOwned = std::unique_ptr<RooAbsData>{const_cast<RooAbsData*>(o.projData)->reduce(*projDataNeededVars, cutString.IsNull() ? nullptr : cutString)};
      projDataSel = projDataSelOwned.get();
      coutI(Plotting) << "RooAbsReal::plotOn(" << GetName()
            << ") only the following components of the projection data will be used: " << *projDataNeededVars << std::endl ;
    }

    // Request binning of unbinned projection dataset that consists exclusively of category observables
    if (!o.binProjData && dynamic_cast<RooDataSet*>(projDataSel)!=nullptr) {

      // Determine if dataset contains only categories
      bool allCat(true) ;
      for(RooAbsArg * arg2 : *projDataSel->get()) {
   if (!dynamic_cast<RooCategory*>(arg2)) allCat = false ;
      }
      if (allCat) {
   o.binProjData = true ;
   coutI(Plotting) << "RooAbsReal::plotOn(" << GetName() << ") unbinned projection dataset consist only of discrete variables,"
         << " performing projection with binned copy for optimization." << std::endl ;

      }
    }

    // Bin projection dataset if requested
    if (o.binProjData) {
      projDataSelOwned = std::make_unique<RooDataHist>(std::string(projDataSel->GetName()) + "_binned","Binned projection data",*projDataSel->get(),*projDataSel);
      projDataSel = projDataSelOwned.get();
    }

    // Construct scaled data weighted average
    ScaledDataWeightedAverage scaleBind{*projection, *projDataSel, o.scaleFactor, *plotVar};

    // Set default range, if not specified
    if (o.rangeLo==0 && o.rangeHi==0) {
      o.rangeLo = frame->GetXaxis()->GetXmin() ;
      o.rangeHi = frame->GetXaxis()->GetXmax() ;
    }

    // Construct name of curve for data weighed average
    std::string curveName(projection->GetName()) ;
    curveName.append("_DataAvg[" + projDataSel->get()->contentsString() + "]");
    // Append slice set specification if any
    if (!sliceSet.empty()) {
      curveName.append("_Slice[" + sliceSet.contentsString() + "]");
    }
    // Append any suffixes imported from RooAbsPdf::plotOn
    if (o.curveNameSuffix) {
      curveName.append(o.curveNameSuffix) ;
    }

    // Curve constructor for data weighted average
    RooAbsReal::setEvalErrorLoggingMode(RooAbsReal::CollectErrors) ;
    RooCurve *curve = new RooCurve(projection->GetName(),projection->GetTitle(),scaleBind,
               o.rangeLo,o.rangeHi,frame->GetNbinsX(),o.precision,o.precision,o.shiftToZero,o.wmode,o.numee,o.doeeval,o.eeval) ;
    RooAbsReal::setEvalErrorLoggingMode(RooAbsReal::PrintErrors) ;

    curve->SetName(curveName.c_str()) ;

    // Add self to other curve if requested
    if (o.addToCurveName) {
      RooCurve* otherCurve = static_cast<RooCurve*>(frame->findObject(o.addToCurveName,RooCurve::Class())) ;

      // Curve constructor for sum of curves
      RooCurve* sumCurve = new RooCurve(projection->GetName(),projection->GetTitle(),*curve,*otherCurve,o.addToWgtSelf,o.addToWgtOther) ;
      sumCurve->SetName(Form("%s_PLUS_%s",curve->GetName(),otherCurve->GetName())) ;
      delete curve ;
      curve = sumCurve ;

    }

    if (o.curveName) {
      curve->SetName(o.curveName) ;
    }

    // add this new curve to the specified plot frame
    frame->addPlotable(curve, o.drawOptions, o.curveInvisible);

  } else {

    // Set default range, if not specified
    if (o.rangeLo==0 && o.rangeHi==0) {
      o.rangeLo = frame->GetXaxis()->GetXmin() ;
      o.rangeHi = frame->GetXaxis()->GetXmax() ;
    }

    // Calculate a posteriori range fraction scaling if requested (2nd part of normalization correction for
    // result fit on subrange of data)
    if (o.postRangeFracScale) {
      if (!o.normRangeName) {
   o.normRangeName = "plotRange" ;
   plotVar->setRange("plotRange",o.rangeLo,o.rangeHi) ;
      }

      // Evaluate fractional correction integral always on full p.d.f, not component.
      GlobalSelectComponentRAII selectCompRAII(true);
      std::unique_ptr<RooAbsReal> intFrac{projection->createIntegral(*plotVar,*plotVar,o.normRangeName)};
      if(o.stype != RooAbsReal::Raw || this->InheritsFrom(RooAbsPdf::Class())){
        // this scaling should only be !=1  when plotting partial ranges
        // still, raw means raw
        o.scaleFactor /= intFrac->getVal() ;
      }
    }

    // create a new curve of our function using the clone to do the evaluations
    // Curve constructor for regular projections

    // Set default name of curve
    std::string curveName(projection->GetName()) ;
    if (!sliceSet.empty()) {
      curveName.append("_Slice[" + sliceSet.contentsString() + "]");
    }
    if (o.curveNameSuffix) {
      // Append any suffixes imported from RooAbsPdf::plotOn
      curveName.append(o.curveNameSuffix) ;
    }

    TString opt(o.drawOptions);
    if(opt.Contains("P")){
      RooAbsReal::setEvalErrorLoggingMode(RooAbsReal::CollectErrors) ;
      RooHist *graph= new RooHist(*projection,*plotVar,1.,o.scaleFactor,frame->getNormVars(),o.errorFR);
      RooAbsReal::setEvalErrorLoggingMode(RooAbsReal::PrintErrors) ;

      // Override name of curve by user name, if specified
      if (o.curveName) {
        graph->SetName(o.curveName) ;
      }

      // add this new curve to the specified plot frame
      frame->addPlotable(graph, o.drawOptions, o.curveInvisible);
    } else {
      RooAbsReal::setEvalErrorLoggingMode(RooAbsReal::CollectErrors) ;
      RooCurve *curve = new RooCurve(*projection,*plotVar,o.rangeLo,o.rangeHi,frame->GetNbinsX(),
                                     o.scaleFactor,nullptr,o.precision,o.precision,o.shiftToZero,o.wmode,o.numee,o.doeeval,o.eeval,o.progress);
      RooAbsReal::setEvalErrorLoggingMode(RooAbsReal::PrintErrors) ;
      curve->SetName(curveName.c_str()) ;

      // Add self to other curve if requested
      if (o.addToCurveName) {
        RooCurve* otherCurve = static_cast<RooCurve*>(frame->findObject(o.addToCurveName,RooCurve::Class())) ;
        RooCurve* sumCurve = new RooCurve(projection->GetName(),projection->GetTitle(),*curve,*otherCurve,o.addToWgtSelf,o.addToWgtOther) ;
        sumCurve->SetName(Form("%s_PLUS_%s",curve->GetName(),otherCurve->GetName())) ;
        delete curve ;
        curve = sumCurve ;
      }

      // Override name of curve by user name, if specified
      if (o.curveName) {
        curve->SetName(o.curveName) ;
      }

      // add this new curve to the specified plot frame
      frame->addPlotable(curve, o.drawOptions, o.curveInvisible);
    }
  }

  if (projDataNeededVars) delete projDataNeededVars ;
  delete projectionCompList ;
  plotVar->setVal(oldPlotVarVal); // reset the plot variable value to not disturb the original state
  return frame;
}




////////////////////////////////////////////////////////////////////////////////
/// \deprecated OBSOLETE -- RETAINED FOR BACKWARD COMPATIBILITY. Use plotOn() with Slice() instead

RooPlot* RooAbsReal::plotSliceOn(RooPlot *frame, const RooArgSet& sliceSet, Option_t* drawOptions,
             double scaleFactor, ScaleType stype, const RooAbsData* projData) const
{
  RooArgSet projectedVars ;
  makeProjectionSet(frame->getPlotVar(),frame->getNormVars(),projectedVars,true) ;

  // Take out the sliced variables
  for(RooAbsArg * sliceArg : sliceSet) {
    RooAbsArg* arg = projectedVars.find(sliceArg->GetName()) ;
    if (arg) {
      projectedVars.remove(*arg) ;
    } else {
      coutI(Plotting) << "RooAbsReal::plotSliceOn(" << GetName() << ") slice variable "
            << sliceArg->GetName() << " was not projected anyway" << std::endl ;
    }
  }

  PlotOpt o ;
  o.drawOptions = drawOptions ;
  o.scaleFactor = scaleFactor ;
  o.stype = stype ;
  o.projData = projData ;
  o.projSet = &projectedVars ;
  return plotOn(frame,o) ;
}




//_____________________________________________________________________________
// coverity[PASS_BY_VALUE]
RooPlot* RooAbsReal::plotAsymOn(RooPlot *frame, const RooAbsCategoryLValue& asymCat, PlotOpt o) const

{
  // Plotting engine for asymmetries. Implements the functionality if plotOn(frame,Asymmetry(...)))
  //
  // Plot asymmetry of ourselves, defined as
  //
  //   asym = f(asymCat=-1) - f(asymCat=+1) / ( f(asymCat=-1) + f(asymCat=+1) )
  //
  // on frame. If frame contains a histogram, all dimensions of the plotted
  // asymmetry function that occur in the previously plotted dataset are projected via partial integration.
  // Otherwise no projections are performed,
  //
  // The asymmetry function can be multiplied with an optional scale factor. The default projection
  // behaviour can be overridden by supplying an optional set of dependents to project.

  // Sanity checks
  if (plotSanityChecks(frame)) return frame ;

  // ProjDataVars is either all projData observables, or the user indicated subset of it
  RooArgSet projDataVars ;
  if (o.projData) {
    if (o.projDataSet) {
      std::unique_ptr<RooArgSet> tmp{static_cast<RooArgSet*>(o.projData->get()->selectCommon(*o.projDataSet))};
      projDataVars.add(*tmp) ;
    } else {
      projDataVars.add(*o.projData->get()) ;
    }
  }

  // Must depend on asymCat
  if (!dependsOn(asymCat)) {
    coutE(Plotting) << "RooAbsReal::plotAsymOn(" << GetName()
          << ") function doesn't depend on asymmetry category " << asymCat.GetName() << std::endl ;
    return frame ;
  }

  // asymCat must be a signCat
  if (!asymCat.isSignType()) {
    coutE(Plotting) << "RooAbsReal::plotAsymOn(" << GetName()
          << ") asymmetry category must have 2 or 3 states with index values -1,0,1" << std::endl ;
    return frame ;
  }

  // Make list of variables to be projected
  RooArgSet projectedVars ;
  RooArgSet sliceSet ;
  if (o.projSet) {
    makeProjectionSet(frame->getPlotVar(),o.projSet,projectedVars,false) ;

    // Print list of non-projected variables
    if (frame->getNormVars()) {
      RooArgSet sliceSetTmp;
      getObservables(frame->getNormVars(), sliceSetTmp) ;
      sliceSetTmp.remove(projectedVars,true,true) ;
      sliceSetTmp.remove(*frame->getPlotVar(),true,true) ;

      if (o.projData) {
        std::unique_ptr<RooArgSet> tmp{static_cast<RooArgSet*>(projDataVars.selectCommon(*o.projSet))};
        sliceSetTmp.remove(*tmp,true,true) ;
      }

      if (!sliceSetTmp.empty()) {
   coutI(Plotting) << "RooAbsReal::plotAsymOn(" << GetName() << ") plot on "
         << frame->getPlotVar()->GetName() << " represents a slice in " << sliceSetTmp << std::endl ;
      }
      sliceSet.add(sliceSetTmp) ;
    }
  } else {
    makeProjectionSet(frame->getPlotVar(),frame->getNormVars(),projectedVars,true) ;
  }


  // Take out data-projected dependens from projectedVars
  RooArgSet* projDataNeededVars = nullptr ;
  if (o.projData) {
    projDataNeededVars = (RooArgSet*) projectedVars.selectCommon(projDataVars) ;
    projectedVars.remove(projDataVars,true,true) ;
  }

  // Take out plotted asymmetry from projection
  if (projectedVars.find(asymCat.GetName())) {
    projectedVars.remove(*projectedVars.find(asymCat.GetName())) ;
  }

  // Clone the plot variable
  RooAbsReal* realVar = (RooRealVar*) frame->getPlotVar() ;
  RooRealVar* plotVar = (RooRealVar*) realVar->Clone() ;

  // Inform user about projections
  if (!projectedVars.empty()) {
    coutI(Plotting) << "RooAbsReal::plotAsymOn(" << GetName() << ") plot on " << plotVar->GetName()
          << " projects variables " << projectedVars << std::endl ;
  }
  if (projDataNeededVars && !projDataNeededVars->empty()) {
    coutI(Plotting) << "RooAbsReal::plotOn(" << GetName() << ") plot on " << plotVar->GetName()
          << " averages using data variables "<<  *projDataNeededVars << std::endl ;
  }


  // Customize two copies of projection with fixed negative and positive asymmetry
  std::unique_ptr<RooAbsCategoryLValue> asymPos{static_cast<RooAbsCategoryLValue*>(asymCat.Clone("asym_pos"))};
  std::unique_ptr<RooAbsCategoryLValue> asymNeg{static_cast<RooAbsCategoryLValue*>(asymCat.Clone("asym_neg"))};
  asymPos->setIndex(1) ;
  asymNeg->setIndex(-1) ;
  RooCustomizer custPos{*this,"pos"};
  RooCustomizer custNeg{*this,"neg"};
  //custPos->setOwning(true) ;
  //custNeg->setOwning(true) ;
  custPos.replaceArg(asymCat,*asymPos) ;
  custNeg.replaceArg(asymCat,*asymNeg) ;
  std::unique_ptr<RooAbsReal> funcPos{static_cast<RooAbsReal*>(custPos.build())};
  std::unique_ptr<RooAbsReal> funcNeg{static_cast<RooAbsReal*>(custNeg.build())};

  // Create projection integral
  RooArgSet *posProjCompList, *negProjCompList ;

  // Add projDataVars to normalized dependents of projection
  // This is needed only for asymmetries (why?)
  RooArgSet depPos(*plotVar,*asymPos) ;
  RooArgSet depNeg(*plotVar,*asymNeg) ;
  depPos.add(projDataVars) ;
  depNeg.add(projDataVars) ;

  const RooAbsReal *posProj = funcPos->createPlotProjection(depPos, &projectedVars, posProjCompList, o.projectionRangeName) ;
  const RooAbsReal *negProj = funcNeg->createPlotProjection(depNeg, &projectedVars, negProjCompList, o.projectionRangeName) ;
  if (!posProj || !negProj) {
    coutE(Plotting) << "RooAbsReal::plotAsymOn(" << GetName() << ") Unable to create projections, abort" << std::endl ;
    return frame ;
  }

  // Create a RooFormulaVar representing the asymmetry
  TString asymName(GetName()) ;
  asymName.Append("_Asym[") ;
  asymName.Append(asymCat.GetName()) ;
  asymName.Append("]") ;
  TString asymTitle(asymCat.GetName()) ;
  asymTitle.Append(" Asymmetry of ") ;
  asymTitle.Append(GetTitle()) ;
  RooFormulaVar funcAsym{asymName,asymTitle,"(@0-@1)/(@0+@1)",RooArgSet(*posProj,*negProj)};

  if (o.projData) {

    // If data set contains more rows than needed, make reduced copy first
    RooAbsData* projDataSel = (RooAbsData*)o.projData;
    std::unique_ptr<RooAbsData> projDataSelOwned;
    if (projDataNeededVars && projDataNeededVars->size() < o.projData->get()->size()) {

      // Determine if there are any slice variables in the projection set
      RooArgSet sliceDataSet;
      sliceSet.selectCommon(*o.projData->get(), sliceDataSet);
      TString cutString ;
      if (!sliceDataSet.empty()) {
   bool first(true) ;
   for(RooAbsArg * sliceVar : sliceDataSet) {
     if (!first) {
       cutString.Append("&&") ;
     } else {
       first=false ;
     }

     RooAbsRealLValue* real ;
     RooAbsCategoryLValue* cat ;
     if ((real = dynamic_cast<RooAbsRealLValue*>(sliceVar))) {
       cutString.Append(Form("%s==%f",real->GetName(),real->getVal())) ;
     } else if ((cat = dynamic_cast<RooAbsCategoryLValue*>(sliceVar))) {
       cutString.Append(Form("%s==%d",cat->GetName(),cat->getCurrentIndex())) ;
     }
   }
      }

      if (!cutString.IsNull()) {
   coutI(Plotting) << "RooAbsReal::plotAsymOn(" << GetName()
         << ") reducing given projection dataset to entries with " << cutString << std::endl ;
      }
      projDataSelOwned = std::unique_ptr<RooAbsData>{const_cast<RooAbsData*>(o.projData)->reduce(*projDataNeededVars,cutString.IsNull() ? nullptr : cutString)};
      projDataSel = projDataSelOwned.get();
      coutI(Plotting) << "RooAbsReal::plotAsymOn(" << GetName()
            << ") only the following components of the projection data will be used: " << *projDataNeededVars << std::endl ;
    }


    // Construct scaled data weighted average
    ScaledDataWeightedAverage scaleBind{funcAsym, *projDataSel, o.scaleFactor, *plotVar};

    // Set default range, if not specified
    if (o.rangeLo==0 && o.rangeHi==0) {
      o.rangeLo = frame->GetXaxis()->GetXmin() ;
      o.rangeHi = frame->GetXaxis()->GetXmax() ;
    }

    // Construct name of curve for data weighed average
    TString curveName(funcAsym.GetName()) ;
    curveName.Append(Form("_DataAvg[%s]",projDataSel->get()->contentsString().c_str())) ;
    // Append slice set specification if any
    if (!sliceSet.empty()) {
      curveName.Append(Form("_Slice[%s]",sliceSet.contentsString().c_str())) ;
    }
    // Append any suffixes imported from RooAbsPdf::plotOn
    if (o.curveNameSuffix) {
      curveName.Append(o.curveNameSuffix) ;
    }


    RooAbsReal::setEvalErrorLoggingMode(RooAbsReal::CollectErrors) ;
    RooCurve *curve = new RooCurve(funcAsym.GetName(),funcAsym.GetTitle(),scaleBind,
               o.rangeLo,o.rangeHi,frame->GetNbinsX(),o.precision,o.precision,false,o.wmode,o.numee,o.doeeval,o.eeval) ;
    RooAbsReal::setEvalErrorLoggingMode(RooAbsReal::PrintErrors) ;

    dynamic_cast<TAttLine*>(curve)->SetLineColor(2) ;
    // add this new curve to the specified plot frame
    frame->addPlotable(curve, o.drawOptions);

    ccoutW(Eval) << std::endl ;
  } else {

    // Set default range, if not specified
    if (o.rangeLo==0 && o.rangeHi==0) {
      o.rangeLo = frame->GetXaxis()->GetXmin() ;
      o.rangeHi = frame->GetXaxis()->GetXmax() ;
    }

    RooAbsReal::setEvalErrorLoggingMode(RooAbsReal::CollectErrors) ;
    RooCurve* curve= new RooCurve(funcAsym,*plotVar,o.rangeLo,o.rangeHi,frame->GetNbinsX(),
              o.scaleFactor,nullptr,o.precision,o.precision,false,o.wmode,o.numee,o.doeeval,o.eeval);
    RooAbsReal::setEvalErrorLoggingMode(RooAbsReal::PrintErrors) ;

    dynamic_cast<TAttLine*>(curve)->SetLineColor(2) ;


    // Set default name of curve
    TString curveName(funcAsym.GetName()) ;
    if (!sliceSet.empty()) {
      curveName.Append(Form("_Slice[%s]",sliceSet.contentsString().c_str())) ;
    }
    if (o.curveNameSuffix) {
      // Append any suffixes imported from RooAbsPdf::plotOn
      curveName.Append(o.curveNameSuffix) ;
    }
    curve->SetName(curveName.Data()) ;

    // add this new curve to the specified plot frame
    frame->addPlotable(curve, o.drawOptions);

  }

  // Cleanup
  delete posProjCompList ;
  delete negProjCompList ;

  delete plotVar ;

  return frame;
}



////////////////////////////////////////////////////////////////////////////////
/// \brief Propagates parameter uncertainties to an uncertainty estimate for this RooAbsReal.
///
/// Estimates the uncertainty \f$\sigma_f(x;\theta)\f$ on a function \f$f(x;\theta)\f$ represented by this RooAbsReal.
/// Here, \f$\theta\f$ is a vector of parameters with uncertainties \f$\sigma_\theta\f$, and \f$x\f$ are usually observables.
/// The uncertainty is estimated by *linearly* propagating the parameter uncertainties using the correlation matrix from a fit result.
///
/// The square of the uncertainty on \f$f(x;\theta)\f$ is calculated as follows:
/// \f[
///     \sigma_f(x)^2 = \Delta f_i(x) \cdot \mathrm{Corr}_{i, j} \cdot \Delta f_j(x),
/// \f]
/// where \f$ \Delta f_i(x) = \frac{1}{2} \left(f(x;\theta_i + \sigma_{\theta_i}) - f(x; \theta_i - \sigma_{\theta_i}) \right) \f$
/// is the vector of function variations when changing the parameters one at a time, and
/// \f$ \mathrm{Corr}_{i,j} = \left(\sigma_{\theta_i} \sigma_{\theta_j}\right)^{-1} \cdot \mathrm{Cov}_{i,j}  \f$ is the correlation matrix from the fit result.

double RooAbsReal::getPropagatedError(const RooFitResult &fr, const RooArgSet &nset) const
{
  // Calling getParameters() might be costly, but necessary to get the right
  // parameters in the RooAbsReal. The RooFitResult only stores snapshots.
  RooArgSet allParamsInAbsReal;
  getParameters(&nset, allParamsInAbsReal);

  RooArgList paramList;
  for(auto * rrvFitRes : static_range_cast<RooRealVar*>(fr.floatParsFinal())) {

     auto rrvInAbsReal = static_cast<RooRealVar const*>(allParamsInAbsReal.find(*rrvFitRes));

     // If this RooAbsReal is a RooRealVar in the fit result, we don't need to
     // propagate anything and can just return the error in the fit result
     if(rrvFitRes->namePtr() == namePtr()) return rrvFitRes->getError();

     // Strip out parameters with zero error
     if (rrvFitRes->getError() <= std::abs(rrvFitRes->getVal()) * std::numeric_limits<double>::epsilon()) continue;

     // Ignore parameters in the fit result that this RooAbsReal doesn't depend on
     if(!rrvInAbsReal) continue;

     // Checking for float equality is a bad. We check if the values are
     // negligibly far away from each other, relative to the uncertainty.
     if(std::abs(rrvInAbsReal->getVal() - rrvFitRes->getVal()) > 0.01 * rrvFitRes->getError()) {
        std::stringstream errMsg;
        errMsg << "RooAbsReal::getPropagatedError(): the parameters of the RooAbsReal don't have"
               << " the same values as in the fit result! The logic of getPropagatedError is broken in this case.";

        throw std::runtime_error(errMsg.str());
     }

     paramList.add(*rrvInAbsReal);
  }

  std::vector<double> plusVar;
  std::vector<double> minusVar;
  plusVar.reserve(paramList.size());
  minusVar.reserve(paramList.size());

  // Create std::vector of plus,minus variations for each parameter
  TMatrixDSym V(paramList.size() == fr.floatParsFinal().size() ?
      fr.covarianceMatrix() :
      fr.reducedCovarianceMatrix(paramList)) ;

  for (Int_t ivar=0 ; ivar<paramList.getSize() ; ivar++) {

    auto& rrv = static_cast<RooRealVar&>(paramList[ivar]);

    double cenVal = rrv.getVal() ;
    double errVal = sqrt(V(ivar,ivar)) ;

    // Make Plus variation
    rrv.setVal(cenVal+errVal) ;
    plusVar.push_back(getVal(nset)) ;

    // Make Minus variation
    rrv.setVal(cenVal-errVal) ;
    minusVar.push_back(getVal(nset)) ;

    rrv.setVal(cenVal) ;
  }

  // Re-evaluate this RooAbsReal with the central parameters just to be
  // extra-safe that a call to `getPropagatedError()` doesn't change any state.
  // It should not be necessary because thanks to the dirty flag propagation
  // the RooAbsReal is re-evaluated anyway the next time getVal() is called.
  // Still there are imaginable corner cases where it would not be triggered,
  // for example if the user changes the RooFit operation more after the error
  // propagation.
  getVal(nset);

  TMatrixDSym C(paramList.getSize()) ;
  std::vector<double> errVec(paramList.size()) ;
  for (int i=0 ; i<paramList.getSize() ; i++) {
    errVec[i] = std::sqrt(V(i,i)) ;
    for (int j=i ; j<paramList.getSize() ; j++) {
      C(i,j) = V(i,j) / std::sqrt(V(i,i)*V(j,j));
      C(j,i) = C(i,j) ;
    }
  }

  // Make std::vector of variations
  TVectorD F(plusVar.size()) ;
  for (unsigned int j=0 ; j<plusVar.size() ; j++) {
    F[j] = (plusVar[j]-minusVar[j])/2 ;
  }

  // Calculate error in linear approximation from variations and correlation coefficient
  double sum = F*(C*F) ;

  return sqrt(sum) ;
}



////////////////////////////////////////////////////////////////////////////////
/// Plot function or PDF on frame with support for visualization of the uncertainty encoded in the given fit result fr.
/// \param[in] frame RooPlot to plot on
/// \param[in] fr The RooFitResult, where errors can be extracted
/// \param[in] Z  The desired significance (width) of the error band
/// \param[in] params If non-zero, consider only the subset of the parameters in fr for the error evaluation
/// \param[in] argList Optional `RooCmdArg` that can be applied to a regular plotOn() operation
/// \param[in] linMethod By default (linMethod=true), a linearized error is shown.
/// \return The RooPlot the band was plotted on (for chaining of plotting commands).
///
/// The linearized error is calculated as follows:
/// \f[
///   \mathrm{error}(x) = Z * F_a(x) * \mathrm{Corr}(a,a') * F_{a'}^\mathrm{T}(x),
/// \f]
///
/// where
/// \f[
///     F_a(x) = \frac{ f(x,a+\mathrm{d}a) - f(x,a-\mathrm{d}a) }{2},
/// \f]
/// with \f$ f(x) \f$ the plotted curve and \f$ \mathrm{d}a \f$ taken from the fit result, and
/// \f$ \mathrm{Corr}(a,a') \f$ = the correlation matrix from the fit result, and \f$ Z \f$ = requested signifance (\f$ Z \sigma \f$ band)
///
/// The linear method is fast (required 2*N evaluations of the curve, where N is the number of parameters), but may
/// not be accurate in the presence of strong correlations (~>0.9) and at Z>2 due to linear and Gaussian approximations made
///
/// Alternatively, a more robust error is calculated using a sampling method. In this method a number of curves
/// is calculated with variations of the parameter values, as drawn from a multi-variate Gaussian p.d.f. that is constructed
/// from the fit results covariance matrix. The error(x) is determined by calculating a central interval that capture N% of the variations
/// for each value of x, where N% is controlled by Z (i.e. Z=1 gives N=68%). The number of sampling curves is chosen to be such
/// that at least 30 curves are expected to be outside the N% interval, and is minimally 100 (e.g. Z=1->Ncurve=100, Z=2->Ncurve=659, Z=3->Ncurve=11111)
/// Intervals from the sampling method can be asymmetric, and may perform better in the presence of strong correlations, but may take (much)
/// longer to calculate.

RooPlot* RooAbsReal::plotOnWithErrorBand(RooPlot* frame,const RooFitResult& fr, double Z,const RooArgSet* params, const RooLinkedList& argList, bool linMethod) const
{
  RooLinkedList plotArgListTmp(argList) ;
  RooCmdConfig::stripCmdList(plotArgListTmp,"VisualizeError,MoveToBack") ;

  // Strip any 'internal normalization' arguments from list
  RooLinkedList plotArgList ;
  for (auto * cmd : static_range_cast<RooCmdArg*>(plotArgListTmp)) {
    if (std::string("Normalization")==cmd->GetName()) {
      if (((RooCmdArg*)cmd)->getInt(1)!=0) {
      } else {
   plotArgList.Add(cmd) ;
      }
    } else {
      plotArgList.Add(cmd) ;
    }
  }

  // Function to plot a single curve, creating a copy of the plotArgList to
  // pass as plot command arguments. The "FillColor" command is removed because
  // it has no effect on plotting single curves and would cause a warning.
  auto plotFunc = [&](RooAbsReal const& absReal) {
    RooLinkedList tmp(plotArgList) ;
    RooCmdConfig::stripCmdList(tmp, "FillColor");
    absReal.plotOn(frame, tmp);
  };

  // Generate central value curve
  plotFunc(*this);
  RooCurve* cenCurve = frame->getCurve() ;
  if(!cenCurve){
    coutE(Plotting) << ClassName() << "::" << GetName() << ":plotOnWithErrorBand: no curve for central value available" << std::endl;
    return frame;
  }
  frame->remove(nullptr,false) ;

  RooCurve* band(nullptr) ;
  if (!linMethod) {

    // *** Interval method ***
    //
    // Make N variations of parameters samples from V and visualize N% central interval where N% is defined from Z

    // Clone self for internal use
    RooAbsReal* cloneFunc = (RooAbsReal*) cloneTree() ;
    RooArgSet cloneParams;
    cloneFunc->getObservables(&fr.floatParsFinal(), cloneParams) ;
    RooArgSet errorParams{cloneParams};
    if(params) {
      // clear and fill errorParams only with parameters that both in params and cloneParams
      cloneParams.selectCommon(*params, errorParams);
    }

    // Generate 100 random parameter points distributed according to fit result covariance matrix
    RooAbsPdf* paramPdf = fr.createHessePdf(errorParams) ;
    Int_t n = Int_t(100./TMath::Erfc(Z/sqrt(2.))) ;
    if (n<100) n=100 ;

    coutI(Plotting) << "RooAbsReal::plotOn(" << GetName() << ") INFO: visualizing " << Z << "-sigma uncertainties in parameters "
        << errorParams << " from fit result " << fr.GetName() << " using " << n << " samplings." << std::endl ;

    // Generate variation curves with above set of parameter values
    double ymin = frame->GetMinimum() ;
    double ymax = frame->GetMaximum() ;
    std::unique_ptr<RooDataSet> generatedData{paramPdf->generate(errorParams,n)};
    std::vector<RooCurve*> cvec ;
    for (int i=0 ; i<generatedData->numEntries() ; i++) {
      cloneParams.assign(*generatedData->get(i)) ;
      plotFunc(*cloneFunc);
      cvec.push_back(frame->getCurve()) ;
      frame->remove(nullptr,false) ;
    }
    frame->SetMinimum(ymin) ;
    frame->SetMaximum(ymax) ;


    // Generate upper and lower curve points from 68% interval around each point of central curve
    band = cenCurve->makeErrorBand(cvec,Z) ;

    // Cleanup
    delete paramPdf ;
    delete cloneFunc ;
    for (std::vector<RooCurve*>::iterator i=cvec.begin() ; i!=cvec.end() ; ++i) {
      delete (*i) ;
    }

  } else {

    // *** Linear Method ***
    //
    // Make a one-sigma up- and down fluctation for each parameter and visualize
    // a from a linearized calculation as follows
    //
    //   error(x) = F(a) C_aa' F(a')
    //
    //   Where F(a) = (f(x,a+da) - f(x,a-da))/2
    //   and C_aa' is the correlation matrix

    // Strip out parameters with zero error
    RooArgList fpf_stripped;
    for (auto const* frv : static_range_cast<RooRealVar*>(fr.floatParsFinal())) {
       if (frv->getError() > frv->getVal() * std::numeric_limits<double>::epsilon()) {
          fpf_stripped.add(*frv);
       }
    }

    // Clone self for internal use
    RooAbsReal* cloneFunc = (RooAbsReal*) cloneTree() ;
    RooArgSet cloneParams;
    cloneFunc->getObservables(&fpf_stripped, cloneParams) ;
    RooArgSet errorParams{cloneParams};
    if(params) {
      // clear and fill errorParams only with parameters that both in params and cloneParams
      cloneParams.selectCommon(*params, errorParams);
    }


    // Make list of parameter instances of cloneFunc in order of error matrix
    RooArgList paramList ;
    const RooArgList& fpf = fr.floatParsFinal() ;
    std::vector<int> fpf_idx ;
    for (Int_t i=0 ; i<fpf.getSize() ; i++) {
      RooAbsArg* par = errorParams.find(fpf[i].GetName()) ;
      if (par) {
   paramList.add(*par) ;
   fpf_idx.push_back(i) ;
      }
    }

    std::vector<RooCurve*> plusVar, minusVar ;

    // Create std::vector of plus,minus variations for each parameter

    TMatrixDSym V(paramList.size() == fr.floatParsFinal().size() ?
        fr.covarianceMatrix():
        fr.reducedCovarianceMatrix(paramList)) ;


    for (Int_t ivar=0 ; ivar<paramList.getSize() ; ivar++) {

      RooRealVar& rrv = (RooRealVar&)fpf[fpf_idx[ivar]] ;

      double cenVal = rrv.getVal() ;
      double errVal = sqrt(V(ivar,ivar)) ;

      // Make Plus variation
      ((RooRealVar*)paramList.at(ivar))->setVal(cenVal+Z*errVal) ;


      plotFunc(*cloneFunc);
      plusVar.push_back(frame->getCurve()) ;
      frame->remove(nullptr,false) ;


      // Make Minus variation
      ((RooRealVar*)paramList.at(ivar))->setVal(cenVal-Z*errVal) ;
      plotFunc(*cloneFunc);
      minusVar.push_back(frame->getCurve()) ;
      frame->remove(nullptr,false) ;

      ((RooRealVar*)paramList.at(ivar))->setVal(cenVal) ;
    }

    TMatrixDSym C(paramList.getSize()) ;
    std::vector<double> errVec(paramList.size()) ;
    for (int i=0 ; i<paramList.getSize() ; i++) {
      errVec[i] = sqrt(V(i,i)) ;
      for (int j=i ; j<paramList.getSize() ; j++) {
   C(i,j) = V(i,j)/sqrt(V(i,i)*V(j,j)) ;
   C(j,i) = C(i,j) ;
      }
    }

    band = cenCurve->makeErrorBand(plusVar,minusVar,C,Z) ;


    // Cleanup
    delete cloneFunc ;
    for (std::vector<RooCurve*>::iterator i=plusVar.begin() ; i!=plusVar.end() ; ++i) {
      delete (*i) ;
    }
    for (std::vector<RooCurve*>::iterator i=minusVar.begin() ; i!=minusVar.end() ; ++i) {
      delete (*i) ;
    }

  }

  delete cenCurve ;
  if (!band) return frame ;

  // Define configuration for this method
  RooCmdConfig pc("RooAbsPdf::plotOn(" + std::string(GetName()) + ")");
  pc.defineString("drawOption","DrawOption",0,"F") ;
  pc.defineString("curveNameSuffix","CurveNameSuffix",0,"") ;
  pc.defineInt("lineColor","LineColor",0,-999) ;
  pc.defineInt("lineStyle","LineStyle",0,-999) ;
  pc.defineInt("lineWidth","LineWidth",0,-999) ;
  pc.defineInt("markerColor","MarkerColor",0,-999) ;
  pc.defineInt("markerStyle","MarkerStyle",0,-999) ;
  pc.defineDouble("markerSize","MarkerSize",0,-999) ;
  pc.defineInt("fillColor","FillColor",0,-999) ;
  pc.defineInt("fillStyle","FillStyle",0,-999) ;
  pc.defineString("curveName","Name",0,"") ;
  pc.defineInt("curveInvisible","Invisible",0,0) ;
  pc.defineInt("moveToBack","MoveToBack",0,0) ;
  pc.allowUndefined() ;

  // Process & check varargs
  pc.process(argList) ;
  if (!pc.ok(true)) {
    return frame ;
  }

  // Insert error band in plot frame
  frame->addPlotable(band,pc.getString("drawOption"),pc.getInt("curveInvisible")) ;

  // Optionally adjust line/fill attributes
  Int_t lineColor = pc.getInt("lineColor") ;
  Int_t lineStyle = pc.getInt("lineStyle") ;
  Int_t lineWidth = pc.getInt("lineWidth") ;
  Int_t markerColor = pc.getInt("markerColor") ;
  Int_t markerStyle = pc.getInt("markerStyle") ;
  Size_t markerSize  = pc.getDouble("markerSize") ;
  Int_t fillColor = pc.getInt("fillColor") ;
  Int_t fillStyle = pc.getInt("fillStyle") ;
  if (lineColor!=-999) frame->getAttLine()->SetLineColor(lineColor) ;
  if (lineStyle!=-999) frame->getAttLine()->SetLineStyle(lineStyle) ;
  if (lineWidth!=-999) frame->getAttLine()->SetLineWidth(lineWidth) ;
  if (fillColor!=-999) frame->getAttFill()->SetFillColor(fillColor) ;
  if (fillStyle!=-999) frame->getAttFill()->SetFillStyle(fillStyle) ;
  if (markerColor!=-999) frame->getAttMarker()->SetMarkerColor(markerColor) ;
  if (markerStyle!=-999) frame->getAttMarker()->SetMarkerStyle(markerStyle) ;
  if (markerSize!=-999) frame->getAttMarker()->SetMarkerSize(markerSize) ;

  // Adjust name if requested
  if (pc.getString("curveName",nullptr,true)) {
    band->SetName(pc.getString("curveName",nullptr,true)) ;
  } else if (pc.getString("curveNameSuffix",nullptr,true)) {
    TString name(band->GetName()) ;
    name.Append(pc.getString("curveNameSuffix",nullptr,true)) ;
    band->SetName(name.Data()) ;
  }

  // Move last inserted object to back to drawing stack if requested
  if (pc.getInt("moveToBack") && frame->numItems()>1) {
    frame->drawBefore(frame->getObject(0)->GetName(), frame->getCurve()->GetName());
  }


  return frame ;
}




////////////////////////////////////////////////////////////////////////////////
/// Utility function for plotOn(), perform general sanity check on frame to ensure safe plotting operations

bool RooAbsReal::plotSanityChecks(RooPlot* frame) const
{
  // check that we are passed a valid plot frame to use
  if(nullptr == frame) {
    coutE(Plotting) << ClassName() << "::" << GetName() << ":plotOn: frame is null" << std::endl;
    return true;
  }

  // check that this frame knows what variable to plot
  RooAbsReal* var = frame->getPlotVar() ;
  if(!var) {
    coutE(Plotting) << ClassName() << "::" << GetName()
    << ":plotOn: frame does not specify a plot variable" << std::endl;
    return true;
  }

  // check that the plot variable is not derived
  if(!dynamic_cast<RooAbsRealLValue*>(var)) {
    coutE(Plotting) << ClassName() << "::" << GetName() << ":plotOn: cannot plot variable \""
          << var->GetName() << "\" of type " << var->ClassName() << std::endl;
    return true;
  }

  // check if we actually depend on the plot variable
  if(!this->dependsOn(*var)) {
    coutE(Plotting) << ClassName() << "::" << GetName() << ":plotOn: WARNING: variable is not an explicit dependent: "
          << var->GetName() << std::endl;
  }

  return false ;
}




////////////////////////////////////////////////////////////////////////////////
/// Utility function for plotOn() that constructs the set of
/// observables to project when plotting ourselves as function of
/// 'plotVar'. 'allVars' is the list of variables that must be
/// projected, but may contain variables that we do not depend on. If
/// 'silent' is cleared, warnings about inconsistent input parameters
/// will be printed.

void RooAbsReal::makeProjectionSet(const RooAbsArg* plotVar, const RooArgSet* allVars,
               RooArgSet& projectedVars, bool silent) const
{
  cxcoutD(Plotting) << "RooAbsReal::makeProjectionSet(" << GetName() << ") plotVar = " << plotVar->GetName()
          << " allVars = " << (allVars?(*allVars):RooArgSet()) << std::endl ;

  projectedVars.removeAll() ;
  if (!allVars) return ;

  // Start out with suggested list of variables
  projectedVars.add(*allVars) ;

  // Take out plot variable
  RooAbsArg *found= projectedVars.find(plotVar->GetName());
  if(found) {
    projectedVars.remove(*found);

    // Take out eventual servers of plotVar
    std::unique_ptr<RooArgSet> plotServers{plotVar->getObservables(&projectedVars)};
    for(RooAbsArg * ps : *plotServers) {
      RooAbsArg* tmp = projectedVars.find(ps->GetName()) ;
      if (tmp) {
   cxcoutD(Plotting) << "RooAbsReal::makeProjectionSet(" << GetName() << ") removing " << tmp->GetName()
           << " from projection set because it a server of " << plotVar->GetName() << std::endl ;
   projectedVars.remove(*tmp) ;
      }
    }

    if (!silent) {
      coutW(Plotting) << "RooAbsReal::plotOn(" << GetName()
            << ") WARNING: cannot project out frame variable ("
            << found->GetName() << "), ignoring" << std::endl ;
    }
  }

  // Take out all non-dependents of function
  for(RooAbsArg * arg : *allVars) {
    if (!dependsOnValue(*arg)) {
      projectedVars.remove(*arg,true) ;

      cxcoutD(Plotting) << "RooAbsReal::plotOn(" << GetName()
         << ") function doesn't depend on projection variable "
         << arg->GetName() << ", ignoring" << std::endl ;
    }
  }
}




////////////////////////////////////////////////////////////////////////////////
/// If true, the current pdf is a selected component (for use in plotting)

bool RooAbsReal::isSelectedComp() const
{
  return _selectComp || _globalSelectComp ;
}



////////////////////////////////////////////////////////////////////////////////
/// Global switch controlling the activation of the selectComp() functionality

void RooAbsReal::globalSelectComp(bool flag)
{
  _globalSelectComp = flag ;
}




////////////////////////////////////////////////////////////////////////////////
/// Create an interface adaptor f(vars) that binds us to the specified variables
/// (in arbitrary order). For example, calling bindVars({x1,x3}) on an object
/// F(x1,x2,x3,x4) returns an object f(x1,x3) that is evaluated using the
/// current values of x2 and x4. The caller takes ownership of the returned adaptor.

RooFit::OwningPtr<RooAbsFunc> RooAbsReal::bindVars(const RooArgSet &vars, const RooArgSet* nset, bool clipInvalid) const
{
  auto binding = std::make_unique<RooRealBinding>(*this,vars,nset,clipInvalid);
  if(!binding->isValid()) {
    coutE(InputArguments) << ClassName() << "::" << GetName() << ":bindVars: cannot bind to " << vars << std::endl ;
    return nullptr;
  }
  return RooFit::Detail::owningPtr(std::unique_ptr<RooAbsFunc>{std::move(binding)});
}



////////////////////////////////////////////////////////////////////////////////
/// Copy the cached value of another RooAbsArg to our cache.
/// Warning: This function just copies the cached values of source,
/// it is the callers responsibility to make sure the cache is clean.

void RooAbsReal::copyCache(const RooAbsArg* source, bool /*valueOnly*/, bool setValDirty)
{
  auto other = static_cast<const RooAbsReal*>(source);
  assert(dynamic_cast<const RooAbsReal*>(source));

  _value = other->_treeReadBuffer ? other->_treeReadBuffer->operator double() : other->_value;

  if (setValDirty) {
    setValueDirty() ;
  }
}


////////////////////////////////////////////////////////////////////////////////

void RooAbsReal::attachToVStore(RooVectorDataStore& vstore)
{
  vstore.addReal(this)->setBuffer(this,&_value);
}


////////////////////////////////////////////////////////////////////////////////
/// Attach object to a branch of given TTree. By default it will
/// register the internal value cache RooAbsReal::_value as branch
/// buffer for a double tree branch with the same name as this
/// object. If no double branch is found with the name of this
/// object, this method looks for a Float_t Int_t, UChar_t and UInt_t, etc
/// branch. If any of these are found, a TreeReadBuffer
/// that branch is created, and saved in _treeReadBuffer.
/// TreeReadBuffer::operator double() can be used to convert the values.
/// This is used by copyCache().
void RooAbsReal::attachToTree(TTree& t, Int_t bufSize)
{
  // First determine if branch is taken
  TString cleanName(cleanBranchName()) ;
  TBranch* branch = t.GetBranch(cleanName) ;
  if (branch) {

    // Determine if existing branch is Float_t or double
    TLeaf* leaf = (TLeaf*)branch->GetListOfLeaves()->At(0) ;

    // Check that leaf is _not_ an array
    Int_t dummy ;
    TLeaf* counterLeaf = leaf->GetLeafCounter(dummy) ;
    if (counterLeaf) {
      coutE(Eval) << "RooAbsReal::attachToTree(" << GetName() << ") ERROR: TTree branch " << GetName()
        << " is an array and cannot be attached to a RooAbsReal" << std::endl ;
      return ;
    }

    TString typeName(leaf->GetTypeName()) ;


    // For different type names, store three items:
    // first: A tag attached to this instance. Not used inside RooFit, any more, but users might rely on it.
    // second: A function to attach
    std::map<std::string, std::pair<std::string, std::function<std::unique_ptr<TreeReadBuffer>()>>> typeMap {
      {"Float_t",   {"FLOAT_TREE_BRANCH",            [&](){ return createTreeReadBuffer<Float_t  >(cleanName, t); }}},
      {"Int_t",     {"INTEGER_TREE_BRANCH",          [&](){ return createTreeReadBuffer<Int_t    >(cleanName, t); }}},
      {"UChar_t",   {"BYTE_TREE_BRANCH",             [&](){ return createTreeReadBuffer<UChar_t  >(cleanName, t); }}},
      {"Bool_t",    {"BOOL_TREE_BRANCH",             [&](){ return createTreeReadBuffer<Bool_t   >(cleanName, t); }}},
      {"Char_t",    {"SIGNEDBYTE_TREE_BRANCH",       [&](){ return createTreeReadBuffer<Char_t   >(cleanName, t); }}},
      {"UInt_t",    {"UNSIGNED_INTEGER_TREE_BRANCH", [&](){ return createTreeReadBuffer<UInt_t   >(cleanName, t); }}},
      {"Long64_t",  {"LONG_TREE_BRANCH",             [&](){ return createTreeReadBuffer<Long64_t >(cleanName, t); }}},
      {"ULong64_t", {"UNSIGNED_LONG_TREE_BRANCH",    [&](){ return createTreeReadBuffer<ULong64_t>(cleanName, t); }}},
      {"Short_t",   {"SHORT_TREE_BRANCH",            [&](){ return createTreeReadBuffer<Short_t  >(cleanName, t); }}},
      {"UShort_t",  {"UNSIGNED_SHORT_TREE_BRANCH",   [&](){ return createTreeReadBuffer<UShort_t >(cleanName, t); }}},
    };

    auto typeDetails = typeMap.find(typeName.Data());
    if (typeDetails != typeMap.end()) {
      coutI(DataHandling) << "RooAbsReal::attachToTree(" << GetName() << ") TTree " << typeDetails->first << " branch " << GetName()
                  << " will be converted to double precision." << std::endl ;
      setAttribute(typeDetails->second.first.c_str(), true);
      _treeReadBuffer = typeDetails->second.second();
    } else {
      _treeReadBuffer = nullptr;

      if (!typeName.CompareTo("Double_t")) {
        t.SetBranchAddress(cleanName, &_value);
      }
      else {
        coutE(InputArguments) << "RooAbsReal::attachToTree(" << GetName() << ") data type " << typeName << " is not supported." << std::endl ;
      }
    }
  } else {

    TString format(cleanName);
    format.Append("/D");
    branch = t.Branch(cleanName, &_value, (const Text_t*)format, bufSize);
  }

}



////////////////////////////////////////////////////////////////////////////////
/// Fill the tree branch that associated with this object with its current value

void RooAbsReal::fillTreeBranch(TTree& t)
{
  // First determine if branch is taken
  TBranch* branch = t.GetBranch(cleanBranchName()) ;
  if (!branch) {
    coutE(Eval) << "RooAbsReal::fillTreeBranch(" << GetName() << ") ERROR: not attached to tree: " << cleanBranchName() << std::endl ;
    assert(0) ;
  }
  branch->Fill() ;

}



////////////////////////////////////////////////////////////////////////////////
/// (De)Activate associated tree branch

void RooAbsReal::setTreeBranchStatus(TTree& t, bool active)
{
  TBranch* branch = t.GetBranch(cleanBranchName()) ;
  if (branch) {
    t.SetBranchStatus(cleanBranchName(),active?true:false) ;
  }
}



////////////////////////////////////////////////////////////////////////////////
/// Create a RooRealVar fundamental object with our properties. The new
/// object will be created without any fit limits.

RooFit::OwningPtr<RooAbsArg> RooAbsReal::createFundamental(const char* newname) const
{
  auto fund = std::make_unique<RooRealVar>(newname?newname:GetName(),GetTitle(),_value,getUnit());
  fund->removeRange();
  fund->setPlotLabel(getPlotLabel());
  fund->setAttribute("fundamentalCopy");
  return RooFit::Detail::owningPtr<RooAbsArg>(std::move(fund));
}



////////////////////////////////////////////////////////////////////////////////
/// Utility function for use in getAnalyticalIntegral(). If the
/// content of proxy 'a' occurs in set 'allDeps' then the argument
/// held in 'a' is copied from allDeps to analDeps

bool RooAbsReal::matchArgs(const RooArgSet& allDeps, RooArgSet& analDeps,
               const RooArgProxy& a) const
{
  TList nameList ;
  nameList.Add(new TObjString(a.absArg()->GetName())) ;
  bool result = matchArgsByName(allDeps,analDeps,nameList) ;
  nameList.Delete() ;
  return result ;
}



////////////////////////////////////////////////////////////////////////////////
/// Utility function for use in getAnalyticalIntegral(). If the
/// contents of proxies a,b occur in set 'allDeps' then the arguments
/// held in a,b are copied from allDeps to analDeps

bool RooAbsReal::matchArgs(const RooArgSet& allDeps, RooArgSet& analDeps,
               const RooArgProxy& a, const RooArgProxy& b) const
{
  TList nameList ;
  nameList.Add(new TObjString(a.absArg()->GetName())) ;
  nameList.Add(new TObjString(b.absArg()->GetName())) ;
  bool result = matchArgsByName(allDeps,analDeps,nameList) ;
  nameList.Delete() ;
  return result ;
}



////////////////////////////////////////////////////////////////////////////////
/// Utility function for use in getAnalyticalIntegral(). If the
/// contents of proxies a,b,c occur in set 'allDeps' then the arguments
/// held in a,b,c are copied from allDeps to analDeps

bool RooAbsReal::matchArgs(const RooArgSet& allDeps, RooArgSet& analDeps,
               const RooArgProxy& a, const RooArgProxy& b,
               const RooArgProxy& c) const
{
  TList nameList ;
  nameList.Add(new TObjString(a.absArg()->GetName())) ;
  nameList.Add(new TObjString(b.absArg()->GetName())) ;
  nameList.Add(new TObjString(c.absArg()->GetName())) ;
  bool result = matchArgsByName(allDeps,analDeps,nameList) ;
  nameList.Delete() ;
  return result ;
}



////////////////////////////////////////////////////////////////////////////////
/// Utility function for use in getAnalyticalIntegral(). If the
/// contents of proxies a,b,c,d occur in set 'allDeps' then the arguments
/// held in a,b,c,d are copied from allDeps to analDeps

bool RooAbsReal::matchArgs(const RooArgSet& allDeps, RooArgSet& analDeps,
               const RooArgProxy& a, const RooArgProxy& b,
               const RooArgProxy& c, const RooArgProxy& d) const
{
  TList nameList ;
  nameList.Add(new TObjString(a.absArg()->GetName())) ;
  nameList.Add(new TObjString(b.absArg()->GetName())) ;
  nameList.Add(new TObjString(c.absArg()->GetName())) ;
  nameList.Add(new TObjString(d.absArg()->GetName())) ;
  bool result = matchArgsByName(allDeps,analDeps,nameList) ;
  nameList.Delete() ;
  return result ;
}


////////////////////////////////////////////////////////////////////////////////
/// Utility function for use in getAnalyticalIntegral(). If the
/// contents of 'refset' occur in set 'allDeps' then the arguments
/// held in 'refset' are copied from allDeps to analDeps.

bool RooAbsReal::matchArgs(const RooArgSet& allDeps, RooArgSet& analDeps,
              const RooArgSet& refset) const
{
  TList nameList ;
  for(RooAbsArg * arg : refset) {
    nameList.Add(new TObjString(arg->GetName())) ;
  }

  bool result = matchArgsByName(allDeps,analDeps,nameList) ;
  nameList.Delete() ;
  return result ;
}



////////////////////////////////////////////////////////////////////////////////
/// Check if allArgs contains matching elements for each name in nameList. If it does,
/// add the corresponding args from allArgs to matchedArgs and return true. Otherwise
/// return false and do not change matchedArgs.

bool RooAbsReal::matchArgsByName(const RooArgSet &allArgs, RooArgSet &matchedArgs,
              const TList &nameList) const
{
  RooArgSet matched("matched");
  bool isMatched(true);
  for(auto * name : static_range_cast<TObjString*>(nameList)) {
    RooAbsArg *found= allArgs.find(name->String().Data());
    if(found) {
      matched.add(*found);
    }
    else {
      isMatched= false;
      break;
    }
  }

  // nameList may not contain multiple entries with the same name
  // that are both matched
  if (isMatched && (matched.getSize()!=nameList.GetSize())) {
    isMatched = false ;
  }

  if(isMatched) matchedArgs.add(matched);
  return isMatched;
}



////////////////////////////////////////////////////////////////////////////////
/// Returns the default numeric integration configuration for all RooAbsReals

RooNumIntConfig* RooAbsReal::defaultIntegratorConfig()
{
  return &RooNumIntConfig::defaultConfig() ;
}


////////////////////////////////////////////////////////////////////////////////
/// Returns the specialized integrator configuration for _this_ RooAbsReal.
/// If this object has no specialized configuration, a null pointer is returned.

RooNumIntConfig* RooAbsReal::specialIntegratorConfig() const
{
  return _specIntegratorConfig.get();
}


////////////////////////////////////////////////////////////////////////////////
/// Returns the specialized integrator configuration for _this_ RooAbsReal.
/// If this object has no specialized configuration, a null pointer is returned,
/// unless createOnTheFly is true in which case a clone of the default integrator
/// configuration is created, installed as specialized configuration, and returned

RooNumIntConfig* RooAbsReal::specialIntegratorConfig(bool createOnTheFly)
{
  if (!_specIntegratorConfig && createOnTheFly) {
    _specIntegratorConfig = std::make_unique<RooNumIntConfig>(*defaultIntegratorConfig()) ;
  }
  return _specIntegratorConfig.get();
}



////////////////////////////////////////////////////////////////////////////////
/// Return the numeric integration configuration used for this object. If
/// a specialized configuration was associated with this object, that configuration
/// is returned, otherwise the default configuration for all RooAbsReals is returned

const RooNumIntConfig* RooAbsReal::getIntegratorConfig() const
{
  const RooNumIntConfig* config = specialIntegratorConfig() ;
  if (config) return config ;
  return defaultIntegratorConfig() ;
}


////////////////////////////////////////////////////////////////////////////////
/// Return the numeric integration configuration used for this object. If
/// a specialized configuration was associated with this object, that configuration
/// is returned, otherwise the default configuration for all RooAbsReals is returned

RooNumIntConfig* RooAbsReal::getIntegratorConfig()
{
  RooNumIntConfig* config = specialIntegratorConfig() ;
  if (config) return config ;
  return defaultIntegratorConfig() ;
}



////////////////////////////////////////////////////////////////////////////////
/// Set the given integrator configuration as default numeric integration
/// configuration for this object

void RooAbsReal::setIntegratorConfig(const RooNumIntConfig& config)
{
  _specIntegratorConfig = std::make_unique<RooNumIntConfig>(config);
}



////////////////////////////////////////////////////////////////////////////////
/// Remove the specialized numeric integration configuration associated
/// with this object

void RooAbsReal::setIntegratorConfig()
{
  _specIntegratorConfig.reset();
}




////////////////////////////////////////////////////////////////////////////////
/// Interface function to force use of a given set of observables
/// to interpret function value. Needed for functions or p.d.f.s
/// whose shape depends on the choice of normalization such as
/// RooAddPdf

void RooAbsReal::selectNormalization(const RooArgSet*, bool)
{
}




////////////////////////////////////////////////////////////////////////////////
/// Interface function to force use of a given normalization range
/// to interpret function value. Needed for functions or p.d.f.s
/// whose shape depends on the choice of normalization such as
/// RooAddPdf

void RooAbsReal::selectNormalizationRange(const char*, bool)
{
}



////////////////////////////////////////////////////////////////////////////////
/// Advertise capability to determine maximum value of function for given set of
/// observables. If no direct generator method is provided, this information
/// will assist the accept/reject generator to operate more efficiently as
/// it can skip the initial trial sampling phase to empirically find the function
/// maximum

Int_t RooAbsReal::getMaxVal(const RooArgSet& /*vars*/) const
{
  return 0 ;
}



////////////////////////////////////////////////////////////////////////////////
/// Return maximum value for set of observables identified by code assigned
/// in getMaxVal

double RooAbsReal::maxVal(Int_t /*code*/) const
{
  assert(1) ;
  return 0 ;
}



////////////////////////////////////////////////////////////////////////////////
/// Interface to insert remote error logging messages received by RooRealMPFE into current error logging stream.

void RooAbsReal::logEvalError(const RooAbsReal* originator, const char* origName, const char* message, const char* serverValueString)
{
  if (_evalErrorMode==Ignore) {
    return ;
  }

  if (_evalErrorMode==CountErrors) {
    _evalErrorCount++ ;
    return ;
  }

  static bool inLogEvalError = false ;

  if (inLogEvalError) {
    return ;
  }
  inLogEvalError = true ;

  EvalError ee ;
  ee.setMessage(message) ;

  if (serverValueString) {
    ee.setServerValues(serverValueString) ;
  }

  if (_evalErrorMode==PrintErrors) {
   oocoutE(nullptr,Eval) << "RooAbsReal::logEvalError(" << "<STATIC>" << ") evaluation error, " << std::endl
         << " origin       : " << origName << std::endl
         << " message      : " << ee._msg << std::endl
         << " server values: " << ee._srvval << std::endl ;
  } else if (_evalErrorMode==CollectErrors) {
    _evalErrorList[originator].first = origName ;
    _evalErrorList[originator].second.push_back(ee) ;
  }


  inLogEvalError = false ;
}



////////////////////////////////////////////////////////////////////////////////
/// Log evaluation error message. Evaluation errors may be routed through a different
/// protocol than generic RooFit warning message (which go straight through RooMsgService)
/// because evaluation errors can occur in very large numbers in the use of likelihood
/// evaluations. In logEvalError mode, controlled by global method enableEvalErrorLogging()
/// messages reported through this function are not printed but all stored in a list,
/// along with server values at the time of reporting. Error messages logged in this
/// way can be printed in a structured way, eliminating duplicates and with the ability
/// to truncate the list by printEvalErrors. This is the standard mode of error logging
/// during MINUIT operations. If enableEvalErrorLogging() is false, all errors
/// reported through this method are passed for immediate printing through RooMsgService.
/// A string with server names and values is constructed automatically for error logging
/// purposes, unless a custom string with similar information is passed as argument.

void RooAbsReal::logEvalError(const char* message, const char* serverValueString) const
{
  if (_evalErrorMode==Ignore) {
    return ;
  }

  if (_evalErrorMode==CountErrors) {
    _evalErrorCount++ ;
    return ;
  }

  static bool inLogEvalError = false ;

  if (inLogEvalError) {
    return ;
  }
  inLogEvalError = true ;

  EvalError ee ;
  ee.setMessage(message) ;

  if (serverValueString) {
    ee.setServerValues(serverValueString) ;
  } else {
    std::string srvval ;
    std::ostringstream oss ;
    bool first(true) ;
    for (Int_t i=0 ; i<numProxies() ; i++) {
      RooAbsProxy* p = getProxy(i) ;
      if (!p) continue ;
      //if (p->name()[0]=='!') continue ;
      if (first) {
   first=false ;
      } else {
   oss << ", " ;
      }
      p->print(oss,true) ;
    }
    ee.setServerValues(oss.str().c_str()) ;
  }

  std::ostringstream oss2 ;
  printStream(oss2,kName|kClassName|kArgs,kInline)  ;

  if (_evalErrorMode==PrintErrors) {
   coutE(Eval) << "RooAbsReal::logEvalError(" << GetName() << ") evaluation error, " << std::endl
          << " origin       : " << oss2.str() << std::endl
          << " message      : " << ee._msg << std::endl
          << " server values: " << ee._srvval << std::endl ;
  } else if (_evalErrorMode==CollectErrors) {
    if (_evalErrorList[this].second.size() >= 2048) {
       // avoid overflowing the error list, so if there are very many, print
       // the oldest one first, and pop it off the list
       const EvalError& oee = _evalErrorList[this].second.front();
       // print to debug stream, since these would normally be suppressed, and
       // we do not want to increase the error count in the message service...
       ccoutD(Eval) << "RooAbsReal::logEvalError(" << GetName()
              << ") delayed evaluation error, " << std::endl
                   << " origin       : " << oss2.str() << std::endl
                   << " message      : " << oee._msg << std::endl
                   << " server values: " << oee._srvval << std::endl ;
       _evalErrorList[this].second.pop_front();
    }
    _evalErrorList[this].first = oss2.str() ;
    _evalErrorList[this].second.push_back(ee) ;
  }

  inLogEvalError = false ;
  //coutE(Tracing) << "RooAbsReal::logEvalError(" << GetName() << ") message = " << message << std::endl ;
}




////////////////////////////////////////////////////////////////////////////////
/// Clear the stack of evaluation error messages

void RooAbsReal::clearEvalErrorLog()
{
  if (_evalErrorMode==PrintErrors) {
    return ;
  } else if (_evalErrorMode==CollectErrors) {
    _evalErrorList.clear() ;
  } else {
    _evalErrorCount = 0 ;
  }
}


////////////////////////////////////////////////////////////////////////////////
/// Retrieve bin boundaries if this distribution is binned in `obs`.
/// \param[in] obs Observable to retrieve boundaries for.
/// \param[in] xlo Beginning of range.
/// \param[in] xhi End of range.
/// \return The caller owns the returned std::list.
std::list<double>* RooAbsReal::binBoundaries(RooAbsRealLValue& /*obs*/, double /*xlo*/, double /*xhi*/) const {
  return nullptr;
}


////////////////////////////////////////////////////////////////////////////////
/// Interface for returning an optional hint for initial sampling points when constructing a curve projected on observable `obs`.
/// \param[in] obs Observable to retrieve sampling hint for.
/// \param[in] xlo Beginning of range.
/// \param[in] xhi End of range.
/// \return The caller owns the returned std::list.
std::list<double>* RooAbsReal::plotSamplingHint(RooAbsRealLValue& /*obs*/, double /*xlo*/, double /*xhi*/) const {
  return nullptr;
}

////////////////////////////////////////////////////////////////////////////////
/// Print all outstanding logged evaluation error on the given ostream. If maxPerNode
/// is zero, only the number of errors for each source (object with unique name) is listed.
/// If maxPerNode is greater than zero, up to maxPerNode detailed error messages are shown
/// per source of errors. A truncation message is shown if there were more errors logged
/// than shown.

void RooAbsReal::printEvalErrors(std::ostream& os, Int_t maxPerNode)
{
  if (_evalErrorMode == CountErrors) {
    os << _evalErrorCount << " errors counted" << std::endl ;
  }

  if (maxPerNode<0) return ;

  for(auto iter = _evalErrorList.begin();iter!=_evalErrorList.end() ; ++iter) {
    if (maxPerNode==0) {

      // Only print node name with total number of errors
      os << iter->second.first ;
      //iter->first->printStream(os,kName|kClassName|kArgs,kInline)  ;
      os << " has " << iter->second.second.size() << " errors" << std::endl ;

    } else {

      // Print node name and details of 'maxPerNode' errors
      os << iter->second.first << std::endl ;
      //iter->first->printStream(os,kName|kClassName|kArgs,kSingleLine) ;

      Int_t i(0) ;
      for(auto iter2 = iter->second.second.begin();iter2!=iter->second.second.end() ; ++iter2, i++) {
   os << "     " << iter2->_msg << " @ " << iter2->_srvval << std::endl ;
   if (i>maxPerNode) {
     os << "    ... (remaining " << iter->second.second.size() - maxPerNode << " messages suppressed)" << std::endl ;
     break ;
   }
      }
    }
  }
}



////////////////////////////////////////////////////////////////////////////////
/// Return the number of logged evaluation errors since the last clearing.

Int_t RooAbsReal::numEvalErrors()
{
  if (_evalErrorMode==CountErrors) {
    return _evalErrorCount ;
  }

  Int_t ntot(0) ;
  for(auto const& elem : _evalErrorList) {
    ntot += elem.second.second.size() ;
  }
  return ntot ;
}



////////////////////////////////////////////////////////////////////////////////
/// Fix the interpretation of the coefficient of any RooAddPdf component in
/// the expression tree headed by this object to the given set of observables.
///
/// If the force flag is false, the normalization choice is only fixed for those
/// RooAddPdf components that have the default 'automatic' interpretation of
/// coefficients (i.e. the interpretation is defined by the observables passed
/// to getVal()). If force is true, also RooAddPdf that already have a fixed
/// interpretation are changed to a new fixed interpretation.

void RooAbsReal::fixAddCoefNormalization(const RooArgSet& addNormSet, bool force)
{
  std::unique_ptr<RooArgSet> compSet{getComponents()};
  for(auto * pdf : dynamic_range_cast<RooAbsPdf*>(*compSet)) {
    if (pdf) {
      if (!addNormSet.empty()) {
   pdf->selectNormalization(&addNormSet,force) ;
      } else {
   pdf->selectNormalization(nullptr,force) ;
      }
    }
  }
}



////////////////////////////////////////////////////////////////////////////////
/// Fix the interpretation of the coefficient of any RooAddPdf component in
/// the expression tree headed by this object to the given set of observables.
///
/// If the force flag is false, the normalization range choice is only fixed for those
/// RooAddPdf components that currently use the default full domain to interpret their
/// coefficients. If force is true, also RooAddPdf that already have a fixed
/// interpretation range are changed to a new fixed interpretation range.

void RooAbsReal::fixAddCoefRange(const char* rangeName, bool force)
{
  std::unique_ptr<RooArgSet> compSet{getComponents()};
  for(auto * pdf : dynamic_range_cast<RooAbsPdf*>(*compSet)) {
    if (pdf) {
      pdf->selectNormalizationRange(rangeName,force) ;
    }
  }
}



////////////////////////////////////////////////////////////////////////////////
/// Interface method for function objects to indicate their preferred order of observables
/// for scanning their values into a (multi-dimensional) histogram or RooDataSet. The observables
/// to be ordered are offered in argument 'obs' and should be copied in their preferred
/// order into argument 'orderedObs', This default implementation indicates no preference
/// and copies the original order of 'obs' into 'orderedObs'

void RooAbsReal::preferredObservableScanOrder(const RooArgSet& obs, RooArgSet& orderedObs) const
{
  // Dummy implementation, do nothing
  orderedObs.removeAll() ;
  orderedObs.add(obs) ;
}



////////////////////////////////////////////////////////////////////////////////
/// Calls createRunningIntegral(const RooArgSet&, const RooCmdArg&, const RooCmdArg&, const RooCmdArg&, const RooCmdArg&, const RooCmdArg&, const RooCmdArg&, const RooCmdArg&, const RooCmdArg&)

RooFit::OwningPtr<RooAbsReal> RooAbsReal::createRunningIntegral(const RooArgSet& iset, const RooArgSet& nset)
{
  return createRunningIntegral(iset,RooFit::SupNormSet(nset)) ;
}



////////////////////////////////////////////////////////////////////////////////
/// Create an object that represents the running integral of the function over one or more observables listed in iset, i.e.
/// \f[
///   \int_{x_\mathrm{lo}}^x f(x') \, \mathrm{d}x'
/// \f]
///
/// The actual integration calculation is only performed when the return object is evaluated. The name
/// of the integral object is automatically constructed from the name of the input function, the variables
/// it integrates and the range integrates over. The default strategy to calculate the running integrals is
///
///   - If the integrand (this object) supports analytical integration, construct an integral object
///     that calculate the running integrals value by calculating the analytical integral each
///     time the running integral object is evaluated
///
///   - If the integrand (this object) requires numeric integration to construct the running integral
///     create an object of class RooNumRunningInt which first samples the entire function and integrates
///     the sampled function numerically. This method has superior performance as there is no need to
///     perform a full (numeric) integration for each evaluation of the running integral object, but
///     only when one of its parameters has changed.
///
/// The choice of strategy can be changed with the ScanAll() argument, which forces the use of the
/// scanning technique implemented in RooNumRunningInt for all use cases, and with the ScanNone()
/// argument which forces the 'integrate each evaluation' technique for all use cases. The sampling
/// granularity for the scanning technique can be controlled with the ScanParameters technique
/// which allows to specify the number of samples to be taken, and to which order the resulting
/// running integral should be interpolated. The default values are 1000 samples and 2nd order
/// interpolation.
///
/// The following named arguments are accepted
/// | | Effect on integral creation
/// |-|-------------------------------
/// | `SupNormSet(const RooArgSet&)`         | Observables over which should be normalized _in addition_ to the integration observables
/// | `ScanParameters(Int_t nbins, Int_t intOrder)`    | Parameters for scanning technique of making CDF: number of sampled bins and order of interpolation applied on numeric cdf
/// | `ScanNum()`                            | Apply scanning technique if cdf integral involves numeric integration
/// | `ScanAll()`                            | Always apply scanning technique
/// | `ScanNone()`                           | Never apply scanning technique

RooFit::OwningPtr<RooAbsReal> RooAbsReal::createRunningIntegral(const RooArgSet& iset, const RooCmdArg& arg1, const RooCmdArg& arg2,
             const RooCmdArg& arg3, const RooCmdArg& arg4, const RooCmdArg& arg5,
             const RooCmdArg& arg6, const RooCmdArg& arg7, const RooCmdArg& arg8)
{
  // Define configuration for this method
  RooCmdConfig pc("RooAbsReal::createRunningIntegral(" + std::string(GetName()) + ")");
  pc.defineSet("supNormSet","SupNormSet",0,nullptr) ;
  pc.defineInt("numScanBins","ScanParameters",0,1000) ;
  pc.defineInt("intOrder","ScanParameters",1,2) ;
  pc.defineInt("doScanNum","ScanNum",0,1) ;
  pc.defineInt("doScanAll","ScanAll",0,0) ;
  pc.defineInt("doScanNon","ScanNone",0,0) ;
  pc.defineMutex("ScanNum","ScanAll","ScanNone") ;

  // Process & check varargs
  pc.process(arg1,arg2,arg3,arg4,arg5,arg6,arg7,arg8) ;
  if (!pc.ok(true)) {
    return nullptr ;
  }

  // Extract values from named arguments
  RooArgSet nset ;
  if (const RooArgSet* snset = pc.getSet("supNormSet",nullptr)) {
    nset.add(*snset) ;
  }
  Int_t numScanBins = pc.getInt("numScanBins") ;
  Int_t intOrder = pc.getInt("intOrder") ;
  Int_t doScanNum = pc.getInt("doScanNum") ;
  Int_t doScanAll = pc.getInt("doScanAll") ;
  Int_t doScanNon = pc.getInt("doScanNon") ;

  // If scanning technique is not requested make integral-based cdf and return
  if (doScanNon) {
    return createIntRI(iset,nset) ;
  }
  if (doScanAll) {
    return createScanRI(iset,nset,numScanBins,intOrder) ;
  }
  if (doScanNum) {
    std::unique_ptr<RooAbsReal> tmp{createIntegral(iset)} ;
    Int_t isNum= !static_cast<RooRealIntegral&>(*tmp).numIntRealVars().empty();

    if (isNum) {
      coutI(NumIntegration) << "RooAbsPdf::createRunningIntegral(" << GetName() << ") integration over observable(s) " << iset << " involves numeric integration," << std::endl
             << "      constructing cdf though numeric integration of sampled pdf in " << numScanBins << " bins and applying order "
             << intOrder << " interpolation on integrated histogram." << std::endl
             << "      To override this choice of technique use argument ScanNone(), to change scan parameters use ScanParameters(nbins,order) argument" << std::endl ;
    }

    return isNum ? createScanRI(iset,nset,numScanBins,intOrder) : createIntRI(iset,nset) ;
  }
  return nullptr;
}



////////////////////////////////////////////////////////////////////////////////
/// Utility function for createRunningIntegral that construct an object
/// implementing the numeric scanning technique for calculating the running integral

RooFit::OwningPtr<RooAbsReal> RooAbsReal::createScanRI(const RooArgSet& iset, const RooArgSet& nset, Int_t numScanBins, Int_t intOrder)
{
  std::string name = std::string(GetName()) + "_NUMRUNINT_" + integralNameSuffix(iset,&nset).Data() ;
  RooRealVar* ivar = (RooRealVar*) iset.first() ;
  ivar->setBins(numScanBins,"numcdf") ;
  auto ret = std::make_unique<RooNumRunningInt>(name.c_str(),name.c_str(),*this,*ivar,"numrunint") ;
  ret->setInterpolationOrder(intOrder) ;
  return RooFit::Detail::owningPtr(std::move(ret));
}



////////////////////////////////////////////////////////////////////////////////
/// Utility function for createRunningIntegral. It creates an
/// object implementing the standard (analytical) integration
/// technique for calculating the running integral.

RooFit::OwningPtr<RooAbsReal> RooAbsReal::createIntRI(const RooArgSet& iset, const RooArgSet& nset)
{
  // Make list of input arguments keeping only RooRealVars
  RooArgList ilist ;
  for(RooAbsArg * arg : iset) {
    if (dynamic_cast<RooRealVar*>(arg)) {
      ilist.add(*arg) ;
    } else {
      coutW(InputArguments) << "RooAbsPdf::createRunningIntegral(" << GetName() << ") WARNING ignoring non-RooRealVar input argument " << arg->GetName() << std::endl ;
    }
  }

  RooArgList cloneList ;
  RooArgList loList ;
  RooArgSet clonedBranchNodes ;

  // Setup customizer that stores all cloned branches in our non-owning list
  RooCustomizer cust(*this,"cdf") ;
  cust.setCloneBranchSet(clonedBranchNodes) ;
  cust.setOwning(false) ;

  // Make integration observable x_prime for each observable x as well as an x_lowbound
  for(auto * rrv : static_range_cast<RooRealVar*>(ilist)) {

    // Make clone x_prime of each c.d.f observable x represening running integral
    RooRealVar* cloneArg = (RooRealVar*) rrv->clone(Form("%s_prime",rrv->GetName())) ;
    cloneList.add(*cloneArg) ;
    cust.replaceArg(*rrv,*cloneArg) ;

    // Make clone x_lowbound of each c.d.f observable representing low bound of x
    RooRealVar* cloneLo = (RooRealVar*) rrv->clone(Form("%s_lowbound",rrv->GetName())) ;
    cloneLo->setVal(rrv->getMin()) ;
    loList.add(*cloneLo) ;

    // Make parameterized binning from [x_lowbound,x] for each x_prime
    RooParamBinning pb(*cloneLo,*rrv,100) ;
    cloneArg->setBinning(pb,"CDF") ;

  }

  RooAbsReal* tmp = (RooAbsReal*) cust.build() ;

  // Construct final normalization set for c.d.f = integrated observables + any extra specified by user
  RooArgSet finalNset(nset) ;
  finalNset.add(cloneList,true) ;
  std::unique_ptr<RooAbsReal> cdf{tmp->createIntegral(cloneList,finalNset,"CDF")};

  // Transfer ownership of cloned items to top-level c.d.f object
  cdf->addOwnedComponents(*tmp) ;
  cdf->addOwnedComponents(cloneList) ;
  cdf->addOwnedComponents(loList) ;

  return RooFit::Detail::owningPtr(std::move(cdf));
}


////////////////////////////////////////////////////////////////////////////////
/// Return a RooFunctor object bound to this RooAbsReal with given definition of observables
/// and parameters

RooFunctor* RooAbsReal::functor(const RooArgList& obs, const RooArgList& pars, const RooArgSet& nset) const
{
  RooArgSet realObs;
  getObservables(&obs, realObs);
  if (realObs.size() != obs.size()) {
    coutE(InputArguments) << "RooAbsReal::functor(" << GetName() << ") ERROR: one or more specified observables are not variables of this p.d.f" << std::endl ;
    return nullptr;
  }
  RooArgSet realPars;
  getObservables(&pars, realPars);
  if (realPars.size() != pars.size()) {
    coutE(InputArguments) << "RooAbsReal::functor(" << GetName() << ") ERROR: one or more specified parameters are not variables of this p.d.f" << std::endl ;
    return nullptr;
  }

  return new RooFunctor(*this,obs,pars,nset) ;
}



////////////////////////////////////////////////////////////////////////////////
/// Return a ROOT TF1,2,3 object bound to this RooAbsReal with given definition of observables
/// and parameters

TF1* RooAbsReal::asTF(const RooArgList& obs, const RooArgList& pars, const RooArgSet& nset) const
{
  // Check that specified input are indeed variables of this function
  RooArgSet realObs;
  getObservables(&obs, realObs) ;
  if (realObs.size() != obs.size()) {
    coutE(InputArguments) << "RooAbsReal::functor(" << GetName() << ") ERROR: one or more specified observables are not variables of this p.d.f" << std::endl ;
    return nullptr ;
  }
  RooArgSet realPars;
  getObservables(&pars, realPars) ;
  if (realPars.size() != pars.size()) {
    coutE(InputArguments) << "RooAbsReal::functor(" << GetName() << ") ERROR: one or more specified parameters are not variables of this p.d.f" << std::endl ;
    return nullptr ;
  }

  // Check that all obs and par are of type RooRealVar
  for (int i=0 ; i<obs.getSize() ; i++) {
    if (dynamic_cast<RooRealVar*>(obs.at(i))==nullptr) {
      coutE(ObjectHandling) << "RooAbsReal::asTF(" << GetName() << ") ERROR: proposed observable " << obs.at(0)->GetName() << " is not of type RooRealVar" << std::endl ;
      return nullptr ;
    }
  }
  for (int i=0 ; i<pars.getSize() ; i++) {
    if (dynamic_cast<RooRealVar*>(pars.at(i))==nullptr) {
      coutE(ObjectHandling) << "RooAbsReal::asTF(" << GetName() << ") ERROR: proposed parameter " << pars.at(0)->GetName() << " is not of type RooRealVar" << std::endl ;
      return nullptr ;
    }
  }

  // Create functor and TFx of matching dimension
  TF1* tf=nullptr ;
  RooFunctor* f ;
  switch(obs.getSize()) {
  case 1: {
    RooRealVar* x = (RooRealVar*)obs.at(0) ;
    f = functor(obs,pars,nset) ;
    tf = new TF1(GetName(),f,x->getMin(),x->getMax(),pars.getSize()) ;
    break ;
  }
  case 2: {
    RooRealVar* x = (RooRealVar*)obs.at(0) ;
    RooRealVar* y = (RooRealVar*)obs.at(1) ;
    f = functor(obs,pars,nset) ;
    tf = new TF2(GetName(),f,x->getMin(),x->getMax(),y->getMin(),y->getMax(),pars.getSize()) ;
    break ;
  }
  case 3: {
    RooRealVar* x = (RooRealVar*)obs.at(0) ;
    RooRealVar* y = (RooRealVar*)obs.at(1) ;
    RooRealVar* z = (RooRealVar*)obs.at(2) ;
    f = functor(obs,pars,nset) ;
    tf = new TF3(GetName(),f,x->getMin(),x->getMax(),y->getMin(),y->getMax(),z->getMin(),z->getMax(),pars.getSize()) ;
    break ;
  }
  default:
    coutE(InputArguments) << "RooAbsReal::asTF(" << GetName() << ") ERROR: " << obs.size()
           << " observables specified, but a ROOT TFx can only have  1,2 or 3 observables" << std::endl ;
    return nullptr ;
  }

  // Set initial parameter values of TFx to those of RooRealVars
  for (int i=0 ; i<pars.getSize() ; i++) {
    RooRealVar* p = (RooRealVar*) pars.at(i) ;
    tf->SetParameter(i,p->getVal()) ;
    tf->SetParName(i,p->GetName()) ;
    //tf->SetParLimits(i,p->getMin(),p->getMax()) ;
  }

  return tf ;
}


////////////////////////////////////////////////////////////////////////////////
/// Return function representing first, second or third order derivative of this function

RooDerivative* RooAbsReal::derivative(RooRealVar& obs, Int_t order, double eps)
{
  std::string name=Form("%s_DERIV_%s",GetName(),obs.GetName()) ;
  std::string title=Form("Derivative of %s w.r.t %s ",GetName(),obs.GetName()) ;
  return new RooDerivative(name.c_str(),title.c_str(),*this,obs,order,eps) ;
}



////////////////////////////////////////////////////////////////////////////////
/// Return function representing first, second or third order derivative of this function

RooDerivative* RooAbsReal::derivative(RooRealVar& obs, const RooArgSet& normSet, Int_t order, double eps)
{
  std::string name=Form("%s_DERIV_%s",GetName(),obs.GetName()) ;
  std::string title=Form("Derivative of %s w.r.t %s ",GetName(),obs.GetName()) ;
  return new RooDerivative(name.c_str(),title.c_str(),*this,obs,normSet,order,eps) ;
}



////////////////////////////////////////////////////////////////////////////////
/// Return function representing moment of function of given order.
/// \param[in] obs Observable to calculate the moments for
/// \param[in] order Order of the moment
/// \param[in] central If true, the central moment is given by \f$ \langle (x- \langle x \rangle )^2 \rangle \f$
/// \param[in] takeRoot Calculate the square root

RooAbsMoment* RooAbsReal::moment(RooRealVar& obs, Int_t order, bool central, bool takeRoot)
{
  std::string name=Form("%s_MOMENT_%d%s_%s",GetName(),order,(central?"C":""),obs.GetName()) ;
  std::string title=Form("%sMoment of order %d of %s w.r.t %s ",(central?"Central ":""),order,GetName(),obs.GetName()) ;
  if (order==1) return new RooFirstMoment(name.c_str(),title.c_str(),*this,obs) ;
  if (order==2) return new RooSecondMoment(name.c_str(),title.c_str(),*this,obs,central,takeRoot) ;
  return new RooMoment(name.c_str(),title.c_str(),*this,obs,order,central,takeRoot) ;
}


////////////////////////////////////////////////////////////////////////////////
/// Return function representing moment of p.d.f (normalized w.r.t given observables) of given order.
/// \param[in] obs Observable to calculate the moments for
/// \param[in] normObs Normalise w.r.t. these observables
/// \param[in] order Order of the moment
/// \param[in] central If true, the central moment is given by \f$ \langle (x- \langle x \rangle )^2 \rangle \f$
/// \param[in] takeRoot Calculate the square root
/// \param[in] intNormObs If true, the moment of the function integrated over all normalization observables is returned.

RooAbsMoment* RooAbsReal::moment(RooRealVar& obs, const RooArgSet& normObs, Int_t order, bool central, bool takeRoot, bool intNormObs)
{
  std::string name=Form("%s_MOMENT_%d%s_%s",GetName(),order,(central?"C":""),obs.GetName()) ;
  std::string title=Form("%sMoment of order %d of %s w.r.t %s ",(central?"Central ":""),order,GetName(),obs.GetName()) ;

  if (order==1) return new RooFirstMoment(name.c_str(),title.c_str(),*this,obs,normObs,intNormObs) ;
  if (order==2) return new RooSecondMoment(name.c_str(),title.c_str(),*this,obs,normObs,central,takeRoot,intNormObs) ;
  return new RooMoment(name.c_str(),title.c_str(),*this,obs,normObs,order,central,takeRoot,intNormObs) ;
}



////////////////////////////////////////////////////////////////////////////////
///
/// Return value of x (in range xmin,xmax) at which function equals yval.
/// (Calculation is performed with Brent root finding algorithm)

double RooAbsReal::findRoot(RooRealVar& x, double xmin, double xmax, double yval)
{
  double result(0) ;
  RooBrentRootFinder(RooRealBinding(*this,x)).findRoot(result,xmin,xmax,yval) ;
  return result ;
}



////////////////////////////////////////////////////////////////////////////////
/// Perform a \f$ \chi^2 \f$ fit to given histogram. By default the fit is executed through the MINUIT
/// commands MIGRAD, HESSE in succession
///
/// The following named arguments are supported
///
/// <table>
/// <tr><th> <th> Options to control construction of chi2
/// <tr><td> `Extended(bool flag)` <td> **Only applicable when fitting a RooAbsPdf**. Scale the normalized pdf by the number of events predicted by the model instead of scaling by the total data weight.
///                                     This imposes a constraint on the predicted number of events analogous to the extended term in a likelihood fit.
///                                     - If you don't pass this command, an extended fit will be done by default if the pdf makes a prediction on the number of events
///                                       (in RooFit jargon, "if the pdf can be extended").
///                                     - Passing `Extended(true)` when the the pdf makes no prediction on the expected number of events will result in error messages,
///                                       and the chi2 will fall back to the total data weight to scale the normalized pdf.
///                                     - There are cases where the fit **must** be done in extended mode. This happens for example when you have a RooAddPdf
///                                       where the coefficients represent component yields. If the fit is not extended, these coefficients will not be
///                                       well-defined, as the RooAddPdf always normalizes itself. If you pass `Extended(false)` in such a case, an error will be
///                                       printed and you'll most likely get garbage results.
/// <tr><td> `Range(const char* name)`         <td> Fit only data inside range with given name
/// <tr><td> `Range(double lo, double hi)` <td> Fit only data inside given range. A range named "fit" is created on the fly on all observables.
///                                               Multiple comma separated range names can be specified.
/// <tr><td> `NumCPU(int num)`                 <td> Parallelize NLL calculation on num CPUs
/// <tr><td> `Optimize(bool flag)`           <td> Activate constant term optimization (on by default)
/// <tr><td> `IntegrateBins()`                 <td> Integrate PDF within each bin. This sets the desired precision.
///
/// <tr><th> <th> Options to control flow of fit procedure
/// <tr><td> `InitialHesse(bool flag)`      <td> Flag controls if HESSE before MIGRAD as well, off by default
/// <tr><td> `Hesse(bool flag)`             <td> Flag controls if HESSE is run after MIGRAD, on by default
/// <tr><td> `Minos(bool flag)`             <td> Flag controls if MINOS is run after HESSE, on by default
/// <tr><td> `Minos(const RooArgSet& set)`    <td> Only run MINOS on given subset of arguments
/// <tr><td> `Save(bool flag)`              <td> Flag controls if RooFitResult object is produced and returned, off by default
/// <tr><td> `Strategy(Int_t flag)`           <td> Set Minuit strategy (0 through 2, default is 1)
///
/// <tr><th> <th> Options to control informational output
/// <tr><td> `Verbose(bool flag)`           <td> Flag controls if verbose output is printed (NLL, parameter changes during fit
/// <tr><td> `Timer(bool flag)`             <td> Time CPU and wall clock consumption of fit steps, off by default
/// <tr><td> `PrintLevel(Int_t level)`        <td> Set Minuit print level (-1 through 3, default is 1). At -1 all RooFit informational
///                                              messages are suppressed as well
/// <tr><td> `Warnings(bool flag)`          <td> Enable or disable MINUIT warnings (enabled by default)
/// <tr><td> `PrintEvalErrors(Int_t numErr)`  <td> Control number of p.d.f evaluation errors printed per likelihood evaluation. A negative
///                                              value suppress output completely, a zero value will only print the error count per p.d.f component,
///                                              a positive value is will print details of each error up to numErr messages per p.d.f component.
/// </table>
///

RooFit::OwningPtr<RooFitResult> RooAbsReal::chi2FitTo(RooDataHist& data, const RooCmdArg& arg1,  const RooCmdArg& arg2,
                const RooCmdArg& arg3,  const RooCmdArg& arg4, const RooCmdArg& arg5,
                const RooCmdArg& arg6,  const RooCmdArg& arg7, const RooCmdArg& arg8)
{
  RooLinkedList l ;
  l.Add((TObject*)&arg1) ;  l.Add((TObject*)&arg2) ;
  l.Add((TObject*)&arg3) ;  l.Add((TObject*)&arg4) ;
  l.Add((TObject*)&arg5) ;  l.Add((TObject*)&arg6) ;
  l.Add((TObject*)&arg7) ;  l.Add((TObject*)&arg8) ;
  return chi2FitTo(data,l) ;

}



////////////////////////////////////////////////////////////////////////////////
/// Calls RooAbsReal::createChi2(RooDataSet& data, const RooLinkedList& cmdList) and returns fit result.
///
/// For the list of possible commands in the `cmdList`, see
/// RooAbsReal::chi2FitTo(RooDataHist&,const RooCmdArg&,const RooCmdArg&,const RooCmdArg&,const RooCmdArg&,const RooCmdArg&,const RooCmdArg&,const RooCmdArg&,const RooCmdArg&) and
/// RooAbsPdf::chi2FitTo(RooDataHist&,const RooCmdArg&,const RooCmdArg&,const RooCmdArg&,const RooCmdArg&,const RooCmdArg&,const RooCmdArg&,const RooCmdArg&,const RooCmdArg&).

<<<<<<< HEAD
RooFit::OwningPtr<RooFitResult> RooAbsReal::chi2FitTo(RooDataHist& data, const RooLinkedList& cmdList)
=======
RooFit::OwningPtr<RooFitResult> RooAbsReal::chi2FitTo(RooDataHist &data, const RooLinkedList &cmdList)
>>>>>>> 49ae85f5
{
   // Select the pdf-specific commands
   RooCmdConfig pc("RooAbsPdf::chi2FitTo(" + std::string(GetName()) + ")");

   // Pull arguments to be passed to chi2 construction from list
   RooLinkedList fitCmdList(cmdList);

<<<<<<< HEAD
  std::unique_ptr<RooAbsReal> chi2{createChi2(data,chi2CmdList)};
  return chi2FitDriver(*chi2,fitCmdList) ;
=======
   auto createChi2DataHistCmdArgs = "Range,RangeWithName,NumCPU,Optimize,IntegrateBins,ProjectedObservables,"
                                    "AddCoefRange,SplitRange,DataError,Extended";
   RooLinkedList chi2CmdList = pc.filterCmdList(fitCmdList, createChi2DataHistCmdArgs);

   RooFit::FitHelpers::defineMinimizationOptions(pc);

   // Process and check varargs
   pc.process(fitCmdList);
   if (!pc.ok(true)) {
      return nullptr;
   }

   std::unique_ptr<RooAbsReal> chi2{createChi2(data, chi2CmdList)};
   return RooFit::Detail::owningPtr(RooFit::FitHelpers::minimize(*this, *chi2, data, pc));
>>>>>>> 49ae85f5
}




////////////////////////////////////////////////////////////////////////////////
/// Create a \f$ \chi^2 \f$ variable from a histogram and this function.
///
/// \param arg1,arg2,arg3,arg4,arg5,arg6,arg7,arg8 ordered arguments
///
/// The list of supported command arguments is given in the documentation for
///     RooChi2Var::RooChi2Var(const char *name, const char* title, RooAbsReal& func, RooDataHist& hdata, const RooCmdArg&,const RooCmdArg&,const RooCmdArg&, const RooCmdArg&,const RooCmdArg&,const RooCmdArg&, const RooCmdArg&,const RooCmdArg&,const RooCmdArg&).
///
/// \param data Histogram with data
/// \return \f$ \chi^2 \f$ variable

RooFit::OwningPtr<RooAbsReal> RooAbsReal::createChi2(RooDataHist &data, const RooCmdArg &arg1, const RooCmdArg &arg2,
                                                     const RooCmdArg &arg3, const RooCmdArg &arg4,
                                                     const RooCmdArg &arg5, const RooCmdArg &arg6,
                                                     const RooCmdArg &arg7, const RooCmdArg &arg8)
{
#ifdef ROOFIT_LEGACY_EVAL_BACKEND
   // Construct Chi2
   RooAbsReal::setEvalErrorLoggingMode(RooAbsReal::CollectErrors);
   std::string baseName = "chi2_" + std::string(GetName()) + "_" + data.GetName();

   // Clear possible range attributes from previous fits.
   removeStringAttribute("fitrange");

   auto chi2 = std::make_unique<RooChi2Var>(baseName.c_str(), baseName.c_str(), *this, data, arg1, arg2, arg3, arg4,
                                            arg5, arg6, arg7, arg8);
   RooAbsReal::setEvalErrorLoggingMode(RooAbsReal::PrintErrors);

   return RooFit::Detail::owningPtr(std::move(chi2));
#else
   throw std::runtime_error("createChi2() is not supported without the legacy evaluation backend");
   return nullptr;
#endif
}




////////////////////////////////////////////////////////////////////////////////
/// \see RooAbsReal::createChi2(RooDataHist&,const RooCmdArg&,const RooCmdArg&,const RooCmdArg&,const RooCmdArg&,const RooCmdArg&,const RooCmdArg&,const RooCmdArg&,const RooCmdArg&)
/// \param data hist data
/// \param cmdList List with RooCmdArg() from the table

RooFit::OwningPtr<RooAbsReal> RooAbsReal::createChi2(RooDataHist& data, const RooLinkedList& cmdList)
{
  // Fill array of commands
  const RooCmdArg* cmds[8] ;
  Int_t i(0) ;
  for(auto * arg : static_range_cast<RooCmdArg*>(cmdList)) {
    cmds[i++] = arg ;
  }
  for (;i<8 ; i++) {
    cmds[i] = &RooCmdArg::none() ;
  }

  return createChi2(data,*cmds[0],*cmds[1],*cmds[2],*cmds[3],*cmds[4],*cmds[5],*cmds[6],*cmds[7]) ;

}





////////////////////////////////////////////////////////////////////////////////
/// Perform a 2-D \f$ \chi^2 \f$ fit using a series of x and y values stored in the dataset `xydata`.
/// The y values can either be the event weights, or can be another column designated
/// by the YVar() argument. The y value must have errors defined for the \f$ \chi^2 \f$ to
/// be well defined.
///
/// <table>
/// <tr><th><th> Options to control construction of the chi-square
/// <tr><td> `YVar(RooRealVar& yvar)`          <td>  Designate given column in dataset as Y value
/// <tr><td> `Integrate(bool flag)`          <td>  Integrate function over range specified by X errors
///                                    rather than take value at bin center.
///
/// <tr><th><th> Options to control flow of fit procedure
/// <tr><td> `InitialHesse(bool flag)`      <td>  Flag controls if HESSE before MIGRAD as well, off by default
/// <tr><td> `Hesse(bool flag)`             <td>  Flag controls if HESSE is run after MIGRAD, on by default
/// <tr><td> `Minos(bool flag)`             <td>  Flag controls if MINOS is run after HESSE, on by default
/// <tr><td> `Minos(const RooArgSet& set)`    <td>  Only run MINOS on given subset of arguments
/// <tr><td> `Save(bool flag)`              <td>  Flag controls if RooFitResult object is produced and returned, off by default
/// <tr><td> `Strategy(Int_t flag)`           <td>  Set Minuit strategy (0 through 2, default is 1)
///
/// <tr><th><th> Options to control informational output
/// <tr><td> `Verbose(bool flag)`           <td>  Flag controls if verbose output is printed (NLL, parameter changes during fit
/// <tr><td> `Timer(bool flag)`             <td>  Time CPU and wall clock consumption of fit steps, off by default
/// <tr><td> `PrintLevel(Int_t level)`        <td>  Set Minuit print level (-1 through 3, default is 1). At -1 all RooFit informational
///                                   messages are suppressed as well
/// <tr><td> `Warnings(bool flag)`          <td>  Enable or disable MINUIT warnings (enabled by default)
/// <tr><td> `PrintEvalErrors(Int_t numErr)`  <td>  Control number of p.d.f evaluation errors printed per likelihood evaluation. A negative
///                                   value suppress output completely, a zero value will only print the error count per p.d.f component,
///                                   a positive value is will print details of each error up to numErr messages per p.d.f component.
/// </table>

RooFit::OwningPtr<RooFitResult> RooAbsReal::chi2FitTo(RooDataSet& xydata, const RooCmdArg& arg1,  const RooCmdArg& arg2,
                  const RooCmdArg& arg3,  const RooCmdArg& arg4, const RooCmdArg& arg5,
                  const RooCmdArg& arg6,  const RooCmdArg& arg7, const RooCmdArg& arg8)
{
  RooLinkedList l ;
  l.Add((TObject*)&arg1) ;  l.Add((TObject*)&arg2) ;
  l.Add((TObject*)&arg3) ;  l.Add((TObject*)&arg4) ;
  l.Add((TObject*)&arg5) ;  l.Add((TObject*)&arg6) ;
  l.Add((TObject*)&arg7) ;  l.Add((TObject*)&arg8) ;
  return chi2FitTo(xydata,l) ;
}




////////////////////////////////////////////////////////////////////////////////
/// \copydoc RooAbsReal::chi2FitTo(RooDataSet&,const RooCmdArg&,const RooCmdArg&,const RooCmdArg&,const RooCmdArg&,const RooCmdArg&,const RooCmdArg&,const RooCmdArg&,const RooCmdArg&)

<<<<<<< HEAD
RooFit::OwningPtr<RooFitResult> RooAbsReal::chi2FitTo(RooDataSet& xydata, const RooLinkedList& cmdList)
=======
RooFit::OwningPtr<RooFitResult> RooAbsReal::chi2FitTo(RooDataSet &xydata, const RooLinkedList &cmdList)
>>>>>>> 49ae85f5
{
   // Select the pdf-specific commands
   RooCmdConfig pc("RooAbsPdf::chi2FitTo(" + std::string(GetName()) + ")");

   // Pull arguments to be passed to chi2 construction from list
   RooLinkedList fitCmdList(cmdList);
   auto createChi2DataSetCmdArgs = "YVar,Integrate,RangeWithName,NumCPU,Verbose";
   RooLinkedList chi2CmdList = pc.filterCmdList(fitCmdList, createChi2DataSetCmdArgs);

<<<<<<< HEAD
  std::unique_ptr<RooAbsReal> xychi2{createChi2(xydata,chi2CmdList)};
  return chi2FitDriver(*xychi2,fitCmdList) ;
=======
   RooFit::FitHelpers::defineMinimizationOptions(pc);

   // Process and check varargs
   pc.process(fitCmdList);
   if (!pc.ok(true)) {
      return nullptr;
   }

   std::unique_ptr<RooAbsReal> xychi2{createChi2(xydata, chi2CmdList)};
   return RooFit::Detail::owningPtr(RooFit::FitHelpers::minimize(*this, *xychi2, xydata, pc));
>>>>>>> 49ae85f5
}




////////////////////////////////////////////////////////////////////////////////
/// Create a \f$ \chi^2 \f$ from a series of x and y values stored in a dataset.
/// The y values can either be the event weights (default), or can be another column designated
/// by the YVar() argument. The y value must have errors defined for the \f$ \chi^2 \f$ to
/// be well defined.
///
/// The following named arguments are supported
///
/// | | Options to control construction of the \f$ \chi^2 \f$
/// |-|-----------------------------------------
/// | `YVar(RooRealVar& yvar)`  | Designate given column in dataset as Y value
/// | `Integrate(bool flag)`  | Integrate function over range specified by X errors rather than take value at bin center.
///

RooFit::OwningPtr<RooAbsReal> RooAbsReal::createChi2(RooDataSet& data, const RooCmdArg& arg1,  const RooCmdArg& arg2,
                 const RooCmdArg& arg3,  const RooCmdArg& arg4, const RooCmdArg& arg5,
                 const RooCmdArg& arg6,  const RooCmdArg& arg7, const RooCmdArg& arg8)
{
  RooLinkedList l ;
  l.Add((TObject*)&arg1) ;  l.Add((TObject*)&arg2) ;
  l.Add((TObject*)&arg3) ;  l.Add((TObject*)&arg4) ;
  l.Add((TObject*)&arg5) ;  l.Add((TObject*)&arg6) ;
  l.Add((TObject*)&arg7) ;  l.Add((TObject*)&arg8) ;
  return createChi2(data,l) ;
}


////////////////////////////////////////////////////////////////////////////////
/// See RooAbsReal::createChi2(RooDataSet&,const RooCmdArg&,const RooCmdArg&,const RooCmdArg&,const RooCmdArg&,const RooCmdArg&,const RooCmdArg&,const RooCmdArg&,const RooCmdArg&)

RooFit::OwningPtr<RooAbsReal> RooAbsReal::createChi2(RooDataSet &data, const RooLinkedList &cmdList)
{
#ifdef ROOFIT_LEGACY_EVAL_BACKEND
   // Select the pdf-specific commands
   RooCmdConfig pc("RooAbsReal::createChi2(" + std::string(GetName()) + ")");

   pc.defineInt("integrate", "Integrate", 0, 0);
   pc.defineObject("yvar", "YVar", 0, nullptr);
   pc.defineString("rangeName", "RangeWithName", 0, "", true);
   pc.defineInt("numcpu", "NumCPU", 0, 1);
   pc.defineInt("interleave", "NumCPU", 1, 0);
   pc.defineInt("verbose", "Verbose", 0, 0);

   // Process and check varargs
   pc.process(cmdList);
   if (!pc.ok(true)) {
      return nullptr;
   }

   // Decode command line arguments
   bool integrate = pc.getInt("integrate");
   RooRealVar *yvar = static_cast<RooRealVar *>(pc.getObject("yvar"));
   const char *rangeName = pc.getString("rangeName", 0, true);
   Int_t numcpu = pc.getInt("numcpu");
   Int_t numcpu_strategy = pc.getInt("interleave");
   // strategy 3 works only for RooSimultaneous.
   if (numcpu_strategy == 3 && !this->InheritsFrom("RooSimultaneous")) {
      coutW(Minimization) << "Cannot use a NumCpu Strategy = 3 when the pdf is not a RooSimultaneous, "
                             "falling back to default strategy = 0"
                          << endl;
      numcpu_strategy = 0;
   }
   RooFit::MPSplit interl = (RooFit::MPSplit)numcpu_strategy;
   bool verbose = pc.getInt("verbose");

   RooAbsTestStatistic::Configuration cfg;
   cfg.rangeName = rangeName ? rangeName : "";
   cfg.nCPU = numcpu;
   cfg.interleave = interl;
   cfg.verbose = verbose;
   cfg.verbose = false;

   std::string name = "chi2_" + std::string(GetName()) + "_" + data.GetName();

   return RooFit::Detail::owningPtr(
      std::make_unique<RooXYChi2Var>(name.c_str(), name.c_str(), *this, data, yvar, integrate, cfg));
#else
   throw std::runtime_error("createChi2() is not supported without the legacy evaluation backend");
#endif
}



<<<<<<< HEAD



////////////////////////////////////////////////////////////////////////////////
/// Internal driver function for chi2 fits

RooFit::OwningPtr<RooFitResult> RooAbsReal::chi2FitDriver(RooAbsReal& fcn, RooLinkedList& cmdList)
{
  // Select the pdf-specific commands
  RooCmdConfig pc(Form("RooAbsPdf::chi2FitDriver(%s)",GetName())) ;

  pc.defineInt("optConst","Optimize",0,1) ;
  pc.defineInt("verbose","Verbose",0,0) ;
  pc.defineInt("doSave","Save",0,0) ;
  pc.defineInt("doTimer","Timer",0,0) ;
  pc.defineInt("plevel","PrintLevel",0,1) ;
  pc.defineInt("strat","Strategy",0,1) ;
  pc.defineInt("initHesse","InitialHesse",0,0) ;
  pc.defineInt("hesse","Hesse",0,1) ;
  pc.defineInt("minos","Minos",0,0) ;
  pc.defineInt("ext","Extended",0,2) ;
  pc.defineInt("numee","PrintEvalErrors",0,10) ;
  pc.defineInt("doWarn","Warnings",0,1) ;
  pc.defineString("mintype","Minimizer",0,"") ;
  pc.defineString("minalg","Minimizer",1,"minuit") ;
  pc.defineSet("minosSet","Minos",0,nullptr) ;

  // Process and check varargs
  pc.process(cmdList) ;
  if (!pc.ok(true)) {
    return nullptr;
  }

  // Decode command line arguments
  const char* minType = pc.getString("mintype","") ;
  const char* minAlg = pc.getString("minalg","minuit") ;
  Int_t optConst = pc.getInt("optConst") ;
  Int_t verbose  = pc.getInt("verbose") ;
  Int_t doSave   = pc.getInt("doSave") ;
  Int_t doTimer  = pc.getInt("doTimer") ;
  Int_t plevel    = pc.getInt("plevel") ;
  Int_t strat    = pc.getInt("strat") ;
  Int_t initHesse= pc.getInt("initHesse") ;
  Int_t hesse    = pc.getInt("hesse") ;
  Int_t minos    = pc.getInt("minos") ;
  Int_t numee    = pc.getInt("numee") ;
  Int_t doWarn   = pc.getInt("doWarn") ;
  const RooArgSet* minosSet = pc.getSet("minosSet");

  std::unique_ptr<RooFitResult> ret;

  // Instantiate MINUIT
  RooMinimizer m(fcn) ;
  m.setMinimizerType(minType);

  if (doWarn==0) {
    // m.setNoWarn() ; WVE FIX THIS
  }

  m.setPrintEvalErrors(numee) ;
  if (plevel!=1) {
    m.setPrintLevel(plevel) ;
  }

  if (optConst) {
    // Activate constant term optimization
    m.optimizeConst(optConst);
  }

  if (verbose) {
    // Activate verbose options
    m.setVerbose(1) ;
  }
  if (doTimer) {
    // Activate timer options
    m.setProfile(1) ;
  }

  if (strat!=1) {
    // Modify fit strategy
    m.setStrategy(strat) ;
  }

  if (initHesse) {
    // Initialize errors with hesse
    m.hesse() ;
  }

  // Minimize using migrad
  m.minimize(minType, minAlg) ;

  if (hesse) {
    // Evaluate errors with Hesse
    m.hesse() ;
  }

  if (minos) {
    // Evaluate errs with Minos
    if (minosSet) {
      m.minos(*minosSet) ;
    } else {
      m.minos() ;
    }
  }

  // Optionally return fit result
  if (doSave) {
    std::string name = Form("fitresult_%s",fcn.GetName()) ;
    std::string title = Form("Result of fit of %s ",GetName()) ;
    ret = std::unique_ptr<RooFitResult>{m.save(name.c_str(),title.c_str())};
  }

  return RooFit::Detail::owningPtr(std::move(ret));
}


=======
>>>>>>> 49ae85f5
////////////////////////////////////////////////////////////////////////////////
/// Return current evaluation error logging mode.

RooAbsReal::ErrorLoggingMode RooAbsReal::evalErrorLoggingMode()
{
  return _evalErrorMode ;
}

////////////////////////////////////////////////////////////////////////////////
/// Set evaluation error logging mode. Options are
///
/// PrintErrors - Print each error through RooMsgService() as it occurs
/// CollectErrors - Accumulate errors, but do not print them. A subsequent call
///                 to printEvalErrors() will print a summary
/// CountErrors - Accumulate error count, but do not print them.
///

void RooAbsReal::setEvalErrorLoggingMode(RooAbsReal::ErrorLoggingMode m)
{
  _evalErrorMode =  m;
}


////////////////////////////////////////////////////////////////////////////////

void RooAbsReal::setParameterizeIntegral(const RooArgSet& paramVars)
{
  std::string plist ;
  for (auto const* arg : paramVars) {
    if (!dependsOnValue(*arg)) {
      coutW(InputArguments) << "RooAbsReal::setParameterizeIntegral(" << GetName()
             << ") function does not depend on listed parameter " << arg->GetName() << ", ignoring" << std::endl ;
      continue ;
    }
    if (!plist.empty()) plist += ":" ;
    plist += arg->GetName() ;
  }
  setStringAttribute("CACHEPARAMINT",plist.c_str()) ;
}


/** Base function for computing multiple values of a RooAbsReal
\param output The array where the results are stored
\param nEvents The number of events to be processed
\param dataMap A std::map containing the input data for the computations
**/
void RooAbsReal::computeBatch(double* output, size_t nEvents, RooFit::Detail::DataMap const& dataMap) const {
  // Find all servers that are serving real numbers to us, retrieve their batch data,
  // and switch them into "always clean" operating mode, so they return always the last-set value.
  struct ServerData {
    RooAbsArg* server;
    std::span<const double> batch;
    double oldValue;
    RooAbsArg::OperMode oldOperMode;
    bool oldValueDirty;
    bool oldShapeDirty;
  };
  std::vector<ServerData> ourServers;
  ourServers.reserve(servers().size());

  for (auto server : servers()) {
    auto serverValues = dataMap.at(server);
    if(serverValues.empty()) continue;

    // maybe we are still missing inhibit dirty here
    auto oldOperMode = server->operMode();
    // See note at the bottom of this function to learn why we can only set
    // the operation mode to "always clean" if there are no other value
    // clients.
    server->setOperMode(RooAbsArg::AClean);
    ourServers.push_back({server,
        serverValues,
        server->isCategory() ? static_cast<RooAbsCategory const*>(server)->getCurrentIndex() : static_cast<RooAbsReal const*>(server)->_value,
        oldOperMode,
        server->_valueDirty,
        server->_shapeDirty});
    // Prevent the server from evaluating; just return cached result, which we will side load:
  }


  // Make sure that we restore all state when we finish:
  struct RestoreStateRAII {
    RestoreStateRAII(std::vector<ServerData>& servers) :
      _servers{servers} { }

    ~RestoreStateRAII() {
      for (auto& serverData : _servers) {
        serverData.server->setCachedValue(serverData.oldValue, true);
        serverData.server->setOperMode(serverData.oldOperMode);
        serverData.server->_valueDirty = serverData.oldValueDirty;
        serverData.server->_shapeDirty = serverData.oldShapeDirty;
      }
    }

    std::vector<ServerData>& _servers;
  } restoreState{ourServers};


  // Advising to implement the batch interface makes only sense if the batch was not a scalar.
  // Otherwise, there would be no speedup benefit.
  if(nEvents > 1 && RooMsgService::instance().isActive(this, RooFit::FastEvaluations, RooFit::INFO)) {
    coutI(FastEvaluations) << "The class " << ClassName() << " does not implement the faster batch evaluation interface."
        << " Consider requesting or implementing it to benefit from a speed up." << std::endl;
  }


  // For each event, write temporary values into our servers' caches, and run a single-value computation.

  for (std::size_t i=0; i < nEvents; ++i) {
    for (auto& serv : ourServers) {
      serv.server->setCachedValue(serv.batch[std::min(i, serv.batch.size()-1)], false);
    }

    output[i] = evaluate();
  }
}

////////////////////////////////////////////////////////////////////////////////
/// This function defines the analytical integral translation for the class.
///
/// \param[in] code The code that decides the integrands.
/// \param[in] rangeName Name of the normalization range.
/// \param[in] ctx An object to manage auxiliary information for code-squashing.
///
/// \returns The representative code string of the integral for the given object.
std::string RooAbsReal::buildCallToAnalyticIntegral(Int_t /* code */, const char * /* rangeName */,
                                                    RooFit::Detail::CodeSquashContext & /*ctx*/) const
{
   std::stringstream errorMsg;
   errorMsg << "An analytical integral function for class \"" << ClassName() << "\" has not yet been implemented.";
   coutE(Minimization) << errorMsg.str() << std::endl;
   throw std::runtime_error(errorMsg.str().c_str());
}

double RooAbsReal::_DEBUG_getVal(const RooArgSet* normalisationSet) const {

  const bool tmpFast = _fast;
  const double tmp = _value;

  double fullEval = 0.;
  try {
    fullEval = getValV(normalisationSet);
  }
  catch (CachingError& error) {
    throw CachingError(std::move(error),
        FormatPdfTree() << *this);
  }

  const double ret = (_fast && !_inhibitDirty) ? _value : fullEval;

  if (std::isfinite(ret) && ( ret != 0. ? (ret - fullEval)/ret : ret - fullEval) > 1.E-9) {
#ifndef NDEBUG
    gSystem->StackTrace();
#endif
    FormatPdfTree formatter;
    formatter << "--> (Scalar computation wrong here:)\n"
            << GetName() << " " << this << " _fast=" << tmpFast
            << "\n\tcached _value=" << std::setprecision(16) << tmp
            << "\n\treturning    =" << ret
            << "\n\trecomputed   =" << fullEval
            << "\n\tnew _value   =" << _value << "] ";
    formatter << "\nServers:";
    for (const auto server : _serverList) {
      formatter << "\n  ";
      server->printStream(formatter.stream(), kName | kClassName | kArgs | kExtras | kAddress | kValue, kInline);
    }

    throw CachingError(formatter);
  }

  return ret;
}


<<<<<<< HEAD
////////////////////////////////////////////////////////////////////////////////
/// Walk through expression tree headed by the `this` object, and check a batch computation.
///
/// Check if the results in `evalData` for event `evtNo` are identical to the current value of the nodes.
/// If a difference is found, an exception is thrown, and propagates up the expression tree. The tree is formatted
/// to see where the computation error happened.
/// @param evalData Data with results of batch computation. This is checked against the current value of the expression tree.
/// @param evtNo    Event from `evalData` to check for.
/// @param normSet  Optional normalisation set that was used in computation.
/// @param relAccuracy Accuracy required for passing the check.
void RooAbsReal::checkBatchComputation(const RooBatchCompute::RunContext& evalData, std::size_t evtNo, const RooArgSet* normSet, double relAccuracy) const {
  for (const auto server : _serverList) {
    try {
      auto realServer = dynamic_cast<RooAbsReal*>(server);
      if (realServer)
        realServer->checkBatchComputation(evalData, evtNo, normSet, relAccuracy);
    } catch (CachingError& error) {
      throw CachingError(std::move(error),
          FormatPdfTree() << *this);
    }
  }

  const auto item = evalData.spans.find(this);
  if (item == evalData.spans.end())
    return;

  auto batch = item->second;
  const double value = getVal(normSet);
  const double batchVal = batch.size() == 1 ? batch[0] : batch[evtNo];
  const double relDiff = value != 0. ? (value - batchVal)/value : value - batchVal;

  if (std::abs(relDiff) > relAccuracy && std::abs(value) > 1.E-300) {
    FormatPdfTree formatter;
    formatter << "--> (Batch computation wrong:)\n";
    printStream(formatter.stream(), kName | kClassName | kArgs | kExtras | kAddress, kInline);
    formatter << "\n batch=" << batch.data() << " size=" << batch.size() << std::setprecision(17)
    << "\n batch[" << std::setw(7) << evtNo-1 << "]=     " << (evtNo > 0 && evtNo - 1 < batch.size() ? std::to_string(batch[evtNo-1]) : "---")
    << "\n batch[" << std::setw(7) << evtNo   << "]=     " << batchVal << " !!!"
    << "\n expected ('value'): " << value
    << "\n eval(unnorm.)     : " << evaluate()
    << "\n delta         " <<                     " =     " << value - batchVal
    << "\n rel delta     " <<                     " =     " << relDiff
    << "\n _batch[" << std::setw(7) << evtNo+1 << "]=     " << (batch.size() > evtNo+1 ? std::to_string(batch[evtNo+1]) : "---");



    formatter << "\nServers: ";
    for (const auto server : _serverList) {
      formatter << "\n - ";
      server->printStream(formatter.stream(), kName | kClassName | kArgs | kExtras | kAddress | kValue, kInline);
      formatter << std::setprecision(17);

      auto serverAsReal = dynamic_cast<RooAbsReal*>(server);
      if (serverAsReal) {
        auto serverBatch = evalData.spans.count(serverAsReal) != 0 ? evalData.spans.find(serverAsReal)->second : RooSpan<const double>();
        if (serverBatch.size() > evtNo) {
          formatter << "\n   _batch[" << evtNo-1 << "]=" << (serverBatch.size() > evtNo-1 ? std::to_string(serverBatch[evtNo-1]) : "---")
                    << "\n   _batch[" << evtNo << "]=" << serverBatch[evtNo]
                    << "\n   _batch[" << evtNo+1 << "]=" << (serverBatch.size() > evtNo+1 ? std::to_string(serverBatch[evtNo+1]) : "---");
        }
        else {
          formatter << std::setprecision(17)
          << "\n   getVal()=" << serverAsReal->getVal(normSet);
        }
      }
    }

    throw CachingError(formatter);
  }
}


=======
>>>>>>> 49ae85f5
bool RooAbsReal::redirectServersHook(const RooAbsCollection & newServerList, bool mustReplaceAll,
                                    bool nameChange, bool isRecursiveStep)
{
  _lastNormSetId = RooFit::UniqueId<RooArgSet>::nullval;
  return RooAbsArg::redirectServersHook(newServerList, mustReplaceAll, nameChange, isRecursiveStep);
}


////////////////////////////////////////////////////////////////////////////////

void RooAbsReal::enableOffsetting(bool flag)
{
  for (RooAbsArg* arg : servers()) {
    if(auto realArg = dynamic_cast<RooAbsReal*>(arg)) {
      realArg->enableOffsetting(flag) ;
    }
  }
}


RooAbsReal::Ref::Ref(double val) : _ref{RooFit::RooConst(val)} {}<|MERGE_RESOLUTION|>--- conflicted
+++ resolved
@@ -298,65 +298,9 @@
   }
   //   cout << "RooAbsReal::getValV(" << GetName() << ") writing _value = " << _value << std::endl ;
 
-<<<<<<< HEAD
-  double ret(_value) ;
-  if (hideOffset()) ret += offset() ;
-
-  return ret ;
-}
-
-
-////////////////////////////////////////////////////////////////////////////////
-/// Compute batch of values for input data stored in `evalData`.
-///
-/// This is a faster, multi-value version of getVal(). It calls evaluateSpan() to trigger computations, and
-/// finalises those (e.g. error checking or automatic normalisation) before returning a span with the results.
-/// This span will also be stored in `evalData`, so subsquent calls of getValues() will return immediately.
-///
-/// If `evalData` is empty, a single value will be returned, which is the result of evaluating the current value
-/// of each object that's serving values to us. If `evalData` contains a batch of values for one or more of the
-/// objects serving values to us, a batch of values for each entry stored in `evalData` is returned. To fill a
-/// RunContext with values from a dataset, use RooAbsData::getBatches().
-///
-/// \param[in] evalData  Object holding spans of input data. The results are also stored here.
-/// \param[in] normSet   Use these variables for normalisation (relevant for PDFs), and pass this normalisation
-/// on to object serving values to us.
-/// \return RooSpan pointing to the computation results. The memory this span points to is owned by `evalData`.
-RooSpan<const double> RooAbsReal::getValues(RooBatchCompute::RunContext& evalData, const RooArgSet* normSet) const {
-  auto item = evalData.spans.find(this);
-  if (item != evalData.spans.end()) {
-    return item->second;
-  }
-
-  normSet = normSet ? normSet : _lastNSet;
-
-  std::map<RooFit::Detail::DataKey, RooSpan<const double>> dataSpans;
-  for (auto const &evalDataItem : evalData.spans) {
-    dataSpans[evalDataItem.first] = evalDataItem.second;
-  }
-
-  std::unique_ptr<RooAbsReal> clone = RooFit::Detail::compileForNormSet<RooAbsReal>(*this, normSet ? *normSet : RooArgSet{});
-  ROOT::Experimental::RooFitDriver driver(*clone);
-  driver.setData(dataSpans);
-  auto& results = evalData.ownedMemory[this];
-  results = driver.getValues(); // the compiler should use the move assignment here
-  evalData.spans[this] = results;
-  return results;
-}
-
-////////////////////////////////////////////////////////////////////////////////
-
-std::vector<double> RooAbsReal::getValues(RooAbsData const& data) const {
-  std::unique_ptr<RooAbsReal> clone = RooFit::Detail::compileForNormSet<RooAbsReal>(*this, *data.get());
-  ROOT::Experimental::RooFitDriver driver(*clone, RooFit::BatchModeOption::Cpu);
-  driver.setData(data, "");
-  return driver.getValues();
-}
-=======
   return hideOffset() ? _value + offset() : _value;
 }
 
->>>>>>> 49ae85f5
 
 ////////////////////////////////////////////////////////////////////////////////
 
@@ -641,11 +585,7 @@
   const std::string title = std::string("Integral of ") + GetTitle();
   const std::string fullName = std::string(GetName()) + integralNameSuffix(iset,nset,rangeName).Data();
 
-<<<<<<< HEAD
-  auto out = std::make_unique<RooAddition>(fullName.Data(), title.Data(), components);
-=======
   auto out = std::make_unique<RooAddition>(fullName.c_str(), title.c_str(), components);
->>>>>>> 49ae85f5
   out->addOwnedComponents(std::move(components));
   return RooFit::Detail::owningPtr<RooAbsReal>(std::move(out));
 }
@@ -1006,11 +946,7 @@
   if(nullptr == projected || !projected->isValid()) {
     coutE(Plotting) << ClassName() << "::" << GetName() << ":createPlotProjection: cannot integrate out ";
     projectedVars->printStream(std::cout,kName|kArgs,kSingleLine);
-<<<<<<< HEAD
-    return 0;
-=======
     return nullptr;
->>>>>>> 49ae85f5
   }
 
   if(projected->InheritsFrom(RooRealIntegral::Class())){
@@ -1288,11 +1224,7 @@
     if(varNames[iVar].empty()) continue;
     if(iVar >= 3) {
       std::stringstream errMsg;
-<<<<<<< HEAD
-      errMsg << "RooAbsPdf::createHistogram(" << GetName() << ") ERROR more than three variable names passed, but maxumum number of supported variables is three";
-=======
       errMsg << "RooAbsPdf::createHistogram(" << GetName() << ") ERROR more than three variable names passed, but maximum number of supported variables is three";
->>>>>>> 49ae85f5
       coutE(Plotting) << errMsg.str() << std::endl;
       throw std::invalid_argument(errMsg.str());
     }
@@ -1459,13 +1391,8 @@
       }
       std::vector<double> edges(bl->size());
       int i=0 ;
-<<<<<<< HEAD
-      for (auto const& elem : *bl) { ba[i++] = elem ; }
-      intBinning = std::make_unique<RooBinning>(bl->size()-1,ba.data()) ;
-=======
       for (auto const& elem : *bl) { edges[i++] = elem ; }
       intBinning = std::make_unique<RooBinning>(bl->size()-1,edges.data()) ;
->>>>>>> 49ae85f5
     }
   }
 
@@ -4276,11 +4203,7 @@
 /// RooAbsReal::chi2FitTo(RooDataHist&,const RooCmdArg&,const RooCmdArg&,const RooCmdArg&,const RooCmdArg&,const RooCmdArg&,const RooCmdArg&,const RooCmdArg&,const RooCmdArg&) and
 /// RooAbsPdf::chi2FitTo(RooDataHist&,const RooCmdArg&,const RooCmdArg&,const RooCmdArg&,const RooCmdArg&,const RooCmdArg&,const RooCmdArg&,const RooCmdArg&,const RooCmdArg&).
 
-<<<<<<< HEAD
-RooFit::OwningPtr<RooFitResult> RooAbsReal::chi2FitTo(RooDataHist& data, const RooLinkedList& cmdList)
-=======
 RooFit::OwningPtr<RooFitResult> RooAbsReal::chi2FitTo(RooDataHist &data, const RooLinkedList &cmdList)
->>>>>>> 49ae85f5
 {
    // Select the pdf-specific commands
    RooCmdConfig pc("RooAbsPdf::chi2FitTo(" + std::string(GetName()) + ")");
@@ -4288,10 +4211,6 @@
    // Pull arguments to be passed to chi2 construction from list
    RooLinkedList fitCmdList(cmdList);
 
-<<<<<<< HEAD
-  std::unique_ptr<RooAbsReal> chi2{createChi2(data,chi2CmdList)};
-  return chi2FitDriver(*chi2,fitCmdList) ;
-=======
    auto createChi2DataHistCmdArgs = "Range,RangeWithName,NumCPU,Optimize,IntegrateBins,ProjectedObservables,"
                                     "AddCoefRange,SplitRange,DataError,Extended";
    RooLinkedList chi2CmdList = pc.filterCmdList(fitCmdList, createChi2DataHistCmdArgs);
@@ -4306,7 +4225,6 @@
 
    std::unique_ptr<RooAbsReal> chi2{createChi2(data, chi2CmdList)};
    return RooFit::Detail::owningPtr(RooFit::FitHelpers::minimize(*this, *chi2, data, pc));
->>>>>>> 49ae85f5
 }
 
 
@@ -4424,11 +4342,7 @@
 ////////////////////////////////////////////////////////////////////////////////
 /// \copydoc RooAbsReal::chi2FitTo(RooDataSet&,const RooCmdArg&,const RooCmdArg&,const RooCmdArg&,const RooCmdArg&,const RooCmdArg&,const RooCmdArg&,const RooCmdArg&,const RooCmdArg&)
 
-<<<<<<< HEAD
-RooFit::OwningPtr<RooFitResult> RooAbsReal::chi2FitTo(RooDataSet& xydata, const RooLinkedList& cmdList)
-=======
 RooFit::OwningPtr<RooFitResult> RooAbsReal::chi2FitTo(RooDataSet &xydata, const RooLinkedList &cmdList)
->>>>>>> 49ae85f5
 {
    // Select the pdf-specific commands
    RooCmdConfig pc("RooAbsPdf::chi2FitTo(" + std::string(GetName()) + ")");
@@ -4438,10 +4352,6 @@
    auto createChi2DataSetCmdArgs = "YVar,Integrate,RangeWithName,NumCPU,Verbose";
    RooLinkedList chi2CmdList = pc.filterCmdList(fitCmdList, createChi2DataSetCmdArgs);
 
-<<<<<<< HEAD
-  std::unique_ptr<RooAbsReal> xychi2{createChi2(xydata,chi2CmdList)};
-  return chi2FitDriver(*xychi2,fitCmdList) ;
-=======
    RooFit::FitHelpers::defineMinimizationOptions(pc);
 
    // Process and check varargs
@@ -4452,7 +4362,6 @@
 
    std::unique_ptr<RooAbsReal> xychi2{createChi2(xydata, chi2CmdList)};
    return RooFit::Detail::owningPtr(RooFit::FitHelpers::minimize(*this, *xychi2, xydata, pc));
->>>>>>> 49ae85f5
 }
 
 
@@ -4541,125 +4450,6 @@
 
 
 
-<<<<<<< HEAD
-
-
-
-////////////////////////////////////////////////////////////////////////////////
-/// Internal driver function for chi2 fits
-
-RooFit::OwningPtr<RooFitResult> RooAbsReal::chi2FitDriver(RooAbsReal& fcn, RooLinkedList& cmdList)
-{
-  // Select the pdf-specific commands
-  RooCmdConfig pc(Form("RooAbsPdf::chi2FitDriver(%s)",GetName())) ;
-
-  pc.defineInt("optConst","Optimize",0,1) ;
-  pc.defineInt("verbose","Verbose",0,0) ;
-  pc.defineInt("doSave","Save",0,0) ;
-  pc.defineInt("doTimer","Timer",0,0) ;
-  pc.defineInt("plevel","PrintLevel",0,1) ;
-  pc.defineInt("strat","Strategy",0,1) ;
-  pc.defineInt("initHesse","InitialHesse",0,0) ;
-  pc.defineInt("hesse","Hesse",0,1) ;
-  pc.defineInt("minos","Minos",0,0) ;
-  pc.defineInt("ext","Extended",0,2) ;
-  pc.defineInt("numee","PrintEvalErrors",0,10) ;
-  pc.defineInt("doWarn","Warnings",0,1) ;
-  pc.defineString("mintype","Minimizer",0,"") ;
-  pc.defineString("minalg","Minimizer",1,"minuit") ;
-  pc.defineSet("minosSet","Minos",0,nullptr) ;
-
-  // Process and check varargs
-  pc.process(cmdList) ;
-  if (!pc.ok(true)) {
-    return nullptr;
-  }
-
-  // Decode command line arguments
-  const char* minType = pc.getString("mintype","") ;
-  const char* minAlg = pc.getString("minalg","minuit") ;
-  Int_t optConst = pc.getInt("optConst") ;
-  Int_t verbose  = pc.getInt("verbose") ;
-  Int_t doSave   = pc.getInt("doSave") ;
-  Int_t doTimer  = pc.getInt("doTimer") ;
-  Int_t plevel    = pc.getInt("plevel") ;
-  Int_t strat    = pc.getInt("strat") ;
-  Int_t initHesse= pc.getInt("initHesse") ;
-  Int_t hesse    = pc.getInt("hesse") ;
-  Int_t minos    = pc.getInt("minos") ;
-  Int_t numee    = pc.getInt("numee") ;
-  Int_t doWarn   = pc.getInt("doWarn") ;
-  const RooArgSet* minosSet = pc.getSet("minosSet");
-
-  std::unique_ptr<RooFitResult> ret;
-
-  // Instantiate MINUIT
-  RooMinimizer m(fcn) ;
-  m.setMinimizerType(minType);
-
-  if (doWarn==0) {
-    // m.setNoWarn() ; WVE FIX THIS
-  }
-
-  m.setPrintEvalErrors(numee) ;
-  if (plevel!=1) {
-    m.setPrintLevel(plevel) ;
-  }
-
-  if (optConst) {
-    // Activate constant term optimization
-    m.optimizeConst(optConst);
-  }
-
-  if (verbose) {
-    // Activate verbose options
-    m.setVerbose(1) ;
-  }
-  if (doTimer) {
-    // Activate timer options
-    m.setProfile(1) ;
-  }
-
-  if (strat!=1) {
-    // Modify fit strategy
-    m.setStrategy(strat) ;
-  }
-
-  if (initHesse) {
-    // Initialize errors with hesse
-    m.hesse() ;
-  }
-
-  // Minimize using migrad
-  m.minimize(minType, minAlg) ;
-
-  if (hesse) {
-    // Evaluate errors with Hesse
-    m.hesse() ;
-  }
-
-  if (minos) {
-    // Evaluate errs with Minos
-    if (minosSet) {
-      m.minos(*minosSet) ;
-    } else {
-      m.minos() ;
-    }
-  }
-
-  // Optionally return fit result
-  if (doSave) {
-    std::string name = Form("fitresult_%s",fcn.GetName()) ;
-    std::string title = Form("Result of fit of %s ",GetName()) ;
-    ret = std::unique_ptr<RooFitResult>{m.save(name.c_str(),title.c_str())};
-  }
-
-  return RooFit::Detail::owningPtr(std::move(ret));
-}
-
-
-=======
->>>>>>> 49ae85f5
 ////////////////////////////////////////////////////////////////////////////////
 /// Return current evaluation error logging mode.
 
@@ -4834,81 +4624,6 @@
 }
 
 
-<<<<<<< HEAD
-////////////////////////////////////////////////////////////////////////////////
-/// Walk through expression tree headed by the `this` object, and check a batch computation.
-///
-/// Check if the results in `evalData` for event `evtNo` are identical to the current value of the nodes.
-/// If a difference is found, an exception is thrown, and propagates up the expression tree. The tree is formatted
-/// to see where the computation error happened.
-/// @param evalData Data with results of batch computation. This is checked against the current value of the expression tree.
-/// @param evtNo    Event from `evalData` to check for.
-/// @param normSet  Optional normalisation set that was used in computation.
-/// @param relAccuracy Accuracy required for passing the check.
-void RooAbsReal::checkBatchComputation(const RooBatchCompute::RunContext& evalData, std::size_t evtNo, const RooArgSet* normSet, double relAccuracy) const {
-  for (const auto server : _serverList) {
-    try {
-      auto realServer = dynamic_cast<RooAbsReal*>(server);
-      if (realServer)
-        realServer->checkBatchComputation(evalData, evtNo, normSet, relAccuracy);
-    } catch (CachingError& error) {
-      throw CachingError(std::move(error),
-          FormatPdfTree() << *this);
-    }
-  }
-
-  const auto item = evalData.spans.find(this);
-  if (item == evalData.spans.end())
-    return;
-
-  auto batch = item->second;
-  const double value = getVal(normSet);
-  const double batchVal = batch.size() == 1 ? batch[0] : batch[evtNo];
-  const double relDiff = value != 0. ? (value - batchVal)/value : value - batchVal;
-
-  if (std::abs(relDiff) > relAccuracy && std::abs(value) > 1.E-300) {
-    FormatPdfTree formatter;
-    formatter << "--> (Batch computation wrong:)\n";
-    printStream(formatter.stream(), kName | kClassName | kArgs | kExtras | kAddress, kInline);
-    formatter << "\n batch=" << batch.data() << " size=" << batch.size() << std::setprecision(17)
-    << "\n batch[" << std::setw(7) << evtNo-1 << "]=     " << (evtNo > 0 && evtNo - 1 < batch.size() ? std::to_string(batch[evtNo-1]) : "---")
-    << "\n batch[" << std::setw(7) << evtNo   << "]=     " << batchVal << " !!!"
-    << "\n expected ('value'): " << value
-    << "\n eval(unnorm.)     : " << evaluate()
-    << "\n delta         " <<                     " =     " << value - batchVal
-    << "\n rel delta     " <<                     " =     " << relDiff
-    << "\n _batch[" << std::setw(7) << evtNo+1 << "]=     " << (batch.size() > evtNo+1 ? std::to_string(batch[evtNo+1]) : "---");
-
-
-
-    formatter << "\nServers: ";
-    for (const auto server : _serverList) {
-      formatter << "\n - ";
-      server->printStream(formatter.stream(), kName | kClassName | kArgs | kExtras | kAddress | kValue, kInline);
-      formatter << std::setprecision(17);
-
-      auto serverAsReal = dynamic_cast<RooAbsReal*>(server);
-      if (serverAsReal) {
-        auto serverBatch = evalData.spans.count(serverAsReal) != 0 ? evalData.spans.find(serverAsReal)->second : RooSpan<const double>();
-        if (serverBatch.size() > evtNo) {
-          formatter << "\n   _batch[" << evtNo-1 << "]=" << (serverBatch.size() > evtNo-1 ? std::to_string(serverBatch[evtNo-1]) : "---")
-                    << "\n   _batch[" << evtNo << "]=" << serverBatch[evtNo]
-                    << "\n   _batch[" << evtNo+1 << "]=" << (serverBatch.size() > evtNo+1 ? std::to_string(serverBatch[evtNo+1]) : "---");
-        }
-        else {
-          formatter << std::setprecision(17)
-          << "\n   getVal()=" << serverAsReal->getVal(normSet);
-        }
-      }
-    }
-
-    throw CachingError(formatter);
-  }
-}
-
-
-=======
->>>>>>> 49ae85f5
 bool RooAbsReal::redirectServersHook(const RooAbsCollection & newServerList, bool mustReplaceAll,
                                     bool nameChange, bool isRecursiveStep)
 {
