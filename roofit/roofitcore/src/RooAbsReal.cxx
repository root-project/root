/*****************************************************************************
 * Project: RooFit                                                           *
 * Package: RooFitCore                                                       *
 * @(#)root/roofitcore:$Id$
 * Authors:                                                                  *
 *   WV, Wouter Verkerke, UC Santa Barbara, verkerke@slac.stanford.edu       *
 *   DK, David Kirkby,    UC Irvine,         dkirkby@uci.edu                 *
 *                                                                           *
 * Copyright (c) 2000-2005, Regents of the University of California          *
 *                          and Stanford University. All rights reserved.    *
 *                                                                           *
 * Redistribution and use in source and binary forms,                        *
 * with or without modification, are permitted according to the terms        *
 * std::listed in LICENSE (http://roofit.sourceforge.net/license.txt)             *
 *****************************************************************************/

//////////////////////////////////////////////////////////////////////////////

/** \class RooAbsReal

   RooAbsReal is the common abstract base class for objects that represent a
   real value and implements functionality common to all real-valued objects
   such as the ability to plot them, to construct integrals of them, the
   ability to advertise (partial) analytical integrals etc.

   Implementation of RooAbsReal may be derived, thus no interface
   is provided to modify the contents.

   \ingroup Roofitcore
*/


#include "RooFitDriver.h"
#include "RooMsgService.h"

#include "RooAbsReal.h"
#include "RooArgSet.h"
#include "RooArgList.h"
#include "RooBinning.h"
#include "RooPlot.h"
#include "RooConstVar.h"
#include "RooCurve.h"
#include "RooHist.h"
#include "RooRealVar.h"
#include "RooArgProxy.h"
#include "RooFormulaVar.h"
#include "RooRealBinding.h"
#include "RooRealIntegral.h"
#include "RooAbsCategoryLValue.h"
#include "RooCustomizer.h"
#include "RooAbsData.h"
#include "RooAddPdf.h"
#include "RooCmdConfig.h"
#include "RooCategory.h"
#include "RooNumIntConfig.h"
#include "RooAddition.h"
#include "RooDataSet.h"
#include "RooDataHist.h"
#include "RooNumRunningInt.h"
#include "RooGlobalFunc.h"
#include "RooParamBinning.h"
#include "RooProfileLL.h"
#include "RooProduct.h"
#include "RooFunctor.h"
#include "RooDerivative.h"
#include "RooXYChi2Var.h"
#include "RooMinimizer.h"
#include "RooChi2Var.h"
#include "RooFitResult.h"
#include "RooMoment.h"
#include "RooFirstMoment.h"
#include "RooSecondMoment.h"
#include "RooBrentRootFinder.h"
#include "RooVectorDataStore.h"
#include "RooCachedReal.h"
#include "RooHelpers.h"
#include "TreeReadBuffer.h"
#include "ValueChecking.h"
#include "RooFit/BatchModeDataHelpers.h"

#include "ROOT/StringUtils.hxx"
#include "Compression.h"
#include "Math/IFunction.h"
#include "TMath.h"
#include "TObjString.h"
#include "TTree.h"
#include "TH1.h"
#include "TH2.h"
#include "TH3.h"
#include "TBranch.h"
#include "TLeaf.h"
#include "TAttLine.h"
#include "TF1.h"
#include "TF2.h"
#include "TF3.h"
#include "TMatrixD.h"
#include "TVector.h"
#include "strlcpy.h"
#ifndef NDEBUG
#include <TSystem.h> // To print stack traces when caching errors are detected
#endif

#include <iomanip>
#include <iostream>
#include <limits>
#include <sstream>
#include <sys/types.h>

namespace {

// Internal helper RooAbsFunc that evalutes the scaled data-weighted average of
// given RooAbsReal as a function of a single variable using the RooFitDriver.
class ScaledDataWeightedAverage : public RooAbsFunc {
public:
   ScaledDataWeightedAverage(RooAbsReal const &arg, RooAbsData const &data, double scaleFactor, RooAbsRealLValue &var)
      : RooAbsFunc{1}, _var{var}, _dataWeights{data.getWeightBatch(0, data.numEntries())}, _scaleFactor{scaleFactor}
   {
      _arg = RooFit::Detail::compileForNormSet(arg, *data.get());
      _arg->recursiveRedirectServers(RooArgList{var});
      _driver = std::make_unique<ROOT::Experimental::RooFitDriver>(*_arg, RooFit::BatchModeOption::Cpu);
      std::stack<std::vector<double>>{}.swap(_vectorBuffers);
      auto dataSpans = RooFit::BatchModeDataHelpers::getDataSpans(data, "", nullptr, /*skipZeroWeights=*/false,
                                                                   /*takeGlobalObservablesFromData=*/true,
                                                                   _vectorBuffers);
      for (auto const& item : dataSpans) {
         _driver->setInput(item.first->GetName(), item.second, false);
      }
   }

   double operator()(const double xvector[]) const override
   {
      double oldVal = _var.getVal();
      _var.setVal(xvector[0]);

      double out = 0.0;
      std::span<const double> pdfValues = _driver->run();
      if (_dataWeights.empty()) {
         out = std::accumulate(pdfValues.begin(), pdfValues.end(), 0.0) / pdfValues.size();
      } else {
         double weightsSum = 0.0;
         for (std::size_t i = 0; i < pdfValues.size(); ++i) {
            out += pdfValues[i] * _dataWeights[i];
            weightsSum += _dataWeights[i];
         }
         out /= weightsSum;
      }
      out *= _scaleFactor;

      _var.setVal(oldVal);
      return out;
   }
   double getMinLimit(UInt_t /*dimension*/) const override { return _var.getMin(); }
   double getMaxLimit(UInt_t /*dimension*/) const override { return _var.getMax(); }

private:
   RooAbsRealLValue &_var;
   std::unique_ptr<RooAbsReal> _arg;
   std::span<const double> _dataWeights;
   double _scaleFactor;
   std::unique_ptr<ROOT::Experimental::RooFitDriver> _driver;
   std::stack<std::vector<double>> _vectorBuffers;
};

} // namespace

using namespace std ;

ClassImp(RooAbsReal)

bool RooAbsReal::_globalSelectComp = false;
bool RooAbsReal::_hideOffset = true ;

void RooAbsReal::setHideOffset(bool flag) { _hideOffset = flag ; }
bool RooAbsReal::hideOffset() { return _hideOffset ; }

RooAbsReal::ErrorLoggingMode RooAbsReal::_evalErrorMode = RooAbsReal::PrintErrors ;
Int_t RooAbsReal::_evalErrorCount = 0 ;
std::map<const RooAbsArg*,std::pair<std::string,std::list<RooAbsReal::EvalError> > > RooAbsReal::_evalErrorList ;


////////////////////////////////////////////////////////////////////////////////
/// coverity[UNINIT_CTOR]
/// Default constructor

RooAbsReal::RooAbsReal() {}


////////////////////////////////////////////////////////////////////////////////
/// Constructor with unit label

RooAbsReal::RooAbsReal(const char *name, const char *title, const char *unit) :
  RooAbsArg(name,title), _unit(unit)
{
  setValueDirty() ;
  setShapeDirty() ;
}


////////////////////////////////////////////////////////////////////////////////
/// Constructor with plot range and unit label

RooAbsReal::RooAbsReal(const char *name, const char *title, double inMinVal,
             double inMaxVal, const char *unit) :
  RooAbsArg(name,title), _plotMin(inMinVal), _plotMax(inMaxVal), _unit(unit)
{
  setValueDirty() ;
  setShapeDirty() ;
}


////////////////////////////////////////////////////////////////////////////////
/// Copy constructor
RooAbsReal::RooAbsReal(const RooAbsReal& other, const char* name) :
  RooAbsArg(other,name), _plotMin(other._plotMin), _plotMax(other._plotMax),
  _plotBins(other._plotBins), _value(other._value), _unit(other._unit), _label(other._label),
  _forceNumInt(other._forceNumInt), _selectComp(other._selectComp)
{
  if (other._specIntegratorConfig) {
    _specIntegratorConfig = std::make_unique<RooNumIntConfig>(*other._specIntegratorConfig) ;
  }
}


////////////////////////////////////////////////////////////////////////////////
/// Destructor

RooAbsReal::~RooAbsReal() {}


////////////////////////////////////////////////////////////////////////////////
/// Equality operator comparing to a double

bool RooAbsReal::operator==(double value) const
{
  return (getVal()==value) ;
}



////////////////////////////////////////////////////////////////////////////////
/// Equality operator when comparing to another RooAbsArg.
/// Only functional when the other arg is a RooAbsReal

bool RooAbsReal::operator==(const RooAbsArg& other) const
{
  const RooAbsReal* otherReal = dynamic_cast<const RooAbsReal*>(&other) ;
  return otherReal ? operator==(otherReal->getVal()) : false ;
}


////////////////////////////////////////////////////////////////////////////////

bool RooAbsReal::isIdentical(const RooAbsArg& other, bool assumeSameType) const
{
  if (!assumeSameType) {
    const RooAbsReal* otherReal = dynamic_cast<const RooAbsReal*>(&other) ;
    return otherReal ? operator==(otherReal->getVal()) : false ;
  } else {
    return getVal() == static_cast<const RooAbsReal&>(other).getVal();
  }
}


////////////////////////////////////////////////////////////////////////////////
/// Return this variable's title string. If appendUnit is true and
/// this variable has units, also append a string " (<unit>)".

TString RooAbsReal::getTitle(bool appendUnit) const
{
  TString title(GetTitle());
  if(appendUnit && 0 != strlen(getUnit())) {
    title.Append(" (");
    title.Append(getUnit());
    title.Append(")");
  }
  return title;
}



////////////////////////////////////////////////////////////////////////////////
/// Return value of object. If the cache is clean, return the
/// cached value, otherwise recalculate on the fly and refill
/// the cache

double RooAbsReal::getValV(const RooArgSet* nset) const
{
  if (nset && nset->uniqueId().value() != _lastNormSetId) {
    const_cast<RooAbsReal*>(this)->setProxyNormSet(nset);
    _lastNormSetId = nset->uniqueId().value();
  }

  if (isValueDirtyAndClear()) {
    _value = traceEval(nullptr) ;
    //     clearValueDirty() ;
  }
  //   cout << "RooAbsReal::getValV(" << GetName() << ") writing _value = " << _value << std::endl ;

  return hideOffset() ? _value + offset() : _value;
}


////////////////////////////////////////////////////////////////////////////////
<<<<<<< HEAD
/// Compute batch of values for input data stored in `evalData`.
///
/// This is a faster, multi-value version of getVal(). It calls evaluateSpan() to trigger computations, and
/// finalises those (e.g. error checking or automatic normalisation) before returning a span with the results.
/// This span will also be stored in `evalData`, so subsquent calls of getValues() will return immediately.
///
/// If `evalData` is empty, a single value will be returned, which is the result of evaluating the current value
/// of each object that's serving values to us. If `evalData` contains a batch of values for one or more of the
/// objects serving values to us, a batch of values for each entry stored in `evalData` is returned. To fill a
/// RunContext with values from a dataset, use RooAbsData::getBatches().
///
/// \param[in] evalData  Object holding spans of input data. The results are also stored here.
/// \param[in] normSet   Use these variables for normalisation (relevant for PDFs), and pass this normalisation
/// on to object serving values to us.
/// \return RooSpan pointing to the computation results. The memory this span points to is owned by `evalData`.
RooSpan<const double> RooAbsReal::getValues(RooBatchCompute::RunContext& evalData, const RooArgSet* normSet) const {
  auto item = evalData.spans.find(this);
  if (item != evalData.spans.end()) {
    return item->second;
  }

  normSet = normSet ? normSet : _lastNSet;

  std::map<RooFit::Detail::DataKey, RooSpan<const double>> dataSpans;
  for (auto const &evalDataItem : evalData.spans) {
    dataSpans[evalDataItem.first] = evalDataItem.second;
  }

  std::unique_ptr<RooAbsReal> clone = RooFit::Detail::compileForNormSet<RooAbsReal>(*this, normSet ? *normSet : RooArgSet{});
  ROOT::Experimental::RooFitDriver driver(*clone);
  driver.setData(dataSpans);
  auto& results = evalData.ownedMemory[this];
  results = driver.getValues(); // the compiler should use the move assignment here
  evalData.spans[this] = results;
  return results;
}

////////////////////////////////////////////////////////////////////////////////

std::vector<double> RooAbsReal::getValues(RooAbsData const& data) const {
  std::unique_ptr<RooAbsReal> clone = RooFit::Detail::compileForNormSet<RooAbsReal>(*this, *data.get());
  ROOT::Experimental::RooFitDriver driver(*clone, RooFit::BatchModeOption::Cpu);
  driver.setData(data, "");
  return driver.getValues();
}

////////////////////////////////////////////////////////////////////////////////
=======
>>>>>>> 7c5b7714

Int_t RooAbsReal::numEvalErrorItems()
{
  return _evalErrorList.size() ;
}


////////////////////////////////////////////////////////////////////////////////

RooAbsReal::EvalErrorIter RooAbsReal::evalErrorIter()
{
  return _evalErrorList.begin() ;
}


////////////////////////////////////////////////////////////////////////////////
/// Calculate current value of object, with error tracing wrapper

double RooAbsReal::traceEval(const RooArgSet* /*nset*/) const
{
  double value = evaluate() ;

  if (TMath::IsNaN(value)) {
    logEvalError("function value is NAN") ;
  }

  //cxcoutD(Tracing) << "RooAbsReal::getValF(" << GetName() << ") operMode = " << _operMode << " recalculated, new value = " << value << std::endl ;

  //Standard tracing code goes here
  if (!isValidReal(value)) {
    coutW(Tracing) << "RooAbsReal::traceEval(" << GetName()
         << "): validation failed: " << value << std::endl ;
  }

  //Call optional subclass tracing code
  //   traceEvalHook(value) ;

  return value ;
}



////////////////////////////////////////////////////////////////////////////////
/// Variant of getAnalyticalIntegral that is also passed the normalization set
/// that should be applied to the integrand of which the integral is requested.
/// For certain operator p.d.f it is useful to overload this function rather
/// than analyticalIntegralWN() as the additional normalization information
/// may be useful in determining a more efficient decomposition of the
/// requested integral.

Int_t RooAbsReal::getAnalyticalIntegralWN(RooArgSet& allDeps, RooArgSet& analDeps,
                 const RooArgSet* /*normSet*/, const char* rangeName) const
{
  return _forceNumInt ? 0 : getAnalyticalIntegral(allDeps,analDeps,rangeName) ;
}



////////////////////////////////////////////////////////////////////////////////
/// Interface function getAnalyticalIntergral advertises the
/// analytical integrals that are supported. 'integSet'
/// is the set of dependents for which integration is requested. The
/// function should copy the subset of dependents it can analytically
/// integrate to anaIntSet and return a unique identification code for
/// this integration configuration.  If no integration can be
/// performed, zero should be returned.

Int_t RooAbsReal::getAnalyticalIntegral(RooArgSet& /*integSet*/, RooArgSet& /*anaIntSet*/, const char* /*rangeName*/) const
{
  return 0 ;
}



////////////////////////////////////////////////////////////////////////////////
/// Implements the actual analytical integral(s) advertised by
/// getAnalyticalIntegral.  This functions will only be called with
/// codes returned by getAnalyticalIntegral, except code zero.

double RooAbsReal::analyticalIntegralWN(Int_t code, const RooArgSet* normSet, const char* rangeName) const
{
//   cout << "RooAbsReal::analyticalIntegralWN(" << GetName() << ") code = " << code << " normSet = " << (normSet?*normSet:RooArgSet()) << std::endl ;
  if (code==0) return getVal(normSet) ;
  return analyticalIntegral(code,rangeName) ;
}



////////////////////////////////////////////////////////////////////////////////
/// Implements the actual analytical integral(s) advertised by
/// getAnalyticalIntegral.  This functions will only be called with
/// codes returned by getAnalyticalIntegral, except code zero.

double RooAbsReal::analyticalIntegral(Int_t code, const char* /*rangeName*/) const
{
  // By default no analytical integrals are implemented
  coutF(Eval)  << "RooAbsReal::analyticalIntegral(" << GetName() << ") code " << code << " not implemented" << std::endl ;
  return 0 ;
}



////////////////////////////////////////////////////////////////////////////////
/// Get the label associated with the variable

const char *RooAbsReal::getPlotLabel() const
{
  return _label.IsNull() ? fName.Data() : _label.Data();
}



////////////////////////////////////////////////////////////////////////////////
/// Set the label associated with this variable

void RooAbsReal::setPlotLabel(const char *label)
{
  _label= label;
}



////////////////////////////////////////////////////////////////////////////////
///Read object contents from stream (dummy for now)

bool RooAbsReal::readFromStream(std::istream& /*is*/, bool /*compact*/, bool /*verbose*/)
{
  return false ;
}



////////////////////////////////////////////////////////////////////////////////
///Write object contents to stream (dummy for now)

void RooAbsReal::writeToStream(std::ostream& /*os*/, bool /*compact*/) const
{
}



////////////////////////////////////////////////////////////////////////////////
/// Print object value

void RooAbsReal::printValue(std::ostream& os) const
{
  os << getVal() ;
}



////////////////////////////////////////////////////////////////////////////////
/// Structure printing

void RooAbsReal::printMultiline(std::ostream& os, Int_t contents, bool verbose, TString indent) const
{
  RooAbsArg::printMultiline(os,contents,verbose,indent) ;
  os << indent << "--- RooAbsReal ---" << std::endl;
  TString unit(_unit);
  if(!unit.IsNull()) unit.Prepend(' ');
  //os << indent << "  Value = " << getVal() << unit << std::endl;
  os << std::endl << indent << "  Plot label is \"" << getPlotLabel() << "\"" << "\n";
}


////////////////////////////////////////////////////////////////////////////////
/// Create a RooProfileLL object that eliminates all nuisance parameters in the
/// present function. The nuisance parameters are defined as all parameters
/// of the function except the stated paramsOfInterest

RooFit::OwningPtr<RooAbsReal> RooAbsReal::createProfile(const RooArgSet& paramsOfInterest)
{
  // Construct name of profile object
  auto name = std::string(GetName()) + "_Profile[";
  bool first = true;
  for (auto const& arg : paramsOfInterest) {
    if (first) {
      first = false ;
    } else {
      name.append(",") ;
    }
    name.append(arg->GetName()) ;
  }
  name.append("]") ;

  // Create and return profile object
  auto out = std::make_unique<RooProfileLL>(name.c_str(),(std::string("Profile of ") + GetTitle()).c_str(),*this,paramsOfInterest);
  return RooFit::Detail::owningPtr(std::move(out));
}






////////////////////////////////////////////////////////////////////////////////
/// Create an object that represents the integral of the function over one or more observables std::listed in `iset`.
/// The actual integration calculation is only performed when the returned object is evaluated. The name
/// of the integral object is automatically constructed from the name of the input function, the variables
/// it integrates and the range integrates over.
///
/// \note The integral over a PDF is usually not normalised (*i.e.*, it is usually not
/// 1 when integrating the PDF over the full range). In fact, this integral is used *to compute*
/// the normalisation of each PDF. See the rf110 tutorial at https://root.cern.ch/doc/master/group__tutorial__roofit.html
/// for details on PDF normalisation.
///
/// The following named arguments are accepted
/// |  | Effect on integral creation
/// |--|-------------------------------
/// | `NormSet(const RooArgSet&)`            | Specify normalization set, mostly useful when working with PDFs
/// | `NumIntConfig(const RooNumIntConfig&)` | Use given configuration for any numeric integration, if necessary
/// | `Range(const char* name)`              | Integrate only over given range. Multiple ranges may be specified by passing multiple Range() arguments

RooFit::OwningPtr<RooAbsReal> RooAbsReal::createIntegral(const RooArgSet& iset, const RooCmdArg& arg1, const RooCmdArg& arg2,
                   const RooCmdArg& arg3, const RooCmdArg& arg4, const RooCmdArg& arg5,
                   const RooCmdArg& arg6, const RooCmdArg& arg7, const RooCmdArg& arg8) const
{


  // Define configuration for this method
  RooCmdConfig pc("RooAbsReal::createIntegral(" + std::string(GetName()) + ")");
  pc.defineString("rangeName","RangeWithName",0,"",true) ;
  pc.defineSet("normSet","NormSet",0,nullptr) ;
  pc.defineObject("numIntConfig","NumIntConfig",0,nullptr) ;

  // Process & check varargs
  pc.process(arg1,arg2,arg3,arg4,arg5,arg6,arg7,arg8) ;
  if (!pc.ok(true)) {
    return nullptr;
  }

  // Extract values from named arguments
  const char* rangeName = pc.getString("rangeName",nullptr,true) ;
  const RooArgSet* nset = pc.getSet("normSet",nullptr);
  const RooNumIntConfig* cfg = static_cast<const RooNumIntConfig*>(pc.getObject("numIntConfig",nullptr)) ;

  return createIntegral(iset,nset,cfg,rangeName) ;
}





////////////////////////////////////////////////////////////////////////////////
/// Create an object that represents the integral of the function over one or more observables std::listed in iset.
/// The actual integration calculation is only performed when the return object is evaluated. The name
/// of the integral object is automatically constructed from the name of the input function, the variables
/// it integrates and the range integrates over. If nset is specified the integrand is request
/// to be normalized over nset (only meaningful when the integrand is a pdf). If rangename is specified
/// the integral is performed over the named range, otherwise it is performed over the domain of each
/// integrated observable. If cfg is specified it will be used to configure any numeric integration
/// aspect of the integral. It will not force the integral to be performed numerically, which is
/// decided automatically by RooRealIntegral.

RooFit::OwningPtr<RooAbsReal> RooAbsReal::createIntegral(const RooArgSet& iset, const RooArgSet* nset,
                   const RooNumIntConfig* cfg, const char* rangeName) const
{
  if (!rangeName || strchr(rangeName,',')==nullptr) {
    // Simple case: integral over full range or single limited range
    return createIntObj(iset,nset,cfg,rangeName);
  }

  // Integral over multiple ranges
  std::vector<std::string> tokens = ROOT::Split(rangeName, ",");

<<<<<<< HEAD
  std::vector<std::string> tokens = ROOT::Split(rangeName, ",");

=======
>>>>>>> 7c5b7714
  if(RooHelpers::checkIfRangesOverlap(iset, tokens)) {
    std::stringstream errMsg;
    errMsg << GetName() << " : integrating with respect to the variables " << iset << " on the ranges  \"" << rangeName
           << "\" is not possible because the ranges are overlapping";
    const std::string errMsgString = errMsg.str();
    coutE(Integration) << errMsgString << std::endl;
    throw std::invalid_argument(errMsgString);
  }

  RooArgSet components ;
  for (const std::string& token : tokens) {
    components.addOwned(std::unique_ptr<RooAbsReal>{createIntObj(iset,nset,cfg, token.c_str())});
  }

  const std::string title = std::string("Integral of ") + GetTitle();
  const std::string fullName = std::string(GetName()) + integralNameSuffix(iset,nset,rangeName).Data();

  auto out = std::make_unique<RooAddition>(fullName.c_str(), title.c_str(), components);
  out->addOwnedComponents(std::move(components));
  return RooFit::Detail::owningPtr<RooAbsReal>(std::move(out));
}



////////////////////////////////////////////////////////////////////////////////
/// Internal utility function for createIntegral() that creates the actual integral object.
RooFit::OwningPtr<RooAbsReal> RooAbsReal::createIntObj(const RooArgSet& iset2, const RooArgSet* nset2,
                 const RooNumIntConfig* cfg, const char* rangeName) const
{
  // Make internal use copies of iset and nset
  RooArgSet iset(iset2) ;
  const RooArgSet* nset = nset2 ;


  // Initialize local variables perparing for recursive loop
  bool error = false ;
  const RooAbsReal* integrand = this ;
  std::unique_ptr<RooAbsReal> integral;

  // Handle trivial case of no integration here explicitly
  if (iset.empty()) {

    const std::string title = std::string("Integral of ") + GetTitle();
    const std::string name = std::string(GetName()) + integralNameSuffix(iset,nset,rangeName).Data();

    auto out = std::make_unique<RooRealIntegral>(name.c_str(), title.c_str(), *this, iset, nset, cfg, rangeName);
    return RooFit::Detail::owningPtr<RooAbsReal>(std::move(out));
  }

  // Process integration over remaining integration variables
  while(!iset.empty()) {


    // Find largest set of observables that can be integrated in one go
    RooArgSet innerSet ;
    findInnerMostIntegration(iset,innerSet,rangeName) ;

    // If largest set of observables that can be integrated is empty set, problem was ill defined
    // Postpone error messaging and handling to end of function, exit loop here
    if (innerSet.empty()) {
      error = true ;
      break ;
    }

    // Prepare name and title of integral to be created
    const std::string title = std::string("Integral of ") + integrand->GetTitle();
    const std::string name = std::string(integrand->GetName()) + integrand->integralNameSuffix(innerSet,nset,rangeName).Data();

    std::unique_ptr<RooAbsReal> innerIntegral = std::move(integral);

    // Construct innermost integral
    integral = std::make_unique<RooRealIntegral>(name.c_str(),title.c_str(),*integrand,innerSet,nset,cfg,rangeName);

    // Integral of integral takes ownership of innermost integral
    if (innerIntegral) {
      integral->addOwnedComponents(std::move(innerIntegral));
    }

    // Remove already integrated observables from to-do std::list
    iset.remove(innerSet) ;

    // Send info message on recursion if needed
    if (integrand == this && !iset.empty()) {
      coutI(Integration) << GetName() << " : multidimensional integration over observables with parameterized ranges in terms of other integrated observables detected, using recursive integration strategy to construct final integral" << std::endl ;
    }

    // Prepare for recursion, next integral should integrate last integrand
    integrand = integral.get();


    // Only need normalization set in innermost integration
    nset = nullptr;
  }

  if (error) {
    coutE(Integration) << GetName() << " : ERROR while defining recursive integral over observables with parameterized integration ranges, please check that integration rangs specify uniquely defined integral " << std::endl;
    return nullptr;
  }


  // After-burner: apply interpolating cache on (numeric) integral if requested by user
  const char* cacheParamsStr = getStringAttribute("CACHEPARAMINT") ;
  if (cacheParamsStr && strlen(cacheParamsStr)) {

    std::unique_ptr<RooArgSet> intParams{integral->getVariables()};

    RooArgSet cacheParams = RooHelpers::selectFromArgSet(*intParams, cacheParamsStr);

    if (!cacheParams.empty()) {
      cxcoutD(Caching) << "RooAbsReal::createIntObj(" << GetName() << ") INFO: constructing " << cacheParams.size()
           << "-dim value cache for integral over " << iset2 << " as a function of " << cacheParams << " in range " << (rangeName?rangeName:"<none>") <<  std::endl ;
      std::string name = Form("%s_CACHE_[%s]",integral->GetName(),cacheParams.contentsString().c_str()) ;
      auto cachedIntegral = std::make_unique<RooCachedReal>(name.c_str(),name.c_str(),*integral,cacheParams);
      cachedIntegral->setInterpolationOrder(2) ;
      cachedIntegral->addOwnedComponents(std::move(integral));
      cachedIntegral->setCacheSource(true) ;
      if (integral->operMode()==ADirty) {
   cachedIntegral->setOperMode(ADirty) ;
      }
      //cachedIntegral->disableCache(true) ;
      return RooFit::Detail::owningPtr<RooAbsReal>(std::move(cachedIntegral));
    }
  }

  return RooFit::Detail::owningPtr(std::move(integral));
}



////////////////////////////////////////////////////////////////////////////////
/// Utility function for createIntObj() that aids in the construct of recursive integrals
/// over functions with multiple observables with parameterized ranges. This function
/// finds in a given set allObs over which integration is requested the largeset subset
/// of observables that can be integrated simultaneously. This subset consists of
/// observables with fixed ranges and observables with parameterized ranges whose
/// parameterization does not depend on any observable that is also integrated.

void RooAbsReal::findInnerMostIntegration(const RooArgSet& allObs, RooArgSet& innerObs, const char* rangeName) const
{
  // Make std::lists of
  // a) integrated observables with fixed ranges,
  // b) integrated observables with parameterized ranges depending on other integrated observables
  // c) integrated observables used in definition of any parameterized ranges of integrated observables
  RooArgSet obsWithFixedRange(allObs) ;
  RooArgSet obsWithParamRange ;
  RooArgSet obsServingAsRangeParams ;

  // Loop over all integrated observables
  for (const auto aarg : allObs) {
    // Check if observable is real-valued lvalue
    if (auto arglv = dynamic_cast<RooAbsRealLValue*>(aarg)) {

      // Check if range is parameterized
      RooAbsBinning& binning = arglv->getBinning(rangeName,false,true) ;
      if (binning.isParameterized()) {
        RooArgSet loBoundObs;
        RooArgSet hiBoundObs;
        binning.lowBoundFunc()->getObservables(&allObs, loBoundObs) ;
        binning.highBoundFunc()->getObservables(&allObs, hiBoundObs) ;

        // Check if range parameterization depends on other integrated observables
        if (loBoundObs.overlaps(allObs) || hiBoundObs.overlaps(allObs)) {
          obsWithParamRange.add(*aarg) ;
          obsWithFixedRange.remove(*aarg) ;
          obsServingAsRangeParams.add(loBoundObs,false) ;
          obsServingAsRangeParams.add(hiBoundObs,false) ;
        }
      }
    }
  }

  // Make std::list of fixed-range observables that are _not_ involved in the parameterization of ranges of other observables
  RooArgSet obsWithFixedRangeNP(obsWithFixedRange) ;
  obsWithFixedRangeNP.remove(obsServingAsRangeParams) ;

  // Make std::list of param-range observables that are _not_ involved in the parameterization of ranges of other observables
  RooArgSet obsWithParamRangeNP(obsWithParamRange) ;
  obsWithParamRangeNP.remove(obsServingAsRangeParams) ;

  // Construct inner-most integration: over observables (with fixed or param range) not used in any other param range definitions
  innerObs.removeAll() ;
  innerObs.add(obsWithFixedRangeNP) ;
  innerObs.add(obsWithParamRangeNP) ;

}


////////////////////////////////////////////////////////////////////////////////
/// Construct string with unique suffix name to give to integral object that encodes
/// integrated observables, normalization observables and the integration range name

TString RooAbsReal::integralNameSuffix(const RooArgSet& iset, const RooArgSet* nset, const char* rangeName, bool omitEmpty) const
{
  TString name ;
  if (!iset.empty()) {

    RooArgSet isetTmp(iset) ;
    isetTmp.sort() ;

    name.Append("_Int[") ;
    bool first(true) ;
    for(RooAbsArg * arg : isetTmp) {
      if (first) {
   first=false ;
      } else {
   name.Append(",") ;
      }
      name.Append(arg->GetName()) ;
    }
    if (rangeName) {
      name.Append("|") ;
      name.Append(rangeName) ;
    }
    name.Append("]");
  } else if (!omitEmpty) {
    name.Append("_Int[]") ;
  }

  if (nset && !nset->empty()) {

    RooArgSet nsetTmp(*nset) ;
    nsetTmp.sort() ;

    name.Append("_Norm[") ;
    bool first(true);
    for(RooAbsArg * arg : nsetTmp) {
      if (first) {
   first=false ;
      } else {
   name.Append(",") ;
      }
      name.Append(arg->GetName()) ;
    }
    const RooAbsPdf* thisPdf = dynamic_cast<const RooAbsPdf*>(this) ;
    if (thisPdf && thisPdf->normRange()) {
      name.Append("|") ;
      name.Append(thisPdf->normRange()) ;
    }
    name.Append("]") ;
  }

  return name ;
}



////////////////////////////////////////////////////////////////////////////////
/// Utility function for plotOn() that creates a projection of a function or p.d.f
/// to be plotted on a RooPlot.
/// \ref createPlotProjAnchor "createPlotProjection()"

const RooAbsReal* RooAbsReal::createPlotProjection(const RooArgSet& depVars, const RooArgSet& projVars,
                                               RooArgSet*& cloneSet) const
{
  return createPlotProjection(depVars,&projVars,cloneSet) ;
}


////////////////////////////////////////////////////////////////////////////////
/// Utility function for plotOn() that creates a projection of a function or p.d.f
/// to be plotted on a RooPlot.
/// \anchor createPlotProjAnchor
///
/// Create a new object \f$ G \f$ that represents the normalized projection:
/// \f[
///  G[x,p] = \frac{\int F[x,y,p] \; \mathrm{d}\{y\}}
///                {\int F[x,y,p] \; \mathrm{d}\{x\} \, \mathrm{d}\{y\}}
/// \f]
/// where \f$ F[x,y,p] \f$ is the function we represent, and
/// \f$ \{ p \} \f$ are the remaining variables ("parameters").
///
/// \param[in] dependentVars Dependent variables over which to normalise, \f$ \{x\} \f$.
/// \param[in] projectedVars Variables to project out, \f$ \{ y \} \f$.
/// \param[out] cloneSet Will be set to a RooArgSet*, which will contain a clone of *this plus its projection integral object.
/// The latter will also be returned. The caller takes ownership of this set.
/// \param[in] rangeName Optional range for projection integrals
/// \param[in] condObs Conditional observables, which are not integrated for normalisation, even if they
/// are in `dependentVars` or `projectedVars`.
/// \return A pointer to the newly created object, or zero in case of an
/// error. The caller is responsible for deleting the `cloneSet` (which includes the returned projection object).
const RooAbsReal *RooAbsReal::createPlotProjection(const RooArgSet &dependentVars, const RooArgSet *projectedVars,
                     RooArgSet *&cloneSet, const char* rangeName, const RooArgSet* condObs) const
{
  // Get the set of our leaf nodes
  RooArgSet leafNodes;
  RooArgSet treeNodes;
  leafNodeServerList(&leafNodes,this);
  treeNodeServerList(&treeNodes,this) ;


  // Check that the dependents are all fundamental. Filter out any that we
  // do not depend on, and make substitutions by name in our leaf std::list.
  // Check for overlaps with the projection variables.
  for (const auto arg : dependentVars) {
    if(!arg->isFundamental() && !dynamic_cast<const RooAbsLValue*>(arg)) {
      coutE(Plotting) << ClassName() << "::" << GetName() << ":createPlotProjection: variable \"" << arg->GetName()
          << "\" of wrong type: " << arg->ClassName() << std::endl;
      return nullptr;
    }

    RooAbsArg *found= treeNodes.find(arg->GetName());
    if(!found) {
      coutE(Plotting) << ClassName() << "::" << GetName() << ":createPlotProjection: \"" << arg->GetName()
                << "\" is not a dependent and will be ignored." << std::endl;
      continue;
    }
    if(found != arg) {
      if (leafNodes.find(found->GetName())) {
        leafNodes.replace(*found,*arg);
      } else {
        leafNodes.add(*arg) ;

        // Remove any dependents of found, replace by dependents of LV node
        RooArgSet lvDep;
        arg->getObservables(&leafNodes, lvDep);
        for (const auto lvs : lvDep) {
          RooAbsArg* tmp = leafNodes.find(lvs->GetName()) ;
          if (tmp) {
            leafNodes.remove(*tmp) ;
            leafNodes.add(*lvs) ;
          }
        }
      }
    }

    // check if this arg is also in the projection set
    if(nullptr != projectedVars && projectedVars->find(arg->GetName())) {
      coutE(Plotting) << ClassName() << "::" << GetName() << ":createPlotProjection: \"" << arg->GetName()
                << "\" cannot be both a dependent and a projected variable." << std::endl;
      return nullptr;
    }
  }

  // Remove the projected variables from the std::list of leaf nodes, if necessary.
  if(nullptr != projectedVars) leafNodes.remove(*projectedVars,true);

  // Make a deep-clone of ourself so later operations do not disturb our original state
  cloneSet = new RooArgSet;
  if (RooArgSet(*this).snapshot(*cloneSet, true)) {
    coutE(Plotting) << "RooAbsPdf::createPlotProjection(" << GetName() << ") Couldn't deep-clone PDF, abort," << std::endl ;
    return nullptr ;
  }
  RooAbsReal *theClone= (RooAbsReal*)cloneSet->find(GetName());

  // The remaining entries in our std::list of leaf nodes are the external
  // dependents (x) and parameters (p) of the projection. Patch them back
  // into the theClone. This orphans the nodes they replace, but the orphans
  // are still in the cloneList and so will be cleaned up eventually.
  //cout << "redirection leafNodes : " ; leafNodes.Print("1") ;

  std::unique_ptr<RooArgSet> plotLeafNodes{static_cast<RooArgSet*>(leafNodes.selectCommon(dependentVars))};
  theClone->recursiveRedirectServers(*plotLeafNodes,false,false,false);

  // Create the set of normalization variables to use in the projection integrand
  RooArgSet normSet(dependentVars);
  if(nullptr != projectedVars) normSet.add(*projectedVars);
  if(nullptr != condObs) {
    normSet.remove(*condObs,true,true) ;
  }

  // Try to create a valid projection integral. If no variables are to be projected,
  // create a null projection anyway to bind our normalization over the dependents
  // consistently with the way they would be bound with a non-trivial projection.
  RooArgSet empty;
  if(nullptr == projectedVars) projectedVars= &empty;

  TString name = GetName() ;
  name += integralNameSuffix(*projectedVars,&normSet,rangeName,true) ;

  TString title(GetTitle());
  title.Prepend("Projection of ");


  std::unique_ptr<RooAbsReal> projected{theClone->createIntegral(*projectedVars,normSet,rangeName)};

  if(nullptr == projected || !projected->isValid()) {
    coutE(Plotting) << ClassName() << "::" << GetName() << ":createPlotProjection: cannot integrate out ";
    projectedVars->printStream(std::cout,kName|kArgs,kSingleLine);
    return nullptr;
  }

  if(projected->InheritsFrom(RooRealIntegral::Class())){
    static_cast<RooRealIntegral&>(*projected).setAllowComponentSelection(true);
  }

  projected->SetName(name.Data()) ;
  projected->SetTitle(title.Data()) ;

  // Add the projection integral to the cloneSet so that it eventually gets cleaned up by the caller.
  RooAbsReal *projectedPtr = projected.get();
  cloneSet->addOwned(std::move(projected));

  // return a const pointer to remind the caller that they do not delete the returned object
  // directly (it is contained in the cloneSet instead).
  return projectedPtr;
}



////////////////////////////////////////////////////////////////////////////////
/// Fill the ROOT histogram 'hist' with values sampled from this
/// function at the bin centers.  Our value is calculated by first
/// integrating out any variables in projectedVars and then scaling
/// the result by scaleFactor. Returns a pointer to the input
/// histogram, or zero in case of an error. The input histogram can
/// be any TH1 subclass, and therefore of arbitrary
/// dimension. Variables are matched with the (x,y,...) dimensions of
/// the input histogram according to the order in which they appear
/// in the input plotVars std::list. If scaleForDensity is true the
/// histogram is filled with a the functions density rather than
/// the functions value (i.e. the value at the bin center is multiplied
/// with bin volume)

TH1 *RooAbsReal::fillHistogram(TH1 *hist, const RooArgList &plotVars,
                double scaleFactor, const RooArgSet *projectedVars, bool scaleForDensity,
                const RooArgSet* condObs, bool setError) const
{
  // Do we have a valid histogram to use?
  if(nullptr == hist) {
    coutE(InputArguments) << ClassName() << "::" << GetName() << ":fillHistogram: no valid histogram to fill" << std::endl;
    return nullptr;
  }

  // Check that the number of plotVars matches the input histogram's dimension
  Int_t hdim= hist->GetDimension();
  if(hdim != plotVars.getSize()) {
    coutE(InputArguments) << ClassName() << "::" << GetName() << ":fillHistogram: plotVars has the wrong dimension" << std::endl;
    return nullptr;
  }


  // Check that the plot variables are all actually RooRealVars and print a warning if we do not
  // explicitly depend on one of them. Fill a set (not std::list!) of cloned plot variables.
  RooArgSet plotClones;
  for(Int_t index= 0; index < plotVars.getSize(); index++) {
    const RooAbsArg *var= plotVars.at(index);
    const RooRealVar *realVar= dynamic_cast<const RooRealVar*>(var);
    if(nullptr == realVar) {
      coutE(InputArguments) << ClassName() << "::" << GetName() << ":fillHistogram: cannot plot variable \"" << var->GetName()
      << "\" of type " << var->ClassName() << std::endl;
      return nullptr;
    }
    if(!this->dependsOn(*realVar)) {
      coutE(InputArguments) << ClassName() << "::" << GetName()
      << ":fillHistogram: WARNING: variable is not an explicit dependent: " << realVar->GetName() << std::endl;
    }
    plotClones.addClone(*realVar,true); // do not complain about duplicates
  }

  // Reconnect all plotClones to each other, imported when plotting N-dim integrals with entangled parameterized ranges
  for(RooAbsArg * pc : plotClones) {
    pc->recursiveRedirectServers(plotClones,false,false,true) ;
  }

  // Call checkObservables
  RooArgSet allDeps(plotClones) ;
  if (projectedVars) {
    allDeps.add(*projectedVars) ;
  }
  if (checkObservables(&allDeps)) {
    coutE(InputArguments) << "RooAbsReal::fillHistogram(" << GetName() << ") error in checkObservables, abort" << std::endl ;
    return hist ;
  }

  // Create a standalone projection object to use for calculating bin contents
  RooArgSet *cloneSet = nullptr;
  const RooAbsReal *projected= createPlotProjection(plotClones,projectedVars,cloneSet,nullptr,condObs);

  cxcoutD(Plotting) << "RooAbsReal::fillHistogram(" << GetName() << ") plot projection object is " << projected->GetName() << std::endl ;

  // Prepare to loop over the histogram bins
  Int_t xbins(0),ybins(1),zbins(1);
  RooRealVar *xvar = nullptr;
  RooRealVar *yvar = nullptr;
  RooRealVar *zvar = nullptr;
  TAxis *xaxis = nullptr;
  TAxis *yaxis = nullptr;
  TAxis *zaxis = nullptr;
  switch(hdim) {
  case 3:
    zbins= hist->GetNbinsZ();
    zvar= dynamic_cast<RooRealVar*>(plotClones.find(plotVars.at(2)->GetName()));
    zaxis= hist->GetZaxis();
    assert(nullptr != zvar && nullptr != zaxis);
    if (scaleForDensity) {
      scaleFactor*= (zaxis->GetXmax() - zaxis->GetXmin())/zbins;
    }
    // fall through to next case...
  case 2:
    ybins= hist->GetNbinsY();
    yvar= dynamic_cast<RooRealVar*>(plotClones.find(plotVars.at(1)->GetName()));
    yaxis= hist->GetYaxis();
    assert(nullptr != yvar && nullptr != yaxis);
    if (scaleForDensity) {
      scaleFactor*= (yaxis->GetXmax() - yaxis->GetXmin())/ybins;
    }
    // fall through to next case...
  case 1:
    xbins= hist->GetNbinsX();
    xvar= dynamic_cast<RooRealVar*>(plotClones.find(plotVars.at(0)->GetName()));
    xaxis= hist->GetXaxis();
    assert(nullptr != xvar && nullptr != xaxis);
    if (scaleForDensity) {
      scaleFactor*= (xaxis->GetXmax() - xaxis->GetXmin())/xbins;
    }
    break;
  default:
    coutE(InputArguments) << ClassName() << "::" << GetName() << ":fillHistogram: cannot fill histogram with "
           << hdim << " dimensions" << std::endl;
    break;
  }

  // Loop over the input histogram's bins and fill each one with our projection's
  // value, calculated at the center.
  RooAbsReal::setEvalErrorLoggingMode(RooAbsReal::CollectErrors) ;
  Int_t xbin(0),ybin(0),zbin(0);
  Int_t bins= xbins*ybins*zbins;
  for(Int_t bin= 0; bin < bins; bin++) {
    switch(hdim) {
    case 3:
      if(bin % (xbins*ybins) == 0) {
   zbin++;
   zvar->setVal(zaxis->GetBinCenter(zbin));
      }
      // fall through to next case...
    case 2:
      if(bin % xbins == 0) {
   ybin= (ybin%ybins) + 1;
   yvar->setVal(yaxis->GetBinCenter(ybin));
      }
      // fall through to next case...
    case 1:
      xbin= (xbin%xbins) + 1;
      xvar->setVal(xaxis->GetBinCenter(xbin));
      break;
    default:
      coutE(InputArguments) << "RooAbsReal::fillHistogram: Internal Error!" << std::endl;
      break;
    }

    double result= scaleFactor*projected->getVal();
    if (RooAbsReal::numEvalErrors()>0) {
      coutW(Plotting) << "WARNING: Function evaluation error(s) at coordinates [x]=" << xvar->getVal() ;
      if (hdim==2) ccoutW(Plotting) << " [y]=" << yvar->getVal() ;
      if (hdim==3) ccoutW(Plotting) << " [z]=" << zvar->getVal() ;
      ccoutW(Plotting) << std::endl ;
      // RooAbsReal::printEvalErrors(ccoutW(Plotting),10) ;
      result = 0 ;
    }
    RooAbsReal::clearEvalErrorLog() ;

    hist->SetBinContent(hist->GetBin(xbin,ybin,zbin),result);
    if (setError) {
      hist->SetBinError(hist->GetBin(xbin,ybin,zbin),sqrt(result)) ;
    }

    //cout << "bin " << bin << " -> (" << xbin << "," << ybin << "," << zbin << ") = " << result << std::endl;
  }
  RooAbsReal::setEvalErrorLoggingMode(RooAbsReal::PrintErrors) ;

  // cleanup
  delete cloneSet;

  return hist;
}



////////////////////////////////////////////////////////////////////////////////
/// Fill a RooDataHist with values sampled from this function at the
/// bin centers.  If extendedMode is true, the p.d.f. values is multiplied
/// by the number of expected events in each bin
///
/// An optional scaling by a given scaleFactor can be performed.
/// Returns a pointer to the input RooDataHist, or zero
/// in case of an error.
///
/// If correctForBinSize is true the RooDataHist
/// is filled with the functions density (function value times the
/// bin volume) rather than function value.
///
/// If showProgress is true
/// a process indicator is printed on stdout in steps of one percent,
/// which is mostly useful for the sampling of expensive functions
/// such as likelihoods

RooDataHist* RooAbsReal::fillDataHist(RooDataHist *hist, const RooArgSet* normSet, double scaleFactor,
                  bool correctForBinSize, bool showProgress) const
{
  // Do we have a valid histogram to use?
  if(nullptr == hist) {
    coutE(InputArguments) << ClassName() << "::" << GetName() << ":fillDataHist: no valid RooDataHist to fill" << std::endl;
    return nullptr;
  }

  // Call checkObservables
  RooArgSet allDeps(*hist->get()) ;
  if (checkObservables(&allDeps)) {
    coutE(InputArguments) << "RooAbsReal::fillDataHist(" << GetName() << ") error in checkObservables, abort" << std::endl ;
    return hist ;
  }

  // Make deep clone of self and attach to dataset observables
  //RooArgSet* origObs = getObservables(hist) ;
  RooArgSet cloneSet;
  RooArgSet(*this).snapshot(cloneSet, true);
  RooAbsReal* theClone = static_cast<RooAbsReal*>(cloneSet.find(GetName()));
  theClone->recursiveRedirectServers(*hist->get()) ;
  //const_cast<RooAbsReal*>(this)->recursiveRedirectServers(*hist->get()) ;

  // Iterator over all bins of RooDataHist and fill weights
  Int_t onePct = hist->numEntries()/100 ;
  if (onePct==0) {
    onePct++ ;
  }
  for (Int_t i=0 ; i<hist->numEntries() ; i++) {
    if (showProgress && (i%onePct==0)) {
      ccoutP(Eval) << "." << std::flush ;
    }
    const RooArgSet* obs = hist->get(i) ;
    double binVal = theClone->getVal(normSet?normSet:obs)*scaleFactor ;
    if (correctForBinSize) {
      binVal*= hist->binVolume() ;
    }
    hist->set(i, binVal, 0.);
  }

  return hist;
}




////////////////////////////////////////////////////////////////////////////////
/// Create and fill a ROOT histogram TH1, TH2 or TH3 with the values of this function for the variables with given names.
/// \param[in] varNameList List of variables to use for x, y, z axis, separated by ':'
/// \param[in] xbins Number of bins for first variable
/// \param[in] ybins Number of bins for second variable
/// \param[in] zbins Number of bins for third variable
/// \return TH1*, which is one of TH[1-3]. The histogram is owned by the caller.
///
/// For a greater degree of control use
/// RooAbsReal::createHistogram(const char *, const RooAbsRealLValue&, const RooCmdArg&, const RooCmdArg&, const RooCmdArg&, const RooCmdArg&, const RooCmdArg&, const RooCmdArg&, const RooCmdArg&, const RooCmdArg&) const
///

TH1* RooAbsReal::createHistogram(RooStringView varNameList, Int_t xbins, Int_t ybins, Int_t zbins) const
{
  std::unique_ptr<RooArgSet> vars{getVariables()};

  auto varNames = ROOT::Split(varNameList, ",:");
  std::vector<RooRealVar*> histVars(3, nullptr);

  for(std::size_t iVar = 0; iVar < varNames.size(); ++iVar) {
    if(varNames[iVar].empty()) continue;
    if(iVar >= 3) {
      std::stringstream errMsg;
      errMsg << "RooAbsPdf::createHistogram(" << GetName() << ") ERROR more than three variable names passed, but maxumum number of supported variables is three";
      coutE(Plotting) << errMsg.str() << std::endl;
      throw std::invalid_argument(errMsg.str());
    }
    auto var = static_cast<RooRealVar*>(vars->find(varNames[iVar].c_str()));
    if(!var) {
      std::stringstream errMsg;
      errMsg << "RooAbsPdf::createHistogram(" << GetName() << ") ERROR variable " << varNames[iVar] << " does not exist in argset: " << *vars;
      coutE(Plotting) << errMsg.str() << std::endl;
      throw std::runtime_error(errMsg.str());
    }
    histVars[iVar] = var;
  }

  // Construct std::list of named arguments to pass to the implementation version of createHistogram()

  RooLinkedList argList ;
  if (xbins>0) {
    argList.Add(RooFit::Binning(xbins).Clone()) ;
  }

  if (histVars[1]) {
    argList.Add(RooFit::YVar(*histVars[1], ybins > 0 ? RooFit::Binning(ybins) : RooCmdArg::none()).Clone()) ;
  }

  if (histVars[2]) {
    argList.Add(RooFit::ZVar(*histVars[2], zbins > 0 ? RooFit::Binning(zbins) : RooCmdArg::none()).Clone()) ;
  }

  // Call implementation function
  TH1* result = createHistogram(GetName(), *histVars[0], argList) ;

  // Delete temporary std::list of RooCmdArgs
  argList.Delete() ;

  return result ;
}



////////////////////////////////////////////////////////////////////////////////
/// Create and fill a ROOT histogram TH1, TH2 or TH3 with the values of this function.
///
/// \param[in] name  Name of the ROOT histogram
/// \param[in] xvar  Observable to be std::mapped on x axis of ROOT histogram
/// \param[in] arg1,arg2,arg3,arg4,arg5,arg6,arg7,arg8  Arguments according to std::list below
/// \return TH1 *, one of TH{1,2,3}. The caller takes ownership.
///
/// <table>
/// <tr><th><th> Effect on histogram creation
/// <tr><td> `IntrinsicBinning()`                           <td> Apply binning defined by function or pdf (as advertised via binBoundaries() method)
/// <tr><td> `Binning(const char* name)`                    <td> Apply binning with given name to x axis of histogram
/// <tr><td> `Binning(RooAbsBinning& binning)`              <td> Apply specified binning to x axis of histogram
/// <tr><td> `Binning(int nbins, [double lo, double hi])`   <td> Apply specified binning to x axis of histogram
/// <tr><td> `ConditionalObservables(Args_t &&... argsOrArgSet)` <td> Do not normalise PDF over following observables when projecting PDF into histogram.
//                                                               Arguments can either be multiple RooRealVar or a single RooArgSet containing them.
/// <tr><td> `Scaling(bool)`                              <td> Apply density-correction scaling (multiply by bin volume), default is true
/// <tr><td> `Extended(bool)`                             <td> Plot event yield instead of probability density (for extended pdfs only)
///
/// <tr><td> `YVar(const RooAbsRealLValue& var,...)`    <td> Observable to be std::mapped on y axis of ROOT histogram.
/// The YVar() and ZVar() arguments can be supplied with optional Binning() arguments to control the binning of the Y and Z axes, e.g.
/// ```
/// createHistogram("histo",x,Binning(-1,1,20), YVar(y,Binning(-1,1,30)), ZVar(z,Binning("zbinning")))
/// ```
/// <tr><td> `ZVar(const RooAbsRealLValue& var,...)`    <td> Observable to be std::mapped on z axis of ROOT histogram
/// </table>
///
///

TH1 *RooAbsReal::createHistogram(const char *name, const RooAbsRealLValue& xvar,
             const RooCmdArg& arg1, const RooCmdArg& arg2, const RooCmdArg& arg3, const RooCmdArg& arg4,
             const RooCmdArg& arg5, const RooCmdArg& arg6, const RooCmdArg& arg7, const RooCmdArg& arg8) const
{

  RooLinkedList l ;
  l.Add((TObject*)&arg1) ;  l.Add((TObject*)&arg2) ;
  l.Add((TObject*)&arg3) ;  l.Add((TObject*)&arg4) ;
  l.Add((TObject*)&arg5) ;  l.Add((TObject*)&arg6) ;
  l.Add((TObject*)&arg7) ;  l.Add((TObject*)&arg8) ;

  return createHistogram(name,xvar,l) ;
}


////////////////////////////////////////////////////////////////////////////////
/// Internal method implementing createHistogram

TH1* RooAbsReal::createHistogram(const char *name, const RooAbsRealLValue& xvar, RooLinkedList& argList) const
{

  // Define configuration for this method
  RooCmdConfig pc("RooAbsReal::createHistogram(" + std::string(GetName()) + ")");
  pc.defineInt("scaling","Scaling",0,1) ;
  pc.defineInt("intBinning","IntrinsicBinning",0,2) ;
  pc.defineInt("extended","Extended",0,2) ;

  pc.defineSet("compSet","SelectCompSet",0);
  pc.defineString("compSpec","SelectCompSpec",0) ;
  pc.defineSet("projObs","ProjectedObservables",0,nullptr) ;
  pc.defineObject("yvar","YVar",0,nullptr) ;
  pc.defineObject("zvar","ZVar",0,nullptr) ;
  pc.defineMutex("SelectCompSet","SelectCompSpec") ;
  pc.defineMutex("IntrinsicBinning","Binning") ;
  pc.defineMutex("IntrinsicBinning","BinningName") ;
  pc.defineMutex("IntrinsicBinning","BinningSpec") ;
  pc.allowUndefined() ;

  // Process & check varargs
  pc.process(argList) ;
  if (!pc.ok(true)) {
    return nullptr ;
  }

  RooArgList vars(xvar) ;
  RooAbsArg* yvar = static_cast<RooAbsArg*>(pc.getObject("yvar")) ;
  if (yvar) {
    vars.add(*yvar) ;
  }
  RooAbsArg* zvar = static_cast<RooAbsArg*>(pc.getObject("zvar")) ;
  if (zvar) {
    vars.add(*zvar) ;
  }

  auto projObs = pc.getSet("projObs");
  RooArgSet* intObs = nullptr ;

  bool doScaling = pc.getInt("scaling") ;
  Int_t doIntBinning = pc.getInt("intBinning") ;
  Int_t doExtended = pc.getInt("extended") ;

  // If doExtended is two, selection is automatic, set to 1 of pdf is extended, to zero otherwise
  const RooAbsPdf* pdfSelf = dynamic_cast<const RooAbsPdf*>(this) ;
  if (!pdfSelf && doExtended == 1) {
    coutW(InputArguments) << "RooAbsReal::createHistogram(" << GetName() << ") WARNING extended mode requested for a non-pdf object, ignored" << std::endl ;
    doExtended=0 ;
  }
  if (pdfSelf && doExtended==1 && pdfSelf->extendMode()==RooAbsPdf::CanNotBeExtended) {
    coutW(InputArguments) << "RooAbsReal::createHistogram(" << GetName() << ") WARNING extended mode requested for a non-extendable pdf, ignored" << std::endl ;
    doExtended=0 ;
  }
  if (pdfSelf && doExtended==2) {
    doExtended = pdfSelf->extendMode()==RooAbsPdf::CanNotBeExtended ? 0 : 1 ;
  } else if(!pdfSelf) {
    doExtended = 0;
  }

  const char* compSpec = pc.getString("compSpec") ;
  const RooArgSet* compSet = pc.getSet("compSet");
  bool haveCompSel = ( (compSpec && strlen(compSpec)>0) || compSet) ;

  std::unique_ptr<RooBinning> intBinning;
  if (doIntBinning>0) {
    // Given RooAbsPdf* pdf and RooRealVar* obs
    std::unique_ptr<std::list<double>> bl{binBoundaries(const_cast<RooAbsRealLValue&>(xvar),xvar.getMin(),xvar.getMax())};
    if (!bl) {
      // Only emit warning when intrinsic binning is explicitly requested
      if (doIntBinning==1) {
   coutW(InputArguments) << "RooAbsReal::createHistogram(" << GetName()
               << ") WARNING, intrinsic model binning requested for histogram, but model does not define bin boundaries, reverting to default binning"<< std::endl ;
      }
    } else {
      if (doIntBinning==2) {
   coutI(InputArguments) << "RooAbsReal::createHistogram(" << GetName()
               << ") INFO: Model has intrinsic binning definition, selecting that binning for the histogram"<< std::endl ;
      }
      std::vector<double> ba(bl->size());
      int i=0 ;
      for (auto const& elem : *bl) { ba[i++] = elem ; }
      intBinning = std::make_unique<RooBinning>(bl->size()-1,ba.data()) ;
    }
  }

  RooLinkedList argListCreate(argList) ;
  RooCmdConfig::stripCmdList(argListCreate,"Scaling,ProjectedObservables,IntrinsicBinning,SelectCompSet,SelectCompSpec,Extended") ;

  TH1* histo(nullptr) ;
  if (intBinning) {
    RooCmdArg tmp = RooFit::Binning(*intBinning) ;
    argListCreate.Add(&tmp) ;
    histo = xvar.createHistogram(name,argListCreate) ;
  } else {
    histo = xvar.createHistogram(name,argListCreate) ;
  }

  // Do component selection here
  if (haveCompSel) {

    // Get complete set of tree branch nodes
    RooArgSet branchNodeSet ;
    branchNodeServerList(&branchNodeSet) ;

    // Discard any non-RooAbsReal nodes
    for(RooAbsArg * arg : branchNodeSet) {
      if (!dynamic_cast<RooAbsReal*>(arg)) {
   branchNodeSet.remove(*arg) ;
      }
    }

    std::unique_ptr<RooArgSet> dirSelNodes;
    if (compSet) {
      dirSelNodes.reset(static_cast<RooArgSet*>(branchNodeSet.selectCommon(*compSet)));
    } else {
      dirSelNodes.reset(static_cast<RooArgSet*>(branchNodeSet.selectByName(compSpec)));
    }
    if (!dirSelNodes->empty()) {
      coutI(Plotting) << "RooAbsPdf::createHistogram(" << GetName() << ") directly selected PDF components: " << *dirSelNodes << std::endl ;

      // Do indirect selection and activate both
      plotOnCompSelect(dirSelNodes.get()) ;
    } else {
      if (compSet) {
   coutE(Plotting) << "RooAbsPdf::createHistogram(" << GetName() << ") ERROR: component selection set " << *compSet << " does not match any components of p.d.f." << std::endl ;
      } else {
   coutE(Plotting) << "RooAbsPdf::createHistogram(" << GetName() << ") ERROR: component selection expression '" << compSpec << "' does not select any components of p.d.f." << std::endl ;
      }
      return nullptr ;
    }
  }

  double scaleFactor(1.0) ;
  if (doExtended) {
    scaleFactor = pdfSelf->expectedEvents(vars) ;
    doScaling=false ;
  }

  fillHistogram(histo,vars,scaleFactor,intObs,doScaling,projObs,false) ;

  // Deactivate component selection
  if (haveCompSel) {
      plotOnCompSelect(nullptr) ;
  }


  return histo ;
}


////////////////////////////////////////////////////////////////////////////////
/// Helper function for plotting of composite p.d.fs. Given
/// a set of selected components that should be plotted,
/// find all nodes that (in)directly depend on these selected
/// nodes. Mark all directly and indirecty selected nodes
/// as 'selected' using the selectComp() method

void RooAbsReal::plotOnCompSelect(RooArgSet* selNodes) const
{
  // Get complete set of tree branch nodes
  RooArgSet branchNodeSet;
  branchNodeServerList(&branchNodeSet);

  // Discard any non-PDF nodes
  // Iterate by number because collection is being modified! Iterators may invalidate ...
  for (unsigned int i = 0; i < branchNodeSet.size(); ++i) {
    const auto arg = branchNodeSet[i];
    if (!dynamic_cast<RooAbsReal*>(arg)) {
      branchNodeSet.remove(*arg) ;
    }
  }

  // If no set is specified, restored all selection bits to true
  if (!selNodes) {
    // Reset PDF selection bits to true
    for (const auto arg : branchNodeSet) {
      static_cast<RooAbsReal*>(arg)->selectComp(true);
    }
    return ;
  }


  // Add all nodes below selected nodes that are value servers
  RooArgSet tmp;
  for (const auto arg : branchNodeSet) {
    for (const auto selNode : *selNodes) {
      if (selNode->dependsOn(*arg, nullptr, /*valueOnly=*/true)) {
        tmp.add(*arg,true);
      }
    }
  }

  // Add all nodes that depend on selected nodes by value
  for (const auto arg : branchNodeSet) {
    if (arg->dependsOn(*selNodes, nullptr, /*valueOnly=*/true)) {
      tmp.add(*arg,true);
    }
  }

  tmp.remove(*selNodes, true);
  tmp.remove(*this);
  selNodes->add(tmp);
  coutI(Plotting) << "RooAbsPdf::plotOn(" << GetName() << ") indirectly selected PDF components: " << tmp << std::endl ;

  // Set PDF selection bits according to selNodes
  for (const auto arg : branchNodeSet) {
    bool select = selNodes->find(arg->GetName()) != nullptr;
    static_cast<RooAbsReal*>(arg)->selectComp(select);
  }
}



////////////////////////////////////////////////////////////////////////////////
/// Plot (project) PDF on specified frame. If a PDF is plotted in an empty frame, it
/// will show a unit normalized curve in the frame variable, taken at the present value
/// of other observables defined for this PDF.
///
/// \param[in] frame pointer to RooPlot
/// \param[in] arg1,arg2,arg3,arg4,arg5,arg6,arg7,arg8,arg9,arg10 Ordered arguments
///
/// If a PDF is plotted in a frame in which a dataset has already been plotted, it will
/// show a projected curve integrated over all variables that were present in the shown
/// dataset except for the one on the x-axis. The normalization of the curve will also
/// be adjusted to the event count of the plotted dataset. An informational message
/// will be printed for each projection step that is performed.
///
/// This function takes the following named arguments
/// <table>
/// <tr><th><th> Projection control
/// <tr><td> `Slice(const RooArgSet& set)`     <td> Override default projection behaviour by omitting observables std::listed
///                                    in set from the projection, i.e. by not integrating over these.
///                                    Slicing is usually only sensible in discrete observables, by e.g. creating a slice
///                                    of the PDF at the current value of the category observable.
///
/// <tr><td> `Slice(RooCategory& cat, const char* label)`        <td> Override default projection behaviour by omitting the specified category
///                                    observable from the projection, i.e., by not integrating over all states of this category.
///                                    The slice is positioned at the given label value. To pass multiple Slice() commands, please use the
///                                    Slice(std::map<RooCategory*, std::string> const&) argument explained below.
///
/// <tr><td> `Slice(std::map<RooCategory*, std::string> const&)`        <td> Omits multiple categories from the projection, as explianed above.
///                                    Can be used with initializer std::lists for convenience, e.g.
/// ```{.cpp}
///   pdf.plotOn(frame, Slice({{&tagCategory, "2tag"}, {&jetCategory, "3jet"}});
/// ```
///
/// <tr><td> `Project(const RooArgSet& set)`   <td> Override default projection behaviour by projecting over observables
///                                    given in the set, ignoring the default projection behavior. Advanced use only.
///
/// <tr><td> `ProjWData(const RooAbsData& d)`  <td> Override default projection _technique_ (integration). For observables present in given dataset
///                                    projection of PDF is achieved by constructing an average over all observable values in given set.
///                                    Consult RooFit plotting tutorial for further explanation of meaning & use of this technique
///
/// <tr><td> `ProjWData(const RooArgSet& s, const RooAbsData& d)`   <td> As above but only consider subset 's' of observables in dataset 'd' for projection through data averaging
///
/// <tr><td> `ProjectionRange(const char* rn)` <td> Override default range of projection integrals to a different range speficied by given range name.
///                                    This technique allows you to project a finite width slice in a real-valued observable
///
/// <tr><td> `NumCPU(Int_t ncpu)`              <td> Number of CPUs to use simultaneously to calculate data-weighted projections (only in combination with ProjWData)
///
///
/// <tr><th><th> Misc content control
/// <tr><td> `PrintEvalErrors(Int_t numErr)`   <td> Control number of p.d.f evaluation errors printed per curve. A negative
///                                    value suppress output completely, a zero value will only print the error count per p.d.f component,
///                                    a positive value is will print details of each error up to numErr messages per p.d.f component.
///
/// <tr><td> `EvalErrorValue(double value)`  <td> Set curve points at which (pdf) evaluation errors occur to specified value. By default the
///                                    function value is plotted.
///
/// <tr><td> `Normalization(double scale, ScaleType code)`   <td> Adjust normalization by given scale factor. Interpretation of number depends on code:
///                    - Relative: relative adjustment factor for a normalized function,
///                    - NumEvent: scale to match given number of events.
///                    - Raw: relative adjustment factor for an un-normalized function.
///
/// <tr><td> `Name(const chat* name)`          <td> Give curve specified name in frame. Useful if curve is to be referenced later
///
/// <tr><td> `Asymmetry(const RooCategory& c)` <td> Show the asymmetry of the PDF in given two-state category [F(+)-F(-)] / [F(+)+F(-)] rather than
///                                    the PDF projection. Category must have two states with indices -1 and +1 or three states with
///                                    indeces -1,0 and +1.
///
/// <tr><td> `ShiftToZero(bool flag)`        <td> Shift entire curve such that lowest visible point is at exactly zero. Mostly useful when plotting \f$ -\log(L) \f$ or \f$ \chi^2 \f$ distributions
///
/// <tr><td> `AddTo(const char* name, double_t wgtSelf, double_t wgtOther)`   <td> Add constructed projection to already existing curve with given name and relative weight factors
/// <tr><td> `Components(const char* names)`  <td>  When plotting sums of PDFs, plot only the named components (*e.g.* only
///                                                 the signal of a signal+background model).
/// <tr><td> `Components(const RooArgSet& compSet)` <td> As above, but pass a RooArgSet of the components themselves.
///
/// <tr><th><th> Plotting control
/// <tr><td> `DrawOption(const char* opt)`     <td> Select ROOT draw option for resulting TGraph object. Currently supported options are "F" (fill), "L" (line), and "P" (points).
///           \note Option "P" will cause RooFit to plot (and treat) this pdf as if it were data! This is intended for plotting "corrected data"-type pdfs such as "data-minus-background" or unfolded datasets.
///
/// <tr><td> `LineStyle(Int_t style)`          <td> Select line style by ROOT line style code, default is solid
///
/// <tr><td> `LineColor(Int_t color)`          <td> Select line color by ROOT color code, default is blue
///
/// <tr><td> `LineWidth(Int_t width)`          <td> Select line with in pixels, default is 3
///
/// <tr><td> `MarkerStyle(Int_t style)`   <td> Select the ROOT marker style, default is 21
///
/// <tr><td> `MarkerColor(Int_t color)`   <td> Select the ROOT marker color, default is black
///
/// <tr><td> `MarkerSize(double size)`   <td> Select the ROOT marker size
///
/// <tr><td> `FillStyle(Int_t style)`          <td> Select fill style, default is not filled. If a filled style is selected, also use VLines()
///                                    to add vertical downward lines at end of curve to ensure proper closure. Add `DrawOption("F")` for filled drawing.
/// <tr><td> `FillColor(Int_t color)`          <td> Select fill color by ROOT color code
///
/// <tr><td> `Range(const char* name)`         <td> Only draw curve in range defined by given name
///
/// <tr><td> `Range(double lo, double hi)`     <td> Only draw curve in specified range
///
/// <tr><td> `VLines()`                        <td> Add vertical lines to y=0 at end points of curve
///
/// <tr><td> `Precision(double eps)`         <td> Control precision of drawn curve w.r.t to scale of plot, default is 1e-3. Higher precision
///                                    will result in more and more densely spaced curve points
///
/// <tr><td> `Invisible(bool flag)`           <td> Add curve to frame, but do not display. Useful in combination AddTo()
///
/// <tr><td> `VisualizeError(const RooFitResult& fitres, double Z=1, bool linearMethod=true)`
///                                  <td> Visualize the uncertainty on the parameters, as given in fitres, at 'Z' sigma'. The linear method is fast but may not be accurate in the presence of strong correlations (~>0.9) and at Z>2 due to linear and Gaussian approximations made. Intervals from the sampling method can be asymmetric, and may perform better in the presence of strong correlations, but may take (much) longer to calculate
///
/// <tr><td> `VisualizeError(const RooFitResult& fitres, const RooArgSet& param, double Z=1, bool linearMethod=true)`
///                                  <td> Visualize the uncertainty on the subset of parameters 'param', as given in fitres, at 'Z' sigma'
/// </table>
///
/// Details on error band visualization
/// -----------------------------------
/// *VisualizeError() uses plotOnWithErrorBand(). Documentation of the latter:*
/// \see plotOnWithErrorBand()

RooPlot* RooAbsReal::plotOn(RooPlot* frame, const RooCmdArg& arg1, const RooCmdArg& arg2,
             const RooCmdArg& arg3, const RooCmdArg& arg4,
             const RooCmdArg& arg5, const RooCmdArg& arg6,
             const RooCmdArg& arg7, const RooCmdArg& arg8,
             const RooCmdArg& arg9, const RooCmdArg& arg10) const
{
  RooLinkedList l ;
  l.Add((TObject*)&arg1) ;  l.Add((TObject*)&arg2) ;
  l.Add((TObject*)&arg3) ;  l.Add((TObject*)&arg4) ;
  l.Add((TObject*)&arg5) ;  l.Add((TObject*)&arg6) ;
  l.Add((TObject*)&arg7) ;  l.Add((TObject*)&arg8) ;
  l.Add((TObject*)&arg9) ;  l.Add((TObject*)&arg10) ;
  return plotOn(frame,l) ;
}



////////////////////////////////////////////////////////////////////////////////
/// Internal back-end function of plotOn() with named arguments

RooPlot* RooAbsReal::plotOn(RooPlot* frame, RooLinkedList& argList) const
{
  // Special handling here if argList contains RangeWithName argument with multiple
  // range names -- Need to translate this call into multiple calls

  RooCmdArg* rcmd = (RooCmdArg*) argList.FindObject("RangeWithName") ;
  if (rcmd && TString(rcmd->getString(0)).Contains(",")) {

    // List joint ranges as choice of normalization for all later processing
    RooCmdArg rnorm = RooFit::NormRange(rcmd->getString(0)) ;
    argList.Add(&rnorm) ;

    std::vector<std::string> rlist;

    // Separate named ranges using strtok
    for (const std::string& rangeNameToken : ROOT::Split(rcmd->getString(0), ",")) {
      rlist.emplace_back(rangeNameToken);
    }

    for (const auto& rangeString : rlist) {
      // Process each range with a separate command with a single range to be plotted
      rcmd->setString(0, rangeString.c_str());
      RooAbsReal::plotOn(frame,argList);
    }
    return frame ;

  }

  // Define configuration for this method
  RooCmdConfig pc("RooAbsReal::plotOn(" + std::string(GetName()) + ")");
  pc.defineString("drawOption","DrawOption",0,"L") ;
  pc.defineString("projectionRangeName","ProjectionRange",0,"",true) ;
  pc.defineString("curveNameSuffix","CurveNameSuffix",0,"") ;
  pc.defineString("sliceCatState","SliceCat",0,"",true) ;
  pc.defineDouble("scaleFactor","Normalization",0,1.0) ;
  pc.defineInt("scaleType","Normalization",0,Relative) ;
  pc.defineSet("sliceSet","SliceVars",0) ;
  pc.defineObject("sliceCatList","SliceCat",0,nullptr,true) ;
  // This dummy is needed for plotOn to recognize the "SliceCatMany" command.
  // It is not used directly, but the "SliceCat" commands are nested in it.
  // Removing this dummy definition results in "ERROR: unrecognized command: SliceCatMany".
  pc.defineObject("dummy1","SliceCatMany",0) ;
  pc.defineSet("projSet","Project",0) ;
  pc.defineObject("asymCat","Asymmetry",0) ;
  pc.defineDouble("precision","Precision",0,1e-3) ;
  pc.defineDouble("evalErrorVal","EvalErrorValue",0,0) ;
  pc.defineInt("doEvalError","EvalErrorValue",0,0) ;
  pc.defineInt("shiftToZero","ShiftToZero",0,0) ;
  pc.defineSet("projDataSet","ProjData",0) ;
  pc.defineObject("projData","ProjData",1) ;
  pc.defineObject("errorFR","VisualizeError",0) ;
  pc.defineDouble("errorZ","VisualizeError",0,1.) ;
  pc.defineSet("errorPars","VisualizeError",0) ;
  pc.defineInt("linearMethod","VisualizeError",0,0) ;
  pc.defineInt("binProjData","ProjData",0,0) ;
  pc.defineDouble("rangeLo","Range",0,-999.) ;
  pc.defineDouble("rangeHi","Range",1,-999.) ;
  pc.defineInt("numee","PrintEvalErrors",0,10) ;
  pc.defineInt("rangeAdjustNorm","Range",0,0) ;
  pc.defineInt("rangeWNAdjustNorm","RangeWithName",0,0) ;
  pc.defineInt("VLines","VLines",0,2) ; // 2==ExtendedWings
  pc.defineString("rangeName","RangeWithName",0,"") ;
  pc.defineString("normRangeName","NormRange",0,"") ;
  pc.defineInt("markerColor","MarkerColor",0,-999) ;
  pc.defineInt("markerStyle","MarkerStyle",0,-999) ;
  pc.defineDouble("markerSize","MarkerSize",0,-999) ;
  pc.defineInt("lineColor","LineColor",0,-999) ;
  pc.defineInt("lineStyle","LineStyle",0,-999) ;
  pc.defineInt("lineWidth","LineWidth",0,-999) ;
  pc.defineInt("fillColor","FillColor",0,-999) ;
  pc.defineInt("fillStyle","FillStyle",0,-999) ;
  pc.defineString("curveName","Name",0,"") ;
  pc.defineInt("curveInvisible","Invisible",0,0) ;
  pc.defineInt("showProg","ShowProgress",0,0) ;
  pc.defineInt("numCPU","NumCPU",0,1) ;
  pc.defineInt("interleave","NumCPU",1,0) ;
  pc.defineString("addToCurveName","AddTo",0,"") ;
  pc.defineDouble("addToWgtSelf","AddTo",0,1.) ;
  pc.defineDouble("addToWgtOther","AddTo",1,1.) ;
  pc.defineInt("moveToBack","MoveToBack",0,0) ;
  pc.defineMutex("SliceVars","Project") ;
  pc.defineMutex("AddTo","Asymmetry") ;
  pc.defineMutex("Range","RangeWithName") ;
  pc.defineMutex("VisualizeError","VisualizeErrorData") ;

  // Process & check varargs
  pc.process(argList) ;
  if (!pc.ok(true)) {
    return frame ;
  }

  PlotOpt o ;
  TString drawOpt(pc.getString("drawOption"));

  RooFitResult* errFR = (RooFitResult*) pc.getObject("errorFR") ;
  double errZ = pc.getDouble("errorZ") ;
  RooArgSet* errPars = pc.getSet("errorPars") ;
  bool linMethod = pc.getInt("linearMethod") ;
  if (!drawOpt.Contains("P") && errFR) {
    return plotOnWithErrorBand(frame,*errFR,errZ,errPars,argList,linMethod) ;
  } else {
    o.errorFR = errFR;
  }

  // Extract values from named arguments
  o.numee       = pc.getInt("numee") ;
  o.drawOptions = drawOpt.Data();
  o.curveNameSuffix = pc.getString("curveNameSuffix") ;
  o.scaleFactor = pc.getDouble("scaleFactor") ;
  o.stype = (ScaleType) pc.getInt("scaleType")  ;
  o.projData = (const RooAbsData*) pc.getObject("projData") ;
  o.binProjData = pc.getInt("binProjData") ;
  o.projDataSet = pc.getSet("projDataSet");
  o.numCPU = pc.getInt("numCPU") ;
  o.interleave = (RooFit::MPSplit) pc.getInt("interleave") ;
  o.eeval      = pc.getDouble("evalErrorVal") ;
  o.doeeval   = pc.getInt("doEvalError") ;

  const RooArgSet* sliceSetTmp = pc.getSet("sliceSet");
  std::unique_ptr<RooArgSet> sliceSet{sliceSetTmp ? static_cast<RooArgSet*>(sliceSetTmp->Clone()) : nullptr};
  const RooArgSet* projSet = pc.getSet("projSet") ;
  const RooAbsCategoryLValue* asymCat = (const RooAbsCategoryLValue*) pc.getObject("asymCat") ;


  // Look for category slice arguments and add them to the master slice std::list if found
  const char* sliceCatState = pc.getString("sliceCatState",nullptr,true) ;
  const RooLinkedList& sliceCatList = pc.getObjectList("sliceCatList") ;
  if (sliceCatState) {

    // Make the master slice set if it doesnt exist
    if (!sliceSet) {
      sliceSet = std::make_unique<RooArgSet>();
    }

    // Loop over all categories provided by (multiple) Slice() arguments
    auto catTokens = ROOT::Split(sliceCatState, ",");
    auto iter = sliceCatList.begin();
    for (unsigned int i=0; i < catTokens.size(); ++i) {
      if (auto scat = static_cast<RooCategory*>(*iter)) {
        // Set the slice position to the value indicate by slabel
        scat->setLabel(catTokens[i]) ;
        // Add the slice category to the master slice set
        sliceSet->add(*scat,false) ;
      }
      ++iter;
    }
  }

  o.precision = pc.getDouble("precision") ;
  o.shiftToZero = (pc.getInt("shiftToZero")!=0) ;
  Int_t vlines = pc.getInt("VLines");
  if (pc.hasProcessed("Range")) {
    o.rangeLo = pc.getDouble("rangeLo") ;
    o.rangeHi = pc.getDouble("rangeHi") ;
    o.postRangeFracScale = pc.getInt("rangeAdjustNorm") ;
    if (vlines==2) vlines=0 ; // Default is NoWings if range was specified
  } else if (pc.hasProcessed("RangeWithName")) {
    o.normRangeName = pc.getString("rangeName",nullptr,true) ;
    o.rangeLo = frame->getPlotVar()->getMin(pc.getString("rangeName",nullptr,true)) ;
    o.rangeHi = frame->getPlotVar()->getMax(pc.getString("rangeName",nullptr,true)) ;
    o.postRangeFracScale = pc.getInt("rangeWNAdjustNorm") ;
    if (vlines==2) vlines=0 ; // Default is NoWings if range was specified
  }


  // If separate normalization range was specified this overrides previous settings
  if (pc.hasProcessed("NormRange")) {
    o.normRangeName = pc.getString("normRangeName") ;
    o.postRangeFracScale = true ;
  }

  o.wmode = (vlines==2)?RooCurve::Extended:(vlines==1?RooCurve::Straight:RooCurve::NoWings) ;
  o.projectionRangeName = pc.getString("projectionRangeName",nullptr,true) ;
  o.curveName = pc.getString("curveName",nullptr,true) ;
  o.curveInvisible = pc.getInt("curveInvisible") ;
  o.progress = pc.getInt("showProg") ;
  o.addToCurveName = pc.getString("addToCurveName",nullptr,true) ;
  o.addToWgtSelf = pc.getDouble("addToWgtSelf") ;
  o.addToWgtOther = pc.getDouble("addToWgtOther") ;

  if (o.addToCurveName && !frame->findObject(o.addToCurveName,RooCurve::Class())) {
    coutE(InputArguments) << "RooAbsReal::plotOn(" << GetName() << ") cannot find existing curve " << o.addToCurveName << " to add to in RooPlot" << std::endl ;
    return frame ;
  }

  RooArgSet projectedVars ;
  if (sliceSet) {
    cxcoutD(Plotting) << "RooAbsReal::plotOn(" << GetName() << ") Preprocessing: have slice " << *sliceSet << std::endl ;

    makeProjectionSet(frame->getPlotVar(),frame->getNormVars(),projectedVars,true) ;

    // Take out the sliced variables
    for (const auto sliceArg : *sliceSet) {
      RooAbsArg* arg = projectedVars.find(sliceArg->GetName()) ;
      if (arg) {
        projectedVars.remove(*arg) ;
      } else {
        coutI(Plotting) << "RooAbsReal::plotOn(" << GetName() << ") slice variable "
            << sliceArg->GetName() << " was not projected anyway" << std::endl ;
      }
    }
  } else if (projSet) {
    cxcoutD(Plotting) << "RooAbsReal::plotOn(" << GetName() << ") Preprocessing: have projSet " << *projSet << std::endl ;
    makeProjectionSet(frame->getPlotVar(),projSet,projectedVars,false) ;
  } else {
    cxcoutD(Plotting) << "RooAbsReal::plotOn(" << GetName() << ") Preprocessing: have neither sliceSet nor projSet " << std::endl ;
    makeProjectionSet(frame->getPlotVar(),frame->getNormVars(),projectedVars,true) ;
  }
  o.projSet = &projectedVars ;

  cxcoutD(Plotting) << "RooAbsReal::plotOn(" << GetName() << ") Preprocessing: projectedVars = " << projectedVars << std::endl ;


  RooPlot* ret ;
  if (!asymCat) {
    // Forward to actual calculation
    ret = RooAbsReal::plotOn(frame,o) ;
  } else {
    // Forward to actual calculation
    ret = RooAbsReal::plotAsymOn(frame,*asymCat,o) ;
  }

  // Optionally adjust line/fill attributes
  Int_t lineColor = pc.getInt("lineColor") ;
  Int_t lineStyle = pc.getInt("lineStyle") ;
  Int_t lineWidth = pc.getInt("lineWidth") ;
  Int_t markerColor = pc.getInt("markerColor") ;
  Int_t markerStyle = pc.getInt("markerStyle") ;
  Size_t markerSize  = pc.getDouble("markerSize") ;
  Int_t fillColor = pc.getInt("fillColor") ;
  Int_t fillStyle = pc.getInt("fillStyle") ;
  if (lineColor!=-999) ret->getAttLine()->SetLineColor(lineColor) ;
  if (lineStyle!=-999) ret->getAttLine()->SetLineStyle(lineStyle) ;
  if (lineWidth!=-999) ret->getAttLine()->SetLineWidth(lineWidth) ;
  if (fillColor!=-999) ret->getAttFill()->SetFillColor(fillColor) ;
  if (fillStyle!=-999) ret->getAttFill()->SetFillStyle(fillStyle) ;
  if (markerColor!=-999) ret->getAttMarker()->SetMarkerColor(markerColor) ;
  if (markerStyle!=-999) ret->getAttMarker()->SetMarkerStyle(markerStyle) ;
  if (markerSize!=-999) ret->getAttMarker()->SetMarkerSize(markerSize) ;

  if ((fillColor != -999 || fillStyle != -999) && !drawOpt.Contains("F")) {
    coutW(Plotting) << "Fill color or style was set for plotting \"" << GetName()
        << "\", but these only have an effect when 'DrawOption(\"F\")' for fill is used at the same time." << std::endl;
  }

  // Move last inserted object to back to drawing stack if requested
  if (pc.getInt("moveToBack") && frame->numItems()>1) {
    frame->drawBefore(frame->getObject(0)->GetName(), frame->getCurve()->GetName());
  }

  return ret ;
}



/// Plotting engine function for internal use
///
/// Plot ourselves on given frame. If frame contains a histogram, all dimensions of the plotted
/// function that occur in the previously plotted dataset are projected via partial integration,
/// otherwise no projections are performed. Optionally, certain projections can be performed
/// by summing over the values present in a provided dataset ('projData'), to correctly
/// project out data dependents that are not properly described by the PDF (e.g. per-event errors).
///
/// The functions value can be multiplied with an optional scale factor. The interpretation
/// of the scale factor is unique for generic real functions, for PDFs there are various interpretations
/// possible, which can be selection with 'stype' (see RooAbsPdf::plotOn() for details).
///
/// The default projection behaviour can be overriden by supplying an optional set of dependents
/// to project. For most cases, plotSliceOn() and plotProjOn() provide a more intuitive interface
/// to modify the default projection behaviour.
//_____________________________________________________________________________
// coverity[PASS_BY_VALUE]
RooPlot* RooAbsReal::plotOn(RooPlot *frame, PlotOpt o) const
{


  // Sanity checks
  if (plotSanityChecks(frame)) return frame ;

  // ProjDataVars is either all projData observables, or the user indicated subset of it
  RooArgSet projDataVars ;
  if (o.projData) {
    cxcoutD(Plotting) << "RooAbsReal::plotOn(" << GetName() << ") have ProjData with observables = " << *o.projData->get() << std::endl ;
    if (o.projDataSet) {
      std::unique_ptr<RooArgSet> tmp{static_cast<RooArgSet*>(o.projData->get()->selectCommon(*o.projDataSet))};
      projDataVars.add(*tmp) ;
      cxcoutD(Plotting) << "RooAbsReal::plotOn(" << GetName() << ") have ProjDataSet = " << *o.projDataSet << " will only use this subset of projData" << std::endl ;
    } else {
      cxcoutD(Plotting) << "RooAbsReal::plotOn(" << GetName() << ") using full ProjData" << std::endl ;
      projDataVars.add(*o.projData->get()) ;
    }
  }

  cxcoutD(Plotting) << "RooAbsReal::plotOn(" << GetName() << ") ProjDataVars = " << projDataVars << std::endl ;

  // Make std::list of variables to be projected
  RooArgSet projectedVars ;
  RooArgSet sliceSet ;
  if (o.projSet) {
    cxcoutD(Plotting) << "RooAbsReal::plotOn(" << GetName() << ") have input projSet = " << *o.projSet << std::endl ;
    makeProjectionSet(frame->getPlotVar(),o.projSet,projectedVars,false) ;
    cxcoutD(Plotting) << "RooAbsReal::plotOn(" << GetName() << ") calculated projectedVars = " << *o.projSet << std::endl ;

    // Print std::list of non-projected variables
    if (frame->getNormVars()) {
      RooArgSet sliceSetTmp;
      getObservables(frame->getNormVars(), sliceSetTmp) ;

      cxcoutD(Plotting) << "RooAbsReal::plotOn(" << GetName() << ") frame->getNormVars() that are also observables = " << sliceSetTmp << std::endl ;

      sliceSetTmp.remove(projectedVars,true,true) ;
      sliceSetTmp.remove(*frame->getPlotVar(),true,true) ;

      if (o.projData) {
        std::unique_ptr<RooArgSet> tmp{static_cast<RooArgSet*>(projDataVars.selectCommon(*o.projSet))};
        sliceSetTmp.remove(*tmp,true,true) ;
      }

      if (!sliceSetTmp.empty()) {
   coutI(Plotting) << "RooAbsReal::plotOn(" << GetName() << ") plot on "
         << frame->getPlotVar()->GetName() << " represents a slice in " << sliceSetTmp << std::endl ;
      }
      sliceSet.add(sliceSetTmp) ;
    }
  } else {
    makeProjectionSet(frame->getPlotVar(),frame->getNormVars(),projectedVars,true) ;
  }

  cxcoutD(Plotting) << "RooAbsReal::plotOn(" << GetName() << ") projectedVars = " << projectedVars << " sliceSet = " << sliceSet << std::endl ;


  RooArgSet* projDataNeededVars = nullptr ;
  // Take out data-projected dependents from projectedVars
  if (o.projData) {
    projDataNeededVars = (RooArgSet*) projectedVars.selectCommon(projDataVars) ;
    projectedVars.remove(projDataVars,true,true) ;
  }

  // Get the plot variable and remember its original value
  auto* plotVar = static_cast<RooRealVar*>(frame->getPlotVar());
  double oldPlotVarVal = plotVar->getVal();

  // Inform user about projections
  if (!projectedVars.empty()) {
    coutI(Plotting) << "RooAbsReal::plotOn(" << GetName() << ") plot on " << plotVar->GetName()
          << " integrates over variables " << projectedVars
          << (o.projectionRangeName?Form(" in range %s",o.projectionRangeName):"") << std::endl;
  }
  if (projDataNeededVars && !projDataNeededVars->empty()) {
    coutI(Plotting) << "RooAbsReal::plotOn(" << GetName() << ") plot on " << plotVar->GetName()
          << " averages using data variables " << *projDataNeededVars << std::endl ;
  }

  // Create projection integral
  RooArgSet* projectionCompList = nullptr ;

  RooArgSet deps;
  getObservables(frame->getNormVars(), deps) ;
  deps.remove(projectedVars,true,true) ;
  if (projDataNeededVars) {
    deps.remove(*projDataNeededVars,true,true) ;
  }
  deps.remove(*plotVar,true,true) ;
  deps.add(*plotVar) ;

  // Now that we have the final set of dependents, call checkObservables()

  // WVE take out conditional observables
  if (checkObservables(&deps)) {
    coutE(Plotting) << "RooAbsReal::plotOn(" << GetName() << ") error in checkObservables, abort" << std::endl ;
    if (projDataNeededVars) delete projDataNeededVars ;
    return frame ;
  }

  RooAbsReal *projection = (RooAbsReal*) createPlotProjection(deps, &projectedVars, projectionCompList, o.projectionRangeName) ;
  cxcoutD(Plotting) << "RooAbsReal::plotOn(" << GetName() << ") plot projection object is " << projection->GetName() << std::endl ;
  if (dologD(Plotting)) {
    projection->printStream(ccoutD(Plotting),0,kVerbose) ;
  }

  // Always fix RooAddPdf normalizations
  RooArgSet fullNormSet(deps) ;
  fullNormSet.add(projectedVars) ;
  if (projDataNeededVars && !projDataNeededVars->empty()) {
    fullNormSet.add(*projDataNeededVars) ;
  }

  std::unique_ptr<RooArgSet> projectionComponents(projection->getComponents());
  for(auto * pdf : dynamic_range_cast<RooAbsPdf*>(*projectionComponents)) {
    if (pdf) {
      pdf->selectNormalization(&fullNormSet) ;
    }
  }

  // Apply data projection, if requested
  if (o.projData && projDataNeededVars && !projDataNeededVars->empty()) {

    // If data set contains more rows than needed, make reduced copy first
    RooAbsData* projDataSel = (RooAbsData*)o.projData;
    std::unique_ptr<RooAbsData> projDataSelOwned;

    if (projDataNeededVars->size() < o.projData->get()->size()) {

      // Determine if there are any slice variables in the projection set
        std::unique_ptr<RooArgSet> sliceDataSet{static_cast<RooArgSet*>(sliceSet.selectCommon(*o.projData->get()))};
      TString cutString ;
      if (!sliceDataSet->empty()) {
   bool first(true) ;
   for(RooAbsArg * sliceVar : *sliceDataSet) {
     if (!first) {
       cutString.Append("&&") ;
     } else {
       first=false ;
     }

     RooAbsRealLValue* real ;
     RooAbsCategoryLValue* cat ;
     if ((real = dynamic_cast<RooAbsRealLValue*>(sliceVar))) {
       cutString.Append(Form("%s==%f",real->GetName(),real->getVal())) ;
     } else if ((cat = dynamic_cast<RooAbsCategoryLValue*>(sliceVar))) {
       cutString.Append(Form("%s==%d",cat->GetName(),cat->getCurrentIndex())) ;
     }
   }
      }

      if (!cutString.IsNull()) {
       coutI(Plotting) << "RooAbsReal::plotOn(" << GetName() << ") reducing given projection dataset to entries with " << cutString << std::endl ;
      }
      projDataSelOwned = std::unique_ptr<RooAbsData>{const_cast<RooAbsData*>(o.projData)->reduce(*projDataNeededVars, cutString.IsNull() ? nullptr : cutString)};
      projDataSel = projDataSelOwned.get();
      coutI(Plotting) << "RooAbsReal::plotOn(" << GetName()
            << ") only the following components of the projection data will be used: " << *projDataNeededVars << std::endl ;
    }

    // Request binning of unbinned projection dataset that consists exclusively of category observables
    if (!o.binProjData && dynamic_cast<RooDataSet*>(projDataSel)!=nullptr) {

      // Determine if dataset contains only categories
      bool allCat(true) ;
      for(RooAbsArg * arg2 : *projDataSel->get()) {
   if (!dynamic_cast<RooCategory*>(arg2)) allCat = false ;
      }
      if (allCat) {
   o.binProjData = true ;
   coutI(Plotting) << "RooAbsReal::plotOn(" << GetName() << ") unbinned projection dataset consist only of discrete variables,"
         << " performing projection with binned copy for optimization." << std::endl ;

      }
    }

    // Bin projection dataset if requested
    if (o.binProjData) {
      projDataSelOwned = std::make_unique<RooDataHist>(std::string(projDataSel->GetName()) + "_binned","Binned projection data",*projDataSel->get(),*projDataSel);
      projDataSel = projDataSelOwned.get();
    }

    // Construct scaled data weighted average
    ScaledDataWeightedAverage scaleBind{*projection, *projDataSel, o.scaleFactor, *plotVar};

    // Set default range, if not specified
    if (o.rangeLo==0 && o.rangeHi==0) {
      o.rangeLo = frame->GetXaxis()->GetXmin() ;
      o.rangeHi = frame->GetXaxis()->GetXmax() ;
    }

    // Construct name of curve for data weighed average
    std::string curveName(projection->GetName()) ;
    curveName.append("_DataAvg[" + projDataSel->get()->contentsString() + "]");
    // Append slice set specification if any
    if (!sliceSet.empty()) {
      curveName.append("_Slice[" + sliceSet.contentsString() + "]");
    }
    // Append any suffixes imported from RooAbsPdf::plotOn
    if (o.curveNameSuffix) {
      curveName.append(o.curveNameSuffix) ;
    }

    // Curve constructor for data weighted average
    RooAbsReal::setEvalErrorLoggingMode(RooAbsReal::CollectErrors) ;
    RooCurve *curve = new RooCurve(projection->GetName(),projection->GetTitle(),scaleBind,
               o.rangeLo,o.rangeHi,frame->GetNbinsX(),o.precision,o.precision,o.shiftToZero,o.wmode,o.numee,o.doeeval,o.eeval) ;
    RooAbsReal::setEvalErrorLoggingMode(RooAbsReal::PrintErrors) ;

    curve->SetName(curveName.c_str()) ;

    // Add self to other curve if requested
    if (o.addToCurveName) {
      RooCurve* otherCurve = static_cast<RooCurve*>(frame->findObject(o.addToCurveName,RooCurve::Class())) ;

      // Curve constructor for sum of curves
      RooCurve* sumCurve = new RooCurve(projection->GetName(),projection->GetTitle(),*curve,*otherCurve,o.addToWgtSelf,o.addToWgtOther) ;
      sumCurve->SetName(Form("%s_PLUS_%s",curve->GetName(),otherCurve->GetName())) ;
      delete curve ;
      curve = sumCurve ;

    }

    if (o.curveName) {
      curve->SetName(o.curveName) ;
    }

    // add this new curve to the specified plot frame
    frame->addPlotable(curve, o.drawOptions, o.curveInvisible);

  } else {

    // Set default range, if not specified
    if (o.rangeLo==0 && o.rangeHi==0) {
      o.rangeLo = frame->GetXaxis()->GetXmin() ;
      o.rangeHi = frame->GetXaxis()->GetXmax() ;
    }

    // Calculate a posteriori range fraction scaling if requested (2nd part of normalization correction for
    // result fit on subrange of data)
    if (o.postRangeFracScale) {
      if (!o.normRangeName) {
   o.normRangeName = "plotRange" ;
   plotVar->setRange("plotRange",o.rangeLo,o.rangeHi) ;
      }

      // Evaluate fractional correction integral always on full p.d.f, not component.
      GlobalSelectComponentRAII selectCompRAII(true);
      std::unique_ptr<RooAbsReal> intFrac{projection->createIntegral(*plotVar,*plotVar,o.normRangeName)};
      if(o.stype != RooAbsReal::Raw || this->InheritsFrom(RooAbsPdf::Class())){
        // this scaling should only be !=1  when plotting partial ranges
        // still, raw means raw
        o.scaleFactor /= intFrac->getVal() ;
      }
    }

    // create a new curve of our function using the clone to do the evaluations
    // Curve constructor for regular projections

    // Set default name of curve
    std::string curveName(projection->GetName()) ;
    if (!sliceSet.empty()) {
      curveName.append("_Slice[" + sliceSet.contentsString() + "]");
    }
    if (o.curveNameSuffix) {
      // Append any suffixes imported from RooAbsPdf::plotOn
      curveName.append(o.curveNameSuffix) ;
    }

    TString opt(o.drawOptions);
    if(opt.Contains("P")){
      RooAbsReal::setEvalErrorLoggingMode(RooAbsReal::CollectErrors) ;
      RooHist *graph= new RooHist(*projection,*plotVar,1.,o.scaleFactor,frame->getNormVars(),o.errorFR);
      RooAbsReal::setEvalErrorLoggingMode(RooAbsReal::PrintErrors) ;

      // Override name of curve by user name, if specified
      if (o.curveName) {
        graph->SetName(o.curveName) ;
      }

      // add this new curve to the specified plot frame
      frame->addPlotable(graph, o.drawOptions, o.curveInvisible);
    } else {
      RooAbsReal::setEvalErrorLoggingMode(RooAbsReal::CollectErrors) ;
      RooCurve *curve = new RooCurve(*projection,*plotVar,o.rangeLo,o.rangeHi,frame->GetNbinsX(),
                                     o.scaleFactor,nullptr,o.precision,o.precision,o.shiftToZero,o.wmode,o.numee,o.doeeval,o.eeval,o.progress);
      RooAbsReal::setEvalErrorLoggingMode(RooAbsReal::PrintErrors) ;
      curve->SetName(curveName.c_str()) ;

      // Add self to other curve if requested
      if (o.addToCurveName) {
        RooCurve* otherCurve = static_cast<RooCurve*>(frame->findObject(o.addToCurveName,RooCurve::Class())) ;
        RooCurve* sumCurve = new RooCurve(projection->GetName(),projection->GetTitle(),*curve,*otherCurve,o.addToWgtSelf,o.addToWgtOther) ;
        sumCurve->SetName(Form("%s_PLUS_%s",curve->GetName(),otherCurve->GetName())) ;
        delete curve ;
        curve = sumCurve ;
      }

      // Override name of curve by user name, if specified
      if (o.curveName) {
        curve->SetName(o.curveName) ;
      }

      // add this new curve to the specified plot frame
      frame->addPlotable(curve, o.drawOptions, o.curveInvisible);
    }
  }

  if (projDataNeededVars) delete projDataNeededVars ;
  delete projectionCompList ;
  plotVar->setVal(oldPlotVarVal); // reset the plot variable value to not disturb the original state
  return frame;
}




////////////////////////////////////////////////////////////////////////////////
/// \deprecated OBSOLETE -- RETAINED FOR BACKWARD COMPATIBILITY. Use plotOn() with Slice() instead

RooPlot* RooAbsReal::plotSliceOn(RooPlot *frame, const RooArgSet& sliceSet, Option_t* drawOptions,
             double scaleFactor, ScaleType stype, const RooAbsData* projData) const
{
  RooArgSet projectedVars ;
  makeProjectionSet(frame->getPlotVar(),frame->getNormVars(),projectedVars,true) ;

  // Take out the sliced variables
  for(RooAbsArg * sliceArg : sliceSet) {
    RooAbsArg* arg = projectedVars.find(sliceArg->GetName()) ;
    if (arg) {
      projectedVars.remove(*arg) ;
    } else {
      coutI(Plotting) << "RooAbsReal::plotSliceOn(" << GetName() << ") slice variable "
            << sliceArg->GetName() << " was not projected anyway" << std::endl ;
    }
  }

  PlotOpt o ;
  o.drawOptions = drawOptions ;
  o.scaleFactor = scaleFactor ;
  o.stype = stype ;
  o.projData = projData ;
  o.projSet = &projectedVars ;
  return plotOn(frame,o) ;
}




//_____________________________________________________________________________
// coverity[PASS_BY_VALUE]
RooPlot* RooAbsReal::plotAsymOn(RooPlot *frame, const RooAbsCategoryLValue& asymCat, PlotOpt o) const

{
  // Plotting engine for asymmetries. Implements the functionality if plotOn(frame,Asymmetry(...)))
  //
  // Plot asymmetry of ourselves, defined as
  //
  //   asym = f(asymCat=-1) - f(asymCat=+1) / ( f(asymCat=-1) + f(asymCat=+1) )
  //
  // on frame. If frame contains a histogram, all dimensions of the plotted
  // asymmetry function that occur in the previously plotted dataset are projected via partial integration.
  // Otherwise no projections are performed,
  //
  // The asymmetry function can be multiplied with an optional scale factor. The default projection
  // behaviour can be overriden by supplying an optional set of dependents to project.

  // Sanity checks
  if (plotSanityChecks(frame)) return frame ;

  // ProjDataVars is either all projData observables, or the user indicated subset of it
  RooArgSet projDataVars ;
  if (o.projData) {
    if (o.projDataSet) {
      std::unique_ptr<RooArgSet> tmp{static_cast<RooArgSet*>(o.projData->get()->selectCommon(*o.projDataSet))};
      projDataVars.add(*tmp) ;
    } else {
      projDataVars.add(*o.projData->get()) ;
    }
  }

  // Must depend on asymCat
  if (!dependsOn(asymCat)) {
    coutE(Plotting) << "RooAbsReal::plotAsymOn(" << GetName()
          << ") function doesn't depend on asymmetry category " << asymCat.GetName() << std::endl ;
    return frame ;
  }

  // asymCat must be a signCat
  if (!asymCat.isSignType()) {
    coutE(Plotting) << "RooAbsReal::plotAsymOn(" << GetName()
          << ") asymmetry category must have 2 or 3 states with index values -1,0,1" << std::endl ;
    return frame ;
  }

  // Make std::list of variables to be projected
  RooArgSet projectedVars ;
  RooArgSet sliceSet ;
  if (o.projSet) {
    makeProjectionSet(frame->getPlotVar(),o.projSet,projectedVars,false) ;

    // Print std::list of non-projected variables
    if (frame->getNormVars()) {
      RooArgSet sliceSetTmp;
      getObservables(frame->getNormVars(), sliceSetTmp) ;
      sliceSetTmp.remove(projectedVars,true,true) ;
      sliceSetTmp.remove(*frame->getPlotVar(),true,true) ;

      if (o.projData) {
        std::unique_ptr<RooArgSet> tmp{static_cast<RooArgSet*>(projDataVars.selectCommon(*o.projSet))};
        sliceSetTmp.remove(*tmp,true,true) ;
      }

      if (!sliceSetTmp.empty()) {
   coutI(Plotting) << "RooAbsReal::plotAsymOn(" << GetName() << ") plot on "
         << frame->getPlotVar()->GetName() << " represents a slice in " << sliceSetTmp << std::endl ;
      }
      sliceSet.add(sliceSetTmp) ;
    }
  } else {
    makeProjectionSet(frame->getPlotVar(),frame->getNormVars(),projectedVars,true) ;
  }


  // Take out data-projected dependens from projectedVars
  RooArgSet* projDataNeededVars = nullptr ;
  if (o.projData) {
    projDataNeededVars = (RooArgSet*) projectedVars.selectCommon(projDataVars) ;
    projectedVars.remove(projDataVars,true,true) ;
  }

  // Take out plotted asymmetry from projection
  if (projectedVars.find(asymCat.GetName())) {
    projectedVars.remove(*projectedVars.find(asymCat.GetName())) ;
  }

  // Clone the plot variable
  RooAbsReal* realVar = (RooRealVar*) frame->getPlotVar() ;
  RooRealVar* plotVar = (RooRealVar*) realVar->Clone() ;

  // Inform user about projections
  if (!projectedVars.empty()) {
    coutI(Plotting) << "RooAbsReal::plotAsymOn(" << GetName() << ") plot on " << plotVar->GetName()
          << " projects variables " << projectedVars << std::endl ;
  }
  if (projDataNeededVars && !projDataNeededVars->empty()) {
    coutI(Plotting) << "RooAbsReal::plotOn(" << GetName() << ") plot on " << plotVar->GetName()
          << " averages using data variables "<<  *projDataNeededVars << std::endl ;
  }


  // Customize two copies of projection with fixed negative and positive asymmetry
  std::unique_ptr<RooAbsCategoryLValue> asymPos{static_cast<RooAbsCategoryLValue*>(asymCat.Clone("asym_pos"))};
  std::unique_ptr<RooAbsCategoryLValue> asymNeg{static_cast<RooAbsCategoryLValue*>(asymCat.Clone("asym_neg"))};
  asymPos->setIndex(1) ;
  asymNeg->setIndex(-1) ;
  RooCustomizer custPos{*this,"pos"};
  RooCustomizer custNeg{*this,"neg"};
  //custPos->setOwning(true) ;
  //custNeg->setOwning(true) ;
  custPos.replaceArg(asymCat,*asymPos) ;
  custNeg.replaceArg(asymCat,*asymNeg) ;
  std::unique_ptr<RooAbsReal> funcPos{static_cast<RooAbsReal*>(custPos.build())};
  std::unique_ptr<RooAbsReal> funcNeg{static_cast<RooAbsReal*>(custNeg.build())};

  // Create projection integral
  RooArgSet *posProjCompList, *negProjCompList ;

  // Add projDataVars to normalized dependents of projection
  // This is needed only for asymmetries (why?)
  RooArgSet depPos(*plotVar,*asymPos) ;
  RooArgSet depNeg(*plotVar,*asymNeg) ;
  depPos.add(projDataVars) ;
  depNeg.add(projDataVars) ;

  const RooAbsReal *posProj = funcPos->createPlotProjection(depPos, &projectedVars, posProjCompList, o.projectionRangeName) ;
  const RooAbsReal *negProj = funcNeg->createPlotProjection(depNeg, &projectedVars, negProjCompList, o.projectionRangeName) ;
  if (!posProj || !negProj) {
    coutE(Plotting) << "RooAbsReal::plotAsymOn(" << GetName() << ") Unable to create projections, abort" << std::endl ;
    return frame ;
  }

  // Create a RooFormulaVar representing the asymmetry
  TString asymName(GetName()) ;
  asymName.Append("_Asym[") ;
  asymName.Append(asymCat.GetName()) ;
  asymName.Append("]") ;
  TString asymTitle(asymCat.GetName()) ;
  asymTitle.Append(" Asymmetry of ") ;
  asymTitle.Append(GetTitle()) ;
  RooFormulaVar funcAsym{asymName,asymTitle,"(@0-@1)/(@0+@1)",RooArgSet(*posProj,*negProj)};

  if (o.projData) {

    // If data set contains more rows than needed, make reduced copy first
    RooAbsData* projDataSel = (RooAbsData*)o.projData;
    std::unique_ptr<RooAbsData> projDataSelOwned;
    if (projDataNeededVars && projDataNeededVars->size() < o.projData->get()->size()) {

      // Determine if there are any slice variables in the projection set
      RooArgSet sliceDataSet;
      sliceSet.selectCommon(*o.projData->get(), sliceDataSet);
      TString cutString ;
      if (!sliceDataSet.empty()) {
   bool first(true) ;
   for(RooAbsArg * sliceVar : sliceDataSet) {
     if (!first) {
       cutString.Append("&&") ;
     } else {
       first=false ;
     }

     RooAbsRealLValue* real ;
     RooAbsCategoryLValue* cat ;
     if ((real = dynamic_cast<RooAbsRealLValue*>(sliceVar))) {
       cutString.Append(Form("%s==%f",real->GetName(),real->getVal())) ;
     } else if ((cat = dynamic_cast<RooAbsCategoryLValue*>(sliceVar))) {
       cutString.Append(Form("%s==%d",cat->GetName(),cat->getCurrentIndex())) ;
     }
   }
      }

      if (!cutString.IsNull()) {
   coutI(Plotting) << "RooAbsReal::plotAsymOn(" << GetName()
         << ") reducing given projection dataset to entries with " << cutString << std::endl ;
      }
      projDataSelOwned = std::unique_ptr<RooAbsData>{const_cast<RooAbsData*>(o.projData)->reduce(*projDataNeededVars,cutString.IsNull() ? nullptr : cutString)};
      projDataSel = projDataSelOwned.get();
      coutI(Plotting) << "RooAbsReal::plotAsymOn(" << GetName()
            << ") only the following components of the projection data will be used: " << *projDataNeededVars << std::endl ;
    }


    // Construct scaled data weighted average
    ScaledDataWeightedAverage scaleBind{funcAsym, *projDataSel, o.scaleFactor, *plotVar};

    // Set default range, if not specified
    if (o.rangeLo==0 && o.rangeHi==0) {
      o.rangeLo = frame->GetXaxis()->GetXmin() ;
      o.rangeHi = frame->GetXaxis()->GetXmax() ;
    }

    // Construct name of curve for data weighed average
    TString curveName(funcAsym.GetName()) ;
    curveName.Append(Form("_DataAvg[%s]",projDataSel->get()->contentsString().c_str())) ;
    // Append slice set specification if any
    if (!sliceSet.empty()) {
      curveName.Append(Form("_Slice[%s]",sliceSet.contentsString().c_str())) ;
    }
    // Append any suffixes imported from RooAbsPdf::plotOn
    if (o.curveNameSuffix) {
      curveName.Append(o.curveNameSuffix) ;
    }


    RooAbsReal::setEvalErrorLoggingMode(RooAbsReal::CollectErrors) ;
    RooCurve *curve = new RooCurve(funcAsym.GetName(),funcAsym.GetTitle(),scaleBind,
               o.rangeLo,o.rangeHi,frame->GetNbinsX(),o.precision,o.precision,false,o.wmode,o.numee,o.doeeval,o.eeval) ;
    RooAbsReal::setEvalErrorLoggingMode(RooAbsReal::PrintErrors) ;

    dynamic_cast<TAttLine*>(curve)->SetLineColor(2) ;
    // add this new curve to the specified plot frame
    frame->addPlotable(curve, o.drawOptions);

    ccoutW(Eval) << std::endl ;
  } else {

    // Set default range, if not specified
    if (o.rangeLo==0 && o.rangeHi==0) {
      o.rangeLo = frame->GetXaxis()->GetXmin() ;
      o.rangeHi = frame->GetXaxis()->GetXmax() ;
    }

    RooAbsReal::setEvalErrorLoggingMode(RooAbsReal::CollectErrors) ;
    RooCurve* curve= new RooCurve(funcAsym,*plotVar,o.rangeLo,o.rangeHi,frame->GetNbinsX(),
              o.scaleFactor,nullptr,o.precision,o.precision,false,o.wmode,o.numee,o.doeeval,o.eeval);
    RooAbsReal::setEvalErrorLoggingMode(RooAbsReal::PrintErrors) ;

    dynamic_cast<TAttLine*>(curve)->SetLineColor(2) ;


    // Set default name of curve
    TString curveName(funcAsym.GetName()) ;
    if (!sliceSet.empty()) {
      curveName.Append(Form("_Slice[%s]",sliceSet.contentsString().c_str())) ;
    }
    if (o.curveNameSuffix) {
      // Append any suffixes imported from RooAbsPdf::plotOn
      curveName.Append(o.curveNameSuffix) ;
    }
    curve->SetName(curveName.Data()) ;

    // add this new curve to the specified plot frame
    frame->addPlotable(curve, o.drawOptions);

  }

  // Cleanup
  delete posProjCompList ;
  delete negProjCompList ;

  delete plotVar ;

  return frame;
}



////////////////////////////////////////////////////////////////////////////////
/// \brief Propagates parameter uncertainties to an uncertainty estimate for this RooAbsReal.
///
/// Estimates the uncertainty \f$\sigma_f(x;\theta)\f$ on a function \f$f(x;\theta)\f$ represented by this RooAbsReal.
/// Here, \f$\theta\f$ is a vector of parameters with uncertainties \f$\sigma_\theta\f$, and \f$x\f$ are usually observables.
/// The uncertainty is estimated by *linearly* propagating the parameter uncertainties using the correlation matrix from a fit result.
///
/// The square of the uncertainty on \f$f(x;\theta)\f$ is calculated as follows:
/// \f[
///     \sigma_f(x)^2 = \Delta f_i(x) \cdot \mathrm{Corr}_{i, j} \cdot \Delta f_j(x),
/// \f]
/// where \f$ \Delta f_i(x) = \frac{1}{2} \left(f(x;\theta_i + \sigma_{\theta_i}) - f(x; \theta_i - \sigma_{\theta_i}) \right) \f$
/// is the vector of function variations when changing the parameters one at a time, and
/// \f$ \mathrm{Corr}_{i,j} = \left(\sigma_{\theta_i} \sigma_{\theta_j}\right)^{-1} \cdot \mathrm{Cov}_{i,j}  \f$ is the correlation matrix from the fit result.

double RooAbsReal::getPropagatedError(const RooFitResult &fr, const RooArgSet &nset) const
{
  // Calling getParameters() might be costly, but necessary to get the right
  // parameters in the RooAbsReal. The RooFitResult only stores snapshots.
  RooArgSet allParamsInAbsReal;
  getParameters(&nset, allParamsInAbsReal);

  RooArgList paramList;
  for(auto * rrvFitRes : static_range_cast<RooRealVar*>(fr.floatParsFinal())) {

     auto rrvInAbsReal = static_cast<RooRealVar const*>(allParamsInAbsReal.find(*rrvFitRes));

     // If this RooAbsReal is a RooRealVar in the fit result, we don't need to
     // propagate anything and can just return the error in the fit result
     if(rrvFitRes->namePtr() == namePtr()) return rrvFitRes->getError();

     // Strip out parameters with zero error
     if (rrvFitRes->getError() <= std::abs(rrvFitRes->getVal()) * std::numeric_limits<double>::epsilon()) continue;

     // Ignore parameters in the fit result that this RooAbsReal doesn't depend on
     if(!rrvInAbsReal) continue;

     // Checking for float equality is a bad. We check if the values are
     // negligibly far away from each other, relative to the uncertainty.
     if(std::abs(rrvInAbsReal->getVal() - rrvFitRes->getVal()) > 0.01 * rrvFitRes->getError()) {
        std::stringstream errMsg;
        errMsg << "RooAbsReal::getPropagatedError(): the parameters of the RooAbsReal don't have"
               << " the same values as in the fit result! The logic of getPropagatedError is broken in this case.";

        throw std::runtime_error(errMsg.str());
     }

     paramList.add(*rrvInAbsReal);
  }

  std::vector<double> plusVar;
  std::vector<double> minusVar;
  plusVar.reserve(paramList.size());
  minusVar.reserve(paramList.size());

  // Create std::vector of plus,minus variations for each parameter
  TMatrixDSym V(paramList.size() == fr.floatParsFinal().size() ?
      fr.covarianceMatrix() :
      fr.reducedCovarianceMatrix(paramList)) ;

  for (Int_t ivar=0 ; ivar<paramList.getSize() ; ivar++) {

    auto& rrv = static_cast<RooRealVar&>(paramList[ivar]);

    double cenVal = rrv.getVal() ;
    double errVal = sqrt(V(ivar,ivar)) ;

    // Make Plus variation
    rrv.setVal(cenVal+errVal) ;
    plusVar.push_back(getVal(nset)) ;

    // Make Minus variation
    rrv.setVal(cenVal-errVal) ;
    minusVar.push_back(getVal(nset)) ;

    rrv.setVal(cenVal) ;
  }

  // Re-evaluate this RooAbsReal with the central parameters just to be
  // extra-safe that a call to `getPropagatedError()` doesn't change any state.
  // It should not be necessarry because thanks to the dirty flag propagation
  // the RooAbsReal is re-evaluated anyway the next time getVal() is called.
  // Still there are imaginable corner cases where it would not be triggered,
  // for example if the user changes the RooFit operation more after the error
  // propagation.
  getVal(nset);

  TMatrixDSym C(paramList.getSize()) ;
  std::vector<double> errVec(paramList.size()) ;
  for (int i=0 ; i<paramList.getSize() ; i++) {
    errVec[i] = std::sqrt(V(i,i)) ;
    for (int j=i ; j<paramList.getSize() ; j++) {
      C(i,j) = V(i,j) / std::sqrt(V(i,i)*V(j,j));
      C(j,i) = C(i,j) ;
    }
  }

  // Make std::vector of variations
  TVectorD F(plusVar.size()) ;
  for (unsigned int j=0 ; j<plusVar.size() ; j++) {
    F[j] = (plusVar[j]-minusVar[j])/2 ;
  }

  // Calculate error in linear approximation from variations and correlation coefficient
  double sum = F*(C*F) ;

  return sqrt(sum) ;
}



////////////////////////////////////////////////////////////////////////////////
/// Plot function or PDF on frame with support for visualization of the uncertainty encoded in the given fit result fr.
/// \param[in] frame RooPlot to plot on
/// \param[in] fr The RooFitResult, where errors can be extracted
/// \param[in] Z  The desired significance (width) of the error band
/// \param[in] params If non-zero, consider only the subset of the parameters in fr for the error evaluation
/// \param[in] argList Optional `RooCmdArg` that can be applied to a regular plotOn() operation
/// \param[in] linMethod By default (linMethod=true), a linearized error is shown.
/// \return The RooPlot the band was plotted on (for chaining of plotting commands).
///
/// The linearized error is calculated as follows:
/// \f[
///   \mathrm{error}(x) = Z * F_a(x) * \mathrm{Corr}(a,a') * F_{a'}^\mathrm{T}(x),
/// \f]
///
/// where
/// \f[
///     F_a(x) = \frac{ f(x,a+\mathrm{d}a) - f(x,a-\mathrm{d}a) }{2},
/// \f]
/// with \f$ f(x) \f$ the plotted curve and \f$ \mathrm{d}a \f$ taken from the fit result, and
/// \f$ \mathrm{Corr}(a,a') \f$ = the correlation matrix from the fit result, and \f$ Z \f$ = requested signifance (\f$ Z \sigma \f$ band)
///
/// The linear method is fast (required 2*N evaluations of the curve, where N is the number of parameters), but may
/// not be accurate in the presence of strong correlations (~>0.9) and at Z>2 due to linear and Gaussian approximations made
///
/// Alternatively, a more robust error is calculated using a sampling method. In this method a number of curves
/// is calculated with variations of the parameter values, as drawn from a multi-variate Gaussian p.d.f. that is constructed
/// from the fit results covariance matrix. The error(x) is determined by calculating a central interval that capture N% of the variations
/// for each value of x, where N% is controlled by Z (i.e. Z=1 gives N=68%). The number of sampling curves is chosen to be such
/// that at least 30 curves are expected to be outside the N% interval, and is minimally 100 (e.g. Z=1->Ncurve=100, Z=2->Ncurve=659, Z=3->Ncurve=11111)
/// Intervals from the sampling method can be asymmetric, and may perform better in the presence of strong correlations, but may take (much)
/// longer to calculate.

RooPlot* RooAbsReal::plotOnWithErrorBand(RooPlot* frame,const RooFitResult& fr, double Z,const RooArgSet* params, const RooLinkedList& argList, bool linMethod) const
{
  RooLinkedList plotArgListTmp(argList) ;
  RooCmdConfig::stripCmdList(plotArgListTmp,"VisualizeError,MoveToBack") ;

  // Strip any 'internal normalization' arguments from std::list
  RooLinkedList plotArgList ;
  for (auto * cmd : static_range_cast<RooCmdArg*>(plotArgListTmp)) {
    if (std::string("Normalization")==cmd->GetName()) {
      if (((RooCmdArg*)cmd)->getInt(1)!=0) {
      } else {
   plotArgList.Add(cmd) ;
      }
    } else {
      plotArgList.Add(cmd) ;
    }
  }

  // Function to plot a single curve, creating a copy of the plotArgList to
  // pass as plot command arguments. The "FillColor" command is removed because
  // it has no effect on plotting single curves and would cause a warning.
  auto plotFunc = [&](RooAbsReal const& absReal) {
    RooLinkedList tmp(plotArgList) ;
    RooCmdConfig::stripCmdList(tmp, "FillColor");
    absReal.plotOn(frame, tmp);
  };

  // Generate central value curve
  plotFunc(*this);
  RooCurve* cenCurve = frame->getCurve() ;
  if(!cenCurve){
    coutE(Plotting) << ClassName() << "::" << GetName() << ":plotOnWithErrorBand: no curve for central value available" << std::endl;
    return frame;
  }
  frame->remove(nullptr,false) ;

  RooCurve* band(nullptr) ;
  if (!linMethod) {

    // *** Interval method ***
    //
    // Make N variations of parameters samples from V and visualize N% central interval where N% is defined from Z

    // Clone self for internal use
    RooAbsReal* cloneFunc = (RooAbsReal*) cloneTree() ;
    RooArgSet cloneParams;
    cloneFunc->getObservables(&fr.floatParsFinal(), cloneParams) ;
    RooArgSet errorParams{cloneParams};
    if(params) {
      // clear and fill errorParams only with parameters that both in params and cloneParams
      cloneParams.selectCommon(*params, errorParams);
    }

    // Generate 100 random parameter points distributed according to fit result covariance matrix
    RooAbsPdf* paramPdf = fr.createHessePdf(errorParams) ;
    Int_t n = Int_t(100./TMath::Erfc(Z/sqrt(2.))) ;
    if (n<100) n=100 ;

    coutI(Plotting) << "RooAbsReal::plotOn(" << GetName() << ") INFO: visualizing " << Z << "-sigma uncertainties in parameters "
        << errorParams << " from fit result " << fr.GetName() << " using " << n << " samplings." << std::endl ;

    // Generate variation curves with above set of parameter values
    double ymin = frame->GetMinimum() ;
    double ymax = frame->GetMaximum() ;
    std::unique_ptr<RooDataSet> generatedData{paramPdf->generate(errorParams,n)};
    std::vector<RooCurve*> cvec ;
    for (int i=0 ; i<generatedData->numEntries() ; i++) {
      cloneParams.assign(*generatedData->get(i)) ;
      plotFunc(*cloneFunc);
      cvec.push_back(frame->getCurve()) ;
      frame->remove(nullptr,false) ;
    }
    frame->SetMinimum(ymin) ;
    frame->SetMaximum(ymax) ;


    // Generate upper and lower curve points from 68% interval around each point of central curve
    band = cenCurve->makeErrorBand(cvec,Z) ;

    // Cleanup
    delete paramPdf ;
    delete cloneFunc ;
    for (std::vector<RooCurve*>::iterator i=cvec.begin() ; i!=cvec.end() ; ++i) {
      delete (*i) ;
    }

  } else {

    // *** Linear Method ***
    //
    // Make a one-sigma up- and down fluctation for each parameter and visualize
    // a from a linearized calculation as follows
    //
    //   error(x) = F(a) C_aa' F(a')
    //
    //   Where F(a) = (f(x,a+da) - f(x,a-da))/2
    //   and C_aa' is the correlation matrix

    // Strip out parameters with zero error
    RooArgList fpf_stripped;
    for (auto const* frv : static_range_cast<RooRealVar*>(fr.floatParsFinal())) {
       if (frv->getError() > frv->getVal() * std::numeric_limits<double>::epsilon()) {
          fpf_stripped.add(*frv);
       }
    }

    // Clone self for internal use
    RooAbsReal* cloneFunc = (RooAbsReal*) cloneTree() ;
    RooArgSet cloneParams;
    cloneFunc->getObservables(&fpf_stripped, cloneParams) ;
    RooArgSet errorParams{cloneParams};
    if(params) {
      // clear and fill errorParams only with parameters that both in params and cloneParams
      cloneParams.selectCommon(*params, errorParams);
    }


    // Make std::list of parameter instances of cloneFunc in order of error matrix
    RooArgList paramList ;
    const RooArgList& fpf = fr.floatParsFinal() ;
    std::vector<int> fpf_idx ;
    for (Int_t i=0 ; i<fpf.getSize() ; i++) {
      RooAbsArg* par = errorParams.find(fpf[i].GetName()) ;
      if (par) {
   paramList.add(*par) ;
   fpf_idx.push_back(i) ;
      }
    }

    std::vector<RooCurve*> plusVar, minusVar ;

    // Create std::vector of plus,minus variations for each parameter

    TMatrixDSym V(paramList.size() == fr.floatParsFinal().size() ?
        fr.covarianceMatrix():
        fr.reducedCovarianceMatrix(paramList)) ;


    for (Int_t ivar=0 ; ivar<paramList.getSize() ; ivar++) {

      RooRealVar& rrv = (RooRealVar&)fpf[fpf_idx[ivar]] ;

      double cenVal = rrv.getVal() ;
      double errVal = sqrt(V(ivar,ivar)) ;

      // Make Plus variation
      ((RooRealVar*)paramList.at(ivar))->setVal(cenVal+Z*errVal) ;


      plotFunc(*cloneFunc);
      plusVar.push_back(frame->getCurve()) ;
      frame->remove(nullptr,false) ;


      // Make Minus variation
      ((RooRealVar*)paramList.at(ivar))->setVal(cenVal-Z*errVal) ;
      plotFunc(*cloneFunc);
      minusVar.push_back(frame->getCurve()) ;
      frame->remove(nullptr,false) ;

      ((RooRealVar*)paramList.at(ivar))->setVal(cenVal) ;
    }

    TMatrixDSym C(paramList.getSize()) ;
    std::vector<double> errVec(paramList.size()) ;
    for (int i=0 ; i<paramList.getSize() ; i++) {
      errVec[i] = sqrt(V(i,i)) ;
      for (int j=i ; j<paramList.getSize() ; j++) {
   C(i,j) = V(i,j)/sqrt(V(i,i)*V(j,j)) ;
   C(j,i) = C(i,j) ;
      }
    }

    band = cenCurve->makeErrorBand(plusVar,minusVar,C,Z) ;


    // Cleanup
    delete cloneFunc ;
    for (std::vector<RooCurve*>::iterator i=plusVar.begin() ; i!=plusVar.end() ; ++i) {
      delete (*i) ;
    }
    for (std::vector<RooCurve*>::iterator i=minusVar.begin() ; i!=minusVar.end() ; ++i) {
      delete (*i) ;
    }

  }

  delete cenCurve ;
  if (!band) return frame ;

  // Define configuration for this method
  RooCmdConfig pc("RooAbsPdf::plotOn(" + std::string(GetName()) + ")");
  pc.defineString("drawOption","DrawOption",0,"F") ;
  pc.defineString("curveNameSuffix","CurveNameSuffix",0,"") ;
  pc.defineInt("lineColor","LineColor",0,-999) ;
  pc.defineInt("lineStyle","LineStyle",0,-999) ;
  pc.defineInt("lineWidth","LineWidth",0,-999) ;
  pc.defineInt("markerColor","MarkerColor",0,-999) ;
  pc.defineInt("markerStyle","MarkerStyle",0,-999) ;
  pc.defineDouble("markerSize","MarkerSize",0,-999) ;
  pc.defineInt("fillColor","FillColor",0,-999) ;
  pc.defineInt("fillStyle","FillStyle",0,-999) ;
  pc.defineString("curveName","Name",0,"") ;
  pc.defineInt("curveInvisible","Invisible",0,0) ;
  pc.defineInt("moveToBack","MoveToBack",0,0) ;
  pc.allowUndefined() ;

  // Process & check varargs
  pc.process(argList) ;
  if (!pc.ok(true)) {
    return frame ;
  }

  // Insert error band in plot frame
  frame->addPlotable(band,pc.getString("drawOption"),pc.getInt("curveInvisible")) ;

  // Optionally adjust line/fill attributes
  Int_t lineColor = pc.getInt("lineColor") ;
  Int_t lineStyle = pc.getInt("lineStyle") ;
  Int_t lineWidth = pc.getInt("lineWidth") ;
  Int_t markerColor = pc.getInt("markerColor") ;
  Int_t markerStyle = pc.getInt("markerStyle") ;
  Size_t markerSize  = pc.getDouble("markerSize") ;
  Int_t fillColor = pc.getInt("fillColor") ;
  Int_t fillStyle = pc.getInt("fillStyle") ;
  if (lineColor!=-999) frame->getAttLine()->SetLineColor(lineColor) ;
  if (lineStyle!=-999) frame->getAttLine()->SetLineStyle(lineStyle) ;
  if (lineWidth!=-999) frame->getAttLine()->SetLineWidth(lineWidth) ;
  if (fillColor!=-999) frame->getAttFill()->SetFillColor(fillColor) ;
  if (fillStyle!=-999) frame->getAttFill()->SetFillStyle(fillStyle) ;
  if (markerColor!=-999) frame->getAttMarker()->SetMarkerColor(markerColor) ;
  if (markerStyle!=-999) frame->getAttMarker()->SetMarkerStyle(markerStyle) ;
  if (markerSize!=-999) frame->getAttMarker()->SetMarkerSize(markerSize) ;

  // Adjust name if requested
  if (pc.getString("curveName",nullptr,true)) {
    band->SetName(pc.getString("curveName",nullptr,true)) ;
  } else if (pc.getString("curveNameSuffix",nullptr,true)) {
    TString name(band->GetName()) ;
    name.Append(pc.getString("curveNameSuffix",nullptr,true)) ;
    band->SetName(name.Data()) ;
  }

  // Move last inserted object to back to drawing stack if requested
  if (pc.getInt("moveToBack") && frame->numItems()>1) {
    frame->drawBefore(frame->getObject(0)->GetName(), frame->getCurve()->GetName());
  }


  return frame ;
}




////////////////////////////////////////////////////////////////////////////////
/// Utility function for plotOn(), perform general sanity check on frame to ensure safe plotting operations

bool RooAbsReal::plotSanityChecks(RooPlot* frame) const
{
  // check that we are passed a valid plot frame to use
  if(nullptr == frame) {
    coutE(Plotting) << ClassName() << "::" << GetName() << ":plotOn: frame is null" << std::endl;
    return true;
  }

  // check that this frame knows what variable to plot
  RooAbsReal* var = frame->getPlotVar() ;
  if(!var) {
    coutE(Plotting) << ClassName() << "::" << GetName()
    << ":plotOn: frame does not specify a plot variable" << std::endl;
    return true;
  }

  // check that the plot variable is not derived
  if(!dynamic_cast<RooAbsRealLValue*>(var)) {
    coutE(Plotting) << ClassName() << "::" << GetName() << ":plotOn: cannot plot variable \""
          << var->GetName() << "\" of type " << var->ClassName() << std::endl;
    return true;
  }

  // check if we actually depend on the plot variable
  if(!this->dependsOn(*var)) {
    coutE(Plotting) << ClassName() << "::" << GetName() << ":plotOn: WARNING: variable is not an explicit dependent: "
          << var->GetName() << std::endl;
  }

  return false ;
}




////////////////////////////////////////////////////////////////////////////////
/// Utility function for plotOn() that constructs the set of
/// observables to project when plotting ourselves as function of
/// 'plotVar'. 'allVars' is the std::list of variables that must be
/// projected, but may contain variables that we do not depend on. If
/// 'silent' is cleared, warnings about inconsistent input parameters
/// will be printed.

void RooAbsReal::makeProjectionSet(const RooAbsArg* plotVar, const RooArgSet* allVars,
               RooArgSet& projectedVars, bool silent) const
{
  cxcoutD(Plotting) << "RooAbsReal::makeProjectionSet(" << GetName() << ") plotVar = " << plotVar->GetName()
          << " allVars = " << (allVars?(*allVars):RooArgSet()) << std::endl ;

  projectedVars.removeAll() ;
  if (!allVars) return ;

  // Start out with suggested std::list of variables
  projectedVars.add(*allVars) ;

  // Take out plot variable
  RooAbsArg *found= projectedVars.find(plotVar->GetName());
  if(found) {
    projectedVars.remove(*found);

    // Take out eventual servers of plotVar
    std::unique_ptr<RooArgSet> plotServers{plotVar->getObservables(&projectedVars)};
    for(RooAbsArg * ps : *plotServers) {
      RooAbsArg* tmp = projectedVars.find(ps->GetName()) ;
      if (tmp) {
   cxcoutD(Plotting) << "RooAbsReal::makeProjectionSet(" << GetName() << ") removing " << tmp->GetName()
           << " from projection set because it a server of " << plotVar->GetName() << std::endl ;
   projectedVars.remove(*tmp) ;
      }
    }

    if (!silent) {
      coutW(Plotting) << "RooAbsReal::plotOn(" << GetName()
            << ") WARNING: cannot project out frame variable ("
            << found->GetName() << "), ignoring" << std::endl ;
    }
  }

  // Take out all non-dependents of function
  for(RooAbsArg * arg : *allVars) {
    if (!dependsOnValue(*arg)) {
      projectedVars.remove(*arg,true) ;

      cxcoutD(Plotting) << "RooAbsReal::plotOn(" << GetName()
         << ") function doesn't depend on projection variable "
         << arg->GetName() << ", ignoring" << std::endl ;
    }
  }
}




////////////////////////////////////////////////////////////////////////////////
/// If true, the current pdf is a selected component (for use in plotting)

bool RooAbsReal::isSelectedComp() const
{
  return _selectComp || _globalSelectComp ;
}



////////////////////////////////////////////////////////////////////////////////
/// Global switch controlling the activation of the selectComp() functionality

void RooAbsReal::globalSelectComp(bool flag)
{
  _globalSelectComp = flag ;
}




////////////////////////////////////////////////////////////////////////////////
/// Create an interface adaptor f(vars) that binds us to the specified variables
/// (in arbitrary order). For example, calling bindVars({x1,x3}) on an object
/// F(x1,x2,x3,x4) returns an object f(x1,x3) that is evaluated using the
/// current values of x2 and x4. The caller takes ownership of the returned adaptor.

RooFit::OwningPtr<RooAbsFunc> RooAbsReal::bindVars(const RooArgSet &vars, const RooArgSet* nset, bool clipInvalid) const
{
  auto binding = std::make_unique<RooRealBinding>(*this,vars,nset,clipInvalid);
  if(!binding->isValid()) {
    coutE(InputArguments) << ClassName() << "::" << GetName() << ":bindVars: cannot bind to " << vars << std::endl ;
    return nullptr;
  }
  return RooFit::Detail::owningPtr(std::unique_ptr<RooAbsFunc>{std::move(binding)});
}



////////////////////////////////////////////////////////////////////////////////
/// Copy the cached value of another RooAbsArg to our cache.
/// Warning: This function just copies the cached values of source,
/// it is the callers responsibility to make sure the cache is clean.

void RooAbsReal::copyCache(const RooAbsArg* source, bool /*valueOnly*/, bool setValDirty)
{
  auto other = static_cast<const RooAbsReal*>(source);
  assert(dynamic_cast<const RooAbsReal*>(source));

  _value = other->_treeReadBuffer ? other->_treeReadBuffer->operator double() : other->_value;

  if (setValDirty) {
    setValueDirty() ;
  }
}


////////////////////////////////////////////////////////////////////////////////

void RooAbsReal::attachToVStore(RooVectorDataStore& vstore)
{
  vstore.addReal(this)->setBuffer(this,&_value);
}


////////////////////////////////////////////////////////////////////////////////
/// Attach object to a branch of given TTree. By default it will
/// register the internal value cache RooAbsReal::_value as branch
/// buffer for a double tree branch with the same name as this
/// object. If no double branch is found with the name of this
/// object, this method looks for a Float_t Int_t, UChar_t and UInt_t, etc
/// branch. If any of these are found, a TreeReadBuffer
/// that branch is created, and saved in _treeReadBuffer.
/// TreeReadBuffer::operator double() can be used to convert the values.
/// This is used by copyCache().
void RooAbsReal::attachToTree(TTree& t, Int_t bufSize)
{
  // First determine if branch is taken
  TString cleanName(cleanBranchName()) ;
  TBranch* branch = t.GetBranch(cleanName) ;
  if (branch) {

    // Determine if existing branch is Float_t or double
    TLeaf* leaf = (TLeaf*)branch->GetListOfLeaves()->At(0) ;

    // Check that leaf is _not_ an array
    Int_t dummy ;
    TLeaf* counterLeaf = leaf->GetLeafCounter(dummy) ;
    if (counterLeaf) {
      coutE(Eval) << "RooAbsReal::attachToTree(" << GetName() << ") ERROR: TTree branch " << GetName()
        << " is an array and cannot be attached to a RooAbsReal" << std::endl ;
      return ;
    }

    TString typeName(leaf->GetTypeName()) ;


    // For different type names, store three items:
    // first: A tag attached to this instance. Not used inside RooFit, any more, but users might rely on it.
    // second: A function to attach
    std::map<std::string, std::pair<std::string, std::function<std::unique_ptr<TreeReadBuffer>()>>> typeMap {
      {"Float_t",   {"FLOAT_TREE_BRANCH",            [&](){ return createTreeReadBuffer<Float_t  >(cleanName, t); }}},
      {"Int_t",     {"INTEGER_TREE_BRANCH",          [&](){ return createTreeReadBuffer<Int_t    >(cleanName, t); }}},
      {"UChar_t",   {"BYTE_TREE_BRANCH",             [&](){ return createTreeReadBuffer<UChar_t  >(cleanName, t); }}},
      {"Bool_t",    {"BOOL_TREE_BRANCH",             [&](){ return createTreeReadBuffer<Bool_t   >(cleanName, t); }}},
      {"Char_t",    {"SIGNEDBYTE_TREE_BRANCH",       [&](){ return createTreeReadBuffer<Char_t   >(cleanName, t); }}},
      {"UInt_t",    {"UNSIGNED_INTEGER_TREE_BRANCH", [&](){ return createTreeReadBuffer<UInt_t   >(cleanName, t); }}},
      {"Long64_t",  {"LONG_TREE_BRANCH",             [&](){ return createTreeReadBuffer<Long64_t >(cleanName, t); }}},
      {"ULong64_t", {"UNSIGNED_LONG_TREE_BRANCH",    [&](){ return createTreeReadBuffer<ULong64_t>(cleanName, t); }}},
      {"Short_t",   {"SHORT_TREE_BRANCH",            [&](){ return createTreeReadBuffer<Short_t  >(cleanName, t); }}},
      {"UShort_t",  {"UNSIGNED_SHORT_TREE_BRANCH",   [&](){ return createTreeReadBuffer<UShort_t >(cleanName, t); }}},
    };

    auto typeDetails = typeMap.find(typeName.Data());
    if (typeDetails != typeMap.end()) {
      coutI(DataHandling) << "RooAbsReal::attachToTree(" << GetName() << ") TTree " << typeDetails->first << " branch " << GetName()
                  << " will be converted to double precision." << std::endl ;
      setAttribute(typeDetails->second.first.c_str(), true);
      _treeReadBuffer = typeDetails->second.second();
    } else {
      _treeReadBuffer = nullptr;

      if (!typeName.CompareTo("Double_t")) {
        t.SetBranchAddress(cleanName, &_value);
      }
      else {
        coutE(InputArguments) << "RooAbsReal::attachToTree(" << GetName() << ") data type " << typeName << " is not supported." << std::endl ;
      }
    }
  } else {

    TString format(cleanName);
    format.Append("/D");
    branch = t.Branch(cleanName, &_value, (const Text_t*)format, bufSize);
  }

}



////////////////////////////////////////////////////////////////////////////////
/// Fill the tree branch that associated with this object with its current value

void RooAbsReal::fillTreeBranch(TTree& t)
{
  // First determine if branch is taken
  TBranch* branch = t.GetBranch(cleanBranchName()) ;
  if (!branch) {
    coutE(Eval) << "RooAbsReal::fillTreeBranch(" << GetName() << ") ERROR: not attached to tree: " << cleanBranchName() << std::endl ;
    assert(0) ;
  }
  branch->Fill() ;

}



////////////////////////////////////////////////////////////////////////////////
/// (De)Activate associated tree branch

void RooAbsReal::setTreeBranchStatus(TTree& t, bool active)
{
  TBranch* branch = t.GetBranch(cleanBranchName()) ;
  if (branch) {
    t.SetBranchStatus(cleanBranchName(),active?true:false) ;
  }
}



////////////////////////////////////////////////////////////////////////////////
/// Create a RooRealVar fundamental object with our properties. The new
/// object will be created without any fit limits.

RooFit::OwningPtr<RooAbsArg> RooAbsReal::createFundamental(const char* newname) const
{
  auto fund = std::make_unique<RooRealVar>(newname?newname:GetName(),GetTitle(),_value,getUnit());
  fund->removeRange();
  fund->setPlotLabel(getPlotLabel());
  fund->setAttribute("fundamentalCopy");
  return RooFit::Detail::owningPtr<RooAbsArg>(std::move(fund));
}



////////////////////////////////////////////////////////////////////////////////
/// Utility function for use in getAnalyticalIntegral(). If the
/// content of proxy 'a' occurs in set 'allDeps' then the argument
/// held in 'a' is copied from allDeps to analDeps

bool RooAbsReal::matchArgs(const RooArgSet& allDeps, RooArgSet& analDeps,
               const RooArgProxy& a) const
{
  TList nameList ;
  nameList.Add(new TObjString(a.absArg()->GetName())) ;
  bool result = matchArgsByName(allDeps,analDeps,nameList) ;
  nameList.Delete() ;
  return result ;
}



////////////////////////////////////////////////////////////////////////////////
/// Utility function for use in getAnalyticalIntegral(). If the
/// contents of proxies a,b occur in set 'allDeps' then the arguments
/// held in a,b are copied from allDeps to analDeps

bool RooAbsReal::matchArgs(const RooArgSet& allDeps, RooArgSet& analDeps,
               const RooArgProxy& a, const RooArgProxy& b) const
{
  TList nameList ;
  nameList.Add(new TObjString(a.absArg()->GetName())) ;
  nameList.Add(new TObjString(b.absArg()->GetName())) ;
  bool result = matchArgsByName(allDeps,analDeps,nameList) ;
  nameList.Delete() ;
  return result ;
}



////////////////////////////////////////////////////////////////////////////////
/// Utility function for use in getAnalyticalIntegral(). If the
/// contents of proxies a,b,c occur in set 'allDeps' then the arguments
/// held in a,b,c are copied from allDeps to analDeps

bool RooAbsReal::matchArgs(const RooArgSet& allDeps, RooArgSet& analDeps,
               const RooArgProxy& a, const RooArgProxy& b,
               const RooArgProxy& c) const
{
  TList nameList ;
  nameList.Add(new TObjString(a.absArg()->GetName())) ;
  nameList.Add(new TObjString(b.absArg()->GetName())) ;
  nameList.Add(new TObjString(c.absArg()->GetName())) ;
  bool result = matchArgsByName(allDeps,analDeps,nameList) ;
  nameList.Delete() ;
  return result ;
}



////////////////////////////////////////////////////////////////////////////////
/// Utility function for use in getAnalyticalIntegral(). If the
/// contents of proxies a,b,c,d occur in set 'allDeps' then the arguments
/// held in a,b,c,d are copied from allDeps to analDeps

bool RooAbsReal::matchArgs(const RooArgSet& allDeps, RooArgSet& analDeps,
               const RooArgProxy& a, const RooArgProxy& b,
               const RooArgProxy& c, const RooArgProxy& d) const
{
  TList nameList ;
  nameList.Add(new TObjString(a.absArg()->GetName())) ;
  nameList.Add(new TObjString(b.absArg()->GetName())) ;
  nameList.Add(new TObjString(c.absArg()->GetName())) ;
  nameList.Add(new TObjString(d.absArg()->GetName())) ;
  bool result = matchArgsByName(allDeps,analDeps,nameList) ;
  nameList.Delete() ;
  return result ;
}


////////////////////////////////////////////////////////////////////////////////
/// Utility function for use in getAnalyticalIntegral(). If the
/// contents of 'refset' occur in set 'allDeps' then the arguments
/// held in 'refset' are copied from allDeps to analDeps.

bool RooAbsReal::matchArgs(const RooArgSet& allDeps, RooArgSet& analDeps,
              const RooArgSet& refset) const
{
  TList nameList ;
  for(RooAbsArg * arg : refset) {
    nameList.Add(new TObjString(arg->GetName())) ;
  }

  bool result = matchArgsByName(allDeps,analDeps,nameList) ;
  nameList.Delete() ;
  return result ;
}



////////////////////////////////////////////////////////////////////////////////
/// Check if allArgs contains matching elements for each name in nameList. If it does,
/// add the corresponding args from allArgs to matchedArgs and return true. Otherwise
/// return false and do not change matchedArgs.

bool RooAbsReal::matchArgsByName(const RooArgSet &allArgs, RooArgSet &matchedArgs,
              const TList &nameList) const
{
  RooArgSet matched("matched");
  bool isMatched(true);
  for(auto * name : static_range_cast<TObjString*>(nameList)) {
    RooAbsArg *found= allArgs.find(name->String().Data());
    if(found) {
      matched.add(*found);
    }
    else {
      isMatched= false;
      break;
    }
  }

  // nameList may not contain multiple entries with the same name
  // that are both matched
  if (isMatched && (matched.getSize()!=nameList.GetSize())) {
    isMatched = false ;
  }

  if(isMatched) matchedArgs.add(matched);
  return isMatched;
}



////////////////////////////////////////////////////////////////////////////////
/// Returns the default numeric integration configuration for all RooAbsReals

RooNumIntConfig* RooAbsReal::defaultIntegratorConfig()
{
  return &RooNumIntConfig::defaultConfig() ;
}


////////////////////////////////////////////////////////////////////////////////
/// Returns the specialized integrator configuration for _this_ RooAbsReal.
/// If this object has no specialized configuration, a null pointer is returned.

RooNumIntConfig* RooAbsReal::specialIntegratorConfig() const
{
  return _specIntegratorConfig.get();
}


////////////////////////////////////////////////////////////////////////////////
/// Returns the specialized integrator configuration for _this_ RooAbsReal.
/// If this object has no specialized configuration, a null pointer is returned,
/// unless createOnTheFly is true in which case a clone of the default integrator
/// configuration is created, installed as specialized configuration, and returned

RooNumIntConfig* RooAbsReal::specialIntegratorConfig(bool createOnTheFly)
{
  if (!_specIntegratorConfig && createOnTheFly) {
    _specIntegratorConfig = std::make_unique<RooNumIntConfig>(*defaultIntegratorConfig()) ;
  }
  return _specIntegratorConfig.get();
}



////////////////////////////////////////////////////////////////////////////////
/// Return the numeric integration configuration used for this object. If
/// a specialized configuration was associated with this object, that configuration
/// is returned, otherwise the default configuration for all RooAbsReals is returned

const RooNumIntConfig* RooAbsReal::getIntegratorConfig() const
{
  const RooNumIntConfig* config = specialIntegratorConfig() ;
  if (config) return config ;
  return defaultIntegratorConfig() ;
}


////////////////////////////////////////////////////////////////////////////////
/// Return the numeric integration configuration used for this object. If
/// a specialized configuration was associated with this object, that configuration
/// is returned, otherwise the default configuration for all RooAbsReals is returned

RooNumIntConfig* RooAbsReal::getIntegratorConfig()
{
  RooNumIntConfig* config = specialIntegratorConfig() ;
  if (config) return config ;
  return defaultIntegratorConfig() ;
}



////////////////////////////////////////////////////////////////////////////////
/// Set the given integrator configuration as default numeric integration
/// configuration for this object

void RooAbsReal::setIntegratorConfig(const RooNumIntConfig& config)
{
  _specIntegratorConfig = std::make_unique<RooNumIntConfig>(config);
}



////////////////////////////////////////////////////////////////////////////////
/// Remove the specialized numeric integration configuration associated
/// with this object

void RooAbsReal::setIntegratorConfig()
{
  _specIntegratorConfig.reset();
}




////////////////////////////////////////////////////////////////////////////////
/// Interface function to force use of a given set of observables
/// to interpret function value. Needed for functions or p.d.f.s
/// whose shape depends on the choice of normalization such as
/// RooAddPdf

void RooAbsReal::selectNormalization(const RooArgSet*, bool)
{
}




////////////////////////////////////////////////////////////////////////////////
/// Interface function to force use of a given normalization range
/// to interpret function value. Needed for functions or p.d.f.s
/// whose shape depends on the choice of normalization such as
/// RooAddPdf

void RooAbsReal::selectNormalizationRange(const char*, bool)
{
}



////////////////////////////////////////////////////////////////////////////////
/// Advertise capability to determine maximum value of function for given set of
/// observables. If no direct generator method is provided, this information
/// will assist the accept/reject generator to operate more efficiently as
/// it can skip the initial trial sampling phase to empirically find the function
/// maximum

Int_t RooAbsReal::getMaxVal(const RooArgSet& /*vars*/) const
{
  return 0 ;
}



////////////////////////////////////////////////////////////////////////////////
/// Return maximum value for set of observables identified by code assigned
/// in getMaxVal

double RooAbsReal::maxVal(Int_t /*code*/) const
{
  assert(1) ;
  return 0 ;
}



////////////////////////////////////////////////////////////////////////////////
/// Interface to insert remote error logging messages received by RooRealMPFE into current error loggin stream

void RooAbsReal::logEvalError(const RooAbsReal* originator, const char* origName, const char* message, const char* serverValueString)
{
  if (_evalErrorMode==Ignore) {
    return ;
  }

  if (_evalErrorMode==CountErrors) {
    _evalErrorCount++ ;
    return ;
  }

  static bool inLogEvalError = false ;

  if (inLogEvalError) {
    return ;
  }
  inLogEvalError = true ;

  EvalError ee ;
  ee.setMessage(message) ;

  if (serverValueString) {
    ee.setServerValues(serverValueString) ;
  }

  if (_evalErrorMode==PrintErrors) {
   oocoutE(nullptr,Eval) << "RooAbsReal::logEvalError(" << "<STATIC>" << ") evaluation error, " << std::endl
         << " origin       : " << origName << std::endl
         << " message      : " << ee._msg << std::endl
         << " server values: " << ee._srvval << std::endl ;
  } else if (_evalErrorMode==CollectErrors) {
    _evalErrorList[originator].first = origName ;
    _evalErrorList[originator].second.push_back(ee) ;
  }


  inLogEvalError = false ;
}



////////////////////////////////////////////////////////////////////////////////
/// Log evaluation error message. Evaluation errors may be routed through a different
/// protocol than generic RooFit warning message (which go straight through RooMsgService)
/// because evaluation errors can occur in very large numbers in the use of likelihood
/// evaluations. In logEvalError mode, controlled by global method enableEvalErrorLogging()
/// messages reported through this function are not printed but all stored in a std::list,
/// along with server values at the time of reporting. Error messages logged in this
/// way can be printed in a structured way, eliminating duplicates and with the ability
/// to truncate the std::list by printEvalErrors. This is the standard mode of error logging
/// during MINUIT operations. If enableEvalErrorLogging() is false, all errors
/// reported through this method are passed for immediate printing through RooMsgService.
/// A string with server names and values is constructed automatically for error logging
/// purposes, unless a custom string with similar information is passed as argument.

void RooAbsReal::logEvalError(const char* message, const char* serverValueString) const
{
  if (_evalErrorMode==Ignore) {
    return ;
  }

  if (_evalErrorMode==CountErrors) {
    _evalErrorCount++ ;
    return ;
  }

  static bool inLogEvalError = false ;

  if (inLogEvalError) {
    return ;
  }
  inLogEvalError = true ;

  EvalError ee ;
  ee.setMessage(message) ;

  if (serverValueString) {
    ee.setServerValues(serverValueString) ;
  } else {
    std::string srvval ;
    std::ostringstream oss ;
    bool first(true) ;
    for (Int_t i=0 ; i<numProxies() ; i++) {
      RooAbsProxy* p = getProxy(i) ;
      if (!p) continue ;
      //if (p->name()[0]=='!') continue ;
      if (first) {
   first=false ;
      } else {
   oss << ", " ;
      }
      p->print(oss,true) ;
    }
    ee.setServerValues(oss.str().c_str()) ;
  }

  std::ostringstream oss2 ;
  printStream(oss2,kName|kClassName|kArgs,kInline)  ;

  if (_evalErrorMode==PrintErrors) {
   coutE(Eval) << "RooAbsReal::logEvalError(" << GetName() << ") evaluation error, " << std::endl
          << " origin       : " << oss2.str() << std::endl
          << " message      : " << ee._msg << std::endl
          << " server values: " << ee._srvval << std::endl ;
  } else if (_evalErrorMode==CollectErrors) {
    if (_evalErrorList[this].second.size() >= 2048) {
       // avoid overflowing the error std::list, so if there are very many, print
       // the oldest one first, and pop it off the std::list
       const EvalError& oee = _evalErrorList[this].second.front();
       // print to debug stream, since these would normally be suppressed, and
       // we do not want to increase the error count in the message service...
       ccoutD(Eval) << "RooAbsReal::logEvalError(" << GetName()
              << ") delayed evaluation error, " << std::endl
                   << " origin       : " << oss2.str() << std::endl
                   << " message      : " << oee._msg << std::endl
                   << " server values: " << oee._srvval << std::endl ;
       _evalErrorList[this].second.pop_front();
    }
    _evalErrorList[this].first = oss2.str() ;
    _evalErrorList[this].second.push_back(ee) ;
  }

  inLogEvalError = false ;
  //coutE(Tracing) << "RooAbsReal::logEvalError(" << GetName() << ") message = " << message << std::endl ;
}




////////////////////////////////////////////////////////////////////////////////
/// Clear the stack of evaluation error messages

void RooAbsReal::clearEvalErrorLog()
{
  if (_evalErrorMode==PrintErrors) {
    return ;
  } else if (_evalErrorMode==CollectErrors) {
    _evalErrorList.clear() ;
  } else {
    _evalErrorCount = 0 ;
  }
}


////////////////////////////////////////////////////////////////////////////////
/// Retrieve bin boundaries if this distribution is binned in `obs`.
/// \param[in] obs Observable to retrieve boundaries for.
/// \param[in] xlo Beginning of range.
/// \param[in] xhi End of range.
/// \return The caller owns the returned std::list.
std::list<double>* RooAbsReal::binBoundaries(RooAbsRealLValue& /*obs*/, double /*xlo*/, double /*xhi*/) const {
  return nullptr;
}


////////////////////////////////////////////////////////////////////////////////
/// Interface for returning an optional hint for initial sampling points when constructing a curve projected on observable `obs`.
/// \param[in] obs Observable to retrieve sampling hint for.
/// \param[in] xlo Beginning of range.
/// \param[in] xhi End of range.
/// \return The caller owns the returned std::list.
std::list<double>* RooAbsReal::plotSamplingHint(RooAbsRealLValue& /*obs*/, double /*xlo*/, double /*xhi*/) const {
  return nullptr;
}

////////////////////////////////////////////////////////////////////////////////
/// Print all outstanding logged evaluation error on the given ostream. If maxPerNode
/// is zero, only the number of errors for each source (object with unique name) is std::listed.
/// If maxPerNode is greater than zero, up to maxPerNode detailed error messages are shown
/// per source of errors. A truncation message is shown if there were more errors logged
/// than shown.

void RooAbsReal::printEvalErrors(std::ostream& os, Int_t maxPerNode)
{
  if (_evalErrorMode == CountErrors) {
    os << _evalErrorCount << " errors counted" << std::endl ;
  }

  if (maxPerNode<0) return ;

  for(auto iter = _evalErrorList.begin();iter!=_evalErrorList.end() ; ++iter) {
    if (maxPerNode==0) {

      // Only print node name with total number of errors
      os << iter->second.first ;
      //iter->first->printStream(os,kName|kClassName|kArgs,kInline)  ;
      os << " has " << iter->second.second.size() << " errors" << std::endl ;

    } else {

      // Print node name and details of 'maxPerNode' errors
      os << iter->second.first << std::endl ;
      //iter->first->printStream(os,kName|kClassName|kArgs,kSingleLine) ;

      Int_t i(0) ;
      for(auto iter2 = iter->second.second.begin();iter2!=iter->second.second.end() ; ++iter2, i++) {
   os << "     " << iter2->_msg << " @ " << iter2->_srvval << std::endl ;
   if (i>maxPerNode) {
     os << "    ... (remaining " << iter->second.second.size() - maxPerNode << " messages suppressed)" << std::endl ;
     break ;
   }
      }
    }
  }
}



////////////////////////////////////////////////////////////////////////////////
/// Return the number of logged evaluation errors since the last clearing.

Int_t RooAbsReal::numEvalErrors()
{
  if (_evalErrorMode==CountErrors) {
    return _evalErrorCount ;
  }

  Int_t ntot(0) ;
  for(auto const& elem : _evalErrorList) {
    ntot += elem.second.second.size() ;
  }
  return ntot ;
}



////////////////////////////////////////////////////////////////////////////////
/// Fix the interpretation of the coefficient of any RooAddPdf component in
/// the expression tree headed by this object to the given set of observables.
///
/// If the force flag is false, the normalization choice is only fixed for those
/// RooAddPdf components that have the default 'automatic' interpretation of
/// coefficients (i.e. the interpretation is defined by the observables passed
/// to getVal()). If force is true, also RooAddPdf that already have a fixed
/// interpretation are changed to a new fixed interpretation.

void RooAbsReal::fixAddCoefNormalization(const RooArgSet& addNormSet, bool force)
{
  std::unique_ptr<RooArgSet> compSet{getComponents()};
  for(auto * pdf : dynamic_range_cast<RooAbsPdf*>(*compSet)) {
    if (pdf) {
      if (!addNormSet.empty()) {
   pdf->selectNormalization(&addNormSet,force) ;
      } else {
   pdf->selectNormalization(nullptr,force) ;
      }
    }
  }
}



////////////////////////////////////////////////////////////////////////////////
/// Fix the interpretation of the coefficient of any RooAddPdf component in
/// the expression tree headed by this object to the given set of observables.
///
/// If the force flag is false, the normalization range choice is only fixed for those
/// RooAddPdf components that currently use the default full domain to interpret their
/// coefficients. If force is true, also RooAddPdf that already have a fixed
/// interpretation range are changed to a new fixed interpretation range.

void RooAbsReal::fixAddCoefRange(const char* rangeName, bool force)
{
  std::unique_ptr<RooArgSet> compSet{getComponents()};
  for(auto * pdf : dynamic_range_cast<RooAbsPdf*>(*compSet)) {
    if (pdf) {
      pdf->selectNormalizationRange(rangeName,force) ;
    }
  }
}



////////////////////////////////////////////////////////////////////////////////
/// Interface method for function objects to indicate their preferred order of observables
/// for scanning their values into a (multi-dimensional) histogram or RooDataSet. The observables
/// to be ordered are offered in argument 'obs' and should be copied in their preferred
/// order into argument 'orderdObs', This default implementation indicates no preference
/// and copies the original order of 'obs' into 'orderedObs'

void RooAbsReal::preferredObservableScanOrder(const RooArgSet& obs, RooArgSet& orderedObs) const
{
  // Dummy implementation, do nothing
  orderedObs.removeAll() ;
  orderedObs.add(obs) ;
}



////////////////////////////////////////////////////////////////////////////////
/// Calls createRunningIntegral(const RooArgSet&, const RooCmdArg&, const RooCmdArg&, const RooCmdArg&, const RooCmdArg&, const RooCmdArg&, const RooCmdArg&, const RooCmdArg&, const RooCmdArg&)

RooFit::OwningPtr<RooAbsReal> RooAbsReal::createRunningIntegral(const RooArgSet& iset, const RooArgSet& nset)
{
  return createRunningIntegral(iset,RooFit::SupNormSet(nset)) ;
}



////////////////////////////////////////////////////////////////////////////////
/// Create an object that represents the running integral of the function over one or more observables std::listed in iset, i.e.
/// \f[
///   \int_{x_\mathrm{lo}}^x f(x') \, \mathrm{d}x'
/// \f]
///
/// The actual integration calculation is only performed when the return object is evaluated. The name
/// of the integral object is automatically constructed from the name of the input function, the variables
/// it integrates and the range integrates over. The default strategy to calculate the running integrals is
///
///   - If the integrand (this object) supports analytical integration, construct an integral object
///     that calculate the running integrals value by calculating the analytical integral each
///     time the running integral object is evaluated
///
///   - If the integrand (this object) requires numeric integration to construct the running integral
///     create an object of class RooNumRunningInt which first samples the entire function and integrates
///     the sampled function numerically. This method has superior performance as there is no need to
///     perform a full (numeric) integration for each evaluation of the running integral object, but
///     only when one of its parameters has changed.
///
/// The choice of strategy can be changed with the ScanAll() argument, which forces the use of the
/// scanning technique implemented in RooNumRunningInt for all use cases, and with the ScanNone()
/// argument which forces the 'integrate each evaluation' technique for all use cases. The sampling
/// granularity for the scanning technique can be controlled with the ScanParameters technique
/// which allows to specify the number of samples to be taken, and to which order the resulting
/// running integral should be interpolated. The default values are 1000 samples and 2nd order
/// interpolation.
///
/// The following named arguments are accepted
/// | | Effect on integral creation
/// |-|-------------------------------
/// | `SupNormSet(const RooArgSet&)`         | Observables over which should be normalized _in addition_ to the integration observables
/// | `ScanParameters(Int_t nbins, Int_t intOrder)`    | Parameters for scanning technique of making CDF: number of sampled bins and order of interpolation applied on numeric cdf
/// | `ScanNum()`                            | Apply scanning technique if cdf integral involves numeric integration
/// | `ScanAll()`                            | Always apply scanning technique
/// | `ScanNone()`                           | Never apply scanning technique

RooFit::OwningPtr<RooAbsReal> RooAbsReal::createRunningIntegral(const RooArgSet& iset, const RooCmdArg& arg1, const RooCmdArg& arg2,
             const RooCmdArg& arg3, const RooCmdArg& arg4, const RooCmdArg& arg5,
             const RooCmdArg& arg6, const RooCmdArg& arg7, const RooCmdArg& arg8)
{
  // Define configuration for this method
  RooCmdConfig pc("RooAbsReal::createRunningIntegral(" + std::string(GetName()) + ")");
  pc.defineSet("supNormSet","SupNormSet",0,nullptr) ;
  pc.defineInt("numScanBins","ScanParameters",0,1000) ;
  pc.defineInt("intOrder","ScanParameters",1,2) ;
  pc.defineInt("doScanNum","ScanNum",0,1) ;
  pc.defineInt("doScanAll","ScanAll",0,0) ;
  pc.defineInt("doScanNon","ScanNone",0,0) ;
  pc.defineMutex("ScanNum","ScanAll","ScanNone") ;

  // Process & check varargs
  pc.process(arg1,arg2,arg3,arg4,arg5,arg6,arg7,arg8) ;
  if (!pc.ok(true)) {
    return nullptr ;
  }

  // Extract values from named arguments
  RooArgSet nset ;
  if (const RooArgSet* snset = pc.getSet("supNormSet",nullptr)) {
    nset.add(*snset) ;
  }
  Int_t numScanBins = pc.getInt("numScanBins") ;
  Int_t intOrder = pc.getInt("intOrder") ;
  Int_t doScanNum = pc.getInt("doScanNum") ;
  Int_t doScanAll = pc.getInt("doScanAll") ;
  Int_t doScanNon = pc.getInt("doScanNon") ;

  // If scanning technique is not requested make integral-based cdf and return
  if (doScanNon) {
    return createIntRI(iset,nset) ;
  }
  if (doScanAll) {
    return createScanRI(iset,nset,numScanBins,intOrder) ;
  }
  if (doScanNum) {
    std::unique_ptr<RooAbsReal> tmp{createIntegral(iset)} ;
    Int_t isNum= !static_cast<RooRealIntegral&>(*tmp).numIntRealVars().empty();

    if (isNum) {
      coutI(NumIntegration) << "RooAbsPdf::createRunningIntegral(" << GetName() << ") integration over observable(s) " << iset << " involves numeric integration," << std::endl
             << "      constructing cdf though numeric integration of sampled pdf in " << numScanBins << " bins and applying order "
             << intOrder << " interpolation on integrated histogram." << std::endl
             << "      To override this choice of technique use argument ScanNone(), to change scan parameters use ScanParameters(nbins,order) argument" << std::endl ;
    }

    return isNum ? createScanRI(iset,nset,numScanBins,intOrder) : createIntRI(iset,nset) ;
  }
  return nullptr;
}



////////////////////////////////////////////////////////////////////////////////
/// Utility function for createRunningIntegral that construct an object
/// implementing the numeric scanning technique for calculating the running integral

RooFit::OwningPtr<RooAbsReal> RooAbsReal::createScanRI(const RooArgSet& iset, const RooArgSet& nset, Int_t numScanBins, Int_t intOrder)
{
  std::string name = std::string(GetName()) + "_NUMRUNINT_" + integralNameSuffix(iset,&nset).Data() ;
  RooRealVar* ivar = (RooRealVar*) iset.first() ;
  ivar->setBins(numScanBins,"numcdf") ;
  auto ret = std::make_unique<RooNumRunningInt>(name.c_str(),name.c_str(),*this,*ivar,"numrunint") ;
  ret->setInterpolationOrder(intOrder) ;
<<<<<<< HEAD
  return RooFit::OwningPtr<RooAbsReal>{ret.release()};
=======
  return RooFit::Detail::owningPtr(std::move(ret));
>>>>>>> 7c5b7714
}



////////////////////////////////////////////////////////////////////////////////
/// Utility function for createRunningIntegral. It creates an
/// object implementing the standard (analytical) integration
/// technique for calculating the running integral.

RooFit::OwningPtr<RooAbsReal> RooAbsReal::createIntRI(const RooArgSet& iset, const RooArgSet& nset)
{
  // Make std::list of input arguments keeping only RooRealVars
  RooArgList ilist ;
  for(RooAbsArg * arg : iset) {
    if (dynamic_cast<RooRealVar*>(arg)) {
      ilist.add(*arg) ;
    } else {
      coutW(InputArguments) << "RooAbsPdf::createRunningIntegral(" << GetName() << ") WARNING ignoring non-RooRealVar input argument " << arg->GetName() << std::endl ;
    }
  }

  RooArgList cloneList ;
  RooArgList loList ;
  RooArgSet clonedBranchNodes ;

  // Setup customizer that stores all cloned branches in our non-owning std::list
  RooCustomizer cust(*this,"cdf") ;
  cust.setCloneBranchSet(clonedBranchNodes) ;
  cust.setOwning(false) ;

  // Make integration observable x_prime for each observable x as well as an x_lowbound
  for(auto * rrv : static_range_cast<RooRealVar*>(ilist)) {

    // Make clone x_prime of each c.d.f observable x represening running integral
    RooRealVar* cloneArg = (RooRealVar*) rrv->clone(Form("%s_prime",rrv->GetName())) ;
    cloneList.add(*cloneArg) ;
    cust.replaceArg(*rrv,*cloneArg) ;

    // Make clone x_lowbound of each c.d.f observable representing low bound of x
    RooRealVar* cloneLo = (RooRealVar*) rrv->clone(Form("%s_lowbound",rrv->GetName())) ;
    cloneLo->setVal(rrv->getMin()) ;
    loList.add(*cloneLo) ;

    // Make parameterized binning from [x_lowbound,x] for each x_prime
    RooParamBinning pb(*cloneLo,*rrv,100) ;
    cloneArg->setBinning(pb,"CDF") ;

  }

  RooAbsReal* tmp = (RooAbsReal*) cust.build() ;

  // Construct final normalization set for c.d.f = integrated observables + any extra specified by user
  RooArgSet finalNset(nset) ;
  finalNset.add(cloneList,true) ;
  std::unique_ptr<RooAbsReal> cdf{tmp->createIntegral(cloneList,finalNset,"CDF")};

  // Transfer ownership of cloned items to top-level c.d.f object
  cdf->addOwnedComponents(*tmp) ;
  cdf->addOwnedComponents(cloneList) ;
  cdf->addOwnedComponents(loList) ;

<<<<<<< HEAD
  return RooFit::OwningPtr<RooAbsReal>{cdf.release()};
=======
  return RooFit::Detail::owningPtr(std::move(cdf));
>>>>>>> 7c5b7714
}


////////////////////////////////////////////////////////////////////////////////
/// Return a RooFunctor object bound to this RooAbsReal with given definition of observables
/// and parameters

RooFunctor* RooAbsReal::functor(const RooArgList& obs, const RooArgList& pars, const RooArgSet& nset) const
{
  RooArgSet realObs;
  getObservables(&obs, realObs);
  if (realObs.size() != obs.size()) {
    coutE(InputArguments) << "RooAbsReal::functor(" << GetName() << ") ERROR: one or more specified observables are not variables of this p.d.f" << std::endl ;
    return nullptr;
  }
  RooArgSet realPars;
  getObservables(&pars, realPars);
  if (realPars.size() != pars.size()) {
    coutE(InputArguments) << "RooAbsReal::functor(" << GetName() << ") ERROR: one or more specified parameters are not variables of this p.d.f" << std::endl ;
    return nullptr;
  }

  return new RooFunctor(*this,obs,pars,nset) ;
}



////////////////////////////////////////////////////////////////////////////////
/// Return a ROOT TF1,2,3 object bound to this RooAbsReal with given definition of observables
/// and parameters

TF1* RooAbsReal::asTF(const RooArgList& obs, const RooArgList& pars, const RooArgSet& nset) const
{
  // Check that specified input are indeed variables of this function
  RooArgSet realObs;
  getObservables(&obs, realObs) ;
  if (realObs.size() != obs.size()) {
    coutE(InputArguments) << "RooAbsReal::functor(" << GetName() << ") ERROR: one or more specified observables are not variables of this p.d.f" << std::endl ;
    return nullptr ;
  }
  RooArgSet realPars;
  getObservables(&pars, realPars) ;
  if (realPars.size() != pars.size()) {
    coutE(InputArguments) << "RooAbsReal::functor(" << GetName() << ") ERROR: one or more specified parameters are not variables of this p.d.f" << std::endl ;
    return nullptr ;
  }

  // Check that all obs and par are of type RooRealVar
  for (int i=0 ; i<obs.getSize() ; i++) {
    if (dynamic_cast<RooRealVar*>(obs.at(i))==nullptr) {
      coutE(ObjectHandling) << "RooAbsReal::asTF(" << GetName() << ") ERROR: proposed observable " << obs.at(0)->GetName() << " is not of type RooRealVar" << std::endl ;
      return nullptr ;
    }
  }
  for (int i=0 ; i<pars.getSize() ; i++) {
    if (dynamic_cast<RooRealVar*>(pars.at(i))==nullptr) {
      coutE(ObjectHandling) << "RooAbsReal::asTF(" << GetName() << ") ERROR: proposed parameter " << pars.at(0)->GetName() << " is not of type RooRealVar" << std::endl ;
      return nullptr ;
    }
  }

  // Create functor and TFx of matching dimension
  TF1* tf=nullptr ;
  RooFunctor* f ;
  switch(obs.getSize()) {
  case 1: {
    RooRealVar* x = (RooRealVar*)obs.at(0) ;
    f = functor(obs,pars,nset) ;
    tf = new TF1(GetName(),f,x->getMin(),x->getMax(),pars.getSize()) ;
    break ;
  }
  case 2: {
    RooRealVar* x = (RooRealVar*)obs.at(0) ;
    RooRealVar* y = (RooRealVar*)obs.at(1) ;
    f = functor(obs,pars,nset) ;
    tf = new TF2(GetName(),f,x->getMin(),x->getMax(),y->getMin(),y->getMax(),pars.getSize()) ;
    break ;
  }
  case 3: {
    RooRealVar* x = (RooRealVar*)obs.at(0) ;
    RooRealVar* y = (RooRealVar*)obs.at(1) ;
    RooRealVar* z = (RooRealVar*)obs.at(2) ;
    f = functor(obs,pars,nset) ;
    tf = new TF3(GetName(),f,x->getMin(),x->getMax(),y->getMin(),y->getMax(),z->getMin(),z->getMax(),pars.getSize()) ;
    break ;
  }
  default:
    coutE(InputArguments) << "RooAbsReal::asTF(" << GetName() << ") ERROR: " << obs.size()
           << " observables specified, but a ROOT TFx can only have  1,2 or 3 observables" << std::endl ;
    return nullptr ;
  }

  // Set initial parameter values of TFx to those of RooRealVars
  for (int i=0 ; i<pars.getSize() ; i++) {
    RooRealVar* p = (RooRealVar*) pars.at(i) ;
    tf->SetParameter(i,p->getVal()) ;
    tf->SetParName(i,p->GetName()) ;
    //tf->SetParLimits(i,p->getMin(),p->getMax()) ;
  }

  return tf ;
}


////////////////////////////////////////////////////////////////////////////////
/// Return function representing first, second or third order derivative of this function

RooDerivative* RooAbsReal::derivative(RooRealVar& obs, Int_t order, double eps)
{
  std::string name=Form("%s_DERIV_%s",GetName(),obs.GetName()) ;
  std::string title=Form("Derivative of %s w.r.t %s ",GetName(),obs.GetName()) ;
  return new RooDerivative(name.c_str(),title.c_str(),*this,obs,order,eps) ;
}



////////////////////////////////////////////////////////////////////////////////
/// Return function representing first, second or third order derivative of this function

RooDerivative* RooAbsReal::derivative(RooRealVar& obs, const RooArgSet& normSet, Int_t order, double eps)
{
  std::string name=Form("%s_DERIV_%s",GetName(),obs.GetName()) ;
  std::string title=Form("Derivative of %s w.r.t %s ",GetName(),obs.GetName()) ;
  return new RooDerivative(name.c_str(),title.c_str(),*this,obs,normSet,order,eps) ;
}



////////////////////////////////////////////////////////////////////////////////
/// Return function representing moment of function of given order.
/// \param[in] obs Observable to calculate the moments for
/// \param[in] order Order of the moment
/// \param[in] central If true, the central moment is given by \f$ \langle (x- \langle x \rangle )^2 \rangle \f$
/// \param[in] takeRoot Calculate the square root

RooAbsMoment* RooAbsReal::moment(RooRealVar& obs, Int_t order, bool central, bool takeRoot)
{
  std::string name=Form("%s_MOMENT_%d%s_%s",GetName(),order,(central?"C":""),obs.GetName()) ;
  std::string title=Form("%sMoment of order %d of %s w.r.t %s ",(central?"Central ":""),order,GetName(),obs.GetName()) ;
  if (order==1) return new RooFirstMoment(name.c_str(),title.c_str(),*this,obs) ;
  if (order==2) return new RooSecondMoment(name.c_str(),title.c_str(),*this,obs,central,takeRoot) ;
  return new RooMoment(name.c_str(),title.c_str(),*this,obs,order,central,takeRoot) ;
}


////////////////////////////////////////////////////////////////////////////////
/// Return function representing moment of p.d.f (normalized w.r.t given observables) of given order.
/// \param[in] obs Observable to calculate the moments for
/// \param[in] normObs Normalise w.r.t. these observables
/// \param[in] order Order of the moment
/// \param[in] central If true, the central moment is given by \f$ \langle (x- \langle x \rangle )^2 \rangle \f$
/// \param[in] takeRoot Calculate the square root
/// \param[in] intNormObs If true, the moment of the function integrated over all normalization observables is returned.

RooAbsMoment* RooAbsReal::moment(RooRealVar& obs, const RooArgSet& normObs, Int_t order, bool central, bool takeRoot, bool intNormObs)
{
  std::string name=Form("%s_MOMENT_%d%s_%s",GetName(),order,(central?"C":""),obs.GetName()) ;
  std::string title=Form("%sMoment of order %d of %s w.r.t %s ",(central?"Central ":""),order,GetName(),obs.GetName()) ;

  if (order==1) return new RooFirstMoment(name.c_str(),title.c_str(),*this,obs,normObs,intNormObs) ;
  if (order==2) return new RooSecondMoment(name.c_str(),title.c_str(),*this,obs,normObs,central,takeRoot,intNormObs) ;
  return new RooMoment(name.c_str(),title.c_str(),*this,obs,normObs,order,central,takeRoot,intNormObs) ;
}



////////////////////////////////////////////////////////////////////////////////
///
/// Return value of x (in range xmin,xmax) at which function equals yval.
/// (Calculation is performed with Brent root finding algorithm)

double RooAbsReal::findRoot(RooRealVar& x, double xmin, double xmax, double yval)
{
  double result(0) ;
  RooBrentRootFinder(RooRealBinding(*this,x)).findRoot(result,xmin,xmax,yval) ;
  return result ;
}



////////////////////////////////////////////////////////////////////////////////
/// Perform a \f$ \chi^2 \f$ fit to given histogram. By default the fit is executed through the MINUIT
/// commands MIGRAD, HESSE in succession
///
/// The following named arguments are supported
///
/// <table>
/// <tr><th> <th> Options to control construction of chi2
/// <tr><td> `Range(const char* name)`         <td> Fit only data inside range with given name
/// <tr><td> `Range(double lo, double hi)` <td> Fit only data inside given range. A range named "fit" is created on the fly on all observables.
///                                               Multiple comma separated range names can be specified.
/// <tr><td> `NumCPU(int num)`                 <td> Parallelize NLL calculation on num CPUs
/// <tr><td> `Optimize(bool flag)`           <td> Activate constant term optimization (on by default)
/// <tr><td> `IntegrateBins()`                 <td> Integrate PDF within each bin. This sets the desired precision.
///
/// <tr><th> <th> Options to control flow of fit procedure
/// <tr><td> `InitialHesse(bool flag)`      <td> Flag controls if HESSE before MIGRAD as well, off by default
/// <tr><td> `Hesse(bool flag)`             <td> Flag controls if HESSE is run after MIGRAD, on by default
/// <tr><td> `Minos(bool flag)`             <td> Flag controls if MINOS is run after HESSE, on by default
/// <tr><td> `Minos(const RooArgSet& set)`    <td> Only run MINOS on given subset of arguments
/// <tr><td> `Save(bool flag)`              <td> Flac controls if RooFitResult object is produced and returned, off by default
/// <tr><td> `Strategy(Int_t flag)`           <td> Set Minuit strategy (0 through 2, default is 1)
///
/// <tr><th> <th> Options to control informational output
/// <tr><td> `Verbose(bool flag)`           <td> Flag controls if verbose output is printed (NLL, parameter changes during fit
/// <tr><td> `Timer(bool flag)`             <td> Time CPU and wall clock consumption of fit steps, off by default
/// <tr><td> `PrintLevel(Int_t level)`        <td> Set Minuit print level (-1 through 3, default is 1). At -1 all RooFit informational
///                                              messages are suppressed as well
/// <tr><td> `Warnings(bool flag)`          <td> Enable or disable MINUIT warnings (enabled by default)
/// <tr><td> `PrintEvalErrors(Int_t numErr)`  <td> Control number of p.d.f evaluation errors printed per likelihood evaluation. A negative
///                                              value suppress output completely, a zero value will only print the error count per p.d.f component,
///                                              a positive value is will print details of each error up to numErr messages per p.d.f component.
/// </table>
///

RooFit::OwningPtr<RooFitResult> RooAbsReal::chi2FitTo(RooDataHist& data, const RooCmdArg& arg1,  const RooCmdArg& arg2,
                const RooCmdArg& arg3,  const RooCmdArg& arg4, const RooCmdArg& arg5,
                const RooCmdArg& arg6,  const RooCmdArg& arg7, const RooCmdArg& arg8)
{
  RooLinkedList l ;
  l.Add((TObject*)&arg1) ;  l.Add((TObject*)&arg2) ;
  l.Add((TObject*)&arg3) ;  l.Add((TObject*)&arg4) ;
  l.Add((TObject*)&arg5) ;  l.Add((TObject*)&arg6) ;
  l.Add((TObject*)&arg7) ;  l.Add((TObject*)&arg8) ;
  return chi2FitTo(data,l) ;

}



////////////////////////////////////////////////////////////////////////////////
/// \copydoc RooAbsReal::chi2FitTo(RooDataHist&,const RooCmdArg&,const RooCmdArg&,const RooCmdArg&,const RooCmdArg&,const RooCmdArg&,const RooCmdArg&,const RooCmdArg&,const RooCmdArg&)

RooFit::OwningPtr<RooFitResult> RooAbsReal::chi2FitTo(RooDataHist& data, const RooLinkedList& cmdList)
{
  // Select the pdf-specific commands
  RooCmdConfig pc("RooAbsPdf::chi2FitTo(" + std::string(GetName()) + ")");

  // Pull arguments to be passed to chi2 construction from std::list
  RooLinkedList fitCmdList(cmdList) ;
  RooLinkedList chi2CmdList = pc.filterCmdList(fitCmdList,"Range,RangeWithName,NumCPU,Optimize,IntegrateBins") ;

  std::unique_ptr<RooAbsReal> chi2{createChi2(data,chi2CmdList)};
  return chi2FitDriver(*chi2,fitCmdList) ;
}




////////////////////////////////////////////////////////////////////////////////
/// Create a \f$ \chi^2 \f$ variable from a histogram and this function.
///
/// \param arg1,arg2,arg3,arg4,arg5,arg6,arg7,arg8 ordered arguments
///
/// The std::list of supported command arguments is given in the documentation for
///     RooChi2Var::RooChi2Var(const char *name, const char* title, RooAbsReal& func, RooDataHist& hdata, const RooCmdArg&,const RooCmdArg&,const RooCmdArg&, const RooCmdArg&,const RooCmdArg&,const RooCmdArg&, const RooCmdArg&,const RooCmdArg&,const RooCmdArg&).
///
/// \param data Histogram with data
/// \return \f$ \chi^2 \f$ variable

RooFit::OwningPtr<RooAbsReal> RooAbsReal::createChi2(RooDataHist &data, const RooCmdArg &arg1, const RooCmdArg &arg2,
                                                     const RooCmdArg &arg3, const RooCmdArg &arg4,
                                                     const RooCmdArg &arg5, const RooCmdArg &arg6,
                                                     const RooCmdArg &arg7, const RooCmdArg &arg8)
{
   std::string name = "chi2_" + std::string(GetName()) + "_" + data.GetName();

   return RooFit::Detail::owningPtr(std::make_unique<RooChi2Var>(name.c_str(), name.c_str(), *this, data, arg1, arg2,
                                                                 arg3, arg4, arg5, arg6, arg7, arg8));
}




////////////////////////////////////////////////////////////////////////////////
/// \see RooAbsReal::createChi2(RooDataHist&,const RooCmdArg&,const RooCmdArg&,const RooCmdArg&,const RooCmdArg&,const RooCmdArg&,const RooCmdArg&,const RooCmdArg&,const RooCmdArg&)
/// \param data hist data
/// \param cmdList List with RooCmdArg() from the table

RooFit::OwningPtr<RooAbsReal> RooAbsReal::createChi2(RooDataHist& data, const RooLinkedList& cmdList)
{
  // Fill array of commands
  const RooCmdArg* cmds[8] ;
  Int_t i(0) ;
  for(auto * arg : static_range_cast<RooCmdArg*>(cmdList)) {
    cmds[i++] = arg ;
  }
  for (;i<8 ; i++) {
    cmds[i] = &RooCmdArg::none() ;
  }

  return createChi2(data,*cmds[0],*cmds[1],*cmds[2],*cmds[3],*cmds[4],*cmds[5],*cmds[6],*cmds[7]) ;

}





////////////////////////////////////////////////////////////////////////////////
/// Perform a 2-D \f$ \chi^2 \f$ fit using a series of x and y values stored in the dataset `xydata`.
/// The y values can either be the event weights, or can be another column designated
/// by the YVar() argument. The y value must have errors defined for the \f$ \chi^2 \f$ to
/// be well defined.
///
/// <table>
/// <tr><th><th> Options to control construction of the chi-square
/// <tr><td> `YVar(RooRealVar& yvar)`          <td>  Designate given column in dataset as Y value
/// <tr><td> `Integrate(bool flag)`          <td>  Integrate function over range specified by X errors
///                                    rather than take value at bin center.
///
/// <tr><th><th> Options to control flow of fit procedure
/// <tr><td> `InitialHesse(bool flag)`      <td>  Flag controls if HESSE before MIGRAD as well, off by default
/// <tr><td> `Hesse(bool flag)`             <td>  Flag controls if HESSE is run after MIGRAD, on by default
/// <tr><td> `Minos(bool flag)`             <td>  Flag controls if MINOS is run after HESSE, on by default
/// <tr><td> `Minos(const RooArgSet& set)`    <td>  Only run MINOS on given subset of arguments
/// <tr><td> `Save(bool flag)`              <td>  Flac controls if RooFitResult object is produced and returned, off by default
/// <tr><td> `Strategy(Int_t flag)`           <td>  Set Minuit strategy (0 through 2, default is 1)
///
/// <tr><th><th> Options to control informational output
/// <tr><td> `Verbose(bool flag)`           <td>  Flag controls if verbose output is printed (NLL, parameter changes during fit
/// <tr><td> `Timer(bool flag)`             <td>  Time CPU and wall clock consumption of fit steps, off by default
/// <tr><td> `PrintLevel(Int_t level)`        <td>  Set Minuit print level (-1 through 3, default is 1). At -1 all RooFit informational
///                                   messages are suppressed as well
/// <tr><td> `Warnings(bool flag)`          <td>  Enable or disable MINUIT warnings (enabled by default)
/// <tr><td> `PrintEvalErrors(Int_t numErr)`  <td>  Control number of p.d.f evaluation errors printed per likelihood evaluation. A negative
///                                   value suppress output completely, a zero value will only print the error count per p.d.f component,
///                                   a positive value is will print details of each error up to numErr messages per p.d.f component.
/// </table>

RooFit::OwningPtr<RooFitResult> RooAbsReal::chi2FitTo(RooDataSet& xydata, const RooCmdArg& arg1,  const RooCmdArg& arg2,
                  const RooCmdArg& arg3,  const RooCmdArg& arg4, const RooCmdArg& arg5,
                  const RooCmdArg& arg6,  const RooCmdArg& arg7, const RooCmdArg& arg8)
{
  RooLinkedList l ;
  l.Add((TObject*)&arg1) ;  l.Add((TObject*)&arg2) ;
  l.Add((TObject*)&arg3) ;  l.Add((TObject*)&arg4) ;
  l.Add((TObject*)&arg5) ;  l.Add((TObject*)&arg6) ;
  l.Add((TObject*)&arg7) ;  l.Add((TObject*)&arg8) ;
  return chi2FitTo(xydata,l) ;
}




////////////////////////////////////////////////////////////////////////////////
/// \copydoc RooAbsReal::chi2FitTo(RooDataSet&,const RooCmdArg&,const RooCmdArg&,const RooCmdArg&,const RooCmdArg&,const RooCmdArg&,const RooCmdArg&,const RooCmdArg&,const RooCmdArg&)

RooFit::OwningPtr<RooFitResult> RooAbsReal::chi2FitTo(RooDataSet& xydata, const RooLinkedList& cmdList)
{
  // Select the pdf-specific commands
  RooCmdConfig pc("RooAbsPdf::chi2FitTo(" + std::string(GetName()) + ")");

  // Pull arguments to be passed to chi2 construction from std::list
  RooLinkedList fitCmdList(cmdList) ;
  RooLinkedList chi2CmdList = pc.filterCmdList(fitCmdList,"YVar,Integrate") ;

  std::unique_ptr<RooAbsReal> xychi2{createChi2(xydata,chi2CmdList)};
  return chi2FitDriver(*xychi2,fitCmdList) ;
}




////////////////////////////////////////////////////////////////////////////////
/// Create a \f$ \chi^2 \f$ from a series of x and y values stored in a dataset.
/// The y values can either be the event weights (default), or can be another column designated
/// by the YVar() argument. The y value must have errors defined for the \f$ \chi^2 \f$ to
/// be well defined.
///
/// The following named arguments are supported
///
/// | | Options to control construction of the \f$ \chi^2 \f$
/// |-|-----------------------------------------
/// | `YVar(RooRealVar& yvar)`  | Designate given column in dataset as Y value
/// | `Integrate(bool flag)`  | Integrate function over range specified by X errors rather than take value at bin center.
///

RooFit::OwningPtr<RooAbsReal> RooAbsReal::createChi2(RooDataSet& data, const RooCmdArg& arg1,  const RooCmdArg& arg2,
                 const RooCmdArg& arg3,  const RooCmdArg& arg4, const RooCmdArg& arg5,
                 const RooCmdArg& arg6,  const RooCmdArg& arg7, const RooCmdArg& arg8)
{
  RooLinkedList l ;
  l.Add((TObject*)&arg1) ;  l.Add((TObject*)&arg2) ;
  l.Add((TObject*)&arg3) ;  l.Add((TObject*)&arg4) ;
  l.Add((TObject*)&arg5) ;  l.Add((TObject*)&arg6) ;
  l.Add((TObject*)&arg7) ;  l.Add((TObject*)&arg8) ;
  return createChi2(data,l) ;
}



////////////////////////////////////////////////////////////////////////////////
/// See RooAbsReal::createChi2(RooDataSet&,const RooCmdArg&,const RooCmdArg&,const RooCmdArg&,const RooCmdArg&,const RooCmdArg&,const RooCmdArg&,const RooCmdArg&,const RooCmdArg&)

RooFit::OwningPtr<RooAbsReal> RooAbsReal::createChi2(RooDataSet& data, const RooLinkedList& cmdList)
{
  // Select the pdf-specific commands
  RooCmdConfig pc("RooAbsPdf::fitTo(" + std::string(GetName()) + ")");

  pc.defineInt("integrate","Integrate",0,0) ;
  pc.defineObject("yvar","YVar",0,nullptr) ;

  // Process and check varargs
  pc.process(cmdList) ;
  if (!pc.ok(true)) {
    return nullptr;
  }

  // Decode command line arguments
  bool integrate = pc.getInt("integrate") ;
  RooRealVar* yvar = (RooRealVar*) pc.getObject("yvar") ;

  std::string name = "chi2_" + std::string(GetName()) + "_" + data.GetName();

  std::unique_ptr<RooAbsReal> out;
  if (yvar) {
    out = std::make_unique<RooXYChi2Var>(name.c_str(),name.c_str(),*this,data,*yvar,integrate) ;
  } else {
    out = std::make_unique<RooXYChi2Var>(name.c_str(),name.c_str(),*this,data,integrate) ;
  }
  return RooFit::Detail::owningPtr(std::move(out));
}






////////////////////////////////////////////////////////////////////////////////
/// Internal driver function for chi2 fits

RooFit::OwningPtr<RooFitResult> RooAbsReal::chi2FitDriver(RooAbsReal& fcn, RooLinkedList& cmdList)
{
  // Select the pdf-specific commands
  RooCmdConfig pc("RooAbsPdf::chi2FitDriver(" + std::string(GetName()) + ")");

  pc.defineInt("optConst","Optimize",0,1) ;
  pc.defineInt("verbose","Verbose",0,0) ;
  pc.defineInt("doSave","Save",0,0) ;
  pc.defineInt("doTimer","Timer",0,0) ;
  pc.defineInt("plevel","PrintLevel",0,1) ;
  pc.defineInt("strat","Strategy",0,1) ;
  pc.defineInt("initHesse","InitialHesse",0,0) ;
  pc.defineInt("hesse","Hesse",0,1) ;
  pc.defineInt("minos","Minos",0,0) ;
  pc.defineInt("ext","Extended",0,2) ;
  pc.defineInt("numee","PrintEvalErrors",0,10) ;
  pc.defineInt("doWarn","Warnings",0,1) ;
  pc.defineString("mintype","Minimizer",0,"") ;
  pc.defineString("minalg","Minimizer",1,"minuit") ;
  pc.defineSet("minosSet","Minos",0,nullptr) ;

  // Process and check varargs
  pc.process(cmdList) ;
  if (!pc.ok(true)) {
    return nullptr;
  }

  // Decode command line arguments
  const char* minType = pc.getString("mintype","") ;
  const char* minAlg = pc.getString("minalg","minuit") ;
  Int_t optConst = pc.getInt("optConst") ;
  Int_t verbose  = pc.getInt("verbose") ;
  Int_t doSave   = pc.getInt("doSave") ;
  Int_t doTimer  = pc.getInt("doTimer") ;
  Int_t plevel    = pc.getInt("plevel") ;
  Int_t strat    = pc.getInt("strat") ;
  Int_t initHesse= pc.getInt("initHesse") ;
  Int_t hesse    = pc.getInt("hesse") ;
  Int_t minos    = pc.getInt("minos") ;
  Int_t numee    = pc.getInt("numee") ;
  Int_t doWarn   = pc.getInt("doWarn") ;
  const RooArgSet* minosSet = pc.getSet("minosSet");

  std::unique_ptr<RooFitResult> ret;

  // Instantiate MINUIT
  RooMinimizer m(fcn) ;
  m.setMinimizerType(minType);

  if (doWarn==0) {
    // m.setNoWarn() ; WVE FIX THIS
  }

  m.setPrintEvalErrors(numee) ;
  if (plevel!=1) {
    m.setPrintLevel(plevel) ;
  }

  if (optConst) {
    // Activate constant term optimization
    m.optimizeConst(optConst);
  }

  if (verbose) {
    // Activate verbose options
    m.setVerbose(true) ;
  }
  if (doTimer) {
    // Activate timer options
    m.setProfile(true) ;
  }

  if (strat!=1) {
    // Modify fit strategy
    m.setStrategy(strat) ;
  }

  if (initHesse) {
    // Initialize errors with hesse
    m.hesse() ;
  }

  // Minimize using migrad
  m.minimize(minType, minAlg) ;

  if (hesse) {
    // Evaluate errors with Hesse
    m.hesse() ;
  }

  if (minos) {
    // Evaluate errs with Minos
    if (minosSet) {
      m.minos(*minosSet) ;
    } else {
      m.minos() ;
    }
  }

  // Optionally return fit result
  if (doSave) {
    std::string name = "fitresult_" + std::string(fcn.GetName());
    std::string title = "Result of fit of " + std::string(GetName()) + " ";
    ret = std::unique_ptr<RooFitResult>{m.save(name.c_str(),title.c_str())};
  }

  return RooFit::Detail::owningPtr(std::move(ret));
}


////////////////////////////////////////////////////////////////////////////////
/// Return current evaluation error logging mode.

RooAbsReal::ErrorLoggingMode RooAbsReal::evalErrorLoggingMode()
{
  return _evalErrorMode ;
}

////////////////////////////////////////////////////////////////////////////////
/// Set evaluation error logging mode. Options are
///
/// PrintErrors - Print each error through RooMsgService() as it occurs
/// CollectErrors - Accumulate errors, but do not print them. A subsequent call
///                 to printEvalErrors() will print a summary
/// CountErrors - Accumulate error count, but do not print them.
///

void RooAbsReal::setEvalErrorLoggingMode(RooAbsReal::ErrorLoggingMode m)
{
  _evalErrorMode =  m;
}


////////////////////////////////////////////////////////////////////////////////

void RooAbsReal::setParameterizeIntegral(const RooArgSet& paramVars)
{
  std::string plist ;
  for (auto const* arg : paramVars) {
    if (!dependsOnValue(*arg)) {
      coutW(InputArguments) << "RooAbsReal::setParameterizeIntegral(" << GetName()
             << ") function does not depend on std::listed parameter " << arg->GetName() << ", ignoring" << std::endl ;
      continue ;
    }
    if (!plist.empty()) plist += ":" ;
    plist += arg->GetName() ;
  }
  setStringAttribute("CACHEPARAMINT",plist.c_str()) ;
}


/** Base function for computing multiple values of a RooAbsReal
\param output The array where the results are stored
\param nEvents The number of events to be processed
\param dataMap A std::map containing the input data for the computations
**/
void RooAbsReal::computeBatch(double* output, size_t nEvents, RooFit::Detail::DataMap const& dataMap) const {
  // Find all servers that are serving real numbers to us, retrieve their batch data,
  // and switch them into "always clean" operating mode, so they return always the last-set value.
  struct ServerData {
    RooAbsArg* server;
    std::span<const double> batch;
    double oldValue;
    RooAbsArg::OperMode oldOperMode;
    bool oldValueDirty;
    bool oldShapeDirty;
  };
  std::vector<ServerData> ourServers;
  ourServers.reserve(servers().size());

  for (auto server : servers()) {
    auto serverValues = dataMap.at(server);
    if(serverValues.empty()) continue;

    // maybe we are still missing inhibit dirty here
    auto oldOperMode = server->operMode();
    // See note at the bottom of this function to learn why we can only set
    // the operation mode to "always clean" if there are no other value
    // clients.
    server->setOperMode(RooAbsArg::AClean);
    ourServers.push_back({server,
        serverValues,
        server->isCategory() ? static_cast<RooAbsCategory const*>(server)->getCurrentIndex() : static_cast<RooAbsReal const*>(server)->_value,
        oldOperMode,
        server->_valueDirty,
        server->_shapeDirty});
    // Prevent the server from evaluating; just return cached result, which we will side load:
  }


  // Make sure that we restore all state when we finish:
  struct RestoreStateRAII {
    RestoreStateRAII(std::vector<ServerData>& servers) :
      _servers{servers} { }

    ~RestoreStateRAII() {
      for (auto& serverData : _servers) {
        serverData.server->setCachedValue(serverData.oldValue, true);
        serverData.server->setOperMode(serverData.oldOperMode);
        serverData.server->_valueDirty = serverData.oldValueDirty;
        serverData.server->_shapeDirty = serverData.oldShapeDirty;
      }
    }

    std::vector<ServerData>& _servers;
  } restoreState{ourServers};


  // Advising to implement the batch interface makes only sense if the batch was not a scalar.
  // Otherwise, there would be no speedup benefit.
  if(nEvents > 1 && RooMsgService::instance().isActive(this, RooFit::FastEvaluations, RooFit::INFO)) {
    coutI(FastEvaluations) << "The class " << ClassName() << " does not implement the faster batch evaluation interface."
        << " Consider requesting or implementing it to benefit from a speed up." << std::endl;
  }


  // For each event, write temporary values into our servers' caches, and run a single-value computation.

  for (std::size_t i=0; i < nEvents; ++i) {
    for (auto& serv : ourServers) {
      serv.server->setCachedValue(serv.batch[std::min(i, serv.batch.size()-1)], false);
    }

    output[i] = evaluate();
  }
}

////////////////////////////////////////////////////////////////////////////////
/// This function defines the analytical integral translation for the class.
///
/// \param[in] code The code that decides the integrands.
/// \param[in] rangeName Name of the normalization range.
/// \param[in] ctx An object to manage auxilary information for code-squashing.
///
/// \returns The representative code string of the integral for the given object.
std::string RooAbsReal::buildCallToAnalyticIntegral(Int_t /* code */, const char * /* rangeName */,
                                                    RooFit::Detail::CodeSquashContext & /*ctx*/) const
{
   std::stringstream errorMsg;
   errorMsg << "An analytical integral function for class \"" << ClassName() << "\" has not yet been implemented.";
   coutE(Minimization) << errorMsg.str() << std::endl;
   throw std::runtime_error(errorMsg.str().c_str());
}

double RooAbsReal::_DEBUG_getVal(const RooArgSet* normalisationSet) const {

  const bool tmpFast = _fast;
  const double tmp = _value;

  double fullEval = 0.;
  try {
    fullEval = getValV(normalisationSet);
  }
  catch (CachingError& error) {
    throw CachingError(std::move(error),
        FormatPdfTree() << *this);
  }

  const double ret = (_fast && !_inhibitDirty) ? _value : fullEval;

  if (std::isfinite(ret) && ( ret != 0. ? (ret - fullEval)/ret : ret - fullEval) > 1.E-9) {
#ifndef NDEBUG
    gSystem->StackTrace();
#endif
    FormatPdfTree formatter;
    formatter << "--> (Scalar computation wrong here:)\n"
            << GetName() << " " << this << " _fast=" << tmpFast
            << "\n\tcached _value=" << std::setprecision(16) << tmp
            << "\n\treturning    =" << ret
            << "\n\trecomputed   =" << fullEval
            << "\n\tnew _value   =" << _value << "] ";
    formatter << "\nServers:";
    for (const auto server : _serverList) {
      formatter << "\n  ";
      server->printStream(formatter.stream(), kName | kClassName | kArgs | kExtras | kAddress | kValue, kInline);
    }

    throw CachingError(formatter);
  }

  return ret;
}


<<<<<<< HEAD
////////////////////////////////////////////////////////////////////////////////
/// Walk through expression tree headed by the `this` object, and check a batch computation.
///
/// Check if the results in `evalData` for event `evtNo` are identical to the current value of the nodes.
/// If a difference is found, an exception is thrown, and propagates up the expression tree. The tree is formatted
/// to see where the computation error happened.
/// @param evalData Data with results of batch computation. This is checked against the current value of the expression tree.
/// @param evtNo    Event from `evalData` to check for.
/// @param normSet  Optional normalisation set that was used in computation.
/// @param relAccuracy Accuracy required for passing the check.
void RooAbsReal::checkBatchComputation(const RooBatchCompute::RunContext& evalData, std::size_t evtNo, const RooArgSet* normSet, double relAccuracy) const {
  for (const auto server : _serverList) {
    try {
      auto realServer = dynamic_cast<RooAbsReal*>(server);
      if (realServer)
        realServer->checkBatchComputation(evalData, evtNo, normSet, relAccuracy);
    } catch (CachingError& error) {
      throw CachingError(std::move(error),
          FormatPdfTree() << *this);
    }
  }

  const auto item = evalData.spans.find(this);
  if (item == evalData.spans.end())
    return;

  auto batch = item->second;
  const double value = getVal(normSet);
  const double batchVal = batch.size() == 1 ? batch[0] : batch[evtNo];
  const double relDiff = value != 0. ? (value - batchVal)/value : value - batchVal;

  if (std::abs(relDiff) > relAccuracy && std::abs(value) > 1.E-300) {
    FormatPdfTree formatter;
    formatter << "--> (Batch computation wrong:)\n";
    printStream(formatter.stream(), kName | kClassName | kArgs | kExtras | kAddress, kInline);
    formatter << "\n batch=" << batch.data() << " size=" << batch.size() << std::setprecision(17)
    << "\n batch[" << std::setw(7) << evtNo-1 << "]=     " << (evtNo > 0 && evtNo - 1 < batch.size() ? std::to_string(batch[evtNo-1]) : "---")
    << "\n batch[" << std::setw(7) << evtNo   << "]=     " << batchVal << " !!!"
    << "\n expected ('value'): " << value
    << "\n eval(unnorm.)     : " << evaluate()
    << "\n delta         " <<                     " =     " << value - batchVal
    << "\n rel delta     " <<                     " =     " << relDiff
    << "\n _batch[" << std::setw(7) << evtNo+1 << "]=     " << (batch.size() > evtNo+1 ? std::to_string(batch[evtNo+1]) : "---");



    formatter << "\nServers: ";
    for (const auto server : _serverList) {
      formatter << "\n - ";
      server->printStream(formatter.stream(), kName | kClassName | kArgs | kExtras | kAddress | kValue, kInline);
      formatter << std::setprecision(17);

      auto serverAsReal = dynamic_cast<RooAbsReal*>(server);
      if (serverAsReal) {
        auto serverBatch = evalData.spans.count(serverAsReal) != 0 ? evalData.spans.find(serverAsReal)->second : RooSpan<const double>();
        if (serverBatch.size() > evtNo) {
          formatter << "\n   _batch[" << evtNo-1 << "]=" << (serverBatch.size() > evtNo-1 ? std::to_string(serverBatch[evtNo-1]) : "---")
                    << "\n   _batch[" << evtNo << "]=" << serverBatch[evtNo]
                    << "\n   _batch[" << evtNo+1 << "]=" << (serverBatch.size() > evtNo+1 ? std::to_string(serverBatch[evtNo+1]) : "---");
        }
        else {
          formatter << std::setprecision(17)
          << "\n   getVal()=" << serverAsReal->getVal(normSet);
        }
      }
    }

    throw CachingError(formatter);
  }
}


=======
>>>>>>> 7c5b7714
bool RooAbsReal::redirectServersHook(const RooAbsCollection & newServerList, bool mustReplaceAll,
                                    bool nameChange, bool isRecursiveStep)
{
  _lastNormSetId = RooFit::UniqueId<RooArgSet>::nullval;
  return RooAbsArg::redirectServersHook(newServerList, mustReplaceAll, nameChange, isRecursiveStep);
}


////////////////////////////////////////////////////////////////////////////////

void RooAbsReal::enableOffsetting(bool flag)
{
  for (RooAbsArg* arg : servers()) {
    if(auto realArg = dynamic_cast<RooAbsReal*>(arg)) {
      realArg->enableOffsetting(flag) ;
    }
  }
}


RooAbsReal::Ref::Ref(double val) : _ref{RooFit::RooConst(val)} {}<|MERGE_RESOLUTION|>--- conflicted
+++ resolved
@@ -301,56 +301,6 @@
 
 
 ////////////////////////////////////////////////////////////////////////////////
-<<<<<<< HEAD
-/// Compute batch of values for input data stored in `evalData`.
-///
-/// This is a faster, multi-value version of getVal(). It calls evaluateSpan() to trigger computations, and
-/// finalises those (e.g. error checking or automatic normalisation) before returning a span with the results.
-/// This span will also be stored in `evalData`, so subsquent calls of getValues() will return immediately.
-///
-/// If `evalData` is empty, a single value will be returned, which is the result of evaluating the current value
-/// of each object that's serving values to us. If `evalData` contains a batch of values for one or more of the
-/// objects serving values to us, a batch of values for each entry stored in `evalData` is returned. To fill a
-/// RunContext with values from a dataset, use RooAbsData::getBatches().
-///
-/// \param[in] evalData  Object holding spans of input data. The results are also stored here.
-/// \param[in] normSet   Use these variables for normalisation (relevant for PDFs), and pass this normalisation
-/// on to object serving values to us.
-/// \return RooSpan pointing to the computation results. The memory this span points to is owned by `evalData`.
-RooSpan<const double> RooAbsReal::getValues(RooBatchCompute::RunContext& evalData, const RooArgSet* normSet) const {
-  auto item = evalData.spans.find(this);
-  if (item != evalData.spans.end()) {
-    return item->second;
-  }
-
-  normSet = normSet ? normSet : _lastNSet;
-
-  std::map<RooFit::Detail::DataKey, RooSpan<const double>> dataSpans;
-  for (auto const &evalDataItem : evalData.spans) {
-    dataSpans[evalDataItem.first] = evalDataItem.second;
-  }
-
-  std::unique_ptr<RooAbsReal> clone = RooFit::Detail::compileForNormSet<RooAbsReal>(*this, normSet ? *normSet : RooArgSet{});
-  ROOT::Experimental::RooFitDriver driver(*clone);
-  driver.setData(dataSpans);
-  auto& results = evalData.ownedMemory[this];
-  results = driver.getValues(); // the compiler should use the move assignment here
-  evalData.spans[this] = results;
-  return results;
-}
-
-////////////////////////////////////////////////////////////////////////////////
-
-std::vector<double> RooAbsReal::getValues(RooAbsData const& data) const {
-  std::unique_ptr<RooAbsReal> clone = RooFit::Detail::compileForNormSet<RooAbsReal>(*this, *data.get());
-  ROOT::Experimental::RooFitDriver driver(*clone, RooFit::BatchModeOption::Cpu);
-  driver.setData(data, "");
-  return driver.getValues();
-}
-
-////////////////////////////////////////////////////////////////////////////////
-=======
->>>>>>> 7c5b7714
 
 Int_t RooAbsReal::numEvalErrorItems()
 {
@@ -616,11 +566,6 @@
   // Integral over multiple ranges
   std::vector<std::string> tokens = ROOT::Split(rangeName, ",");
 
-<<<<<<< HEAD
-  std::vector<std::string> tokens = ROOT::Split(rangeName, ",");
-
-=======
->>>>>>> 7c5b7714
   if(RooHelpers::checkIfRangesOverlap(iset, tokens)) {
     std::stringstream errMsg;
     errMsg << GetName() << " : integrating with respect to the variables " << iset << " on the ranges  \"" << rangeName
@@ -3946,11 +3891,7 @@
   ivar->setBins(numScanBins,"numcdf") ;
   auto ret = std::make_unique<RooNumRunningInt>(name.c_str(),name.c_str(),*this,*ivar,"numrunint") ;
   ret->setInterpolationOrder(intOrder) ;
-<<<<<<< HEAD
-  return RooFit::OwningPtr<RooAbsReal>{ret.release()};
-=======
   return RooFit::Detail::owningPtr(std::move(ret));
->>>>>>> 7c5b7714
 }
 
 
@@ -4012,11 +3953,7 @@
   cdf->addOwnedComponents(cloneList) ;
   cdf->addOwnedComponents(loList) ;
 
-<<<<<<< HEAD
-  return RooFit::OwningPtr<RooAbsReal>{cdf.release()};
-=======
   return RooFit::Detail::owningPtr(std::move(cdf));
->>>>>>> 7c5b7714
 }
 
 
@@ -4733,81 +4670,6 @@
 }
 
 
-<<<<<<< HEAD
-////////////////////////////////////////////////////////////////////////////////
-/// Walk through expression tree headed by the `this` object, and check a batch computation.
-///
-/// Check if the results in `evalData` for event `evtNo` are identical to the current value of the nodes.
-/// If a difference is found, an exception is thrown, and propagates up the expression tree. The tree is formatted
-/// to see where the computation error happened.
-/// @param evalData Data with results of batch computation. This is checked against the current value of the expression tree.
-/// @param evtNo    Event from `evalData` to check for.
-/// @param normSet  Optional normalisation set that was used in computation.
-/// @param relAccuracy Accuracy required for passing the check.
-void RooAbsReal::checkBatchComputation(const RooBatchCompute::RunContext& evalData, std::size_t evtNo, const RooArgSet* normSet, double relAccuracy) const {
-  for (const auto server : _serverList) {
-    try {
-      auto realServer = dynamic_cast<RooAbsReal*>(server);
-      if (realServer)
-        realServer->checkBatchComputation(evalData, evtNo, normSet, relAccuracy);
-    } catch (CachingError& error) {
-      throw CachingError(std::move(error),
-          FormatPdfTree() << *this);
-    }
-  }
-
-  const auto item = evalData.spans.find(this);
-  if (item == evalData.spans.end())
-    return;
-
-  auto batch = item->second;
-  const double value = getVal(normSet);
-  const double batchVal = batch.size() == 1 ? batch[0] : batch[evtNo];
-  const double relDiff = value != 0. ? (value - batchVal)/value : value - batchVal;
-
-  if (std::abs(relDiff) > relAccuracy && std::abs(value) > 1.E-300) {
-    FormatPdfTree formatter;
-    formatter << "--> (Batch computation wrong:)\n";
-    printStream(formatter.stream(), kName | kClassName | kArgs | kExtras | kAddress, kInline);
-    formatter << "\n batch=" << batch.data() << " size=" << batch.size() << std::setprecision(17)
-    << "\n batch[" << std::setw(7) << evtNo-1 << "]=     " << (evtNo > 0 && evtNo - 1 < batch.size() ? std::to_string(batch[evtNo-1]) : "---")
-    << "\n batch[" << std::setw(7) << evtNo   << "]=     " << batchVal << " !!!"
-    << "\n expected ('value'): " << value
-    << "\n eval(unnorm.)     : " << evaluate()
-    << "\n delta         " <<                     " =     " << value - batchVal
-    << "\n rel delta     " <<                     " =     " << relDiff
-    << "\n _batch[" << std::setw(7) << evtNo+1 << "]=     " << (batch.size() > evtNo+1 ? std::to_string(batch[evtNo+1]) : "---");
-
-
-
-    formatter << "\nServers: ";
-    for (const auto server : _serverList) {
-      formatter << "\n - ";
-      server->printStream(formatter.stream(), kName | kClassName | kArgs | kExtras | kAddress | kValue, kInline);
-      formatter << std::setprecision(17);
-
-      auto serverAsReal = dynamic_cast<RooAbsReal*>(server);
-      if (serverAsReal) {
-        auto serverBatch = evalData.spans.count(serverAsReal) != 0 ? evalData.spans.find(serverAsReal)->second : RooSpan<const double>();
-        if (serverBatch.size() > evtNo) {
-          formatter << "\n   _batch[" << evtNo-1 << "]=" << (serverBatch.size() > evtNo-1 ? std::to_string(serverBatch[evtNo-1]) : "---")
-                    << "\n   _batch[" << evtNo << "]=" << serverBatch[evtNo]
-                    << "\n   _batch[" << evtNo+1 << "]=" << (serverBatch.size() > evtNo+1 ? std::to_string(serverBatch[evtNo+1]) : "---");
-        }
-        else {
-          formatter << std::setprecision(17)
-          << "\n   getVal()=" << serverAsReal->getVal(normSet);
-        }
-      }
-    }
-
-    throw CachingError(formatter);
-  }
-}
-
-
-=======
->>>>>>> 7c5b7714
 bool RooAbsReal::redirectServersHook(const RooAbsCollection & newServerList, bool mustReplaceAll,
                                     bool nameChange, bool isRecursiveStep)
 {
