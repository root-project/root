/*****************************************************************************
 * Project: RooFit                                                           *
 * Package: RooFitCore                                                       *
 * @(#)root/roofitcore:$Id$
 * Authors:                                                                  *
 *   WV, Wouter Verkerke, UC Santa Barbara, verkerke@slac.stanford.edu       *
 *   DK, David Kirkby,    UC Irvine,         dkirkby@uci.edu                 *
 *                                                                           *
 * Copyright (c) 2000-2005, Regents of the University of California          *
 *                          and Stanford University. All rights reserved.    *
 *                                                                           *
 * Redistribution and use in source and binary forms,                        *
 * with or without modification, are permitted according to the terms        *
 * listed in LICENSE (http://roofit.sourceforge.net/license.txt)             *
 *****************************************************************************/

/**
\file RooFormula.cxx
\class RooFormula
\ingroup Roofitcore

Internally uses ROOT's TFormula to compute user-defined expressions of RooAbsArgs.

The string expression can be any valid TFormula expression referring to the
listed servers either by name or by their ordinal list position. These three are
forms equivalent:
```
  RooFormula("formula", "x*y",       RooArgList(x,y))  or
  RooFormula("formula", "@0*@1",     RooArgList(x,y))
  RooFormula("formula", "x[0]*x[1]", RooArgList(x,y))
```
Note that `x[i]` is an expression reserved for TFormula. If a variable with
the name `x` is given, the RooFormula interprets `x` as a variable name,
but `x[i]` as an index in the list of variables.

### Category expressions
State information of RooAbsCategories can be accessed using the '::' operator,
*i.e.*, `tagCat::Kaon` will resolve to the numerical value of
the `Kaon` state of the RooAbsCategory object named `tagCat`.

A formula to switch between lepton categories could look like this:
```
  RooFormula("formulaWithCat",
    "x * (leptonMulti == leptonMulti::one) + y * (leptonMulti == leptonMulti::two)",
    RooArgList(x, y, leptonMulti));
```

### Debugging a formula that won't compile
When the formula is preprocessed, RooFit can print information in the debug stream.
These can be retrieved by activating the RooFit::MsgLevel `RooFit::DEBUG`
and the RooFit::MsgTopic `RooFit::InputArguments`.
Check the tutorial rf506_msgservice.C for details.
**/

#include "RooFormula.h"
#include "RooAbsReal.h"
#include "RooAbsCategory.h"
#include "RooArgList.h"
#include "RooMsgService.h"
#include "RooBatchCompute.h"

#include "TObjString.h"

#include <memory>
#include <regex>
#include <sstream>
#include <cctype>

using std::sregex_iterator, std::ostream;

namespace {

////////////////////////////////////////////////////////////////////////////////
/// Find all input arguments which are categories, and save this information in
/// with the names of the variables that are being used to evaluate it.
std::vector<bool> findCategoryServers(const RooAbsCollection& collection) {
  std::vector<bool> output;
  output.reserve(collection.size());

  for (unsigned int i = 0; i < collection.size(); ++i) {
    output.push_back(collection[i]->InheritsFrom(RooAbsCategory::Class()));
  }

  return output;
}

/// Convert `@i`-style references to `x[i]`.
void convertArobaseReferences(std::string &formula)
{
   bool match = false;
   for (std::size_t i = 0; i < formula.size(); ++i) {
      if (match && !isdigit(formula[i])) {
         formula.insert(formula.begin() + i, ']');
         i += 1;
         match = false;
      } else if (!match && formula[i] == '@') {
         formula[i] = 'x';
         formula.insert(formula.begin() + i + 1, '[');
         i += 1;
         match = true;
      }
   }
   if (match)
      formula += ']';
}

/// Replace all occurrences of `what` with `with` inside of `inOut`.
void replaceAll(std::string &inOut, std::string_view what, std::string_view with)
{
   for (std::string::size_type pos{}; inOut.npos != (pos = inOut.find(what.data(), pos, what.length()));
        pos += with.length()) {
      inOut.replace(pos, what.length(), with.data(), with.length());
   }
}

/// Find the word boundaries with a static std::regex and return a bool vector
/// flagging their positions. The end of the string is considered a word
/// boundary.
std::vector<bool> getWordBoundaryFlags(std::string const &s)
{
   static const std::regex r{"\\b"};
   std::vector<bool> out(s.size() + 1);

   for (auto i = std::sregex_iterator(s.begin(), s.end(), r); i != std::sregex_iterator(); ++i) {
      std::smatch m = *i;
      out[m.position()] = true;
   }

   // The end of a string is also a word boundary
   out[s.size()] = true;

   return out;
}

/// Replace all named references with "x[i]"-style.
void replaceVarNamesWithIndexStyle(std::string &formula, RooArgList const &varList)
{
   std::vector<bool> isWordBoundary = getWordBoundaryFlags(formula);
   for (unsigned int i = 0; i < varList.size(); ++i) {
      std::string_view varName = varList[i].GetName();

      std::stringstream replacementStream;
      replacementStream << "x[" << i << "]";
      std::string replacement = replacementStream.str();

      for (std::string::size_type pos{}; formula.npos != (pos = formula.find(varName.data(), pos, varName.length()));
           pos += replacement.size()) {

         std::string::size_type next = pos + varName.length();

         // The matched variable name has to be surrounded by word boundaries
         // std::cout << pos << "   " << next << std::endl;
         if (!isWordBoundary[pos] || !isWordBoundary[next])
            continue;

         // Veto '[' and ']' as next characters. If the variable is called `x`
         // or `0`, this might otherwise replace `x[0]`.
         if (next < formula.size() && (formula[next] == '[' || formula[next] == ']')) {
            continue;
         }

         // As we replace substrings in the middle of the string, we also have
         // to update the word boundary flag vector. Note that we don't care
         // the word boundaries in the `x[i]` are correct, as it has already
         // been replaced.
         std::size_t nOld = varName.length();
         std::size_t nNew = replacement.size();
         auto wbIter = isWordBoundary.begin() + pos;
         if (nNew > nOld) {
            isWordBoundary.insert(wbIter + nOld, nNew - nOld, false);
         } else if (nNew < nOld) {
            isWordBoundary.erase(wbIter + nNew, wbIter + nOld);
         }

         // Do the actual replacement
         formula.replace(pos, varName.length(), replacement);
      }

      oocxcoutD(static_cast<TObject *>(nullptr), InputArguments)
         << "Preprocessing formula: replace named references: " << varName << " --> " << replacement << "\n\t"
         << formula << std::endl;
   }
}

}

////////////////////////////////////////////////////////////////////////////////
/// Construct a new formula.
/// \param[in] name Name of the formula.
/// \param[in] formula Formula to be evaluated. Parameters/observables are identified by name
/// or ordinal position in `varList`.
/// \param[in] varList List of variables to be passed to the formula.
<<<<<<< HEAD
/// \param[in] checkVariables Check that the variables being passed in the `varList` are used in
/// the formula expression.
RooFormula::RooFormula(const char* name, const char* formula, const RooArgList& varList,
    bool checkVariables) :
  TNamed(name, formula)
=======
/// \param[in] checkVariables Unused parameter.
RooFormula::RooFormula(const char *name, const char *formula, const RooArgList &varList, bool /*checkVariables*/)
   : TNamed(name, formula)
>>>>>>> 22aeb252
{
   _origList.add(varList);
   _isCategory = findCategoryServers(_origList);

   installFormulaOrThrow(formula);
}

////////////////////////////////////////////////////////////////////////////////
/// Copy constructor
RooFormula::RooFormula(const RooFormula& other, const char* name) :
  TNamed(name ? name : other.GetName(), other.GetTitle()), RooPrintable(other)
{
  _origList.add(other._origList);
  _isCategory = findCategoryServers(_origList);

  std::unique_ptr<TFormula> newTF;
  if (other._tFormula) {
    newTF = std::make_unique<TFormula>(*other._tFormula);
    newTF->SetName(GetName());
  }

  _tFormula = std::move(newTF);
}


////////////////////////////////////////////////////////////////////////////////
/// Process given formula by replacing all ordinal and name references by
/// `x[i]`, where `i` matches the position of the argument in `_origList`.
/// Further, references to category states such as `leptonMulti:one` are replaced
/// by the category index.
std::string RooFormula::processFormula(std::string formula) const {

  // WARNING to developers: people use RooFormula a lot via RooGenericPdf and
  // RooFormulaVar! Performance matters here. Avoid non-static std::regex,
  // because constructing these can become a bottleneck because of the regex
  // compilation.

  cxcoutD(InputArguments) << "Preprocessing formula step 1: find category tags (catName::catState) in "
      << formula << std::endl;

  // Step 1: Find all category tags and the corresponding index numbers
  static const std::regex categoryReg("(\\w+)::(\\w+)");
  std::map<std::string, int> categoryStates;
  for (sregex_iterator matchIt = sregex_iterator(formula.begin(), formula.end(), categoryReg);
       matchIt != sregex_iterator(); ++matchIt) {
    assert(matchIt->size() == 3);
    const std::string fullMatch = (*matchIt)[0];
    const std::string catName = (*matchIt)[1];
    const std::string catState = (*matchIt)[2];

    const auto catVariable = dynamic_cast<const RooAbsCategory*>(_origList.find(catName.c_str()));
    if (!catVariable) {
      cxcoutD(InputArguments) << "Formula " << GetName() << " uses '::' to reference a category state as '" << fullMatch
          << "' but a category '" << catName << "' cannot be found in the input variables." << std::endl;
      continue;
    }

    if (!catVariable->hasLabel(catState)) {
      coutE(InputArguments) << "Formula " << GetName() << " uses '::' to reference a category state as '" << fullMatch
          << "' but the category '" << catName << "' does not seem to have the state '" << catState << "'." << std::endl;
      throw std::invalid_argument(formula);
    }
    const int catNum = catVariable->lookupIndex(catState);

    categoryStates[fullMatch] = catNum;
    cxcoutD(InputArguments) << "\n\t" << fullMatch << "\tname=" << catName << "\tstate=" << catState << "=" << catNum;
  }
  cxcoutD(InputArguments) << "-- End of category tags --"<< std::endl;

  // Step 2: Replace all category tags
  for (const auto& catState : categoryStates) {
    replaceAll(formula, catState.first, std::to_string(catState.second));
  }

  cxcoutD(InputArguments) << "Preprocessing formula step 2: replace category tags\n\t" << formula << std::endl;

  // Step 3: Convert `@i`-style references to `x[i]`
  convertArobaseReferences(formula);

  cxcoutD(InputArguments) << "Preprocessing formula step 3: replace '@'-references\n\t" << formula << std::endl;

  // Step 4: Replace all named references with "x[i]"-style
  replaceVarNamesWithIndexStyle(formula, _origList);

  cxcoutD(InputArguments) << "Final formula:\n\t" << formula << std::endl;

  return formula;
}


////////////////////////////////////////////////////////////////////////////////
/// Analyse internal formula to find out which variables are actually in use.
RooArgList RooFormula::usedVariables() const {
  RooArgList useList;
  if (_tFormula == nullptr)
    return useList;

  const std::string formula(_tFormula->GetTitle());

  std::set<unsigned int> matchedOrdinals;
  static const std::regex newOrdinalRegex("\\bx\\[([0-9]+)\\]");
  for (sregex_iterator matchIt = sregex_iterator(formula.begin(), formula.end(), newOrdinalRegex);
      matchIt != sregex_iterator(); ++matchIt) {
    assert(matchIt->size() == 2);
    std::stringstream matchString((*matchIt)[1]);
    unsigned int i;
    matchString >> i;

    matchedOrdinals.insert(i);
  }

  for (unsigned int i : matchedOrdinals) {
    useList.add(_origList[i]);
  }

  return useList;
}


////////////////////////////////////////////////////////////////////////////////
/// From the internal representation, construct a formula by replacing all index place holders
/// with the names of the variables that are being used to evaluate it.
std::string RooFormula::reconstructFormula(std::string internalRepr) const {
  for (unsigned int i = 0; i < _origList.size(); ++i) {
    const auto& var = _origList[i];
    std::stringstream regexStr;
    regexStr << "x\\[" << i << "\\]|@" << i;
    std::regex regex(regexStr.str());

    std::string replacement = std::string("[") + var.GetName() + "]";
    internalRepr = std::regex_replace(internalRepr, regex, replacement);
  }

  return internalRepr;
}


void RooFormula::dump() const
{
  printMultiline(std::cout, 0);
}


////////////////////////////////////////////////////////////////////////////////
/// Change used variables to those with the same name in given list.
/// \param[in] newDeps New dependents to replace the old ones.
/// \param[in] mustReplaceAll Will yield an error if one dependent does not have a replacement.
/// \param[in] nameChange Passed down to RooAbsArg::findNewServer(const RooAbsCollection&, bool) const.
bool RooFormula::changeDependents(const RooAbsCollection& newDeps, bool mustReplaceAll, bool nameChange)
{
  //Change current servers to new servers with the same name given in list
  bool errorStat = false;

  // We only consider the usedVariables() for replacement, because only these
  // are registered as servers.
  for (const auto arg : usedVariables()) {
    RooAbsReal* replace = static_cast<RooAbsReal*>(arg->findNewServer(newDeps,nameChange)) ;
    if (replace) {
      _origList.replace(*arg, *replace);

      if (arg->getStringAttribute("origName")) {
        replace->setStringAttribute("origName",arg->getStringAttribute("origName")) ;
      } else {
        replace->setStringAttribute("origName",arg->GetName()) ;
      }

    } else if (mustReplaceAll) {
      coutE(LinkStateMgmt) << __func__ << ": cannot find replacement for " << arg->GetName() << std::endl;
      errorStat = true;
    }
  }

  _isCategory = findCategoryServers(_origList);

  return errorStat;
}



////////////////////////////////////////////////////////////////////////////////
/// Evaluate the internal TFormula.
///
/// First, all variables serving this instance are evaluated given the normalisation set,
/// and then the formula is evaluated.
/// \param[in] nset Normalisation set passed to evaluation of arguments serving values.
/// \return The result of the evaluation.
double RooFormula::eval(const RooArgSet* nset) const
{
  if (!_tFormula) {
    coutF(Eval) << __func__ << " (" << GetName() << "): Formula didn't compile: " << GetTitle() << std::endl;
    std::string what = "Formula ";
    what += GetTitle();
    what += " didn't compile.";
    throw std::runtime_error(what);
  }

  std::vector<double> pars;
  pars.reserve(_origList.size());
  for (unsigned int i = 0; i < _origList.size(); ++i) {
    if (_isCategory[i]) {
      const auto& cat = static_cast<RooAbsCategory&>(_origList[i]);
      pars.push_back(cat.getCurrentIndex());
    } else {
      const auto& real = static_cast<RooAbsReal&>(_origList[i]);
      pars.push_back(real.getVal(nset));
    }
  }

  return _tFormula->EvalPar(pars.data());
}

void RooFormula::doEval(RooFit::EvalContext &ctx) const
{
   std::span<double> output = ctx.output();

   const int nPars = _origList.size();
   std::vector<std::span<const double>> inputSpans(nPars);
   for (int i = 0; i < nPars; i++) {
      std::span<const double> rhs = ctx.at(static_cast<const RooAbsReal *>(&_origList[i]));
      inputSpans[i] = rhs;
   }

   std::vector<double> pars(nPars);
   for (size_t i = 0; i < output.size(); i++) {
      for (int j = 0; j < nPars; j++) {
         pars[j] = inputSpans[j].size() > 1 ? inputSpans[j][i] : inputSpans[j][0];
      }
      output[i] = _tFormula->EvalPar(pars.data());
   }
}

////////////////////////////////////////////////////////////////////////////////
/// Printing interface

void RooFormula::printMultiline(ostream& os, Int_t /*contents*/, bool /*verbose*/, TString indent) const
{
  os << indent << "--- RooFormula ---" << std::endl;
  os << indent << " Formula:        '" << GetTitle() << "'" << std::endl;
  os << indent << " Interpretation: '" << reconstructFormula(GetTitle()) << "'" << std::endl;
  indent.Append("  ");
  os << indent << "Servers: " << _origList << "\n";
  os << indent << "In use : " << actualDependents() << std::endl;
}


////////////////////////////////////////////////////////////////////////////////
/// Print value of formula

void RooFormula::printValue(ostream& os) const
{
  os << const_cast<RooFormula*>(this)->eval(nullptr) ;
}


////////////////////////////////////////////////////////////////////////////////
/// Print name of formula

void RooFormula::printName(ostream& os) const
{
  os << GetName() ;
}


////////////////////////////////////////////////////////////////////////////////
/// Print title of formula

void RooFormula::printTitle(ostream& os) const
{
  os << GetTitle() ;
}


////////////////////////////////////////////////////////////////////////////////
/// Print class name of formula

void RooFormula::printClassName(ostream& os) const
{
  os << ClassName() ;
}


////////////////////////////////////////////////////////////////////////////////
/// Print arguments of formula, i.e. dependents that are actually used

void RooFormula::printArgs(ostream& os) const
{
  os << "[ actualVars=";
  for (const auto arg : usedVariables()) {
     os << " " << arg->GetName();
  }
  os << " ]";
}


////////////////////////////////////////////////////////////////////////////////
/// Check that the formula compiles, and also fulfills the assumptions.
///
void RooFormula::installFormulaOrThrow(const std::string& formula) {
  const std::string processedFormula = processFormula(formula);

  cxcoutD(InputArguments) << "RooFormula '" << GetName() << "' will be compiled as "
      << "\n\t" << processedFormula
      << "\n  and used as"
      << "\n\t" << reconstructFormula(processedFormula)
      << "\n  with the parameters " << _origList << std::endl;

  auto theFormula = std::make_unique<TFormula>(GetName(), processedFormula.c_str(), false);

  if (!theFormula || !theFormula->IsValid()) {
    std::stringstream msg;
    msg << "RooFormula '" << GetName() << "' did not compile or is invalid."
        << "\nInput:\n\t" << formula
        << "\nPassed over to TFormula:\n\t" << processedFormula << std::endl;
    coutF(InputArguments) << msg.str();
    throw std::runtime_error(msg.str());
  }

  if (theFormula && theFormula->GetNdim() != 1) {
    // TFormula thinks that we have a multi-dimensional formula, e.g. with variables x,y,z,t.
    // We have to check now that this is not the case, as RooFit only uses the syntax x[0], x[1], x[2], ...
    bool haveProblem = false;
    std::stringstream msg;
    msg << "TFormula interprets the formula " << formula << " as " << theFormula->GetNdim() << "-dimensional with the variable(s) {";
    for (int i=1; i < theFormula->GetNdim(); ++i) {
      const TString varName = theFormula->GetVarName(i);
      if (varName.BeginsWith("x[") && varName[varName.Length()-1] == ']')
        continue;

      haveProblem = true;
      msg << theFormula->GetVarName(i) << ",";
    }
    if (haveProblem) {
      msg << "}, which could not be supplied by RooFit."
          << "\nThe formula must be modified, or those variables must be supplied in the list of variables." << std::endl;
      coutF(InputArguments) << msg.str();
      throw std::invalid_argument(msg.str());
    }
  }

  _tFormula = std::move(theFormula);
}<|MERGE_RESOLUTION|>--- conflicted
+++ resolved
@@ -190,17 +190,9 @@
 /// \param[in] formula Formula to be evaluated. Parameters/observables are identified by name
 /// or ordinal position in `varList`.
 /// \param[in] varList List of variables to be passed to the formula.
-<<<<<<< HEAD
-/// \param[in] checkVariables Check that the variables being passed in the `varList` are used in
-/// the formula expression.
-RooFormula::RooFormula(const char* name, const char* formula, const RooArgList& varList,
-    bool checkVariables) :
-  TNamed(name, formula)
-=======
 /// \param[in] checkVariables Unused parameter.
 RooFormula::RooFormula(const char *name, const char *formula, const RooArgList &varList, bool /*checkVariables*/)
    : TNamed(name, formula)
->>>>>>> 22aeb252
 {
    _origList.add(varList);
    _isCategory = findCategoryServers(_origList);
