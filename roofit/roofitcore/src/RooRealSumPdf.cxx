/*****************************************************************************
 * Project: RooFit                                                           *
 * Package: RooFitCore                                                       *
 * @(#)root/roofitcore:$Id$
 * Authors:                                                                  *
 *   WV, Wouter Verkerke, UC Santa Barbara, verkerke@slac.stanford.edu       *
 *   DK, David Kirkby,    UC Irvine,         dkirkby@uci.edu                 *
 *                                                                           *
 * Copyright (c) 2000-2005, Regents of the University of California          *
 *                          and Stanford University. All rights reserved.    *
 *                                                                           *
 * Redistribution and use in source and binary forms,                        *
 * with or without modification, are permitted according to the terms        *
 * listed in LICENSE (http://roofit.sourceforge.net/license.txt)             *
 *****************************************************************************/

//////////////////////////////////////////////////////////////////////////////
/** \class RooRealSumPdf
    \ingroup Roofitcore


Implements a PDF constructed from a sum of functions:
\f[
  \mathrm{PDF}(x) = \frac{ \sum_{i=1}^{n-1} \mathrm{coef}_i * \mathrm{func}_i(x) + \left[ 1 - \sum_{i=1}^{n-1} \mathrm{coef}_i \right] * \mathrm{func}_n(x) }
            {\sum_{i=1}^{n-1} \mathrm{coef}_i * \int \mathrm{func}_i(x)dx  + \left[ 1 - \sum_{i=1}^{n-1} \mathrm{coef}_i \right] * \int \mathrm{func}_n(x) dx }
\f]

where \f$\mathrm{coef}_i\f$ and \f$\mathrm{func}_i\f$ are RooAbsReal objects, and \f$ x \f$ is the collection of dependents.
In the present version \f$\mathrm{coef}_i\f$ may not depend on \f$ x \f$, but this limitation could be removed should the need arise.

If the number of coefficients is one less than the number of functions, the PDF is assumed to be normalised. Due to this additional constraint,
\f$\mathrm{coef}_n\f$ is computed from the other coefficients.

### Extending the PDF
If an \f$ n^\mathrm{th} \f$ coefficient is provided, the PDF **can** be used as an extended PDF, *i.e.* the total number of events will be measured in addition
to the fractions of the various functions. **This requires setting the last argument of the constructor to `true`.**
\note For the RooAddPdf, the extension happens automatically.

### Difference to RooAddPdf / RooRealSumFunc
- RooAddPdf is a PDF of PDFs, *i.e.* its components need to be normalised and non-negative.
- RooRealSumPdf is a PDF of functions, *i.e.*, its components can be negative, but their sum cannot be. The normalisation
  is computed automatically, unless the PDF is extended (see above).
- RooRealSumFunc is a sum of functions. It is neither normalised, nor need it be positive.

*/

#include "RooRealSumPdf.h"

#include "RooFit/Detail/RooNormalizedPdf.h"
#include "RooRealIntegral.h"
#include "RooRealProxy.h"
#include "RooRealVar.h"
#include "RooMsgService.h"
#include "RooNaNPacker.h"

#include <TError.h>

#include <algorithm>
#include <memory>
#include <stdexcept>


bool RooRealSumPdf::_doFloorGlobal = false ;

////////////////////////////////////////////////////////////////////////////////
/// Default constructor
/// coverity[UNINIT_CTOR]

RooRealSumPdf::RooRealSumPdf() : _normIntMgr(this, 10) {}

////////////////////////////////////////////////////////////////////////////////
/// Constructor with name and title

RooRealSumPdf::RooRealSumPdf(const char *name, const char *title) :
  RooAbsPdf(name,title),
  _normIntMgr(this,10),
  _funcList("!funcList","List of functions",this),
  _coefList("!coefList","List of coefficients",this),
  _extended(false)
{
}

////////////////////////////////////////////////////////////////////////////////
/// Construct p.d.f consisting of \f$ \mathrm{coef}_1 * \mathrm{func}_1 + (1-\mathrm{coef}_1) * \mathrm{func}_2 \f$.
/// The input coefficients and functions are allowed to be negative
/// but the resulting sum is not, which is enforced at runtime.

RooRealSumPdf::RooRealSumPdf(const char *name, const char *title,
           RooAbsReal& func1, RooAbsReal& func2, RooAbsReal& coef1) :
  RooRealSumPdf(name, title)
{
  // Special constructor with two functions and one coefficient

  _funcList.add(func1) ;
  _funcList.add(func2) ;
  _coefList.add(coef1) ;

}


////////////////////////////////////////////////////////////////////////////////
/// Constructor for a PDF from a list of functions and coefficients.
/// It implements
/// \f[
///   \sum_i \mathrm{coef}_i \cdot \mathrm{func}_i,
/// \f]
/// if \f$ N_\mathrm{coef} = N_\mathrm{func} \f$. With `extended=true`, the coefficients can take any values. With `extended=false`,
/// there is the danger of getting a degenerate minimisation problem because a PDF has to be normalised, which needs one degree
/// of freedom less.
///
/// A plain (normalised) PDF can therefore be implemented with one less coefficient. RooFit then computes
/// \f[
///   \sum_i^{N-1} \mathrm{coef}_i \cdot \mathrm{func}_i + (1 - \sum_i \mathrm{coef}_i ) \cdot \mathrm{func}_N,
/// \f]
/// if \f$ N_\mathrm{coef} = N_\mathrm{func} - 1 \f$.
///
/// All coefficients and functions are allowed to be negative
/// but the sum (*i.e.* the PDF) is not, which is enforced at runtime.
///
/// \param name Name of the PDF
/// \param title Title (for plotting)
/// \param inFuncList List of functions to sum
/// \param inCoefList List of coefficients
/// \param extended   Interpret as extended PDF (requires equal number of functions and coefficients)

RooRealSumPdf::RooRealSumPdf(const char *name, const char *title, const RooArgList &inFuncList,
                             const RooArgList &inCoefList, bool extended)
   : RooRealSumPdf(name, title)
{
  setExtended(extended);

  RooRealSumPdf::initializeFuncsAndCoefs(*this, inFuncList, inCoefList, _funcList, _coefList);
}


void RooRealSumPdf::initializeFuncsAndCoefs(RooAbsReal const& caller,
                                            const RooArgList& inFuncList, const RooArgList& inCoefList,
                                            RooArgList& funcList, RooArgList& coefList)
{
  const std::string className = caller.ClassName();
  const std::string constructorName = className + "::" + className;

  if (!(inFuncList.size()==inCoefList.size()+1 || inFuncList.size()==inCoefList.size())) {
    oocoutE(&caller, InputArguments) << constructorName << "(" << caller.GetName()
           << ") number of pdfs and coefficients inconsistent, must have Nfunc=Ncoef or Nfunc=Ncoef+1" << std::endl;
    throw std::invalid_argument(className + ": Number of PDFs and coefficients is inconsistent.");
  }

  // Constructor with N functions and N or N-1 coefs
  for (unsigned int i = 0; i < inCoefList.size(); ++i) {
    const auto& func = inFuncList[i];
    const auto& coef = inCoefList[i];

    if (!dynamic_cast<const RooAbsReal*>(&coef)) {
      oocoutW(&caller, InputArguments) << constructorName << "(" << caller.GetName() << ") coefficient " << coef.GetName() << " is not of type RooAbsReal, ignored" << std::endl ;
      continue ;
    }
    if (!dynamic_cast<const RooAbsReal*>(&func)) {
      oocoutW(&caller, InputArguments) << constructorName << "(" << caller.GetName() << ") func " << func.GetName() << " is not of type RooAbsReal, ignored" << std::endl ;
      continue ;
    }
    funcList.add(func) ;
    coefList.add(coef) ;
  }

  if (inFuncList.size() == inCoefList.size() + 1) {
    const auto& func = inFuncList[inFuncList.size()-1];
    if (!dynamic_cast<const RooAbsReal*>(&func)) {
      oocoutE(&caller, InputArguments) << constructorName << "(" << caller.GetName() << ") last func " << func.GetName() << " is not of type RooAbsReal, fatal error" << std::endl ;
      throw std::invalid_argument(className + ": Function passed as is not of type RooAbsReal.");
    }
    funcList.add(func);
  }

}




////////////////////////////////////////////////////////////////////////////////
/// Copy constructor

RooRealSumPdf::RooRealSumPdf(const RooRealSumPdf& other, const char* name) :
  RooAbsPdf(other,name),
  _normIntMgr(other._normIntMgr,this),
  _funcList("!funcList",this,other._funcList),
  _coefList("!coefList",this,other._coefList),
  _extended(other._extended),
  _doFloor(other._doFloor)
{

}

////////////////////////////////////////////////////////////////////////////////
/// Collect the list of functions to be integrated from the cache

const RooArgList &RooRealSumPdf::funcIntListFromCache(Int_t code, const char *rangeName) const
{
   return getCacheElem(*this, _normIntMgr, code, rangeName)->_funcIntList;
}

const RooArgList &RooRealSumPdf::funcIntListFromCache(RooAbsReal const &caller, RooObjCacheManager &normIntMgr,
                                                      Int_t code, const char *rangeName)
{
   return getCacheElem(caller, normIntMgr, code, rangeName)->_funcIntList;
}

////////////////////////////////////////////////////////////////////////////////

RooAbsPdf::ExtendMode RooRealSumPdf::extendMode() const
{
  return (_extended && (_funcList.size()==_coefList.size())) ? CanBeExtended : CanNotBeExtended ;
}

////////////////////////////////////////////////////////////////////////////////

double RooRealSumPdf::evaluate(RooAbsReal const& caller,
                               RooArgList const& funcList,
                               RooArgList const& coefList,
                               bool doFloor,
                               bool & hasWarnedBefore)
{
  // Do running sum of coef/func pairs, calculate lastCoef.
  double value = 0;
  double sumCoeff = 0.;
  for (unsigned int i = 0; i < funcList.size(); ++i) {
    const auto func = static_cast<RooAbsReal*>(&funcList[i]);
    const auto coef = static_cast<RooAbsReal*>(i < coefList.size() ? &coefList[i] : nullptr);
    const double coefVal = coef != nullptr ? coef->getVal() : (1. - sumCoeff);

    // Warn about degeneration of last coefficient
    if (coef == nullptr && (coefVal < 0 || coefVal > 1.)) {
      if (!hasWarnedBefore) {
        oocoutW(&caller, Eval) << caller.ClassName() << "::evaluate(" << caller.GetName()
            << ") WARNING: sum of FUNC coefficients not in range [0-1], value="
            << sumCoeff << ". This means that the PDF is not properly normalised."
            << " If the PDF was meant to be extended, provide as many coefficients as functions." << std::endl;
        hasWarnedBefore = true;
      }
      // Signal that we are in an undefined region:
      value = RooNaNPacker::packFloatIntoNaN(100.f * (coefVal < 0. ? -coefVal : coefVal - 1.));
    }

    if (func->isSelectedComp()) {
      value += func->getVal() * coefVal;
    }

    sumCoeff += coefVal;
  }

  // Introduce floor if so requested
  return value < 0 && doFloor ? 0.0 : value;
}

////////////////////////////////////////////////////////////////////////////////
/// Calculate the current value

double RooRealSumPdf::evaluate() const
{
  return evaluate(*this, _funcList, _coefList, _doFloor || _doFloorGlobal, _haveWarned);
}


void RooRealSumPdf::doEval(RooFit::EvalContext & ctx) const
{
  std::span<double> output = ctx.output();
  std::size_t nEvents = output.size();

  // Do running sum of coef/func pairs, calculate lastCoef.
  std::fill(output.begin(), output.end(), 0.);

  double sumCoeff = 0.;
  for (unsigned int i = 0; i < _funcList.size(); ++i) {
    const auto func = static_cast<RooAbsReal*>(&_funcList[i]);
    const auto coef = static_cast<RooAbsReal*>(i < _coefList.size() ? &_coefList[i] : nullptr);
    const double coefVal = coef != nullptr ? ctx.at(coef)[0] : (1. - sumCoeff);

    if (func->isSelectedComp()) {
      auto funcValues = ctx.at(func);
      if(funcValues.size() == 1) {
        for (unsigned int j = 0; j < nEvents; ++j) {
          output[j] += funcValues[0] * coefVal;
        }
      } else {
        for (unsigned int j = 0; j < nEvents; ++j) {
          output[j] += funcValues[j] * coefVal;
        }
      }
    }

    // Warn about degeneration of last coefficient
    if (coef == nullptr && (coefVal < 0 || coefVal > 1.)) {
      if (!_haveWarned) {
        coutW(Eval) << "RooRealSumPdf::doEval(" << GetName()
            << ") WARNING: sum of FUNC coefficients not in range [0-1], value="
            << sumCoeff << ". This means that the PDF is not properly normalised. If the PDF was meant to be extended, provide as many coefficients as functions." << std::endl;
        _haveWarned = true;
      }
      // Signal that we are in an undefined region by handing back one NaN.
      output[0] = RooNaNPacker::packFloatIntoNaN(100.f * (coefVal < 0. ? -coefVal : coefVal - 1.));
    }

    sumCoeff += coefVal;
  }

  // Introduce floor if so requested
  if (_doFloor || _doFloorGlobal) {
    for (unsigned int j = 0; j < nEvents; ++j) {
      output[j] = std::max(0., output[j]);
    }
  }
}

<<<<<<< HEAD
std::string RooRealSumPdf::translateImpl(RooFit::Detail::CodeSquashContext &ctx, RooAbsArg const *klass,
                                         RooArgList const &funcList, RooArgList const &coefList, bool normalize)
{
   bool noLastCoeff = funcList.size() != coefList.size();

   std::string const &funcName = ctx.buildArg(funcList);
   std::string const &coeffName = ctx.buildArg(coefList);
   std::string const &coeffSize = std::to_string(coefList.size());

   std::string sum = ctx.getTmpVarName();
   std::string coeffSum = ctx.getTmpVarName();
   ctx.addToCodeBody(klass, "double " + sum + " = 0;\ndouble " + coeffSum + "= 0;\n");

   std::string iterator = "i_" + ctx.getTmpVarName();
   std::string subscriptExpr = "[" + iterator + "]";

   std::string code = "for(int " + iterator + " = 0; " + iterator + " < " + coeffSize + "; " + iterator + "++) {\n" +
                      sum + " += " + funcName + subscriptExpr + " * " + coeffName + subscriptExpr + ";\n";
   code += coeffSum + " += " + coeffName + subscriptExpr + ";\n";
   code += "}\n";

   if (noLastCoeff) {
      code += sum + " += " + funcName + "[" + coeffSize + "]" + " * (1 - " + coeffSum + ");\n";
   } else if (normalize) {
      code += sum + " /= " + coeffSum + ";\n";
   }
   ctx.addToCodeBody(klass, code);

   return sum;
}

void RooRealSumPdf::translate(RooFit::Detail::CodeSquashContext &ctx) const
{
   ctx.addResult(this, translateImpl(ctx, this, _funcList, _coefList));
}

=======
>>>>>>> 4f177922
bool RooRealSumPdf::checkObservables(RooAbsReal const& caller, RooArgSet const* nset,
                                     RooArgList const& funcList, RooArgList const& coefList)
{
  bool ret(false) ;

  for (unsigned int i=0; i < coefList.size(); ++i) {
    const auto& coef = coefList[i];
    const auto& func = funcList[i];

    if (func.observableOverlaps(nset, coef)) {
      oocoutE(&caller, InputArguments) << caller.ClassName() << "::checkObservables(" << caller.GetName()
             << "): ERROR: coefficient " << coef.GetName()
             << " and FUNC " << func.GetName() << " have one or more observables in common" << std::endl;
      ret = true ;
    }
    if (coef.dependsOn(*nset)) {
      oocoutE(&caller, InputArguments) << caller.ClassName() << "::checkObservables(" << caller.GetName()
             << "): ERROR coefficient " << coef.GetName()
             << " depends on one or more of the following observables" ; nset->Print("1") ;
      ret = true ;
    }
  }

  return ret ;
}


////////////////////////////////////////////////////////////////////////////////
/// Check if FUNC is valid for given normalization set.
/// Coefficient and FUNC must be non-overlapping, but func-coefficient
/// pairs may overlap each other.
///
/// In the present implementation, coefficients may not be observables or derive
/// from observables.

bool RooRealSumPdf::checkObservables(const RooArgSet* nset) const
{
  return checkObservables(*this, nset, _funcList, _coefList);
}


////////////////////////////////////////////////////////////////////////////////
/// Advertise that all integrals can be handled internally.

Int_t RooRealSumPdf::getAnalyticalIntegralWN(RooArgSet& allVars, RooArgSet& analVars,
                    const RooArgSet* normSet2, const char* rangeName) const
{
  return getAnalyticalIntegralWN(*this, _normIntMgr, _funcList, _coefList, allVars, analVars, normSet2, rangeName);
}


Int_t RooRealSumPdf::getAnalyticalIntegralWN(RooAbsReal const& caller, RooObjCacheManager & normIntMgr,
                                             RooArgList const& funcList, RooArgList const& /*coefList*/,
                                             RooArgSet& allVars, RooArgSet& analVars,
                                             const RooArgSet* normSet2, const char* rangeName)
{
  // Handle trivial no-integration scenario
  if (allVars.empty()) return 0 ;
  if (caller.getForceNumInt()) return 0 ;

  // Select subset of allVars that are actual dependents
  analVars.add(allVars) ;
  std::unique_ptr<RooArgSet> normSet;
  if(normSet2) {
    normSet = std::make_unique<RooArgSet>();
    caller.getObservables(normSet2, *normSet);
  }


  // Check if this configuration was created before
  Int_t sterileIdx(-1) ;
  auto* cache = static_cast<CacheElem*>(normIntMgr.getObj(normSet.get(),&analVars,&sterileIdx,RooNameReg::ptr(rangeName)));
  if (cache) {
    //cout << "RooRealSumPdf("<<this<<")::getAnalyticalIntegralWN:"<<GetName()<<"("<<allVars<<","<<analVars<<","<<(normSet2?*normSet2:RooArgSet())<<","<<(rangeName?rangeName:"<none>") << " -> " << _normIntMgr.lastIndex()+1 << " (cached)" << std::endl;
    return normIntMgr.lastIndex()+1 ;
  }

  // Create new cache element
  cache = new CacheElem ;

  // Make list of function projection and normalization integrals
  for (const auto elm : funcList) {
    const auto func = static_cast<RooAbsReal*>(elm);

    std::unique_ptr<RooAbsReal> funcInt{func->createIntegral(analVars,rangeName)};
    if(auto funcRealInt = dynamic_cast<RooRealIntegral*>(funcInt.get())) funcRealInt->setAllowComponentSelection(true);
    cache->_funcIntList.addOwned(std::move(funcInt));
    if (normSet && !normSet->empty()) {
      cache->_funcNormList.addOwned(std::unique_ptr<RooAbsReal>{func->createIntegral(*normSet)});
    }
  }

  // Store cache element
  Int_t code = normIntMgr.setObj(normSet.get(),&analVars,(RooAbsCacheElement*)cache,RooNameReg::ptr(rangeName)) ;

  //cout << "RooRealSumPdf("<<this<<")::getAnalyticalIntegralWN:"<<GetName()<<"("<<allVars<<","<<analVars<<","<<(normSet2?*normSet2:RooArgSet())<<","<<(rangeName?rangeName:"<none>") << " -> " << code+1 << std::endl;
  return code+1 ;
}

////////////////////////////////////////////////////////////////////////////////
/// Collect cache elements for given code to use in codegen

const RooRealSumPdf::CacheElem *
RooRealSumPdf::getCacheElem(RooAbsReal const &caller, RooObjCacheManager &normIntMgr, Int_t code, const char *rangeName)
{
   // WVE needs adaptation for rangeName feature
   auto *cache = static_cast<CacheElem *>(normIntMgr.getObjByIndex(code - 1));
   if (cache == nullptr) { // revive the (sterilized) cache
      // std::cout <<
      // "RooRealSumPdf("<<this<<")::analyticalIntegralWN:"<<GetName()<<"("<<code<<","<<(normSet2?*normSet2:RooArgSet())<<","<<(rangeName?rangeName:"<none>")
      // << ": reviving cache "<< std::endl;
      RooArgSet vars;
      caller.getParameters(nullptr, vars);
      RooArgSet iset = normIntMgr.selectFromSet2(vars, code - 1);
      RooArgSet nset = normIntMgr.selectFromSet1(vars, code - 1);
      RooArgSet dummy;
      Int_t code2 = caller.getAnalyticalIntegralWN(iset, dummy, &nset, rangeName);
      R__ASSERT(code == code2); // must have revived the right (sterilized) slot...
      cache = static_cast<CacheElem *>(normIntMgr.getObjByIndex(code - 1));
      R__ASSERT(cache != nullptr);
   }

   return cache;
}

////////////////////////////////////////////////////////////////////////////////
/// Implement analytical integrations by deferring integration of component
/// functions to integrators of components.

double RooRealSumPdf::analyticalIntegralWN(Int_t code, const RooArgSet* normSet2, const char* rangeName) const
{
  return analyticalIntegralWN(*this, _normIntMgr, _funcList, _coefList, code, normSet2, rangeName, _haveWarned);
}

double RooRealSumPdf::analyticalIntegralWN(RooAbsReal const& caller, RooObjCacheManager & normIntMgr,
                                           RooArgList const& funcList, RooArgList const& coefList,
                                           Int_t code, const RooArgSet* normSet2, const char* rangeName,
                                           bool hasWarnedBefore)
{
  // Handle trivial passthrough scenario
  if (code==0) return caller.getVal(normSet2) ;

  // Retrieve cache element
  const CacheElem *cache = getCacheElem(caller, normIntMgr, code, rangeName);

  double value(0) ;

  // N funcs, N-1 coefficients
  double lastCoef(1) ;
  auto funcIt = funcList.begin();
  auto funcIntIt = cache->_funcIntList.begin();
  for (const auto coefArg : coefList) {
    assert(funcIt != funcList.end());
    const auto coef = static_cast<const RooAbsReal*>(coefArg);
    const auto func = static_cast<const RooAbsReal*>(*funcIt++);
    const auto funcInt = static_cast<RooAbsReal*>(*funcIntIt++);

    double coefVal = coef->getVal(normSet2) ;
    if (coefVal) {
      assert(func);
      if (normSet2 ==nullptr || func->isSelectedComp()) {
        assert(funcInt);
        value += funcInt->getVal()*coefVal ;
      }
      lastCoef -= coef->getVal(normSet2) ;
    }
  }

  const bool haveLastCoef = funcList.size() == coefList.size();

  if (!haveLastCoef) {
    // Add last func with correct coefficient
    const auto func = static_cast<const RooAbsReal*>(*funcIt);
    const auto funcInt = static_cast<RooAbsReal*>(*funcIntIt);
    assert(func);

    if (normSet2 ==nullptr || func->isSelectedComp()) {
      assert(funcInt);
      value += funcInt->getVal()*lastCoef ;
    }

    // Warn about coefficient degeneration
    if (!hasWarnedBefore && (lastCoef<0 || lastCoef>1)) {
      oocoutW(&caller, Eval) << caller.ClassName() << "::evaluate(" << caller.GetName()
            << " WARNING: sum of FUNC coefficients not in range [0-1], value="
            << 1-lastCoef << std::endl;
    }
  }

  double normVal(1) ;
  if (normSet2 && !normSet2->empty()) {
    normVal = 0 ;

    // N funcs, N-1 coefficients
    auto funcNormIter = cache->_funcNormList.begin();
    for (const auto coefAsArg : coefList) {
      auto coef = static_cast<RooAbsReal*>(coefAsArg);
      auto funcNorm = static_cast<RooAbsReal*>(*funcNormIter++);

      double coefVal = coef->getVal(normSet2);
      if (coefVal) {
        assert(funcNorm);
        normVal += funcNorm->getVal()*coefVal ;
      }
    }

    // Add last func with correct coefficient
    if (!haveLastCoef) {
      auto funcNorm = static_cast<RooAbsReal*>(*funcNormIter);
      assert(funcNorm);

      normVal += funcNorm->getVal()*lastCoef;
    }
  }

  return value / normVal;
}


////////////////////////////////////////////////////////////////////////////////

double RooRealSumPdf::expectedEvents(const RooArgSet* nset) const
{
  double n = getNorm(nset) ;
  if (n<0) {
    logEvalError("Expected number of events is negative") ;
  }
  return n ;
}


////////////////////////////////////////////////////////////////////////////////

std::list<double>* RooRealSumPdf::binBoundaries(RooAbsRealLValue& obs, double xlo, double xhi) const
{
  return binBoundaries(_funcList, obs, xlo, xhi);
}


std::list<double> *
RooRealSumPdf::binBoundaries(RooArgList const &funcList, RooAbsRealLValue &obs, double xlo, double xhi)
{
   std::unique_ptr<std::list<double>> sumBinB;
   bool needClean(false);

   // Loop over components pdf
   for (auto *func : static_range_cast<RooAbsReal *>(funcList)) {

      std::unique_ptr<std::list<double>> funcBinB{func->binBoundaries(obs, xlo, xhi)};

      // Process hint
      if (funcBinB) {
         if (!sumBinB) {
            // If this is the first hint, then just save it
            sumBinB = std::move(funcBinB);
            continue;
         }

         auto newSumBinB = std::make_unique<std::list<double>>(sumBinB->size() + funcBinB->size());

         // Merge hints into temporary array
         std::merge(funcBinB->begin(), funcBinB->end(), sumBinB->begin(), sumBinB->end(), newSumBinB->begin());

         sumBinB = std::move(newSumBinB);
         needClean = true;
      }
   }

   // Remove consecutive duplicates
   if (needClean) {
      sumBinB->erase(std::unique(sumBinB->begin(), sumBinB->end()), sumBinB->end());
   }

   return sumBinB.release();
}



/// Check if all components that depend on `obs` are binned.
bool RooRealSumPdf::isBinnedDistribution(const RooArgSet& obs) const
{
  return isBinnedDistribution(_funcList, obs);
}


bool RooRealSumPdf::isBinnedDistribution(RooArgList const& funcList, const RooArgSet& obs)
{
  for (auto* func : static_range_cast<RooAbsReal*>(funcList)) {

    if (func->dependsOn(obs) && !func->isBinnedDistribution(obs)) {
      return false ;
    }
  }

  return true  ;
}



////////////////////////////////////////////////////////////////////////////////

std::list<double>* RooRealSumPdf::plotSamplingHint(RooAbsRealLValue& obs, double xlo, double xhi) const
{
  return plotSamplingHint(_funcList, obs, xlo, xhi);
}

std::list<double> *
RooRealSumPdf::plotSamplingHint(RooArgList const &funcList, RooAbsRealLValue &obs, double xlo, double xhi)
{
   std::unique_ptr<std::list<double>> sumHint;
   bool needClean(false);

   // Loop over components pdf
   for (const auto elm : funcList) {
      auto func = static_cast<RooAbsReal *>(elm);

      std::unique_ptr<std::list<double>> funcHint{func->plotSamplingHint(obs, xlo, xhi)};

      // Process hint
      if (funcHint) {
         if (!sumHint) {

            // If this is the first hint, then just save it
            sumHint = std::move(funcHint);
            continue;
         }

         auto newSumHint = std::make_unique<std::list<double>>(sumHint->size() + funcHint->size());

         // the lists must be sorted before merging them
         funcHint->sort();
         sumHint->sort();
         // Merge hints into temporary array
         std::merge(funcHint->begin(), funcHint->end(), sumHint->begin(), sumHint->end(), newSumHint->begin());

         sumHint = std::move(newSumHint);
         needClean = true;
      }
   }

   // Remove consecutive duplicates
   if (needClean) {
      sumHint->erase(std::unique(sumHint->begin(), sumHint->end()), sumHint->end());
   }

   return sumHint.release();
}




////////////////////////////////////////////////////////////////////////////////
/// Label OK'ed components of a RooRealSumPdf with cache-and-track

void RooRealSumPdf::setCacheAndTrackHints(RooArgSet& trackNodes)
{
  setCacheAndTrackHints(_funcList, trackNodes);
}


void RooRealSumPdf::setCacheAndTrackHints(RooArgList const& funcList, RooArgSet& trackNodes)
{
  for (const auto sarg : funcList) {
    if (sarg->canNodeBeCached()==Always) {
      trackNodes.add(*sarg) ;
    }
  }
}


////////////////////////////////////////////////////////////////////////////////
/// Customized printing of arguments of a RooRealSumPdf to more intuitively reflect the contents of the
/// product operator construction

void RooRealSumPdf::printMetaArgs(std::ostream& os) const
{
  printMetaArgs(_funcList, _coefList, os);
}


void RooRealSumPdf::printMetaArgs(RooArgList const& funcList, RooArgList const& coefList, std::ostream& os)
{

  bool first(true) ;

  if (!coefList.empty()) {
    auto funcIter = funcList.begin();

    for (const auto coef : coefList) {
      if (!first) {
        os << " + " ;
      } else {
        first = false ;
      }
      const auto func = *(funcIter++);
      os << coef->GetName() << " * " << func->GetName();
    }

    if (funcIter != funcList.end()) {
      os << " + [%] * " << (*funcIter)->GetName() ;
    }
  } else {

    for (const auto func : funcList) {
      if (!first) {
        os << " + " ;
      } else {
        first = false ;
      }
      os << func->GetName() ;
    }
  }

  os << " " ;
}

std::unique_ptr<RooAbsArg>
RooRealSumPdf::compileForNormSet(RooArgSet const &normSet, RooFit::Detail::CompileContext &ctx) const
{
   if (normSet.empty() || selfNormalized()) {
      return RooAbsPdf::compileForNormSet({}, ctx);
   }
   std::unique_ptr<RooAbsPdf> pdfClone(static_cast<RooAbsPdf *>(this->Clone()));

   if (ctx.likelihoodMode() && pdfClone->getAttribute("BinnedLikelihood")) {

      // This has to be done before compiling the servers, such that the
      // RooBinWidthFunctions know to disable themselves.
      ctx.setBinnedLikelihoodMode(true);

      ctx.markAsCompiled(*pdfClone);
      ctx.compileServers(*pdfClone, {});

      pdfClone->setAttribute("BinnedLikelihoodActive");
      // If this is a binned likelihood, we're flagging it in the context.
      // Then, the RooBinWidthFunctions know that they should not put
      // themselves in the computation graph. Like this, the pdf values can
      // directly be interpreted as yields, without multiplying them with the
      // bin widths again in the NLL. However, the NLL class has to be careful
      // to only skip the bin with multiplication when there actually were
      // RooBinWidthFunctions! This is not the case for old workspace before
      // ROOT 6.26. Therefore, we use the "BinnedLikelihoodActiveYields"
      // attribute to let the NLL know what it should do.
      if (ctx.binWidthFuncFlag()) {
         pdfClone->setAttribute("BinnedLikelihoodActiveYields");
      }
      return pdfClone;
   }

   ctx.compileServers(*pdfClone, {});

   RooArgSet depList;
   pdfClone->getObservables(&normSet, depList);

   auto newArg = std::make_unique<RooFit::Detail::RooNormalizedPdf>(*pdfClone, depList);

   // The direct servers are this pdf and the normalization integral, which
   // don't need to be compiled further.
   for (RooAbsArg *server : newArg->servers()) {
      ctx.markAsCompiled(*server);
   }
   ctx.markAsCompiled(*newArg);
   newArg->addOwnedComponents(std::move(pdfClone));
   return newArg;
}

std::unique_ptr<RooAbsReal> RooRealSumPdf::createExpectedEventsFunc(const RooArgSet *nset) const
{
   if (nset == nullptr)
      return nullptr;
   return std::unique_ptr<RooAbsReal>{createIntegral(*nset, *getIntegratorConfig(), normRange())};
}<|MERGE_RESOLUTION|>--- conflicted
+++ resolved
@@ -311,45 +311,6 @@
   }
 }
 
-<<<<<<< HEAD
-std::string RooRealSumPdf::translateImpl(RooFit::Detail::CodeSquashContext &ctx, RooAbsArg const *klass,
-                                         RooArgList const &funcList, RooArgList const &coefList, bool normalize)
-{
-   bool noLastCoeff = funcList.size() != coefList.size();
-
-   std::string const &funcName = ctx.buildArg(funcList);
-   std::string const &coeffName = ctx.buildArg(coefList);
-   std::string const &coeffSize = std::to_string(coefList.size());
-
-   std::string sum = ctx.getTmpVarName();
-   std::string coeffSum = ctx.getTmpVarName();
-   ctx.addToCodeBody(klass, "double " + sum + " = 0;\ndouble " + coeffSum + "= 0;\n");
-
-   std::string iterator = "i_" + ctx.getTmpVarName();
-   std::string subscriptExpr = "[" + iterator + "]";
-
-   std::string code = "for(int " + iterator + " = 0; " + iterator + " < " + coeffSize + "; " + iterator + "++) {\n" +
-                      sum + " += " + funcName + subscriptExpr + " * " + coeffName + subscriptExpr + ";\n";
-   code += coeffSum + " += " + coeffName + subscriptExpr + ";\n";
-   code += "}\n";
-
-   if (noLastCoeff) {
-      code += sum + " += " + funcName + "[" + coeffSize + "]" + " * (1 - " + coeffSum + ");\n";
-   } else if (normalize) {
-      code += sum + " /= " + coeffSum + ";\n";
-   }
-   ctx.addToCodeBody(klass, code);
-
-   return sum;
-}
-
-void RooRealSumPdf::translate(RooFit::Detail::CodeSquashContext &ctx) const
-{
-   ctx.addResult(this, translateImpl(ctx, this, _funcList, _coefList));
-}
-
-=======
->>>>>>> 4f177922
 bool RooRealSumPdf::checkObservables(RooAbsReal const& caller, RooArgSet const* nset,
                                      RooArgList const& funcList, RooArgList const& coefList)
 {
