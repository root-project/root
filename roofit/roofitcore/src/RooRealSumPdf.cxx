/*****************************************************************************
 * Project: RooFit                                                           *
 * Package: RooFitCore                                                       *
 * @(#)root/roofitcore:$Id$
 * Authors:                                                                  *
 *   WV, Wouter Verkerke, UC Santa Barbara, verkerke@slac.stanford.edu       *
 *   DK, David Kirkby,    UC Irvine,         dkirkby@uci.edu                 *
 *                                                                           *
 * Copyright (c) 2000-2005, Regents of the University of California          *
 *                          and Stanford University. All rights reserved.    *
 *                                                                           *
 * Redistribution and use in source and binary forms,                        *
 * with or without modification, are permitted according to the terms        *
 * listed in LICENSE (http://roofit.sourceforge.net/license.txt)             *
 *****************************************************************************/

//////////////////////////////////////////////////////////////////////////////
/** \class RooRealSumPdf
    \ingroup Roofitcore


The class RooRealSumPdf implements a PDF constructed from a sum of functions:
\f[
  \mathrm{PDF}(x) = \frac{ \sum_{i=1}^{n-1} \mathrm{coef}_i * \mathrm{func}_i(x) + \left[ 1 - \sum_{i=1}^{n-1} \mathrm{coef}_i \right] * \mathrm{func}_n(x) }
            {\sum_{i=1}^{n-1} \mathrm{coef}_i * \int \mathrm{func}_i(x)dx  + \left[ 1 - \sum_{i=1}^{n-1} \mathrm{coef}_i \right] * \int \mathrm{func}_n(x) dx }
\f]

where \f$\mathrm{coef}_i\f$ and \f$\mathrm{func}_i\f$ are RooAbsReal objects, and \f$ x \f$ is the collection of dependents.
In the present version \f$\mathrm{coef}_i\f$ may not depend on \f$ x \f$, but this limitation could be removed should the need arise.

If the number of coefficients is one less than the number of functions, the PDF is assumed to be normalised. Due to this additional constraint,
\f$\mathrm{coef}_n\f$ is computed from the other coefficients.

### Extending the PDF
If an \f$ n^\mathrm{th} \f$ coefficient is provided, the PDF **can** be used as an extended PDF, *i.e.* the total number of events will be measured in addition
to the fractions of the various functions. **This requires setting the last argument of the constructor to `true`.**
\note For the RooAddPdf, the extension happens automatically.

### Difference to RooAddPdf / RooRealSumFunc
- RooAddPdf is a PDF of PDFs, *i.e.* its components need to be normalised and non-negative.
- RooRealSumPdf is a PDF of functions, *i.e.*, its components can be negative, but their sum cannot be. The normalisation
  is computed automatically, unless the PDF is extended (see above).
- RooRealSumFunc is a sum of functions. It is neither normalised, nor need it be positive.

*/

#include "RooRealSumPdf.h"

#include "RooNormalizedPdf.h"
#include "RooRealIntegral.h"
#include "RooRealProxy.h"
#include "RooRealVar.h"
#include "RooMsgService.h"
#include "RooNaNPacker.h"

#include <TError.h>

#include <algorithm>
#include <memory>
#include <stdexcept>

using namespace std;

ClassImp(RooRealSumPdf);

bool RooRealSumPdf::_doFloorGlobal = false ;

////////////////////////////////////////////////////////////////////////////////
/// Default constructor
/// coverity[UNINIT_CTOR]

RooRealSumPdf::RooRealSumPdf() : _normIntMgr(this,10)
{

}



////////////////////////////////////////////////////////////////////////////////
/// Constructor with name and title

RooRealSumPdf::RooRealSumPdf(const char *name, const char *title) :
  RooAbsPdf(name,title),
  _normIntMgr(this,10),
  _funcList("!funcList","List of functions",this),
  _coefList("!coefList","List of coefficients",this),
  _extended(false),
  _doFloor(false)
{

}



////////////////////////////////////////////////////////////////////////////////
/// Construct p.d.f consisting of \f$ \mathrm{coef}_1 * \mathrm{func}_1 + (1-\mathrm{coef}_1) * \mathrm{func}_2 \f$.
/// The input coefficients and functions are allowed to be negative
/// but the resulting sum is not, which is enforced at runtime.

RooRealSumPdf::RooRealSumPdf(const char *name, const char *title,
           RooAbsReal& func1, RooAbsReal& func2, RooAbsReal& coef1) :
  RooRealSumPdf(name, title)
{
  // Special constructor with two functions and one coefficient

  _funcList.add(func1) ;
  _funcList.add(func2) ;
  _coefList.add(coef1) ;

}


////////////////////////////////////////////////////////////////////////////////
/// Constructor for a PDF from a list of functions and coefficients.
/// It implements
/// \f[
///   \sum_i \mathrm{coef}_i \cdot \mathrm{func}_i,
/// \f]
/// if \f$ N_\mathrm{coef} = N_\mathrm{func} \f$. With `extended=true`, the coefficients can take any values. With `extended=false`,
/// there is the danger of getting a degenerate minimisation problem because a PDF has to be normalised, which needs one degree
/// of freedom less.
///
/// A plain (normalised) PDF can therefore be implemented with one less coefficient. RooFit then computes
/// \f[
///   \sum_i^{N-1} \mathrm{coef}_i \cdot \mathrm{func}_i + (1 - \sum_i \mathrm{coef}_i ) \cdot \mathrm{func}_N,
/// \f]
/// if \f$ N_\mathrm{coef} = N_\mathrm{func} - 1 \f$.
///
/// All coefficients and functions are allowed to be negative
/// but the sum (*i.e.* the PDF) is not, which is enforced at runtime.
///
/// \param name Name of the PDF
/// \param title Title (for plotting)
/// \param inFuncList List of functions to sum
/// \param inCoefList List of coefficients
/// \param extended   Interpret as extended PDF (requires equal number of functions and coefficients)

RooRealSumPdf::RooRealSumPdf(const char *name, const char *title,
    const RooArgList& inFuncList, const RooArgList& inCoefList, bool extended) :
  RooRealSumPdf(name, title)
{
  _extended = extended;
  RooRealSumPdf::initializeFuncsAndCoefs(*this, inFuncList, inCoefList, _funcList, _coefList);
}


void RooRealSumPdf::initializeFuncsAndCoefs(RooAbsReal const& caller,
                                            const RooArgList& inFuncList, const RooArgList& inCoefList,
                                            RooArgList& funcList, RooArgList& coefList)
{
  const std::string className = caller.ClassName();
  const std::string constructorName = className + "::" + className;

  if (!(inFuncList.size()==inCoefList.size()+1 || inFuncList.size()==inCoefList.size())) {
    oocoutE(&caller, InputArguments) << constructorName << "(" << caller.GetName()
           << ") number of pdfs and coefficients inconsistent, must have Nfunc=Ncoef or Nfunc=Ncoef+1" << std::endl;
    throw std::invalid_argument(className + ": Number of PDFs and coefficients is inconsistent.");
  }

  // Constructor with N functions and N or N-1 coefs
  for (unsigned int i = 0; i < inCoefList.size(); ++i) {
    const auto& func = inFuncList[i];
    const auto& coef = inCoefList[i];

    if (!dynamic_cast<const RooAbsReal*>(&coef)) {
      oocoutW(&caller, InputArguments) << constructorName << "(" << caller.GetName() << ") coefficient " << coef.GetName() << " is not of type RooAbsReal, ignored" << std::endl ;
      continue ;
    }
    if (!dynamic_cast<const RooAbsReal*>(&func)) {
      oocoutW(&caller, InputArguments) << constructorName << "(" << caller.GetName() << ") func " << func.GetName() << " is not of type RooAbsReal, ignored" << std::endl ;
      continue ;
    }
    funcList.add(func) ;
    coefList.add(coef) ;
  }

  if (inFuncList.size() == inCoefList.size() + 1) {
    const auto& func = inFuncList[inFuncList.size()-1];
    if (!dynamic_cast<const RooAbsReal*>(&func)) {
      oocoutE(&caller, InputArguments) << constructorName << "(" << caller.GetName() << ") last func " << func.GetName() << " is not of type RooAbsReal, fatal error" << std::endl ;
      throw std::invalid_argument(className + ": Function passed as is not of type RooAbsReal.");
    }
    funcList.add(func);
  }

}




////////////////////////////////////////////////////////////////////////////////
/// Copy constructor

RooRealSumPdf::RooRealSumPdf(const RooRealSumPdf& other, const char* name) :
  RooAbsPdf(other,name),
  _normIntMgr(other._normIntMgr,this),
  _funcList("!funcList",this,other._funcList),
  _coefList("!coefList",this,other._coefList),
  _extended(other._extended),
  _doFloor(other._doFloor)
{

}



////////////////////////////////////////////////////////////////////////////////
/// Destructor

RooRealSumPdf::~RooRealSumPdf()
{

}





////////////////////////////////////////////////////////////////////////////////

RooAbsPdf::ExtendMode RooRealSumPdf::extendMode() const
{
  return (_extended && (_funcList.getSize()==_coefList.getSize())) ? CanBeExtended : CanNotBeExtended ;
}


double RooRealSumPdf::evaluate(RooAbsReal const& caller,
                               RooArgList const& funcList,
                               RooArgList const& coefList,
                               bool doFloor,
                               bool & hasWarnedBefore)
{
  // Do running sum of coef/func pairs, calculate lastCoef.
  double value = 0;
  double sumCoeff = 0.;
  for (unsigned int i = 0; i < funcList.size(); ++i) {
    const auto func = static_cast<RooAbsReal*>(&funcList[i]);
    const auto coef = static_cast<RooAbsReal*>(i < coefList.size() ? &coefList[i] : nullptr);
    const double coefVal = coef != nullptr ? coef->getVal() : (1. - sumCoeff);

    // Warn about degeneration of last coefficient
    if (coef == nullptr && (coefVal < 0 || coefVal > 1.)) {
      if (!hasWarnedBefore) {
        oocoutW(&caller, Eval) << caller.ClassName() << "::evaluate(" << caller.GetName()
            << ") WARNING: sum of FUNC coefficients not in range [0-1], value="
            << sumCoeff << ". This means that the PDF is not properly normalised."
            << " If the PDF was meant to be extended, provide as many coefficients as functions." << std::endl;
        hasWarnedBefore = true;
      }
      // Signal that we are in an undefined region:
      value = RooNaNPacker::packFloatIntoNaN(100.f * (coefVal < 0. ? -coefVal : coefVal - 1.));
    }

    if (func->isSelectedComp()) {
      value += func->getVal() * coefVal;
    }

    sumCoeff += coefVal;
  }

  // Introduce floor if so requested
  return value < 0 && doFloor ? 0.0 : value;
}

////////////////////////////////////////////////////////////////////////////////
/// Calculate the current value

double RooRealSumPdf::evaluate() const
{
  return evaluate(*this, _funcList, _coefList, _doFloor || _doFloorGlobal, _haveWarned);
}


void RooRealSumPdf::computeBatch(cudaStream_t* /*stream*/, double* output, size_t nEvents, RooFit::Detail::DataMap const& dataMap) const {
  // Do running sum of coef/func pairs, calculate lastCoef.
  for (unsigned int j = 0; j < nEvents; ++j) {
    output[j] = 0.0;
  }

  double sumCoeff = 0.;
  for (unsigned int i = 0; i < _funcList.size(); ++i) {
    const auto func = static_cast<RooAbsReal*>(&_funcList[i]);
    const auto coef = static_cast<RooAbsReal*>(i < _coefList.size() ? &_coefList[i] : nullptr);
    const double coefVal = coef != nullptr ? dataMap.at(coef)[0] : (1. - sumCoeff);

    if (func->isSelectedComp()) {
      auto funcValues = dataMap.at(func);
      if(funcValues.size() == 1) {
        for (unsigned int j = 0; j < nEvents; ++j) {
          output[j] += funcValues[0] * coefVal;
        }
      } else {
        for (unsigned int j = 0; j < nEvents; ++j) {
          output[j] += funcValues[j] * coefVal;
        }
      }
    }

    // Warn about degeneration of last coefficient
    if (coef == nullptr && (coefVal < 0 || coefVal > 1.)) {
      if (!_haveWarned) {
        coutW(Eval) << "RooRealSumPdf::computeBatch(" << GetName()
            << ") WARNING: sum of FUNC coefficients not in range [0-1], value="
            << sumCoeff << ". This means that the PDF is not properly normalised. If the PDF was meant to be extended, provide as many coefficients as functions." << endl ;
        _haveWarned = true;
      }
      // Signal that we are in an undefined region by handing back one NaN.
      output[0] = RooNaNPacker::packFloatIntoNaN(100.f * (coefVal < 0. ? -coefVal : coefVal - 1.));
    }

    sumCoeff += coefVal;
  }

  // Introduce floor if so requested
  if (_doFloor || _doFloorGlobal) {
    for (unsigned int j = 0; j < nEvents; ++j) {
      output[j] += std::max(0., output[j]);
    }
  }
}

void RooRealSumPdf::translateImpl(RooFit::Detail::CodeSquashContext &ctx, RooAbsArg const *klass,
                                  RooArgList const &funcList, RooArgList const &coefList)
{
<<<<<<< HEAD
   if (funcList.size() < 3) {
      bool noLastCoeff = funcList.size() != coefList.size();

      std::string sum;
      std::string lastCoeff = "(1";
=======
   bool noLastCoeff = funcList.size() != coefList.size();
   std::string sum;
   std::string lastCoeff;

   if (funcList.size() < 3) {
      lastCoeff = "(1";
>>>>>>> f2f67553

      std::size_t i;
      for (i = 0; i < coefList.size(); ++i) {
         auto coeff = ctx.getResult(coefList[i]);
         sum += "(" + ctx.getResult(funcList[i]) + " * " + coeff + ") +";
         if (noLastCoeff)
            lastCoeff += " - " + coeff;
      }
      lastCoeff += ")";

      if (noLastCoeff) {
         sum += "(" + ctx.getResult(funcList[i]) + " * " + lastCoeff + ")";
      } else {
         sum.pop_back();
      }

<<<<<<< HEAD
      ctx.addResult(klass, sum);
   } else {
      std::string const &addRes = ctx.buildCall("RooFit::Detail::EvaluateFuncs::addPdfEvaluate", funcList,
                                                funcList.size(), coefList, coefList.size());
      ctx.addResult(klass, addRes);
   }
=======
   } else {
      std::string const &funcName = ctx.buildArg(funcList);
      std::string const &coeffName = ctx.buildArg(coefList);
      std::string const &coeffSize = std::to_string(coefList.size());
      std::string const &className = klass->GetName();

      sum = ctx.getTmpVarName();
      lastCoeff = ctx.getTmpVarName();
      ctx.addToCodeBody(klass, "double " + sum + " = 0, " + lastCoeff + "= 0;\n");

      std::string iterator = "i_" + className;
      std::string subscriptExpr = "[" + iterator + "]";

      std::string code = "for(int " + iterator + " = 0; " + iterator + " < " + coeffSize + "; " + iterator + "++) {\n" +
                         sum + " += " + funcName + subscriptExpr + " * " + coeffName + subscriptExpr + ";\n";
      if (noLastCoeff)
         code += lastCoeff + " += " + coeffName + subscriptExpr + ";\n";
      code += "}\n";

      if (noLastCoeff)
         code += sum + " += " + funcName + "[" + coeffSize + "]" + " * (1 - " + lastCoeff + ");\n";
      ctx.addToCodeBody(klass, code);
   }

   ctx.addResult(klass, sum);
>>>>>>> f2f67553
}

void RooRealSumPdf::translate(RooFit::Detail::CodeSquashContext &ctx) const
{
   translateImpl(ctx, this, _funcList, _coefList);
}

bool RooRealSumPdf::checkObservables(RooAbsReal const& caller, RooArgSet const* nset,
                                     RooArgList const& funcList, RooArgList const& coefList)
{
  bool ret(false) ;

  for (unsigned int i=0; i < coefList.size(); ++i) {
    const auto& coef = coefList[i];
    const auto& func = funcList[i];

    if (func.observableOverlaps(nset, coef)) {
      oocoutE(&caller, InputArguments) << caller.ClassName() << "::checkObservables(" << caller.GetName()
             << "): ERROR: coefficient " << coef.GetName()
             << " and FUNC " << func.GetName() << " have one or more observables in common" << std::endl;
      ret = true ;
    }
    if (coef.dependsOn(*nset)) {
      oocoutE(&caller, InputArguments) << caller.ClassName() << "::checkObservables(" << caller.GetName()
             << "): ERROR coefficient " << coef.GetName()
             << " depends on one or more of the following observables" ; nset->Print("1") ;
      ret = true ;
    }
  }

  return ret ;
}


////////////////////////////////////////////////////////////////////////////////
/// Check if FUNC is valid for given normalization set.
/// Coefficient and FUNC must be non-overlapping, but func-coefficient
/// pairs may overlap each other.
///
/// In the present implementation, coefficients may not be observables or derive
/// from observables.

bool RooRealSumPdf::checkObservables(const RooArgSet* nset) const
{
  return checkObservables(*this, nset, _funcList, _coefList);
}


////////////////////////////////////////////////////////////////////////////////
/// Advertise that all integrals can be handled internally.

Int_t RooRealSumPdf::getAnalyticalIntegralWN(RooArgSet& allVars, RooArgSet& analVars,
                    const RooArgSet* normSet2, const char* rangeName) const
{
  return getAnalyticalIntegralWN(*this, _normIntMgr, _funcList, _coefList, allVars, analVars, normSet2, rangeName);
}


Int_t RooRealSumPdf::getAnalyticalIntegralWN(RooAbsReal const& caller, RooObjCacheManager & normIntMgr,
                                             RooArgList const& funcList, RooArgList const& /*coefList*/,
                                             RooArgSet& allVars, RooArgSet& analVars,
                                             const RooArgSet* normSet2, const char* rangeName)
{
  // Handle trivial no-integration scenario
  if (allVars.empty()) return 0 ;
  if (caller.getForceNumInt()) return 0 ;

  // Select subset of allVars that are actual dependents
  analVars.add(allVars) ;
  std::unique_ptr<RooArgSet> normSet;
  if(normSet2) {
    normSet = std::make_unique<RooArgSet>();
    caller.getObservables(normSet2, *normSet);
  }


  // Check if this configuration was created before
  Int_t sterileIdx(-1) ;
  auto* cache = static_cast<CacheElem*>(normIntMgr.getObj(normSet.get(),&analVars,&sterileIdx,RooNameReg::ptr(rangeName)));
  if (cache) {
    //cout << "RooRealSumPdf("<<this<<")::getAnalyticalIntegralWN:"<<GetName()<<"("<<allVars<<","<<analVars<<","<<(normSet2?*normSet2:RooArgSet())<<","<<(rangeName?rangeName:"<none>") << " -> " << _normIntMgr.lastIndex()+1 << " (cached)" << endl;
    return normIntMgr.lastIndex()+1 ;
  }

  // Create new cache element
  cache = new CacheElem ;

  // Make list of function projection and normalization integrals
  for (const auto elm : funcList) {
    const auto func = static_cast<RooAbsReal*>(elm);

    std::unique_ptr<RooAbsReal> funcInt{func->createIntegral(analVars,rangeName)};
    if(auto funcRealInt = dynamic_cast<RooRealIntegral*>(funcInt.get())) funcRealInt->setAllowComponentSelection(true);
    cache->_funcIntList.addOwned(std::move(funcInt));
    if (normSet && !normSet->empty()) {
      cache->_funcNormList.addOwned(std::unique_ptr<RooAbsReal>{func->createIntegral(*normSet)});
    }
  }

  // Store cache element
  Int_t code = normIntMgr.setObj(normSet.get(),&analVars,(RooAbsCacheElement*)cache,RooNameReg::ptr(rangeName)) ;

  //cout << "RooRealSumPdf("<<this<<")::getAnalyticalIntegralWN:"<<GetName()<<"("<<allVars<<","<<analVars<<","<<(normSet2?*normSet2:RooArgSet())<<","<<(rangeName?rangeName:"<none>") << " -> " << code+1 << endl;
  return code+1 ;
}




////////////////////////////////////////////////////////////////////////////////
/// Implement analytical integrations by deferring integration of component
/// functions to integrators of components.

double RooRealSumPdf::analyticalIntegralWN(Int_t code, const RooArgSet* normSet2, const char* rangeName) const
{
  return analyticalIntegralWN(*this, _normIntMgr, _funcList, _coefList, code, normSet2, rangeName, _haveWarned);
}

double RooRealSumPdf::analyticalIntegralWN(RooAbsReal const& caller, RooObjCacheManager & normIntMgr,
                                           RooArgList const& funcList, RooArgList const& coefList,
                                           Int_t code, const RooArgSet* normSet2, const char* rangeName,
                                           bool hasWarnedBefore)
{
  // Handle trivial passthrough scenario
  if (code==0) return caller.getVal(normSet2) ;


  // WVE needs adaptation for rangeName feature
  auto* cache = static_cast<CacheElem*>(normIntMgr.getObjByIndex(code-1));
  if (cache==0) { // revive the (sterilized) cache
    //cout << "RooRealSumPdf("<<this<<")::analyticalIntegralWN:"<<GetName()<<"("<<code<<","<<(normSet2?*normSet2:RooArgSet())<<","<<(rangeName?rangeName:"<none>") << ": reviving cache "<< endl;
    RooArgSet vars;
    caller.getParameters(nullptr, vars);
    RooArgSet iset = normIntMgr.selectFromSet2(vars, code-1);
    RooArgSet nset = normIntMgr.selectFromSet1(vars, code-1);
    RooArgSet dummy;
    Int_t code2 = caller.getAnalyticalIntegralWN(iset,dummy,&nset,rangeName);
    R__ASSERT(code==code2); // must have revived the right (sterilized) slot...
    cache = (CacheElem*) normIntMgr.getObjByIndex(code-1) ;
    R__ASSERT(cache!=0);
  }

  double value(0) ;

  // N funcs, N-1 coefficients
  double lastCoef(1) ;
  auto funcIt = funcList.begin();
  auto funcIntIt = cache->_funcIntList.begin();
  for (const auto coefArg : coefList) {
    assert(funcIt != funcList.end());
    const auto coef = static_cast<const RooAbsReal*>(coefArg);
    const auto func = static_cast<const RooAbsReal*>(*funcIt++);
    const auto funcInt = static_cast<RooAbsReal*>(*funcIntIt++);

    double coefVal = coef->getVal(normSet2) ;
    if (coefVal) {
      assert(func);
      if (normSet2 ==0 || func->isSelectedComp()) {
        assert(funcInt);
        value += funcInt->getVal()*coefVal ;
      }
      lastCoef -= coef->getVal(normSet2) ;
    }
  }

  const bool haveLastCoef = funcList.size() == coefList.size();

  if (!haveLastCoef) {
    // Add last func with correct coefficient
    const auto func = static_cast<const RooAbsReal*>(*funcIt);
    const auto funcInt = static_cast<RooAbsReal*>(*funcIntIt);
    assert(func);

    if (normSet2 ==0 || func->isSelectedComp()) {
      assert(funcInt);
      value += funcInt->getVal()*lastCoef ;
    }

    // Warn about coefficient degeneration
    if (!hasWarnedBefore && (lastCoef<0 || lastCoef>1)) {
      oocoutW(&caller, Eval) << caller.ClassName() << "::evaluate(" << caller.GetName()
            << " WARNING: sum of FUNC coefficients not in range [0-1], value="
            << 1-lastCoef << endl ;
    }
  }

  double normVal(1) ;
  if (normSet2 && normSet2->getSize()>0) {
    normVal = 0 ;

    // N funcs, N-1 coefficients
    auto funcNormIter = cache->_funcNormList.begin();
    for (const auto coefAsArg : coefList) {
      auto coef = static_cast<RooAbsReal*>(coefAsArg);
      auto funcNorm = static_cast<RooAbsReal*>(*funcNormIter++);

      double coefVal = coef->getVal(normSet2);
      if (coefVal) {
        assert(funcNorm);
        normVal += funcNorm->getVal()*coefVal ;
      }
    }

    // Add last func with correct coefficient
    if (!haveLastCoef) {
      auto funcNorm = static_cast<RooAbsReal*>(*funcNormIter);
      assert(funcNorm);

      normVal += funcNorm->getVal()*lastCoef;
    }
  }

  return value / normVal;
}


////////////////////////////////////////////////////////////////////////////////

double RooRealSumPdf::expectedEvents(const RooArgSet* nset) const
{
  double n = getNorm(nset) ;
  if (n<0) {
    logEvalError("Expected number of events is negative") ;
  }
  return n ;
}


////////////////////////////////////////////////////////////////////////////////

std::list<double>* RooRealSumPdf::binBoundaries(RooAbsRealLValue& obs, double xlo, double xhi) const
{
  return binBoundaries(_funcList, obs, xlo, xhi);
}


std::list<double>* RooRealSumPdf::binBoundaries(RooArgList const& funcList, RooAbsRealLValue& obs, double xlo, double xhi)
{
  std::list<double>* sumBinB = nullptr;
  bool needClean(false) ;

  // Loop over components pdf
  for (auto * func : static_range_cast<RooAbsReal*>(funcList)) {

    list<double>* funcBinB = func->binBoundaries(obs,xlo,xhi) ;

    // Process hint
    if (funcBinB) {
      if (!sumBinB) {
   // If this is the first hint, then just save it
   sumBinB = funcBinB ;
      } else {

   std::list<double>* newSumBinB = new list<double>(sumBinB->size()+funcBinB->size()) ;

   // Merge hints into temporary array
   merge(funcBinB->begin(),funcBinB->end(),sumBinB->begin(),sumBinB->end(),newSumBinB->begin()) ;

   // Copy merged array without duplicates to new sumBinBArrau
   delete sumBinB ;
   delete funcBinB ;
   sumBinB = newSumBinB ;
   needClean = true ;
      }
    }
  }

  // Remove consecutive duplicates
  if (needClean) {
    list<double>::iterator new_end = unique(sumBinB->begin(),sumBinB->end()) ;
    sumBinB->erase(new_end,sumBinB->end()) ;
  }

  return sumBinB ;
}



/// Check if all components that depend on `obs` are binned.
bool RooRealSumPdf::isBinnedDistribution(const RooArgSet& obs) const
{
  return isBinnedDistribution(_funcList, obs);
}


bool RooRealSumPdf::isBinnedDistribution(RooArgList const& funcList, const RooArgSet& obs)
{
  for (auto* func : static_range_cast<RooAbsReal*>(funcList)) {

    if (func->dependsOn(obs) && !func->isBinnedDistribution(obs)) {
      return false ;
    }
  }

  return true  ;
}



////////////////////////////////////////////////////////////////////////////////

std::list<double>* RooRealSumPdf::plotSamplingHint(RooAbsRealLValue& obs, double xlo, double xhi) const
{
  return plotSamplingHint(_funcList, obs, xlo, xhi);
}

std::list<double>* RooRealSumPdf::plotSamplingHint(RooArgList const& funcList, RooAbsRealLValue& obs, double xlo, double xhi)
{
  std::list<double>* sumHint = nullptr;
  bool needClean(false) ;

  // Loop over components pdf
  for (const auto elm : funcList) {
    auto func = static_cast<RooAbsReal*>(elm);

    list<double>* funcHint = func->plotSamplingHint(obs,xlo,xhi) ;

    // Process hint
    if (funcHint) {
      if (!sumHint) {

   // If this is the first hint, then just save it
   sumHint = funcHint ;

      } else {

   auto* newSumHint = new std::list<double>(sumHint->size()+funcHint->size()) ;

   // Merge hints into temporary array
   merge(funcHint->begin(),funcHint->end(),sumHint->begin(),sumHint->end(),newSumHint->begin()) ;

   // Copy merged array without duplicates to new sumHintArrau
   delete sumHint ;
   sumHint = newSumHint ;
   needClean = true ;
      }
    }
  }

  // Remove consecutive duplicates
  if (needClean) {
    sumHint->erase(std::unique(sumHint->begin(),sumHint->end()), sumHint->end()) ;
  }

  return sumHint ;
}




////////////////////////////////////////////////////////////////////////////////
/// Label OK'ed components of a RooRealSumPdf with cache-and-track

void RooRealSumPdf::setCacheAndTrackHints(RooArgSet& trackNodes)
{
  setCacheAndTrackHints(_funcList, trackNodes);
}


void RooRealSumPdf::setCacheAndTrackHints(RooArgList const& funcList, RooArgSet& trackNodes)
{
  for (const auto sarg : funcList) {
    if (sarg->canNodeBeCached()==Always) {
      trackNodes.add(*sarg) ;
      //cout << "tracking node RealSumPdf component " << sarg->ClassName() << "::" << sarg->GetName() << endl ;
    }
  }
}


////////////////////////////////////////////////////////////////////////////////
/// Customized printing of arguments of a RooRealSumPdf to more intuitively reflect the contents of the
/// product operator construction

void RooRealSumPdf::printMetaArgs(ostream& os) const
{
  printMetaArgs(_funcList, _coefList, os);
}


void RooRealSumPdf::printMetaArgs(RooArgList const& funcList, RooArgList const& coefList, ostream& os)
{

  bool first(true) ;

  if (!coefList.empty()) {
    auto funcIter = funcList.begin();

    for (const auto coef : coefList) {
      if (!first) {
        os << " + " ;
      } else {
        first = false ;
      }
      const auto func = *(funcIter++);
      os << coef->GetName() << " * " << func->GetName();
    }

    if (funcIter != funcList.end()) {
      os << " + [%] * " << (*funcIter)->GetName() ;
    }
  } else {

    for (const auto func : funcList) {
      if (!first) {
        os << " + " ;
      } else {
        first = false ;
      }
      os << func->GetName() ;
    }
  }

  os << " " ;
}

std::unique_ptr<RooAbsArg> RooRealSumPdf::compileForNormSet(RooArgSet const &normSet, RooFit::Detail::CompileContext & ctx) const
{
   if(normSet.empty() || selfNormalized()) {
      return RooAbsPdf::compileForNormSet({}, ctx);
   }
   std::unique_ptr<RooAbsPdf> pdfClone(static_cast<RooAbsPdf*>(this->Clone()));
   ctx.compileServers(*pdfClone, {});

   RooArgSet depList;
   pdfClone->getObservables(&normSet, depList);

   auto newArg = std::make_unique<RooNormalizedPdf>(*pdfClone, depList);

   // The direct servers are this pdf and the normalization integral, which
   // don't need to be compiled further.
   for(RooAbsArg * server : newArg->servers()) {
      ctx.markAsCompiled(*server);
   }
   ctx.markAsCompiled(*newArg);
   newArg->addOwnedComponents(std::move(pdfClone));
   return newArg;
}

std::unique_ptr<RooAbsReal> RooRealSumPdf::createExpectedEventsFunc(const RooArgSet *nset) const
{
   if (nset == nullptr)
      return nullptr;
   return std::unique_ptr<RooAbsReal>{createIntegral(*nset, *getIntegratorConfig(), normRange())};
}<|MERGE_RESOLUTION|>--- conflicted
+++ resolved
@@ -322,20 +322,12 @@
 void RooRealSumPdf::translateImpl(RooFit::Detail::CodeSquashContext &ctx, RooAbsArg const *klass,
                                   RooArgList const &funcList, RooArgList const &coefList)
 {
-<<<<<<< HEAD
-   if (funcList.size() < 3) {
-      bool noLastCoeff = funcList.size() != coefList.size();
-
-      std::string sum;
-      std::string lastCoeff = "(1";
-=======
    bool noLastCoeff = funcList.size() != coefList.size();
    std::string sum;
    std::string lastCoeff;
 
    if (funcList.size() < 3) {
       lastCoeff = "(1";
->>>>>>> f2f67553
 
       std::size_t i;
       for (i = 0; i < coefList.size(); ++i) {
@@ -352,14 +344,6 @@
          sum.pop_back();
       }
 
-<<<<<<< HEAD
-      ctx.addResult(klass, sum);
-   } else {
-      std::string const &addRes = ctx.buildCall("RooFit::Detail::EvaluateFuncs::addPdfEvaluate", funcList,
-                                                funcList.size(), coefList, coefList.size());
-      ctx.addResult(klass, addRes);
-   }
-=======
    } else {
       std::string const &funcName = ctx.buildArg(funcList);
       std::string const &coeffName = ctx.buildArg(coefList);
@@ -385,7 +369,6 @@
    }
 
    ctx.addResult(klass, sum);
->>>>>>> f2f67553
 }
 
 void RooRealSumPdf::translate(RooFit::Detail::CodeSquashContext &ctx) const
