/*****************************************************************************
 * Project: RooFit                                                           *
 * Package: RooFitCore                                                       *
 * @(#)root/roofitcore:$Id$
 * Authors:                                                                  *
 *   WV, Wouter Verkerke, UC Santa Barbara, verkerke@slac.stanford.edu       *
 *   DK, David Kirkby,    UC Irvine,         dkirkby@uci.edu                 *
 *                                                                           *
 * Copyright (c) 2000-2005, Regents of the University of California          *
 *                          and Stanford University. All rights reserved.    *
 *                                                                           *
 * Redistribution and use in source and binary forms,                        *
 * with or without modification, are permitted according to the terms        *
 * listed in LICENSE (http://roofit.sourceforge.net/license.txt)             *
 *****************************************************************************/

//////////////////////////////////////////////////////////////////////////////
/** \class RooRealSumPdf
    \ingroup Roofitcore


The class RooRealSumPdf implements a PDF constructed from a sum of functions:
\f[
  \mathrm{PDF}(x) = \frac{ \sum_{i=1}^{n-1} \mathrm{coef}_i * \mathrm{func}_i(x) + \left[ 1 - \sum_{i=1}^{n-1} \mathrm{coef}_i \right] * \mathrm{func}_n(x) }
            {\sum_{i=1}^{n-1} \mathrm{coef}_i * \int \mathrm{func}_i(x)dx  + \left[ 1 - \sum_{i=1}^{n-1} \mathrm{coef}_i \right] * \int \mathrm{func}_n(x) dx }
\f]

where \f$\mathrm{coef}_i\f$ and \f$\mathrm{func}_i\f$ are RooAbsReal objects, and \f$ x \f$ is the collection of dependents.
In the present version \f$\mathrm{coef}_i\f$ may not depend on \f$ x \f$, but this limitation could be removed should the need arise.

If the number of coefficients is one less than the number of functions, the PDF is assumed to be normalised. Due to this additional constraint,
\f$\mathrm{coef}_n\f$ is computed from the other coefficients.

### Extending the PDF
If an \f$ n^\mathrm{th} \f$ coefficient is provided, the PDF **can** be used as an extended PDF, *i.e.* the total number of events will be measured in addition
to the fractions of the various functions. **This requires setting the last argument of the constructor to `true`.**
\note For the RooAddPdf, the extension happens automatically.

### Difference to RooAddPdf / RooRealSumFunc
- RooAddPdf is a PDF of PDFs, *i.e.* its components need to be normalised and non-negative.
- RooRealSumPdf is a PDF of functions, *i.e.*, its components can be negative, but their sum cannot be. The normalisation
  is computed automatically, unless the PDF is extended (see above).
- RooRealSumFunc is a sum of functions. It is neither normalised, nor need it be positive.

*/

#include "RooRealSumPdf.h"

#include "RooNormalizedPdf.h"
#include "RooRealIntegral.h"
#include "RooRealProxy.h"
#include "RooRealVar.h"
#include "RooMsgService.h"
#include "RooNaNPacker.h"

#include <TError.h>

#include <algorithm>
#include <memory>
#include <stdexcept>

using namespace std;

ClassImp(RooRealSumPdf);

bool RooRealSumPdf::_doFloorGlobal = false ;

////////////////////////////////////////////////////////////////////////////////
/// Default constructor
/// coverity[UNINIT_CTOR]

RooRealSumPdf::RooRealSumPdf() : _normIntMgr(this,10)
{

}



////////////////////////////////////////////////////////////////////////////////
/// Constructor with name and title

RooRealSumPdf::RooRealSumPdf(const char *name, const char *title) :
  RooAbsPdf(name,title),
  _normIntMgr(this,10),
  _funcList("!funcList","List of functions",this),
  _coefList("!coefList","List of coefficients",this),
  _extended(false),
  _doFloor(false)
{

}



////////////////////////////////////////////////////////////////////////////////
/// Construct p.d.f consisting of \f$ \mathrm{coef}_1 * \mathrm{func}_1 + (1-\mathrm{coef}_1) * \mathrm{func}_2 \f$.
/// The input coefficients and functions are allowed to be negative
/// but the resulting sum is not, which is enforced at runtime.

RooRealSumPdf::RooRealSumPdf(const char *name, const char *title,
           RooAbsReal& func1, RooAbsReal& func2, RooAbsReal& coef1) :
  RooRealSumPdf(name, title)
{
  // Special constructor with two functions and one coefficient

  _funcList.add(func1) ;
  _funcList.add(func2) ;
  _coefList.add(coef1) ;

}


////////////////////////////////////////////////////////////////////////////////
/// Constructor for a PDF from a list of functions and coefficients.
/// It implements
/// \f[
///   \sum_i \mathrm{coef}_i \cdot \mathrm{func}_i,
/// \f]
/// if \f$ N_\mathrm{coef} = N_\mathrm{func} \f$. With `extended=true`, the coefficients can take any values. With `extended=false`,
/// there is the danger of getting a degenerate minimisation problem because a PDF has to be normalised, which needs one degree
/// of freedom less.
///
/// A plain (normalised) PDF can therefore be implemented with one less coefficient. RooFit then computes
/// \f[
///   \sum_i^{N-1} \mathrm{coef}_i \cdot \mathrm{func}_i + (1 - \sum_i \mathrm{coef}_i ) \cdot \mathrm{func}_N,
/// \f]
/// if \f$ N_\mathrm{coef} = N_\mathrm{func} - 1 \f$.
///
/// All coefficients and functions are allowed to be negative
/// but the sum (*i.e.* the PDF) is not, which is enforced at runtime.
///
/// \param name Name of the PDF
/// \param title Title (for plotting)
/// \param inFuncList List of functions to sum
/// \param inCoefList List of coefficients
/// \param extended   Interpret as extended PDF (requires equal number of functions and coefficients)

RooRealSumPdf::RooRealSumPdf(const char *name, const char *title,
    const RooArgList& inFuncList, const RooArgList& inCoefList, bool extended) :
  RooRealSumPdf(name, title)
{
  _extended = extended;
  RooRealSumPdf::initializeFuncsAndCoefs(*this, inFuncList, inCoefList, _funcList, _coefList);
}


void RooRealSumPdf::initializeFuncsAndCoefs(RooAbsReal const& caller,
                                            const RooArgList& inFuncList, const RooArgList& inCoefList,
                                            RooArgList& funcList, RooArgList& coefList)
{
  const std::string className = caller.ClassName();
  const std::string constructorName = className + "::" + className;

  if (!(inFuncList.size()==inCoefList.size()+1 || inFuncList.size()==inCoefList.size())) {
    oocoutE(&caller, InputArguments) << constructorName << "(" << caller.GetName()
           << ") number of pdfs and coefficients inconsistent, must have Nfunc=Ncoef or Nfunc=Ncoef+1" << std::endl;
    throw std::invalid_argument(className + ": Number of PDFs and coefficients is inconsistent.");
  }

  // Constructor with N functions and N or N-1 coefs
  for (unsigned int i = 0; i < inCoefList.size(); ++i) {
    const auto& func = inFuncList[i];
    const auto& coef = inCoefList[i];

    if (!dynamic_cast<const RooAbsReal*>(&coef)) {
      oocoutW(&caller, InputArguments) << constructorName << "(" << caller.GetName() << ") coefficient " << coef.GetName() << " is not of type RooAbsReal, ignored" << std::endl ;
      continue ;
    }
    if (!dynamic_cast<const RooAbsReal*>(&func)) {
      oocoutW(&caller, InputArguments) << constructorName << "(" << caller.GetName() << ") func " << func.GetName() << " is not of type RooAbsReal, ignored" << std::endl ;
      continue ;
    }
    funcList.add(func) ;
    coefList.add(coef) ;
  }

  if (inFuncList.size() == inCoefList.size() + 1) {
    const auto& func = inFuncList[inFuncList.size()-1];
    if (!dynamic_cast<const RooAbsReal*>(&func)) {
      oocoutE(&caller, InputArguments) << constructorName << "(" << caller.GetName() << ") last func " << func.GetName() << " is not of type RooAbsReal, fatal error" << std::endl ;
      throw std::invalid_argument(className + ": Function passed as is not of type RooAbsReal.");
    }
    funcList.add(func);
  }

}




////////////////////////////////////////////////////////////////////////////////
/// Copy constructor

RooRealSumPdf::RooRealSumPdf(const RooRealSumPdf& other, const char* name) :
  RooAbsPdf(other,name),
  _normIntMgr(other._normIntMgr,this),
  _funcList("!funcList",this,other._funcList),
  _coefList("!coefList",this,other._coefList),
  _extended(other._extended),
  _doFloor(other._doFloor)
{

}



////////////////////////////////////////////////////////////////////////////////
/// Destructor

RooRealSumPdf::~RooRealSumPdf()
{

}





////////////////////////////////////////////////////////////////////////////////

RooAbsPdf::ExtendMode RooRealSumPdf::extendMode() const
{
  return (_extended && (_funcList.getSize()==_coefList.getSize())) ? CanBeExtended : CanNotBeExtended ;
}


double RooRealSumPdf::evaluate(RooAbsReal const& caller,
                               RooArgList const& funcList,
                               RooArgList const& coefList,
                               bool doFloor,
                               bool & hasWarnedBefore)
{
  // Do running sum of coef/func pairs, calculate lastCoef.
  double value = 0;
  double sumCoeff = 0.;
  for (unsigned int i = 0; i < funcList.size(); ++i) {
    const auto func = static_cast<RooAbsReal*>(&funcList[i]);
    const auto coef = static_cast<RooAbsReal*>(i < coefList.size() ? &coefList[i] : nullptr);
    const double coefVal = coef != nullptr ? coef->getVal() : (1. - sumCoeff);

    // Warn about degeneration of last coefficient
    if (coef == nullptr && (coefVal < 0 || coefVal > 1.)) {
      if (!hasWarnedBefore) {
        oocoutW(&caller, Eval) << caller.ClassName() << "::evaluate(" << caller.GetName()
            << ") WARNING: sum of FUNC coefficients not in range [0-1], value="
            << sumCoeff << ". This means that the PDF is not properly normalised."
            << " If the PDF was meant to be extended, provide as many coefficients as functions." << std::endl;
        hasWarnedBefore = true;
      }
      // Signal that we are in an undefined region:
      value = RooNaNPacker::packFloatIntoNaN(100.f * (coefVal < 0. ? -coefVal : coefVal - 1.));
    }

    if (func->isSelectedComp()) {
      value += func->getVal() * coefVal;
    }

    sumCoeff += coefVal;
  }

  // Introduce floor if so requested
  return value < 0 && doFloor ? 0.0 : value;
}

////////////////////////////////////////////////////////////////////////////////
/// Calculate the current value

double RooRealSumPdf::evaluate() const
{
  return evaluate(*this, _funcList, _coefList, _doFloor || _doFloorGlobal, _haveWarned);
}


void RooRealSumPdf::computeBatch(double* output, size_t nEvents, RooFit::Detail::DataMap const& dataMap) const {
  // Do running sum of coef/func pairs, calculate lastCoef.
  for (unsigned int j = 0; j < nEvents; ++j) {
    output[j] = 0.0;
  }

  double sumCoeff = 0.;
  for (unsigned int i = 0; i < _funcList.size(); ++i) {
    const auto func = static_cast<RooAbsReal*>(&_funcList[i]);
    const auto coef = static_cast<RooAbsReal*>(i < _coefList.size() ? &_coefList[i] : nullptr);
    const double coefVal = coef != nullptr ? dataMap.at(coef)[0] : (1. - sumCoeff);

    if (func->isSelectedComp()) {
      auto funcValues = dataMap.at(func);
      if(funcValues.size() == 1) {
        for (unsigned int j = 0; j < nEvents; ++j) {
          output[j] += funcValues[0] * coefVal;
        }
      } else {
        for (unsigned int j = 0; j < nEvents; ++j) {
          output[j] += funcValues[j] * coefVal;
        }
      }
    }

    // Warn about degeneration of last coefficient
    if (coef == nullptr && (coefVal < 0 || coefVal > 1.)) {
      if (!_haveWarned) {
        coutW(Eval) << "RooRealSumPdf::computeBatch(" << GetName()
            << ") WARNING: sum of FUNC coefficients not in range [0-1], value="
            << sumCoeff << ". This means that the PDF is not properly normalised. If the PDF was meant to be extended, provide as many coefficients as functions." << endl ;
        _haveWarned = true;
      }
      // Signal that we are in an undefined region by handing back one NaN.
      output[0] = RooNaNPacker::packFloatIntoNaN(100.f * (coefVal < 0. ? -coefVal : coefVal - 1.));
    }

    sumCoeff += coefVal;
  }

  // Introduce floor if so requested
  if (_doFloor || _doFloorGlobal) {
    for (unsigned int j = 0; j < nEvents; ++j) {
      output[j] += std::max(0., output[j]);
    }
  }
}

void RooRealSumPdf::translateImpl(RooFit::Detail::CodeSquashContext &ctx, RooAbsArg const *klass,
                                  RooArgList const &funcList, RooArgList const &coefList)
{
   bool noLastCoeff = funcList.size() != coefList.size();
   std::string sum;
   std::string lastCoeff;

   if (funcList.size() < 3) {
      lastCoeff = "(1";

      std::size_t i;
      for (i = 0; i < coefList.size(); ++i) {
         auto coeff = ctx.getResult(coefList[i]);
         sum += "(" + ctx.getResult(funcList[i]) + " * " + coeff + ") +";
         if (noLastCoeff)
            lastCoeff += " - " + coeff;
      }
      lastCoeff += ")";

      if (noLastCoeff) {
         sum += "(" + ctx.getResult(funcList[i]) + " * " + lastCoeff + ")";
      } else {
         sum.pop_back();
      }

   } else {
      std::string const &funcName = ctx.buildArg(funcList);
      std::string const &coeffName = ctx.buildArg(coefList);
      std::string const &coeffSize = std::to_string(coefList.size());
      std::string const &className = klass->GetName();

      sum = ctx.getTmpVarName();
      lastCoeff = ctx.getTmpVarName();
      ctx.addToCodeBody(klass, "double " + sum + " = 0, " + lastCoeff + "= 0;\n");

      std::string iterator = "i_" + className;
      std::string subscriptExpr = "[" + iterator + "]";

      std::string code = "for(int " + iterator + " = 0; " + iterator + " < " + coeffSize + "; " + iterator + "++) {\n" +
                         sum + " += " + funcName + subscriptExpr + " * " + coeffName + subscriptExpr + ";\n";
      if (noLastCoeff)
         code += lastCoeff + " += " + coeffName + subscriptExpr + ";\n";
      code += "}\n";

      if (noLastCoeff)
         code += sum + " += " + funcName + "[" + coeffSize + "]" + " * (1 - " + lastCoeff + ");\n";
      ctx.addToCodeBody(klass, code);
   }

   ctx.addResult(klass, sum);
}

void RooRealSumPdf::translate(RooFit::Detail::CodeSquashContext &ctx) const
{
   translateImpl(ctx, this, _funcList, _coefList);
}

bool RooRealSumPdf::checkObservables(RooAbsReal const& caller, RooArgSet const* nset,
                                     RooArgList const& funcList, RooArgList const& coefList)
{
  bool ret(false) ;

  for (unsigned int i=0; i < coefList.size(); ++i) {
    const auto& coef = coefList[i];
    const auto& func = funcList[i];

    if (func.observableOverlaps(nset, coef)) {
      oocoutE(&caller, InputArguments) << caller.ClassName() << "::checkObservables(" << caller.GetName()
             << "): ERROR: coefficient " << coef.GetName()
             << " and FUNC " << func.GetName() << " have one or more observables in common" << std::endl;
      ret = true ;
    }
    if (coef.dependsOn(*nset)) {
      oocoutE(&caller, InputArguments) << caller.ClassName() << "::checkObservables(" << caller.GetName()
             << "): ERROR coefficient " << coef.GetName()
             << " depends on one or more of the following observables" ; nset->Print("1") ;
      ret = true ;
    }
  }

  return ret ;
}


////////////////////////////////////////////////////////////////////////////////
/// Check if FUNC is valid for given normalization set.
/// Coefficient and FUNC must be non-overlapping, but func-coefficient
/// pairs may overlap each other.
///
/// In the present implementation, coefficients may not be observables or derive
/// from observables.

bool RooRealSumPdf::checkObservables(const RooArgSet* nset) const
{
  return checkObservables(*this, nset, _funcList, _coefList);
}


////////////////////////////////////////////////////////////////////////////////
/// Advertise that all integrals can be handled internally.

Int_t RooRealSumPdf::getAnalyticalIntegralWN(RooArgSet& allVars, RooArgSet& analVars,
                    const RooArgSet* normSet2, const char* rangeName) const
{
  return getAnalyticalIntegralWN(*this, _normIntMgr, _funcList, _coefList, allVars, analVars, normSet2, rangeName);
}


Int_t RooRealSumPdf::getAnalyticalIntegralWN(RooAbsReal const& caller, RooObjCacheManager & normIntMgr,
                                             RooArgList const& funcList, RooArgList const& /*coefList*/,
                                             RooArgSet& allVars, RooArgSet& analVars,
                                             const RooArgSet* normSet2, const char* rangeName)
{
  // Handle trivial no-integration scenario
  if (allVars.empty()) return 0 ;
  if (caller.getForceNumInt()) return 0 ;

  // Select subset of allVars that are actual dependents
  analVars.add(allVars) ;
  std::unique_ptr<RooArgSet> normSet;
  if(normSet2) {
    normSet = std::make_unique<RooArgSet>();
    caller.getObservables(normSet2, *normSet);
  }


  // Check if this configuration was created before
  Int_t sterileIdx(-1) ;
  auto* cache = static_cast<CacheElem*>(normIntMgr.getObj(normSet.get(),&analVars,&sterileIdx,RooNameReg::ptr(rangeName)));
  if (cache) {
    //cout << "RooRealSumPdf("<<this<<")::getAnalyticalIntegralWN:"<<GetName()<<"("<<allVars<<","<<analVars<<","<<(normSet2?*normSet2:RooArgSet())<<","<<(rangeName?rangeName:"<none>") << " -> " << _normIntMgr.lastIndex()+1 << " (cached)" << endl;
    return normIntMgr.lastIndex()+1 ;
  }

  // Create new cache element
  cache = new CacheElem ;

  // Make list of function projection and normalization integrals
  for (const auto elm : funcList) {
    const auto func = static_cast<RooAbsReal*>(elm);

<<<<<<< HEAD
    RooAbsReal* funcInt = func->createIntegral(analVars,rangeName) ;
    if(funcInt->InheritsFrom(RooRealIntegral::Class())) ((RooRealIntegral*)funcInt)->setAllowComponentSelection(true);
    cache->_funcIntList.addOwned(*funcInt) ;
    if (normSet && !normSet->empty()) {
      RooAbsReal* funcNorm = func->createIntegral(*normSet) ;
      cache->_funcNormList.addOwned(*funcNorm) ;
=======
    std::unique_ptr<RooAbsReal> funcInt{func->createIntegral(analVars,rangeName)};
    if(auto funcRealInt = dynamic_cast<RooRealIntegral*>(funcInt.get())) funcRealInt->setAllowComponentSelection(true);
    cache->_funcIntList.addOwned(std::move(funcInt));
    if (normSet && !normSet->empty()) {
      cache->_funcNormList.addOwned(std::unique_ptr<RooAbsReal>{func->createIntegral(*normSet)});
>>>>>>> 7c5b7714
    }
  }

  // Store cache element
  Int_t code = normIntMgr.setObj(normSet.get(),&analVars,(RooAbsCacheElement*)cache,RooNameReg::ptr(rangeName)) ;

  //cout << "RooRealSumPdf("<<this<<")::getAnalyticalIntegralWN:"<<GetName()<<"("<<allVars<<","<<analVars<<","<<(normSet2?*normSet2:RooArgSet())<<","<<(rangeName?rangeName:"<none>") << " -> " << code+1 << endl;
  return code+1 ;
}




////////////////////////////////////////////////////////////////////////////////
/// Implement analytical integrations by deferring integration of component
/// functions to integrators of components.

double RooRealSumPdf::analyticalIntegralWN(Int_t code, const RooArgSet* normSet2, const char* rangeName) const
{
  return analyticalIntegralWN(*this, _normIntMgr, _funcList, _coefList, code, normSet2, rangeName, _haveWarned);
}

double RooRealSumPdf::analyticalIntegralWN(RooAbsReal const& caller, RooObjCacheManager & normIntMgr,
                                           RooArgList const& funcList, RooArgList const& coefList,
                                           Int_t code, const RooArgSet* normSet2, const char* rangeName,
                                           bool hasWarnedBefore)
{
  // Handle trivial passthrough scenario
  if (code==0) return caller.getVal(normSet2) ;


  // WVE needs adaptation for rangeName feature
  auto* cache = static_cast<CacheElem*>(normIntMgr.getObjByIndex(code-1));
  if (cache==0) { // revive the (sterilized) cache
    //cout << "RooRealSumPdf("<<this<<")::analyticalIntegralWN:"<<GetName()<<"("<<code<<","<<(normSet2?*normSet2:RooArgSet())<<","<<(rangeName?rangeName:"<none>") << ": reviving cache "<< endl;
    RooArgSet vars;
    caller.getParameters(nullptr, vars);
    RooArgSet iset = normIntMgr.selectFromSet2(vars, code-1);
    RooArgSet nset = normIntMgr.selectFromSet1(vars, code-1);
    RooArgSet dummy;
    Int_t code2 = caller.getAnalyticalIntegralWN(iset,dummy,&nset,rangeName);
    R__ASSERT(code==code2); // must have revived the right (sterilized) slot...
    cache = (CacheElem*) normIntMgr.getObjByIndex(code-1) ;
    R__ASSERT(cache!=0);
  }

  double value(0) ;

  // N funcs, N-1 coefficients
  double lastCoef(1) ;
  auto funcIt = funcList.begin();
  auto funcIntIt = cache->_funcIntList.begin();
  for (const auto coefArg : coefList) {
    assert(funcIt != funcList.end());
    const auto coef = static_cast<const RooAbsReal*>(coefArg);
    const auto func = static_cast<const RooAbsReal*>(*funcIt++);
    const auto funcInt = static_cast<RooAbsReal*>(*funcIntIt++);

    double coefVal = coef->getVal(normSet2) ;
    if (coefVal) {
      assert(func);
      if (normSet2 ==0 || func->isSelectedComp()) {
        assert(funcInt);
        value += funcInt->getVal()*coefVal ;
      }
      lastCoef -= coef->getVal(normSet2) ;
    }
  }

  const bool haveLastCoef = funcList.size() == coefList.size();

  if (!haveLastCoef) {
    // Add last func with correct coefficient
    const auto func = static_cast<const RooAbsReal*>(*funcIt);
    const auto funcInt = static_cast<RooAbsReal*>(*funcIntIt);
    assert(func);

    if (normSet2 ==0 || func->isSelectedComp()) {
      assert(funcInt);
      value += funcInt->getVal()*lastCoef ;
    }

    // Warn about coefficient degeneration
    if (!hasWarnedBefore && (lastCoef<0 || lastCoef>1)) {
      oocoutW(&caller, Eval) << caller.ClassName() << "::evaluate(" << caller.GetName()
            << " WARNING: sum of FUNC coefficients not in range [0-1], value="
            << 1-lastCoef << endl ;
    }
  }

  double normVal(1) ;
  if (normSet2 && normSet2->getSize()>0) {
    normVal = 0 ;

    // N funcs, N-1 coefficients
    auto funcNormIter = cache->_funcNormList.begin();
    for (const auto coefAsArg : coefList) {
      auto coef = static_cast<RooAbsReal*>(coefAsArg);
      auto funcNorm = static_cast<RooAbsReal*>(*funcNormIter++);

      double coefVal = coef->getVal(normSet2);
      if (coefVal) {
        assert(funcNorm);
        normVal += funcNorm->getVal()*coefVal ;
      }
    }

    // Add last func with correct coefficient
    if (!haveLastCoef) {
      auto funcNorm = static_cast<RooAbsReal*>(*funcNormIter);
      assert(funcNorm);

      normVal += funcNorm->getVal()*lastCoef;
    }
  }

  return value / normVal;
}


////////////////////////////////////////////////////////////////////////////////

double RooRealSumPdf::expectedEvents(const RooArgSet* nset) const
{
  double n = getNorm(nset) ;
  if (n<0) {
    logEvalError("Expected number of events is negative") ;
  }
  return n ;
}


////////////////////////////////////////////////////////////////////////////////

std::list<double>* RooRealSumPdf::binBoundaries(RooAbsRealLValue& obs, double xlo, double xhi) const
{
  return binBoundaries(_funcList, obs, xlo, xhi);
}


std::list<double>* RooRealSumPdf::binBoundaries(RooArgList const& funcList, RooAbsRealLValue& obs, double xlo, double xhi)
{
  std::list<double>* sumBinB = nullptr;
  bool needClean(false) ;

  // Loop over components pdf
  for (auto * func : static_range_cast<RooAbsReal*>(funcList)) {

    list<double>* funcBinB = func->binBoundaries(obs,xlo,xhi) ;

    // Process hint
    if (funcBinB) {
      if (!sumBinB) {
   // If this is the first hint, then just save it
   sumBinB = funcBinB ;
      } else {

   std::list<double>* newSumBinB = new list<double>(sumBinB->size()+funcBinB->size()) ;

   // Merge hints into temporary array
   merge(funcBinB->begin(),funcBinB->end(),sumBinB->begin(),sumBinB->end(),newSumBinB->begin()) ;

   // Copy merged array without duplicates to new sumBinBArrau
   delete sumBinB ;
   delete funcBinB ;
   sumBinB = newSumBinB ;
   needClean = true ;
      }
    }
  }

  // Remove consecutive duplicates
  if (needClean) {
    list<double>::iterator new_end = unique(sumBinB->begin(),sumBinB->end()) ;
    sumBinB->erase(new_end,sumBinB->end()) ;
  }

  return sumBinB ;
}



/// Check if all components that depend on `obs` are binned.
bool RooRealSumPdf::isBinnedDistribution(const RooArgSet& obs) const
{
  return isBinnedDistribution(_funcList, obs);
}


bool RooRealSumPdf::isBinnedDistribution(RooArgList const& funcList, const RooArgSet& obs)
{
  for (auto* func : static_range_cast<RooAbsReal*>(funcList)) {

    if (func->dependsOn(obs) && !func->isBinnedDistribution(obs)) {
      return false ;
    }
  }

  return true  ;
}



////////////////////////////////////////////////////////////////////////////////

std::list<double>* RooRealSumPdf::plotSamplingHint(RooAbsRealLValue& obs, double xlo, double xhi) const
{
  return plotSamplingHint(_funcList, obs, xlo, xhi);
}

std::list<double>* RooRealSumPdf::plotSamplingHint(RooArgList const& funcList, RooAbsRealLValue& obs, double xlo, double xhi)
{
  std::list<double>* sumHint = nullptr;
  bool needClean(false) ;

  // Loop over components pdf
  for (const auto elm : funcList) {
    auto func = static_cast<RooAbsReal*>(elm);

    list<double>* funcHint = func->plotSamplingHint(obs,xlo,xhi) ;

    // Process hint
    if (funcHint) {
      if (!sumHint) {

   // If this is the first hint, then just save it
   sumHint = funcHint ;

      } else {

   auto* newSumHint = new std::list<double>(sumHint->size()+funcHint->size()) ;

   // the lists must be sorted before merging them
   funcHint->sort();
   sumHint->sort();
   // Merge hints into temporary array
   merge(funcHint->begin(),funcHint->end(),sumHint->begin(),sumHint->end(),newSumHint->begin()) ;

   // Copy merged array without duplicates to new sumHintArrau
   delete sumHint ;
   sumHint = newSumHint ;
   needClean = true ;
      }
    }
  }

  // Remove consecutive duplicates
  if (needClean) {
    sumHint->erase(std::unique(sumHint->begin(),sumHint->end()), sumHint->end()) ;
  }

  return sumHint ;
}




////////////////////////////////////////////////////////////////////////////////
/// Label OK'ed components of a RooRealSumPdf with cache-and-track

void RooRealSumPdf::setCacheAndTrackHints(RooArgSet& trackNodes)
{
  setCacheAndTrackHints(_funcList, trackNodes);
}


void RooRealSumPdf::setCacheAndTrackHints(RooArgList const& funcList, RooArgSet& trackNodes)
{
  for (const auto sarg : funcList) {
    if (sarg->canNodeBeCached()==Always) {
      trackNodes.add(*sarg) ;
      //cout << "tracking node RealSumPdf component " << sarg->ClassName() << "::" << sarg->GetName() << endl ;
    }
  }
}


////////////////////////////////////////////////////////////////////////////////
/// Customized printing of arguments of a RooRealSumPdf to more intuitively reflect the contents of the
/// product operator construction

void RooRealSumPdf::printMetaArgs(ostream& os) const
{
  printMetaArgs(_funcList, _coefList, os);
}


void RooRealSumPdf::printMetaArgs(RooArgList const& funcList, RooArgList const& coefList, ostream& os)
{

  bool first(true) ;

  if (!coefList.empty()) {
    auto funcIter = funcList.begin();

    for (const auto coef : coefList) {
      if (!first) {
        os << " + " ;
      } else {
        first = false ;
      }
      const auto func = *(funcIter++);
      os << coef->GetName() << " * " << func->GetName();
    }

    if (funcIter != funcList.end()) {
      os << " + [%] * " << (*funcIter)->GetName() ;
    }
  } else {

    for (const auto func : funcList) {
      if (!first) {
        os << " + " ;
      } else {
        first = false ;
      }
      os << func->GetName() ;
    }
  }

  os << " " ;
}

<<<<<<< HEAD
std::unique_ptr<RooAbsArg> RooRealSumPdf::compileForNormSet(RooArgSet const &normSet, RooFit::Detail::CompileContext & ctx) const
{
   if(normSet.empty() || selfNormalized()) {
      return RooAbsPdf::compileForNormSet({}, ctx);
   }
   std::unique_ptr<RooAbsPdf> pdfClone(static_cast<RooAbsPdf*>(this->Clone()));
   ctx.compileServers(*pdfClone, {});

   auto depList = new RooArgSet; // INTENTIONAL LEAK FOR NOW!
   pdfClone->getObservables(&normSet, *depList);

   auto newArg = std::make_unique<RooNormalizedPdf>(*pdfClone, *depList);

   // The direct servers are this pdf and the normalization integral, which
   // don't need to be compiled further.
   for(RooAbsArg * server : newArg->servers()) {
      server->setAttribute("_COMPILED");
   }
   newArg->setAttribute("_COMPILED");
   newArg->addOwnedComponents(std::move(pdfClone));
   return newArg;
=======
std::unique_ptr<RooAbsArg>
RooRealSumPdf::compileForNormSet(RooArgSet const &normSet, RooFit::Detail::CompileContext &ctx) const
{
   if (normSet.empty() || selfNormalized()) {
      return RooAbsPdf::compileForNormSet({}, ctx);
   }
   std::unique_ptr<RooAbsPdf> pdfClone(static_cast<RooAbsPdf *>(this->Clone()));

   if (ctx.likelihoodMode() && pdfClone->getAttribute("BinnedLikelihood")) {

      // This has to be done before compiling the servers, such that the
      // RooBinWidthFunctions know to disable themselves.
      ctx.setBinnedLikelihoodMode(true);

      ctx.markAsCompiled(*pdfClone);
      ctx.compileServers(*pdfClone, {});

      pdfClone->setAttribute("BinnedLikelihoodActive");
      // If this is a binned likelihood, we're flagging it in the context.
      // Then, the RooBinWidthFunctions know that they should not put
      // themselves in the computation graph. Like this, the pdf values can
      // directly be interpreted as yields, without multiplying them with the
      // bin widths again in the NLL. However, the NLL class has to be careful
      // to only skip the bin with multiplication when there actually were
      // RooBinWidthFunctions! This is not the case for old workspace before
      // ROOT 6.26. Therefore, we use the "BinnedLikelihoodActiveYields"
      // attribute to let the NLL know what it should do.
      if (ctx.binWidthFuncFlag()) {
         pdfClone->setAttribute("BinnedLikelihoodActiveYields");
      }
      return pdfClone;
   }

   ctx.compileServers(*pdfClone, {});

   RooArgSet depList;
   pdfClone->getObservables(&normSet, depList);

   auto newArg = std::make_unique<RooNormalizedPdf>(*pdfClone, depList);

   // The direct servers are this pdf and the normalization integral, which
   // don't need to be compiled further.
   for (RooAbsArg *server : newArg->servers()) {
      ctx.markAsCompiled(*server);
   }
   ctx.markAsCompiled(*newArg);
   newArg->addOwnedComponents(std::move(pdfClone));
   return newArg;
}

std::unique_ptr<RooAbsReal> RooRealSumPdf::createExpectedEventsFunc(const RooArgSet *nset) const
{
   if (nset == nullptr)
      return nullptr;
   return std::unique_ptr<RooAbsReal>{createIntegral(*nset, *getIntegratorConfig(), normRange())};
>>>>>>> 7c5b7714
}<|MERGE_RESOLUTION|>--- conflicted
+++ resolved
@@ -460,20 +460,11 @@
   for (const auto elm : funcList) {
     const auto func = static_cast<RooAbsReal*>(elm);
 
-<<<<<<< HEAD
-    RooAbsReal* funcInt = func->createIntegral(analVars,rangeName) ;
-    if(funcInt->InheritsFrom(RooRealIntegral::Class())) ((RooRealIntegral*)funcInt)->setAllowComponentSelection(true);
-    cache->_funcIntList.addOwned(*funcInt) ;
-    if (normSet && !normSet->empty()) {
-      RooAbsReal* funcNorm = func->createIntegral(*normSet) ;
-      cache->_funcNormList.addOwned(*funcNorm) ;
-=======
     std::unique_ptr<RooAbsReal> funcInt{func->createIntegral(analVars,rangeName)};
     if(auto funcRealInt = dynamic_cast<RooRealIntegral*>(funcInt.get())) funcRealInt->setAllowComponentSelection(true);
     cache->_funcIntList.addOwned(std::move(funcInt));
     if (normSet && !normSet->empty()) {
       cache->_funcNormList.addOwned(std::unique_ptr<RooAbsReal>{func->createIntegral(*normSet)});
->>>>>>> 7c5b7714
     }
   }
 
@@ -797,29 +788,6 @@
   os << " " ;
 }
 
-<<<<<<< HEAD
-std::unique_ptr<RooAbsArg> RooRealSumPdf::compileForNormSet(RooArgSet const &normSet, RooFit::Detail::CompileContext & ctx) const
-{
-   if(normSet.empty() || selfNormalized()) {
-      return RooAbsPdf::compileForNormSet({}, ctx);
-   }
-   std::unique_ptr<RooAbsPdf> pdfClone(static_cast<RooAbsPdf*>(this->Clone()));
-   ctx.compileServers(*pdfClone, {});
-
-   auto depList = new RooArgSet; // INTENTIONAL LEAK FOR NOW!
-   pdfClone->getObservables(&normSet, *depList);
-
-   auto newArg = std::make_unique<RooNormalizedPdf>(*pdfClone, *depList);
-
-   // The direct servers are this pdf and the normalization integral, which
-   // don't need to be compiled further.
-   for(RooAbsArg * server : newArg->servers()) {
-      server->setAttribute("_COMPILED");
-   }
-   newArg->setAttribute("_COMPILED");
-   newArg->addOwnedComponents(std::move(pdfClone));
-   return newArg;
-=======
 std::unique_ptr<RooAbsArg>
 RooRealSumPdf::compileForNormSet(RooArgSet const &normSet, RooFit::Detail::CompileContext &ctx) const
 {
@@ -875,5 +843,4 @@
    if (nset == nullptr)
       return nullptr;
    return std::unique_ptr<RooAbsReal>{createIntegral(*nset, *getIntegratorConfig(), normRange())};
->>>>>>> 7c5b7714
 }