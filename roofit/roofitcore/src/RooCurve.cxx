/*****************************************************************************
 * Project: RooFit                                                           *
 * Package: RooFitCore                                                       *
 * @(#)root/roofitcore:$Id$
 * Authors:                                                                  *
 *   WV, Wouter Verkerke, UC Santa Barbara, verkerke@slac.stanford.edu       *
 *   DK, David Kirkby,    UC Irvine,         dkirkby@uci.edu                 *
 *                                                                           *
 * Copyright (c) 2000-2005, Regents of the University of California          *
 *                          and Stanford University. All rights reserved.    *
 *                                                                           *
 * Redistribution and use in source and binary forms,                        *
 * with or without modification, are permitted according to the terms        *
 * listed in LICENSE (http://roofit.sourceforge.net/license.txt)             *
 *****************************************************************************/

/**
\file RooCurve.cxx
\class RooCurve
\ingroup Roofitcore

One-dimensional graphical representation of a real-valued function.
A curve is approximated by straight line segments with end points chosen to give
a "good" approximation to the true curve. The goodness of the approximation is
controlled by a precision and a resolution parameter.

A RooCurve derives from TGraph, so it can either be drawn as a line (default) or
as points:
```
RooPlot *p = y.plotOn(x.frame());
p->getAttMarker("curve_y")->SetMarkerStyle(20);
p->setDrawOptions("curve_y","PL");
p->Draw();
```

To retrieve a RooCurve from a RooPlot, use RooPlot::getCurve().
**/

#include "RooCurve.h"
#include "RooHist.h"
#include "RooAbsReal.h"
#include "RooArgSet.h"
#include "RooRealVar.h"
#include "RooRealBinding.h"
#include "RooMsgService.h"
#include "RooProduct.h"
#include "RooConstVar.h"

#include "Riostream.h"
#include "TMath.h"
#include "TAxis.h"
#include "TMatrixD.h"
#include "TVectorD.h"
#include "Math/Util.h"
#include <iomanip>
#include <deque>
#include <algorithm>

<<<<<<< HEAD
using std::endl, std::ostream, std::list, std::vector, std::cout, std::min;
=======
using std::ostream, std::list, std::vector, std::min;
>>>>>>> 4f177922


namespace {

// Helpers to manage points
struct Point {
   double x;
   double y;
};

inline Point getPoint(TGraph const &gr, int i)
{
   Point p;
   gr.GetPoint(i, p.x, p.y);
   return p;
}

} // namespace

namespace {

// Helpers to manage points
struct Point {
   double x;
   double y;
};

inline Point getPoint(TGraph const &gr, int i)
{
   Point p;
   gr.GetPoint(i, p.x, p.y);
   return p;
}

} // namespace


////////////////////////////////////////////////////////////////////////////////
/// Default constructor.

RooCurve::RooCurve()
{
  initialize();
}


////////////////////////////////////////////////////////////////////////////////
/// Create a 1-dim curve of the value of the specified real-valued expression
/// as a function of x. Use the optional precision parameter to control
/// how precisely the smooth curve is rasterized. Use the optional argument set
/// to specify how the expression should be normalized. Use the optional scale
/// factor to rescale the expression after normalization.
/// If shiftToZero is set, the entire curve is shifted down to make the lowest
/// point of the curve go through zero.
RooCurve::RooCurve(const RooAbsReal &f, RooAbsRealLValue &x, double xlo, double xhi, Int_t xbins, double scaleFactor,
                   const RooArgSet *normVars, double prec, double resolution, bool shiftToZero, WingMode wmode,
                   Int_t nEvalError, Int_t doEEVal, double eeVal, bool showProg)
   : _showProgress(showProg)
{
  // grab the function's name and title
  TString name(f.GetName());
  SetName(name.Data());
  TString title(f.GetTitle());
  SetTitle(title.Data());
  // append " ( [<funit> ][/ <xunit> ])" to our y-axis label if necessary
  if(0 != strlen(f.getUnit()) || 0 != strlen(x.getUnit())) {
    title.Append(" ( ");
    if(0 != strlen(f.getUnit())) {
      title.Append(f.getUnit());
      title.Append(" ");
    }
    if(0 != strlen(x.getUnit())) {
      title.Append("/ ");
      title.Append(x.getUnit());
      title.Append(" ");
    }
    title.Append(")");
  }
  setYAxisLabel(title.Data());

  RooProduct scaledFunc{"scaled_func", "scaled_func", {f, RooFit::RooConst(scaleFactor)}};
  std::unique_ptr<RooAbsFunc> funcPtr{scaledFunc.bindVars(x, normVars, true)};

  // calculate the points to add to our curve
  if(xbins > 0){
    // regular mode - use the sampling hint to decide where to evaluate the pdf
    std::unique_ptr<std::list<double>> hint{f.plotSamplingHint(x,xlo,xhi)};
    addPoints(*funcPtr,xlo,xhi,xbins+1,prec,resolution,wmode,nEvalError,doEEVal,eeVal,hint.get());
    if (_showProgress) {
      ccoutP(Plotting) << std::endl ;
    }
  } else {
    // if number of bins is set to <= 0, skip any interpolation and just evaluate the pdf at the bin centers
    // this is useful when plotting a pdf like a histogram
    int nBinsX = x.numBins();
    for(int i=0; i<nBinsX; ++i){
      double xval = x.getBinning().binCenter(i);
      addPoint(xval,(*funcPtr)(&xval)) ;
    }
  }
  initialize();

  if (shiftToZero) shiftCurveToZero() ;

  // Adjust limits
  for (int i=0 ; i<GetN() ; i++) {
    updateYAxisLimits(fY[i]);
  }
  this->Sort();
}



////////////////////////////////////////////////////////////////////////////////
/// Create a 1-dim curve of the value of the specified real-valued
/// expression as a function of x. Use the optional precision
/// parameter to control how precisely the smooth curve is
/// rasterized. If shiftToZero is set, the entire curve is shifted
/// down to make the lowest point in of the curve go through zero.

RooCurve::RooCurve(const char *name, const char *title, const RooAbsFunc &func,
         double xlo, double xhi, UInt_t minPoints, double prec, double resolution,
         bool shiftToZero, WingMode wmode, Int_t nEvalError, Int_t doEEVal, double eeVal)
{
  SetName(name);
  SetTitle(title);
  addPoints(func,xlo,xhi,minPoints+1,prec,resolution,wmode,nEvalError,doEEVal,eeVal);
  initialize();
  if (shiftToZero) shiftCurveToZero() ;

  // Adjust limits
  for (int i=0 ; i<GetN() ; i++) {
    updateYAxisLimits(fY[i]);
  }
  this->Sort();
}



////////////////////////////////////////////////////////////////////////////////
/// Constructor of a curve as sum of two other curves.
/// \f[
/// C_\mathrm{sum} = \mathrm{scale1}*c1 + \mathrm{scale2}*c2
/// \f]
///
/// \param[in] name Name of the curve (to retrieve it from a plot)
/// \param[in] title Title (for plotting).
/// \param[in] c1 First curve.
/// \param[in] c2 Second curve.
/// \param[in] scale1 Scale y values for c1 by this factor.
/// \param[in] scale2 Scale y values for c2 by this factor.

RooCurve::RooCurve(const char* name, const char* title, const RooCurve& c1, const RooCurve& c2, double scale1, double scale2)
{
  initialize() ;
  SetName(name) ;
  SetTitle(title) ;

  // Make deque of points in X
  std::deque<double> pointList ;

  // Add X points of C1
  Int_t n1 = c1.GetN();
  for (int i1=0 ; i1<n1 ; i1++) {
    pointList.push_back(c1.GetPointX(i1));
  }

  // Add X points of C2
  Int_t n2 = c2.GetN();
  for (int i2=0 ; i2<n2 ; i2++) {
    pointList.push_back(c2.GetPointX(i2));
  }

  // Sort X points
  std::sort(pointList.begin(),pointList.end()) ;

  // Loop over X points
  double last(-RooNumber::infinity()) ;
  for (auto point : pointList) {

    if ((point-last)>1e-10) {
      // Add OR of points to new curve, skipping duplicate points within tolerance
      addPoint(point,scale1*c1.interpolate(point)+scale2*c2.interpolate(point)) ;
    }
    last = point ;
  }

  this->Sort();
}


RooCurve::~RooCurve() = default;


////////////////////////////////////////////////////////////////////////////////
/// Perform initialization that is common to all curves

void RooCurve::initialize()
{
  // set default line width in pixels
  SetLineWidth(3);
  // set default line color
  SetLineColor(kBlue);
}



////////////////////////////////////////////////////////////////////////////////
/// Find lowest point in curve and move all points in curve so that
/// lowest point will go exactly through zero

void RooCurve::shiftCurveToZero()
{
   double minVal = std::numeric_limits<double>::infinity();
   double maxVal = -std::numeric_limits<double>::infinity();

   // First iteration, find current lowest point
   for (int i = 1; i < GetN() - 1; i++) {
      double y = GetPointY(i);
      minVal = std::min(y, minVal);
      maxVal = std::max(y, maxVal);
   }

   // Second iteration, lower all points by minVal
   for (int i = 1; i < GetN() - 1; i++) {
      Point point = getPoint(*this, i);
      SetPoint(i, point.x, point.y - minVal);
   }

   setYAxisLimits(0, maxVal - minVal);
}



////////////////////////////////////////////////////////////////////////////////
/// Add points calculated with the specified function, over the range (xlo,xhi).
/// Add at least minPoints equally spaced points, and add sufficient points so that
/// the maximum deviation from the final straight-line segments is prec*(ymax-ymin),
/// down to a minimum horizontal spacing of resolution*(xhi-xlo).

void RooCurve::addPoints(const RooAbsFunc &func, double xlo, double xhi,
          Int_t minPoints, double prec, double resolution, WingMode wmode,
          Int_t numee, bool doEEVal, double eeVal, list<double>* samplingHint)
{
  // check the inputs
  if(!func.isValid()) {
    coutE(InputArguments) << fName << "::addPoints: input function is not valid" << std::endl;
    return;
  }
  if(minPoints <= 0 || xhi <= xlo) {
    coutE(InputArguments) << fName << "::addPoints: bad input (nothing added)" << std::endl;
    return;
  }

  // Perform a coarse scan of the function to estimate its y range.
  // Save the results so we do not have to re-evaluate at the scan points.

  // Adjust minimum number of points to external sampling hint if used
  if (samplingHint) {
    minPoints = samplingHint->size() ;
  }

  double dx= (xhi-xlo)/(minPoints-1.);
  const double epsilon = (xhi - xlo) * relativeXEpsilon();
  std::vector<double> yval(minPoints);

  // Get list of initial x values. If function provides sampling hint use that,
  // otherwise use default binning of frame
  std::vector<double> xval;
  if (!samplingHint) {
    for(int step= 0; step < minPoints; step++) {
      xval.push_back(xlo + step*dx) ;
    }
  } else {
    std::copy(samplingHint->begin(), samplingHint->end(), std::back_inserter(xval));
  }

  for (unsigned int step=0; step < xval.size(); ++step) {
    double xx = xval[step];
    if (step == static_cast<unsigned int>(minPoints-1))
      xx -= 1e-9 * dx;

    yval[step]= func(&xx);
    if (_showProgress) {
      ccoutP(Plotting) << "." ;
      std::cout.flush() ;
    }

    if (RooAbsReal::numEvalErrors()>0) {
      if (numee>=0) {
        coutW(Plotting) << "At observable [x]=" << xx <<  " " ;
        RooAbsReal::printEvalErrors(ccoutW(Plotting),numee) ;
      }
      if (doEEVal) {
        yval[step]=eeVal ;
      }
    }
    RooAbsReal::clearEvalErrorLog() ;
  }

  const double ymax = *std::max_element(yval.begin(), yval.end());
  const double ymin = *std::min_element(yval.begin(), yval.end());
  double yrangeEst=(ymax-ymin) ;

  // store points of the coarse scan and calculate any refinements necessary
  double minDx= resolution*(xhi-xlo);
  double x1;
  double x2 = xlo;

  if (wmode==Extended) {
    // Add two points to make curve jump from 0 to yval at the left end of the plotting range.
    // This ensures that filled polygons are drawn properly. The first point needs to be to the
    // left of the second, so it's shifted by 1/1000 more than the second.
    addPoint(xlo-dx*1.001, 0);
    addPoint(xlo-dx,yval[0]) ;
  } else if (wmode==Straight) {
    addPoint(xlo-dx*0.001,0) ;
  }

  addPoint(xlo,yval[0]);

  auto iter2 = xval.begin() ;
  x1 = *iter2 ;
  int step=1 ;
  while(true) {
    x1= x2;
    ++iter2 ;
    if (iter2==xval.end()) {
      break ;
    }
    x2= *iter2 ;
    if (prec<0) {
      // If precision is <0, no attempt at recursive interpolation is made
      addPoint(x2,yval[step]) ;
    } else {
      addRange(func,x1,x2,yval[step-1],yval[step],prec*yrangeEst,minDx,numee,doEEVal,eeVal,epsilon);
    }
    step++ ;
  }
  addPoint(xhi,yval[minPoints-1]) ;

  if (wmode==Extended) {
    // Add two points to close polygon. The order matters. Since they are sorted in x later, the second
    // point is shifted by 1/1000 more than the second-to-last point.
    addPoint(xhi+dx,yval[minPoints-1]) ;
    addPoint(xhi+dx*1.001, 0);
  } else if (wmode==Straight) {
    addPoint(xhi+dx*0.001,0) ;
  }
}


////////////////////////////////////////////////////////////////////////////////
/// Fill the range (x1,x2) with points calculated using func(&x). No point will
/// be added at x1, and a point will always be added at x2. The density of points
/// will be calculated so that the maximum deviation from a straight line
/// approximation is prec*(ymax-ymin) down to the specified minimum horizontal spacing.

void RooCurve::addRange(const RooAbsFunc& func, double x1, double x2,
         double y1, double y2, double minDy, double minDx,
         int numee, bool doEEVal, double eeVal, double epsilon)
{
  // Explicitly skip empty ranges to eliminate point duplication
  if (std::abs(x2-x1) <= epsilon) {
    return ;
  }

  // calculate our value at the midpoint of this range
  double xmid= 0.5*(x1+x2);
  double ymid= func(&xmid);
  if (_showProgress) {
    ccoutP(Plotting) << "." ;
    std::cout.flush() ;
  }

  if (RooAbsReal::numEvalErrors()>0) {
    if (numee>=0) {
      coutW(Plotting) << "At observable [x]=" << xmid <<  " " ;
      RooAbsReal::printEvalErrors(ccoutW(Plotting),numee) ;
    }
    if (doEEVal) {
      ymid=eeVal ;
    }
  }
  RooAbsReal::clearEvalErrorLog() ;

  // test if the midpoint is sufficiently close to a straight line across this interval
  double dy= ymid - 0.5*(y1+y2);
  if((xmid - x1 >= minDx) && std::abs(dy)>0 && std::abs(dy) >= minDy) {
    // fill in each subrange
    addRange(func,x1,xmid,y1,ymid,minDy,minDx,numee,doEEVal,eeVal,epsilon);
    addRange(func,xmid,x2,ymid,y2,minDy,minDx,numee,doEEVal,eeVal,epsilon);
  }
  else {
    // add the endpoint
    addPoint(x2,y2);
  }
}


////////////////////////////////////////////////////////////////////////////////
/// Add a point with the specified coordinates. Update our y-axis limits.

void RooCurve::addPoint(double x, double y)
{
//   std::cout << "RooCurve("<< GetName() << ") adding point at (" << x << "," << y << ")" << std::endl ;
  Int_t next= GetN();
  SetPoint(next, x, y);
  updateYAxisLimits(y) ;
}


////////////////////////////////////////////////////////////////////////////////
/// Return the number of events associated with the plotable object,
/// it is always 1 for curves

double RooCurve::getFitRangeNEvt() const {
  return 1;
}


////////////////////////////////////////////////////////////////////////////////
/// Return the number of events associated with the plotable object,
/// in the given range. It is always 1 for curves

double RooCurve::getFitRangeNEvt(double, double) const
{
  return 1 ;
}


////////////////////////////////////////////////////////////////////////////////
/// Get the bin width associated with this plotable object.
/// It is alwats zero for curves

double RooCurve::getFitRangeBinW() const {
  return 0 ;
}



////////////////////////////////////////////////////////////////////////////////

void RooCurve::printName(ostream& os) const
//
{
  // Print the name of this curve
  os << GetName() ;
}


////////////////////////////////////////////////////////////////////////////////
/// Print the title of this curve

void RooCurve::printTitle(ostream& os) const
{
  os << GetTitle() ;
}


////////////////////////////////////////////////////////////////////////////////
/// Print the class name of this curve

void RooCurve::printClassName(ostream& os) const
{
  os << ClassName() ;
}



////////////////////////////////////////////////////////////////////////////////
/// Print the details of this curve

void RooCurve::printMultiline(ostream& os, Int_t /*contents*/, bool /*verbose*/, TString indent) const
{
  os << indent << "--- RooCurve ---" << std::endl ;
  Int_t n= GetN();
  os << indent << "  Contains " << n << " points" << std::endl;
  os << indent << "  Graph points:" << std::endl;
  for(Int_t i= 0; i < n; i++) {
<<<<<<< HEAD
    os << indent << std::setw(3) << i << ") x = " << fX[i] << " , y = " << fY[i] << endl;
=======
    os << indent << std::setw(3) << i << ") x = " << fX[i] << " , y = " << fY[i] << std::endl;
>>>>>>> 4f177922
  }
}



////////////////////////////////////////////////////////////////////////////////
/// Calculate the chi^2/NDOF of this curve with respect to the histogram
/// 'hist' accounting nFitParam floating parameters in case the curve
/// was the result of a fit

double RooCurve::chiSquare(const RooHist& hist, Int_t nFitParam) const
{
  Int_t np = hist.GetN();

  // Find starting and ending bin of histogram based on range of RooCurve
  double xstart = GetPointX(0);
  double xstop = GetPointX(GetN()-1);

  Int_t nbin(0) ;

  ROOT::Math::KahanSum<double> chisq;
  for (int i=0 ; i<np ; i++) {

    // Retrieve histogram contents
    Point point = getPoint(hist, i);

    // Check if point is in range of curve
    if (point.x<xstart || point.x>xstop) continue ;

    double eyl = hist.GetEYlow()[i] ;
    double eyh = hist.GetEYhigh()[i] ;
    double exl = hist.GetEXlow()[i] ;
    double exh = hist.GetEXhigh()[i] ;

    // Integrate function over this bin
    double avg = average(point.x-exl,point.x+exh) ;

    // Add pull^2 to chisq
    if (point.y!=0) {
      double pull = (point.y>avg) ? ((point.y-avg)/eyl) : ((point.y-avg)/eyh) ;
      chisq += pull*pull ;
      nbin++ ;
    }
  }

  // Return chisq/nDOF
  return chisq.Sum() / (nbin-nFitParam) ;
}



////////////////////////////////////////////////////////////////////////////////
/// Return average curve value in [xFirst,xLast] by integrating curve between points
/// and dividing by xLast-xFirst
/// If xFirst > xLast, it prints an error and returns 0.
/// If xFirst == xLast, it returns the y interpolated value at xFirst.

double RooCurve::average(double xFirst, double xLast) const
{
  if (xFirst>xLast) {
    coutE(InputArguments) << "RooCurve::average(" << GetName()
           << ") invalid range (" << xFirst << "," << xLast << ")" << std::endl ;
    return 0 ;
  }
  else if (xFirst == xLast) {
     return interpolate(xFirst,1e-10);
  }

  // Find Y values and begin and end points
  double yFirst = interpolate(xFirst,1e-10) ;
  double yLast = interpolate(xLast,1e-10) ;

  // Find first and last mid points
  Int_t ifirst = findPoint(xFirst, std::numeric_limits<double>::infinity());
  Int_t ilast  = findPoint(xLast, std::numeric_limits<double>::infinity());

  // Make sure the midpoints are actually in the interval
  while (GetPointX(ifirst) < xFirst) {
    ++ifirst;
  }
  while (GetPointX(ilast) > xLast) {
    --ilast;
  }

  // Handle trivial scenario -- no midway points, point only at or outside given range
  if (ilast < ifirst) {
    return 0.5*(yFirst+yLast) ;
  }

  Point firstPt = getPoint(*this, ifirst);
  Point lastPt = getPoint(*this, ilast);

  // Trapezoid integration from lower edge to first midpoint
  double sum = 0.5 * (firstPt.x-xFirst)*(yFirst+firstPt.y);

  // Trapezoid integration between midpoints
  for (int i=ifirst ; i<ilast ; i++) {
    Point p1 = getPoint(*this, i) ;
    Point p2 = getPoint(*this, i+1) ;
    sum += 0.5 * (p2.x-p1.x)*(p1.y+p2.y);
  }

  // Trapezoid integration from last midpoint to upper edge
  sum += 0.5 * (xLast-lastPt.x)*(lastPt.y+yLast);
  return sum/(xLast-xFirst) ;
}



////////////////////////////////////////////////////////////////////////////////
/// Find the nearest point to xvalue. Return -1 if distance
/// exceeds tolerance

Int_t RooCurve::findPoint(double xvalue, double tolerance) const
{
  double delta(std::numeric_limits<double>::max());
  Int_t n = GetN();
  Int_t ibest(-1) ;
  for (int i=0 ; i<n ; i++) {
    double x = GetPointX(i);
    if (std::abs(xvalue-x)<delta) {
      delta = std::abs(xvalue-x) ;
      ibest = i ;
    }
  }

  return (delta<tolerance)?ibest:-1 ;
}


////////////////////////////////////////////////////////////////////////////////
/// Return linearly interpolated value of curve at xvalue. If distance
/// to nearest point is less than tolerance, return nearest point value
/// instead

double RooCurve::interpolate(double xvalue, double tolerance) const
{
  // Find best point
  int n = GetN() ;
  int ibest = findPoint(xvalue,1e10) ;

  // Get position of best point
  Point pbest = getPoint(*this, ibest);

  // Handle trivial case of being dead on
  if (std::abs(pbest.x-xvalue)<tolerance) {
    return pbest.y;
  }

  // Get nearest point on other side w.r.t. xvalue
  double retVal(0);
  if (pbest.x<xvalue) {
    if (ibest==n-1) {
      // Value beyond end requested -- return value of last point
      return pbest.y ;
    }
    Point pother = getPoint(*this, ibest+1);
    if (pother.x==pbest.x) return pbest.y ;
    retVal = pbest.y + (pother.y-pbest.y)*(xvalue-pbest.x)/(pother.x-pbest.x) ;

  } else {
    if (ibest==0) {
      // Value before 1st point requested -- return value of 1st point
      return pbest.y ;
    }
    Point pother = getPoint(*this, ibest-1);
    if (pother.x==pbest.x) return pbest.y ;
    retVal = pother.y + (pbest.y-pother.y)*(xvalue-pother.x)/(pbest.x-pother.x) ;
  }

  return retVal ;
}




////////////////////////////////////////////////////////////////////////////////
/// Construct filled RooCurve represented error band that captures alpha% of the variations
/// of the curves passed through argument variations, where the percentage alpha corresponds to
/// the central interval fraction of a significance Z

RooCurve* RooCurve::makeErrorBand(const vector<RooCurve*>& variations, double Z) const
{
  RooCurve* band = new RooCurve ;
  band->SetName((std::string(GetName()) + "_errorband").c_str());
  band->SetLineWidth(1) ;
  band->SetFillColor(kCyan) ;
  band->SetLineColor(kCyan) ;

  vector<double> bandLo(GetN()) ;
  vector<double> bandHi(GetN()) ;
  for (int i=0 ; i<GetN() ; i++) {
    calcBandInterval(variations,i,Z,bandLo[i],bandHi[i],false) ;
  }

  for (int i=0 ; i<GetN() ; i++) {
    band->addPoint(GetX()[i],bandLo[i]) ;
  }
  for (int i=GetN()-1 ; i>=0 ; i--) {
    band->addPoint(GetX()[i],bandHi[i]) ;
  }
  // if the axis of the old graph is alphanumeric, copy the labels to the new one as well
  if(this->GetXaxis() && this->GetXaxis()->IsAlphanumeric()){
    band->GetXaxis()->Set(this->GetXaxis()->GetNbins(),this->GetXaxis()->GetXmin(),this->GetXaxis()->GetXmax());
    for(int i=0; i<this->GetXaxis()->GetNbins(); ++i){
      band->GetXaxis()->SetBinLabel(i+1,this->GetXaxis()->GetBinLabel(i+1));
    }
  }

  return band ;
}




////////////////////////////////////////////////////////////////////////////////
/// Construct filled RooCurve represented error band represent the error added in quadrature defined by the curves arguments
/// plusVar and minusVar corresponding to one-sigma variations of each parameter. The resulting error band, combined used the correlation matrix C
/// is multiplied with the significance parameter Z to construct the equivalent of a Z sigma error band (in Gaussian approximation)

RooCurve* RooCurve::makeErrorBand(const vector<RooCurve*>& plusVar, const vector<RooCurve*>& minusVar, const TMatrixD& C, double Z) const
{

  RooCurve* band = new RooCurve ;
  band->SetName((std::string(GetName()) + "_errorband").c_str());
  band->SetLineWidth(1) ;
  band->SetFillColor(kCyan) ;
  band->SetLineColor(kCyan) ;

  vector<double> bandLo(GetN()) ;
  vector<double> bandHi(GetN()) ;
  for (int i=0 ; i<GetN() ; i++) {
    calcBandInterval(plusVar,minusVar,i,C,Z,bandLo[i],bandHi[i]) ;
  }

  for (int i=0 ; i<GetN() ; i++) {
    band->addPoint(GetX()[i],bandLo[i]) ;
  }
  for (int i=GetN()-1 ; i>=0 ; i--) {
    band->addPoint(GetX()[i],bandHi[i]) ;
  }

  // if the axis of the old graph is alphanumeric, copy the labels to the new one as well
  if(this->GetXaxis() && this->GetXaxis()->IsAlphanumeric()){
    band->GetXaxis()->Set(this->GetXaxis()->GetNbins(),this->GetXaxis()->GetXmin(),this->GetXaxis()->GetXmax());
    for(int i=0; i<this->GetXaxis()->GetNbins(); ++i){
      band->GetXaxis()->SetBinLabel(i+1,this->GetXaxis()->GetBinLabel(i+1));
    }
  }

  return band ;
}





////////////////////////////////////////////////////////////////////////////////
/// Retrieve variation points from curves

void RooCurve::calcBandInterval(const vector<RooCurve*>& plusVar, const vector<RooCurve*>& minusVar,Int_t i, const TMatrixD& C, double /*Z*/, double& lo, double& hi) const
{
  vector<double> y_plus(plusVar.size());
  vector<double> y_minus(minusVar.size());
  Int_t j(0) ;
  for (vector<RooCurve*>::const_iterator iter=plusVar.begin() ; iter!=plusVar.end() ; ++iter) {
    y_plus[j++] = (*iter)->interpolate(GetX()[i]) ;
  }
  j=0 ;
  for (vector<RooCurve*>::const_iterator iter=minusVar.begin() ; iter!=minusVar.end() ; ++iter) {
    y_minus[j++] = (*iter)->interpolate(GetX()[i]) ;
  }
  double y_cen = GetY()[i] ;
  Int_t n = j ;

  // Make vector of variations
  TVectorD F(plusVar.size()) ;
  for (j=0 ; j<n ; j++) {
    F[j] = (y_plus[j]-y_minus[j])/2 ;
  }

  // Calculate error in linear approximation from variations and correlation coefficient
  double sum = F*(C*F) ;

  lo= y_cen + sqrt(sum) ;
  hi= y_cen - sqrt(sum) ;
}



////////////////////////////////////////////////////////////////////////////////

void RooCurve::calcBandInterval(const vector<RooCurve*>& variations,Int_t i,double Z, double& lo, double& hi, bool approxGauss) const
{
  vector<double> y(variations.size()) ;
  Int_t j(0) ;
  for (vector<RooCurve*>::const_iterator iter=variations.begin() ; iter!=variations.end() ; ++iter) {
    y[j++] = (*iter)->interpolate(GetX()[i]) ;
}

  if (!approxGauss) {
    // Construct central 68% interval from variations collected at each point
    double pvalue = TMath::Erfc(Z/sqrt(2.)) ;
    Int_t delta = Int_t( y.size()*(pvalue)/2 + 0.5) ;
    sort(y.begin(),y.end()) ;
    lo = y[delta] ;
    hi = y[y.size()-delta] ;
  } else {
    // Estimate R.M.S of variations at each point and use that as Gaussian sigma
    double sum_y(0);
    double sum_ysq(0);
    for (unsigned int k=0 ; k<y.size() ; k++) {
      sum_y   += y[k] ;
      sum_ysq += y[k]*y[k] ;
    }
    sum_y /= y.size() ;
    sum_ysq /= y.size() ;

    double rms = sqrt(sum_ysq - (sum_y*sum_y)) ;
    lo = GetY()[i] - Z*rms ;
    hi = GetY()[i] + Z*rms ;
  }
}




////////////////////////////////////////////////////////////////////////////////
/// Return true if curve is identical to other curve allowing for given
/// absolute tolerance on each point compared point.

bool RooCurve::isIdentical(const RooCurve& other, double tol, bool verbose) const
{
  // Determine X range and Y range
  Int_t n= min(GetN(),other.GetN());
  double xmin(1e30);
  double xmax(-1e30);
  double ymin(1e30);
  double ymax(-1e30);
  for(Int_t i= 0; i < n; i++) {
    if (fX[i]<xmin) xmin=fX[i] ;
    if (fX[i]>xmax) xmax=fX[i] ;
    if (fY[i]<ymin) ymin=fY[i] ;
    if (fY[i]>ymax) ymax=fY[i] ;
  }
  const double Yrange=ymax-ymin ;

  bool ret(true) ;
  for(Int_t i= 2; i < n-2; i++) {
    double yTest = interpolate(other.fX[i],1e-10) ;
    double rdy = std::abs(yTest-other.fY[i])/Yrange ;
    if (rdy>tol) {
      ret = false;
      if(!verbose) continue;
      std::cout << "RooCurve::isIdentical[" << std::setw(3) << i << "] Y tolerance exceeded (" << std::setprecision(5) << std::setw(10) << rdy << ">" << tol << "),";
      std::cout << "  x,y=(" << std::right << std::setw(10) << fX[i] << "," << std::setw(10) << fY[i] << ")\tref: y="
          << std::setw(10) << other.interpolate(fX[i], 1.E-15) << ". [Nearest point from ref: ";
      auto j = other.findPoint(fX[i], 1.E10);
      std::cout << "j=" << j << "\tx,y=(" << std::setw(10) << other.fX[j] << "," << std::setw(10) << other.fY[j] << ") ]" << "\trange=" << Yrange << std::endl;
    }
  }

  return ret ;
}



////////////////////////////////////////////////////////////////////////////////
/// Returns sampling hints for a histogram with given boundaries. This helper
/// function is meant to be used by binned RooAbsReals to produce sampling
/// hints that are working well with RooFits plotting.

std::list<double> *
RooCurve::plotSamplingHintForBinBoundaries(std::span<const double> boundaries, double xlo, double xhi)
{
   auto hint = new std::list<double>;

   // Make sure the difference between two points around a bin boundary is
   // larger than the relative epsilon for which the RooCurve considers two
   // points as the same. Otherwise, the points right of the bin boundary would
   // be skipped.
   const double delta = (xhi - xlo) * RooCurve::relativeXEpsilon();

   // Sample points right next to the plot limits
   hint->push_back(xlo + delta);
   hint->push_back(xhi - delta);

   // Sample points very close to the left and right of the bin boundaries that
   // are strictly in between the plot limits.
   for (const double x : boundaries) {
      if (x - xlo > delta && xhi - x > delta) {
         hint->push_back(x - delta);
         hint->push_back(x + delta);
      }
   }

   hint->sort();

   return hint;
}<|MERGE_RESOLUTION|>--- conflicted
+++ resolved
@@ -56,29 +56,8 @@
 #include <deque>
 #include <algorithm>
 
-<<<<<<< HEAD
-using std::endl, std::ostream, std::list, std::vector, std::cout, std::min;
-=======
 using std::ostream, std::list, std::vector, std::min;
->>>>>>> 4f177922
-
-
-namespace {
-
-// Helpers to manage points
-struct Point {
-   double x;
-   double y;
-};
-
-inline Point getPoint(TGraph const &gr, int i)
-{
-   Point p;
-   gr.GetPoint(i, p.x, p.y);
-   return p;
-}
-
-} // namespace
+
 
 namespace {
 
@@ -541,11 +520,7 @@
   os << indent << "  Contains " << n << " points" << std::endl;
   os << indent << "  Graph points:" << std::endl;
   for(Int_t i= 0; i < n; i++) {
-<<<<<<< HEAD
-    os << indent << std::setw(3) << i << ") x = " << fX[i] << " , y = " << fY[i] << endl;
-=======
     os << indent << std::setw(3) << i << ") x = " << fX[i] << " , y = " << fY[i] << std::endl;
->>>>>>> 4f177922
   }
 }
 
