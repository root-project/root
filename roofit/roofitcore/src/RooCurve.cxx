--- conflicted
+++ resolved
@@ -398,11 +398,7 @@
          int numee, bool doEEVal, double eeVal, double epsilon)
 {
   // Explicitly skip empty ranges to eliminate point duplication
-<<<<<<< HEAD
-  if (std::abs(x2-x1)<1e-20) {
-=======
   if (std::abs(x2-x1) <= epsilon) {
->>>>>>> 49ae85f5
     return ;
   }
 
