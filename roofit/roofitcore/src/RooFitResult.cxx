/*****************************************************************************
 * Project: RooFit                                                           *
 * Package: RooFitCore                                                       *
 * @(#)root/roofitcore:$Id$
 * Authors:                                                                  *
 *   WV, Wouter Verkerke, UC Santa Barbara, verkerke@slac.stanford.edu       *
 *   DK, David Kirkby,    UC Irvine,         dkirkby@uci.edu                 *
 *                                                                           *
 * Copyright (c) 2000-2005, Regents of the University of California          *
 *                          and Stanford University. All rights reserved.    *
 *                                                                           *
 * Redistribution and use in source and binary forms,                        *
 * with or without modification, are permitted according to the terms        *
 * listed in LICENSE (http://roofit.sourceforge.net/license.txt)             *
 *****************************************************************************/

//////////////////////////////////////////////////////////////////////////////
/// \class RooFitResult
/// RooFitResult is a container class to hold the input and output
/// of a PDF fit to a dataset. It contains:
///
///   * Values of all constant parameters
///   * Initial and final values of floating parameters with error
///   * Correlation matrix and global correlation coefficients
///   * NLL and EDM at minimum
///
/// No references to the fitted PDF and dataset are stored
///

#include <iostream>
#include <iomanip>

#include "TBuffer.h"
#include "TMath.h"
#include "TMarker.h"
#include "TLine.h"
#include "TBox.h"
#include "TGaxis.h"
#include "TMatrix.h"
#include "TVector.h"
#include "TDirectory.h"
#include "TClass.h"
#include "RooFitResult.h"
#include "RooArgSet.h"
#include "RooArgList.h"
#include "RooRealVar.h"
#include "RooPlot.h"
#include "RooEllipse.h"
#include "RooRandom.h"
#include "RooMsgService.h"
#include "TH2D.h"
#include "TMatrixDSym.h"
#include "RooMultiVarGaussian.h"


using std::ostream, std::string, std::pair, std::vector, std::setw;




////////////////////////////////////////////////////////////////////////////////
/// Constructor with name and title

RooFitResult::RooFitResult(const char *name, const char *title) : TNamed(name, title)
{
   if (name)
      appendToDir(this, true);
}


////////////////////////////////////////////////////////////////////////////////
/// Copy constructor

RooFitResult::RooFitResult(const RooFitResult &other)
   : TNamed(other),
     RooPrintable(other),
     RooDirItem(other),
     _status(other._status),
     _covQual(other._covQual),
     _numBadNLL(other._numBadNLL),
     _minNLL(other._minNLL),
     _edm(other._edm),
     _constPars(new RooArgList),
     _initPars(new RooArgList),
     _finalPars(new RooArgList),
     _statusHistory(other._statusHistory)
{

  other._constPars->snapshot(*_constPars);

  other._initPars->snapshot(*_initPars);

  other._finalPars->snapshot(*_finalPars);
  if (other._randomPars) {
    _randomPars = new RooArgList;
    other._randomPars->snapshot(*_randomPars);
  }
  if (other._Lt) _Lt = new TMatrix(*other._Lt);
  if (other._VM) _VM = new TMatrixDSym(*other._VM) ;
  if (other._CM) _CM = new TMatrixDSym(*other._CM) ;
  if (other._GC) _GC = new TVectorD(*other._GC) ;

  if (GetName())
    appendToDir(this, true);
}



////////////////////////////////////////////////////////////////////////////////
/// Destructor

RooFitResult::~RooFitResult()
{
  if (_constPars) delete _constPars ;
  if (_initPars)  delete _initPars ;
  if (_finalPars) delete _finalPars ;
  if (_globalCorr) delete _globalCorr;
  if (_randomPars) delete _randomPars;
  if (_Lt) delete _Lt;
  if (_CM) delete _CM ;
  if (_VM) delete _VM ;
  if (_GC) delete _GC ;

  _corrMatrix.RemoveAll();
  _corrMatrix.Delete();

  removeFromDir(this) ;
}


////////////////////////////////////////////////////////////////////////////////
/// Fill the list of constant parameters

void RooFitResult::setConstParList(const RooArgList& list)
{
  if (_constPars) delete _constPars ;
  _constPars = new RooArgList;
  list.snapshot(*_constPars);
  for(auto* rrv : dynamic_range_cast<RooRealVar*>(*_constPars)) {
    if (rrv) {
      rrv->deleteSharedProperties() ;
    }
  }
}



////////////////////////////////////////////////////////////////////////////////
/// Fill the list of initial values of the floating parameters

void RooFitResult::setInitParList(const RooArgList& list)
{
  if (_initPars) delete _initPars ;
  _initPars = new RooArgList;
  list.snapshot(*_initPars);
  for(auto* rrv : dynamic_range_cast<RooRealVar*>(*_initPars)) {
    if (rrv) {
      rrv->deleteSharedProperties() ;
    }
  }
}



////////////////////////////////////////////////////////////////////////////////
/// Fill the list of final values of the floating parameters

void RooFitResult::setFinalParList(const RooArgList& list)
{
  if (_finalPars) delete _finalPars ;
  _finalPars = new RooArgList;
  list.snapshot(*_finalPars);

  for(auto* rrv : dynamic_range_cast<RooRealVar*>(*_finalPars)) {
    if (rrv) {
      rrv->deleteSharedProperties() ;
    }
  }
}



////////////////////////////////////////////////////////////////////////////////

Int_t RooFitResult::statusCodeHistory(UInt_t icycle) const
{
  if (icycle>=_statusHistory.size()) {
    coutE(InputArguments) << "RooFitResult::statusCodeHistory(" << GetName()
           << " ERROR request for status history slot "
           << icycle << " exceeds history count of " << _statusHistory.size() << std::endl ;
  }
  return _statusHistory[icycle].second ;
}



////////////////////////////////////////////////////////////////////////////////

const char* RooFitResult::statusLabelHistory(UInt_t icycle) const
{
  if (icycle>=_statusHistory.size()) {
    coutE(InputArguments) << "RooFitResult::statusLabelHistory(" << GetName()
           << " ERROR request for status history slot "
           << icycle << " exceeds history count of " << _statusHistory.size() << std::endl ;
  }
  return _statusHistory[icycle].first.c_str() ;
}



////////////////////////////////////////////////////////////////////////////////
/// Add objects to a 2D plot that represent the fit results for the
/// two named parameters.  The input frame with the objects added is
/// returned, or zero in case of an error.  Which objects are added
/// are determined by the options string which should be a concatenation
/// of the following (not case sensitive):
///
/// *  M - a marker at the best fit result
/// *  E - an error ellipse calculated at 1-sigma using the error matrix at the minimum
/// *  1 - the 1-sigma error bar for parameter 1
/// *  2 - the 1-sigma error bar for parameter 2
/// *  B - the bounding box for the error ellipse
/// *  H - a line and horizontal axis for reading off the correlation coefficient
/// *  V - a line and vertical axis for reading off the correlation coefficient
/// *  A - draw axes for reading off the correlation coefficients with the H or V options
///
/// You can change the attributes of objects in the returned RooPlot using the
/// various `RooPlot::getAttXxx(name)` member functions, e.g.
/// ```
///   plot->getAttLine("contour")->SetLineStyle(kDashed);
/// ```
/// Use `plot->Print()` for a list of all objects and their names (unfortunately most
/// of the ROOT builtin graphics objects like TLine are unnamed). Drag the left mouse
/// button along the labels of either axis button to interactively zoom in a plot.

RooPlot *RooFitResult::plotOn(RooPlot *frame, const char *parName1, const char *parName2,
               const char *options) const
{
  // lookup the input parameters by name: we require that they were floated in our fit
  const RooRealVar *par1= dynamic_cast<const RooRealVar*>(floatParsFinal().find(parName1));
  if(nullptr == par1) {
    coutE(InputArguments) << "RooFitResult::correlationPlot: parameter not floated in fit: " << parName1 << std::endl;
    return nullptr;
  }
  const RooRealVar *par2= dynamic_cast<const RooRealVar*>(floatParsFinal().find(parName2));
  if(nullptr == par2) {
    coutE(InputArguments) << "RooFitResult::correlationPlot: parameter not floated in fit: " << parName2 << std::endl;
    return nullptr;
  }

  // options are not case sensitive
  TString opt(options);
  opt.ToUpper();

  // lookup the 2x2 covariance matrix elements for these variables
  double x1= par1->getVal();
  double x2= par2->getVal();
  double s1= par1->getError();
  double s2= par2->getError();
  double rho= correlation(parName1, parName2);

  // add a 1-sigma error ellipse, if requested
  if(opt.Contains("E")) {
    RooEllipse *contour= new RooEllipse("contour",x1,x2,s1,s2,rho);
    contour->SetLineWidth(2) ;
    frame->addPlotable(contour);
  }

  // add the error bar for parameter 1, if requested
  if(opt.Contains("1")) {
    TLine *hline= new TLine(x1-s1,x2,x1+s1,x2);
    hline->SetLineColor(kRed);
    frame->addObject(hline);
  }

  if(opt.Contains("2")) {
    TLine *vline= new TLine(x1,x2-s2,x1,x2+s2);
    vline->SetLineColor(kRed);
    frame->addObject(vline);
  }

  if(opt.Contains("B")) {
    TBox *box= new TBox(x1-s1,x2-s2,x1+s1,x2+s2);
    box->SetLineStyle(kDashed);
    box->SetLineColor(kRed);
    box->SetFillStyle(0);
    frame->addObject(box);
  }

  if(opt.Contains("H")) {
    TLine *line= new TLine(x1-rho*s1,x2-s2,x1+rho*s1,x2+s2);
    line->SetLineStyle(kDashed);
    line->SetLineColor(kBlue);
    line->SetLineWidth(2) ;
    frame->addObject(line);
    if(opt.Contains("A")) {
      TGaxis *axis= new TGaxis(x1-s1,x2-s2,x1+s1,x2-s2,-1.,+1.,502,"-=");
      axis->SetLineColor(kBlue);
      frame->addObject(axis);
    }
  }

  if(opt.Contains("V")) {
    TLine *line= new TLine(x1-s1,x2-rho*s2,x1+s1,x2+rho*s2);
    line->SetLineStyle(kDashed);
    line->SetLineColor(kBlue);
    line->SetLineWidth(2) ;
    frame->addObject(line);
    if(opt.Contains("A")) {
      TGaxis *axis= new TGaxis(x1-s1,x2-s2,x1-s1,x2+s2,-1.,+1.,502,"-=");
      axis->SetLineColor(kBlue);
      frame->addObject(axis);
    }
  }

  // add a marker at the fitted value, if requested
  if(opt.Contains("M")) {
    TMarker *marker= new TMarker(x1,x2,20);
    marker->SetMarkerColor(kBlack);
    frame->addObject(marker);
  }

  return frame;
}


////////////////////////////////////////////////////////////////////////////////
/// Return a list of floating parameter values that are perturbed from the final
/// fit values by random amounts sampled from the covariance matrix. The returned
/// object is overwritten with each call and belongs to the RooFitResult. Uses
/// the "square root method" to decompose the covariance matrix, which makes inverting
/// it unnecessary.

const RooArgList& RooFitResult::randomizePars() const
{
  Int_t nPar= _finalPars->size();
  if(nullptr == _randomPars) { // first-time initialization
    assert(nullptr != _finalPars);
    // create the list of random values to fill
    _randomPars = new RooArgList;
    _finalPars->snapshot(*_randomPars);
    // calculate the elements of the upper-triangular matrix L that gives Lt*L = C
    // where Lt is the transpose of L (the "square-root method")
    TMatrix L(nPar,nPar);
    for(Int_t iPar= 0; iPar < nPar; iPar++) {
      // calculate the diagonal term first
      L(iPar,iPar)= covariance(iPar,iPar);
      for(Int_t k= 0; k < iPar; k++) {
   double tmp= L(k,iPar);
   L(iPar,iPar)-= tmp*tmp;
      }
      L(iPar,iPar)= sqrt(L(iPar,iPar));
      // then the off-diagonal terms
      for(Int_t jPar= iPar+1; jPar < nPar; jPar++) {
   L(iPar,jPar)= covariance(iPar,jPar);
   for(Int_t k= 0; k < iPar; k++) {
     L(iPar,jPar)-= L(k,iPar)*L(k,jPar);
   }
   L(iPar,jPar)/= L(iPar,iPar);
      }
    }
    // remember Lt
    _Lt= new TMatrix(TMatrix::kTransposed,L);
  }
  else {
    // reset to the final fit values
    _randomPars->assign(*_finalPars);
  }

  // create a vector of unit Gaussian variables
  TVector g(nPar);
  for(Int_t k= 0; k < nPar; k++) g(k)= RooRandom::gaussian();
  // multiply this vector by Lt to introduce the appropriate correlations
  g*= (*_Lt);
  // add the mean value offsets and store the results
  Int_t index(0);
  for(auto * par : static_range_cast<RooRealVar*>(*_randomPars)) {
    par->setVal(par->getVal() + g(index++));
  }

  return *_randomPars;
}


////////////////////////////////////////////////////////////////////////////////
/// Return the correlation between parameters 'par1' and 'par2'

double RooFitResult::correlation(const char* parname1, const char* parname2) const
{
  Int_t idx1 = _finalPars->index(parname1) ;
  Int_t idx2 = _finalPars->index(parname2) ;
  if (idx1<0) {
    coutE(InputArguments) << "RooFitResult::correlation(" << GetName() << ") parameter " << parname1 << " is not a floating fit parameter" << std::endl ;
    return 0 ;
  }
  if (idx2<0) {
    coutE(InputArguments) << "RooFitResult::correlation(" << GetName() << ") parameter " << parname2 << " is not a floating fit parameter" << std::endl ;
    return 0 ;
  }
  return correlation(idx1,idx2) ;
}



////////////////////////////////////////////////////////////////////////////////
/// Return the set of correlation coefficients of parameter 'par' with
/// all other floating parameters

const RooArgList* RooFitResult::correlation(const char* parname) const
{
  if (_globalCorr==nullptr) {
    fillLegacyCorrMatrix() ;
  }

  RooAbsArg* arg = _initPars->find(parname) ;
  if (!arg) {
    coutE(InputArguments) << "RooFitResult::correlation: variable " << parname << " not a floating parameter in fit" << std::endl ;
    return nullptr ;
  }
  return static_cast<RooArgList*>(_corrMatrix.At(_initPars->index(arg))) ;
}



////////////////////////////////////////////////////////////////////////////////
/// Return the global correlation of the named parameter

double RooFitResult::globalCorr(const char* parname)
{
  if (_globalCorr==nullptr) {
    fillLegacyCorrMatrix() ;
  }

  RooAbsArg* arg = _initPars->find(parname) ;
  if (!arg) {
    coutE(InputArguments) << "RooFitResult::globalCorr: variable " << parname << " not a floating parameter in fit" << std::endl ;
    return 0 ;
  }

  if (_globalCorr) {
    return (static_cast<RooAbsReal*>(_globalCorr->at(_initPars->index(arg))))->getVal() ;
  } else {
    return 1.0 ;
  }
}



////////////////////////////////////////////////////////////////////////////////
/// Return the list of all global correlations

const RooArgList* RooFitResult::globalCorr()
{
  if (_globalCorr==nullptr) {
    fillLegacyCorrMatrix() ;
  }

  return _globalCorr ;
}



////////////////////////////////////////////////////////////////////////////////
/// Return a correlation matrix element addressed with numeric indices.

double RooFitResult::correlation(Int_t row, Int_t col) const
{
  return (*_CM)(row,col) ;
}


////////////////////////////////////////////////////////////////////////////////
/// Return the covariance matrix element addressed with numeric indices.

double RooFitResult::covariance(Int_t row, Int_t col) const
{
  return (*_VM)(row,col) ;
}



////////////////////////////////////////////////////////////////////////////////
/// Print fit result to stream 'os'. In Verbose mode, the constant parameters and
/// the initial and final values of the floating parameters are printed.
/// Standard mode only the final values of the floating parameters are printed

void RooFitResult::printMultiline(ostream& os, Int_t /*contents*/, bool verbose, TString indent) const
{

  os << std::endl
     << indent << "  RooFitResult: minimized FCN value: " << _minNLL << ", estimated distance to minimum: " << _edm << std::endl
     << indent << "                covariance matrix quality: " ;
  switch(_covQual) {
  case -1 : os << "Unknown, matrix was externally provided" ; break ;
  case 0  : os << "Not calculated at all" ; break ;
  case 1  : os << "Approximation only, not accurate" ; break ;
  case 2  : os << "Full matrix, but forced positive-definite" ; break ;
  case 3  : os << "Full, accurate covariance matrix" ; break ;
  }
  os << std::endl ;
  os << indent << "                Status : " ;
  for (vector<pair<string,int> >::const_iterator iter = _statusHistory.begin() ; iter != _statusHistory.end() ; ++iter) {
    os << iter->first << "=" << iter->second << " " ;
  }
  os << std::endl << std::endl;

  if (verbose) {
    if (!_constPars->empty()) {
      os << indent << "    Constant Parameter    Value     " << std::endl
    << indent << "  --------------------  ------------" << std::endl ;

      for (std::size_t i=0 ; i<_constPars->size() ; i++) {
        os << indent << "  " << setw(20) << _constPars->at(i)->GetName() << "  " << setw(12);
        if(RooRealVar* v = dynamic_cast<RooRealVar*>(_constPars->at(i))) {
         os << TString::Format("%12.4e",v->getVal());
        } else {
          _constPars->at(i)->printValue(os); // for anything other than RooRealVar use printValue method to print
        }
        os << std::endl ;
      }

      os << std::endl ;
    }

    // Has any parameter asymmetric errors?
    bool doAsymErr(false) ;
    for (std::size_t i=0 ; i<_finalPars->size() ; i++) {
      if (static_cast<RooRealVar*>(_finalPars->at(i))->hasAsymError()) {
   doAsymErr=true ;
   break ;
      }
    }

    if (doAsymErr) {
      os << indent << "    Floating Parameter  InitialValue    FinalValue (+HiError,-LoError)    GblCorr." << std::endl
    << indent << "  --------------------  ------------  ----------------------------------  --------" << std::endl ;
    } else {
      os << indent << "    Floating Parameter  InitialValue    FinalValue +/-  Error     GblCorr." << std::endl
    << indent << "  --------------------  ------------  --------------------------  --------" << std::endl ;
    }

    for (std::size_t i=0 ; i<_finalPars->size() ; i++) {
      os << indent << "  "    << setw(20) << ((RooAbsArg*)_finalPars->at(i))->GetName() ;
      os << indent << "  "    << setw(12) << Form("%12.4e",(static_cast<RooRealVar*>(_initPars->at(i)))->getVal())
    << indent << "  "    << setw(12) << Form("%12.4e",(static_cast<RooRealVar*>(_finalPars->at(i)))->getVal()) ;

      if ((static_cast<RooRealVar*>(_finalPars->at(i)))->hasAsymError()) {
   os << setw(21) << Form(" (+%8.2e,-%8.2e)",(static_cast<RooRealVar*>(_finalPars->at(i)))->getAsymErrorHi(),
                          -1*(static_cast<RooRealVar*>(_finalPars->at(i)))->getAsymErrorLo()) ;
      } else {
   double err = (static_cast<RooRealVar*>(_finalPars->at(i)))->getError() ;
   os << (doAsymErr?"        ":"") << " +/- " << setw(9)  << Form("%9.2e",err) ;
      }

      if (_globalCorr) {
   os << "  "    << setw(8)  << Form("%8.6f" ,(static_cast<RooRealVar*>(_globalCorr->at(i)))->getVal()) ;
      } else {
   os << "  <none>" ;
      }

      os << std::endl ;
    }

  } else {
    os << indent << "    Floating Parameter    FinalValue +/-  Error   " << std::endl
       << indent << "  --------------------  --------------------------" << std::endl ;

    for (std::size_t i=0 ; i<_finalPars->size() ; i++) {
      double err = (static_cast<RooRealVar*>(_finalPars->at(i)))->getError() ;
      os << indent << "  "    << setw(20) << ((RooAbsArg*)_finalPars->at(i))->GetName()
    << "  "    << setw(12) << Form("%12.4e",(static_cast<RooRealVar*>(_finalPars->at(i)))->getVal())
    << " +/- " << setw(9)  << Form("%9.2e",err)
    << std::endl ;
    }
  }


  os << std::endl ;
}


////////////////////////////////////////////////////////////////////////////////
/// Function called by RooMinimizer

void RooFitResult::fillCorrMatrix(const std::vector<double>& globalCC, const TMatrixDSym& corrs, const TMatrixDSym& covs)
{
  // Sanity check
  if (globalCC.empty() || corrs.GetNoElements() < 1 || covs.GetNoElements() < 1) {
    coutI(Minimization) << "RooFitResult::fillCorrMatrix: number of floating parameters is zero, correlation matrix not filled" << std::endl ;
    return ;
  }

  if (!_initPars) {
    coutE(Minimization) << "RooFitResult::fillCorrMatrix: ERROR: list of initial parameters must be filled first" << std::endl ;
    return ;
  }

  // Delete eventual previous correlation data holders
  if (_CM) delete _CM ;
  if (_VM) delete _VM ;
  if (_GC) delete _GC ;

  // Build holding arrays for correlation coefficients
  _CM = new TMatrixDSym(corrs) ;
  _VM = new TMatrixDSym(covs) ;
  _GC = new TVectorD(_CM->GetNcols()) ;
  for(int i=0 ; i<_CM->GetNcols() ; i++) {
    (*_GC)[i] = globalCC[i] ;
  }
  //fillLegacyCorrMatrix() ;
}





////////////////////////////////////////////////////////////////////////////////
/// Sanity check

void RooFitResult::fillLegacyCorrMatrix() const
{
  if (!_CM) return ;

  // Delete eventual previous correlation data holders
  if (_globalCorr) delete _globalCorr ;
  _corrMatrix.Delete();

  // Build holding arrays for correlation coefficients
  _globalCorr = new RooArgList("globalCorrelations") ;

  for(RooAbsArg* arg : *_initPars) {
    // Create global correlation value holder
    TString gcName("GC[") ;
    gcName.Append(arg->GetName()) ;
    gcName.Append("]") ;
    TString gcTitle(arg->GetTitle()) ;
    gcTitle.Append(" Global Correlation") ;
    _globalCorr->addOwned(std::make_unique<RooRealVar>(gcName.Data(),gcTitle.Data(),0.));

    // Create array with correlation holders for this parameter
    TString name("C[") ;
    name.Append(arg->GetName()) ;
    name.Append(",*]") ;
    RooArgList* corrMatrixRow = new RooArgList(name.Data()) ;
    _corrMatrix.Add(corrMatrixRow) ;
    for(RooAbsArg* arg2 : *_initPars) {

      TString cName("C[") ;
      cName.Append(arg->GetName()) ;
      cName.Append(",") ;
      cName.Append(arg2->GetName()) ;
      cName.Append("]") ;
      TString cTitle("Correlation between ") ;
      cTitle.Append(arg->GetName()) ;
      cTitle.Append(" and ") ;
      cTitle.Append(arg2->GetName()) ;
      corrMatrixRow->addOwned(std::make_unique<RooRealVar>(cName.Data(),cTitle.Data(),0.));
    }
  }

  if (!_GC) return ;

  for (unsigned int i = 0; i < static_cast<unsigned int>(_corrMatrix.GetSize()) ; ++i) {

    // Find the next global correlation slot to fill, skipping fixed parameters
    auto& gcVal = static_cast<RooRealVar&>((*_globalCorr)[i]);
    gcVal.setVal((*_GC)(i)) ; // WVE FIX THIS

    // Fill a row of the correlation matrix
    auto corrMatrixCol = static_cast<RooArgList const&>(*_corrMatrix.At(i));
    for (unsigned int it = 0; it < corrMatrixCol.size() ; ++it) {
      auto& cVal = static_cast<RooRealVar&>(corrMatrixCol[it]);
      double value = (*_CM)(i,it) ;
      cVal.setVal(value);
      (*_CM)(i,it) = value;
    }
  }
}


<<<<<<< HEAD



////////////////////////////////////////////////////////////////////////////////
/// Internal utility method to extract the correlation matrix and the
/// global correlation coefficients from the MINUIT memory buffer and
/// fill the internal arrays.

void RooFitResult::fillCorrMatrix()
{
  // Sanity check
  if (gMinuit->fNpar < 1) {
    coutI(Minimization) << "RooFitResult::fillCorrMatrix: number of floating parameters is zero, correlation matrix not filled" << endl ;
    return ;
  }

  if (!_initPars) {
    coutE(Minimization) << "RooFitResult::fillCorrMatrix: ERROR: list of initial parameters must be filled first" << endl ;
    return ;
  }

  // Delete eventual previous correlation data holders
  if (_CM) delete _CM ;
  if (_VM) delete _VM ;
  if (_GC) delete _GC ;

  // Build holding arrays for correlation coefficients
  _CM = new TMatrixDSym(_initPars->size()) ;
  _VM = new TMatrixDSym(_initPars->size()) ;
  _GC = new TVectorD(_initPars->size()) ;

  // Extract correlation information for MINUIT (code taken from TMinuit::mnmatu() )

  // WVE: This code directly manipulates minuit internal workspace,
  //      if TMinuit code changes this may need updating
  Int_t ndex;
  Int_t i;
  Int_t j;
  Int_t m;
  Int_t n;
  Int_t it /* nparm,id,ix */;
  Int_t ndi;
  Int_t ndj /*, iso, isw2, isw5*/;
  for (i = 1; i <= gMinuit->fNpar; ++i) {
    ndi = i*(i + 1) / 2;
    for (j = 1; j <= gMinuit->fNpar; ++j) {
      m    = std::max(i,j);
      n    = std::min(i,j);
      ndex = m*(m-1) / 2 + n;
      ndj  = j*(j + 1) / 2;
      gMinuit->fMATUvline[j-1] = gMinuit->fVhmat[ndex-1] / std::sqrt(std::abs(gMinuit->fVhmat[ndi-1]*gMinuit->fVhmat[ndj-1]));
    }

    (*_GC)(i-1) = gMinuit->fGlobcc[i-1] ;

    // Fill a row of the correlation matrix
    for (it = 1; it <= gMinuit->fNpar ; ++it) {
      (*_CM)(i-1,it-1) = gMinuit->fMATUvline[it-1] ;
    }
  }

  for (std::size_t ii=0 ; ii<_finalPars->size() ; ii++) {
    for (std::size_t jj=0 ; jj<_finalPars->size() ; jj++) {
      (*_VM)(ii,jj) = (*_CM)(ii,jj) * static_cast<RooRealVar*>(_finalPars->at(ii))->getError() * static_cast<RooRealVar*>(_finalPars->at(jj))->getError() ;
    }
  }
}

=======
>>>>>>> 4f177922
////////////////////////////////////////////////////////////////////////////////

void RooFitResult::fillPrefitCorrMatrix()
{

   // Delete eventual previous correlation data holders
   if (_CM)
      delete _CM;
   if (_VM)
      delete _VM;
   if (_GC)
      delete _GC;

   // Build holding arrays for correlation coefficients
   _CM = new TMatrixDSym(_initPars->size());
   _VM = new TMatrixDSym(_initPars->size());
   _GC = new TVectorD(_initPars->size());

   for (std::size_t ii = 0; ii < _finalPars->size(); ii++) {
      (*_CM)(ii, ii) = 1;
      (*_VM)(ii, ii) = static_cast<RooRealVar *>(_finalPars->at(ii))->getError() * static_cast<RooRealVar *>(_finalPars->at(ii))->getError();
      (*_GC)(ii) = 0;
   }
}


namespace {

void isIdenticalErrMsg(std::string const& msgHead, const RooAbsReal* tv, const RooAbsReal* ov, bool verbose) {
  if(!verbose) return;
  std::cout << "RooFitResult::isIdentical: " << msgHead << " " << tv->GetName() << " differs in value:\t"
      << tv->getVal() << " vs.\t" << ov->getVal()
      << "\t(" << (tv->getVal()-ov->getVal())/ov->getVal() << ")" << std::endl;
}

void isErrorIdenticalErrMsg(std::string const& msgHead, const RooRealVar* tv, const RooRealVar* ov, bool verbose) {
  if(!verbose) return;
  std::cout << "RooFitResult::isIdentical: " << msgHead << " " << tv->GetName() << " differs in error:\t"
      << tv->getError() << " vs.\t" << ov->getError()
      << "\t(" << (tv->getError()-ov->getError())/ov->getError() << ")" << std::endl;
}

} // namespace


////////////////////////////////////////////////////////////////////////////////
/// Return true if this fit result is identical to other within tolerances, ignoring the correlation matrix.
/// \param[in] other Fit result to test against.
/// \param[in] tol **Relative** tolerance for parameters and NLL.
/// \param[in] tolErr **Relative** tolerance for parameter errors.
/// \param[in] verbose If this function will log to the standard output when comparisons fail.

bool RooFitResult::isIdenticalNoCov(const RooFitResult& other, double tol, double tolErr, bool verbose) const
{
  bool ret = true;
  auto deviation = [](const double left, const double right, double tolerance){
    return right != 0. ? std::abs((left - right)/right) >= tolerance : std::abs(left) >= tolerance;
  };

  auto compare = [&](RooArgList const& pars, RooArgList const& otherpars, std::string const& prefix, bool isVerbose) {
    bool out = true;

    for (auto * tv : static_range_cast<const RooAbsReal*>(pars)) {
      auto ov = static_cast<const RooAbsReal*>(otherpars.find(tv->GetName())) ;

      // Check in the parameter is in the other fit result
      if (!ov) {
        if(verbose) std::cout << "RooFitResult::isIdentical: cannot find " << prefix << " " << tv->GetName() << " in reference" << std::endl ;
        out = false;
      }

      // Compare parameter value
      if (ov && deviation(tv->getVal(), ov->getVal(), tol)) {
        isIdenticalErrMsg(prefix, tv, ov, isVerbose);
        out = false;
      }

      // Compare parameter error if it's a RooRealVar
      auto * rtv = dynamic_cast<RooRealVar const*>(tv);
      auto * rov = dynamic_cast<RooRealVar const*>(ov);
      if(rtv && rov) {
        if (ov && deviation(rtv->getError(), rov->getError(), tolErr)) {
          isErrorIdenticalErrMsg(prefix, rtv, rov, isVerbose);
          out = false;
        }
      }
    }

    return out;
  };

  if (deviation(_minNLL, other._minNLL, tol)) {
    if(verbose) std::cout << "RooFitResult::isIdentical: minimized value of -log(L) is different " << _minNLL << " vs. " << other._minNLL << std::endl;
    ret = false;
  }

  ret &= compare(*_constPars, *other._constPars, "constant parameter", verbose);
  ret &= compare(*_initPars, *other._initPars, "initial parameter", verbose);
  ret &= compare(*_finalPars, *other._finalPars, "final parameter", verbose);

  return ret;
}


////////////////////////////////////////////////////////////////////////////////
/// Return true if this fit result is identical to other within tolerances.
/// \param[in] other Fit result to test against.
/// \param[in] tol **Relative** tolerance for parameters and NLL.
/// \param[in] tolCorr **absolute** tolerance for correlation coefficients.
/// \param[in] verbose If this function will log to the standard output when comparisons fail.
///
/// As the relative tolerance for the parameter errors, the default value of
/// `1e-3` will be used.

bool RooFitResult::isIdentical(const RooFitResult& other, double tol, double tolCorr, bool verbose) const
{
  bool ret = isIdenticalNoCov(other, tol, 1e-3 /* synced with default parameter*/, verbose);

  auto deviationCorr = [tolCorr](const double left, const double right){
    return std::abs(left - right) >= tolCorr;
  };

  // Only examine correlations for cases with >1 floating parameter
  if (_finalPars->size()>1) {

    fillLegacyCorrMatrix() ;
    other.fillLegacyCorrMatrix() ;

    for (std::size_t i=0 ; i<_globalCorr->size() ; i++) {
      auto tv = static_cast<const RooAbsReal*>(_globalCorr->at(i));
      auto ov = static_cast<const RooAbsReal*>(other._globalCorr->find(_globalCorr->at(i)->GetName())) ;
      if (!ov) {
        if(verbose) std::cout << "RooFitResult::isIdentical: cannot find global correlation coefficient " << tv->GetName() << " in reference" << std::endl ;
        ret = false ;
      }
      if (ov && deviationCorr(tv->getVal(), ov->getVal())) {
        isIdenticalErrMsg("global correlation coefficient", tv, ov, verbose);
        ret = false ;
      }
    }

    for (Int_t j=0 ; j<_corrMatrix.GetSize() ; j++) {
      RooArgList* row = static_cast<RooArgList*>(_corrMatrix.At(j)) ;
      RooArgList* orow = static_cast<RooArgList*>(other._corrMatrix.At(j)) ;
      for (std::size_t i=0 ; i<row->size() ; i++) {
        auto tv = static_cast<const RooAbsReal*>(row->at(i));
        auto ov = static_cast<const RooAbsReal*>(orow->find(tv->GetName())) ;
        if (!ov) {
          if(verbose) std::cout << "RooFitResult::isIdentical: cannot find correlation coefficient " << tv->GetName() << " in reference" << std::endl ;
          ret = false ;
        }
        if (ov && deviationCorr(tv->getVal(), ov->getVal())) {
          isIdenticalErrMsg("correlation coefficient", tv, ov, verbose);
          ret = false ;
        }
      }
    }
  }

  return ret ;
}


////////////////////////////////////////////////////////////////////////////////
/// Import the results of the last fit performed by gMinuit, interpreting
/// the fit parameters as the given varList of parameters.

RooFitResult *RooFitResult::prefitResult(const RooArgList &paramList)
{
   // Verify that all members of varList are of type RooRealVar
   for(RooAbsArg * arg : paramList) {
      if (!dynamic_cast<RooRealVar *>(arg)) {
         oocoutE(nullptr, InputArguments) << "RooFitResult::lastMinuitFit: ERROR: variable '" << arg->GetName()
                                               << "' is not of type RooRealVar" << std::endl;
         return nullptr;
      }
   }

   RooFitResult *r = new RooFitResult("lastMinuitFit", "Last MINUIT fit");

   // Extract names of fit parameters from MINUIT
   // and construct corresponding RooRealVars
   RooArgList constPars("constPars");
   RooArgList floatPars("floatPars");

   for(RooAbsArg* arg : paramList) {
      if (arg->isConstant()) {
         constPars.addClone(*arg);
      } else {
         floatPars.addClone(*arg);
      }
   }

   r->setConstParList(constPars);
   r->setInitParList(floatPars);
   r->setFinalParList(floatPars);
   r->setMinNLL(0);
   r->setEDM(0);
   r->setCovQual(0);
   r->setStatus(0);
   r->fillPrefitCorrMatrix();

   return r;
}

////////////////////////////////////////////////////////////////////////////////
/// Store externally provided correlation matrix in this RooFitResult ;

void RooFitResult::setCovarianceMatrix(TMatrixDSym& V)
{
  // Delete any previous matrices
  if (_VM) {
    delete _VM ;
  }
  if (_CM) {
    delete _CM ;
  }

  // Clone input covariance matrix ;
  _VM = static_cast<TMatrixDSym*>(V.Clone()) ;

  // Now construct correlation matrix from it
  _CM = static_cast<TMatrixDSym*>(_VM->Clone()) ;
  for (Int_t i=0 ; i<_CM->GetNrows() ; i++) {
    for (Int_t j=0 ; j<_CM->GetNcols() ; j++) {
      if (i!=j) {
   (*_CM)(i,j) = (*_CM)(i,j) / sqrt((*_CM)(i,i)*(*_CM)(j,j)) ;
      }
    }
  }
  for (Int_t i=0 ; i<_CM->GetNrows() ; i++) {
    (*_CM)(i,i) = 1.0 ;
  }

  _covQual = -1 ;
}



////////////////////////////////////////////////////////////////////////////////
/// Return TH2D of correlation matrix

TH2* RooFitResult::correlationHist(const char* name) const
{
  Int_t n = _CM->GetNcols() ;

  TH2D* hh = new TH2D(name,name,n,0,n,n,0,n) ;

  for (Int_t i = 0 ; i<n ; i++) {
    for (Int_t j = 0 ; j<n; j++) {
      hh->Fill(i+0.5,n-j-0.5,(*_CM)(i,j)) ;
    }
    hh->GetXaxis()->SetBinLabel(i+1,_finalPars->at(i)->GetName()) ;
    hh->GetYaxis()->SetBinLabel(n-i,_finalPars->at(i)->GetName()) ;
  }
  hh->SetMinimum(-1) ;
  hh->SetMaximum(+1) ;


  return hh ;
}




////////////////////////////////////////////////////////////////////////////////
/// Return covariance matrix

const TMatrixDSym& RooFitResult::covarianceMatrix() const
{
  return *_VM ;
}




////////////////////////////////////////////////////////////////////////////////
/// Return a reduced covariance matrix (Note that Vred _is_ a simple sub-matrix of V,
/// row/columns are ordered to matched the convention given in input argument 'params'

TMatrixDSym RooFitResult::reducedCovarianceMatrix(const RooArgList& params) const
{
  const TMatrixDSym& V = covarianceMatrix() ;


  // Make sure that all given params were floating parameters in the represented fit
  RooArgList params2 ;
  for(RooAbsArg* arg : params) {
    if (_finalPars->find(arg->GetName())) {
      params2.add(*arg) ;
    } else {
      coutW(InputArguments) << "RooFitResult::reducedCovarianceMatrix(" << GetName() << ") WARNING input variable "
             << arg->GetName() << " was not a floating parameters in fit result and is ignored" << std::endl ;
    }
  }

   // fix for bug ROOT-8044
   // use same order given bby vector params
   vector<int> indexMap(params2.size());
   for (std::size_t i=0 ; i<params2.size() ; i++) {
      indexMap[i] = _finalPars->index(params2[i].GetName());
      assert(indexMap[i] < V.GetNrows());
   }

   TMatrixDSym Vred(indexMap.size());
   for (int i = 0; i < Vred.GetNrows(); ++i) {
      for (int j = 0; j < Vred.GetNcols(); ++j) {
         Vred(i,j) = V( indexMap[i], indexMap[j]);
      }
   }
   return Vred;
}



////////////////////////////////////////////////////////////////////////////////
/// Return a reduced covariance matrix, which is calculated as
/// \f[
///   V_\mathrm{red} = \bar{V_{22}} = V_{11} - V_{12} \cdot V_{22}^{-1} \cdot V_{21},
/// \f]
/// where \f$ V_{11},V_{12},V_{21},V_{22} \f$ represent a block decomposition of the covariance matrix into observables that
/// are propagated (labeled by index '1') and that are not propagated (labeled by index '2'), and \f$ \bar{V_{22}} \f$
/// is the Shur complement of \f$ V_{22} \f$, calculated as shown above.
///
/// (Note that \f$ V_\mathrm{red} \f$ is *not* a simple sub-matrix of \f$ V \f$)

TMatrixDSym RooFitResult::conditionalCovarianceMatrix(const RooArgList& params) const
{
  const TMatrixDSym& V = covarianceMatrix() ;

  // Handle case where V==Vred here
  if (V.GetNcols()==int(params.size())) {
    return V ;
  }

  double det = V.Determinant() ;

  if (det<=0) {
    coutE(Eval) << "RooFitResult::conditionalCovarianceMatrix(" << GetName() << ") ERROR: covariance matrix is not positive definite (|V|="
      << det << ") cannot reduce it" << std::endl ;
    throw string("RooFitResult::conditionalCovarianceMatrix() ERROR, input covariance matrix is not positive definite") ;
  }

  // Make sure that all given params were floating parameters in the represented fit
  RooArgList params2 ;
  for(RooAbsArg* arg : params) {
    if (_finalPars->find(arg->GetName())) {
      params2.add(*arg) ;
    } else {
      coutW(InputArguments) << "RooFitResult::conditionalCovarianceMatrix(" << GetName() << ") WARNING input variable "
             << arg->GetName() << " was not a floating parameters in fit result and is ignored" << std::endl ;
    }
  }

  // Need to order params in vector in same order as in covariance matrix
  RooArgList params3 ;
  for(RooAbsArg* arg : *_finalPars) {
    if (params2.find(arg->GetName())) {
      params3.add(*arg) ;
    }
  }

  // Find (subset) of parameters that are stored in the covariance matrix
  vector<int> map1;
  vector<int> map2;
  for (std::size_t i=0 ; i<_finalPars->size() ; i++) {
    if (params3.find(_finalPars->at(i)->GetName())) {
      map1.push_back(i) ;
    } else {
      map2.push_back(i) ;
    }
  }

  // Rearrange matrix in block form with 'params' first and 'others' last
  // (preserving relative order)
  TMatrixDSym S11;
  TMatrixDSym S22;
  TMatrixD S12;
  TMatrixD S21;
  RooMultiVarGaussian::blockDecompose(V,map1,map2,S11,S12,S21,S22) ;

  // Constructed conditional matrix form         -1
  // F(X1|X2) --> CovI --> S22bar = S11 - S12 S22  S21

  // Do eigenvalue decomposition
  TMatrixD S22Inv(TMatrixD::kInverted,S22) ;
  TMatrixD S22bar =  S11 - S12 * (S22Inv * S21) ;

  // Convert explicitly to symmetric form
  TMatrixDSym Vred(S22bar.GetNcols()) ;
  for (int i=0 ; i<Vred.GetNcols() ; i++) {
    for (int j=i ; j<Vred.GetNcols() ; j++) {
      Vred(i,j) = (S22bar(i,j) + S22bar(j,i))/2 ;
      Vred(j,i) = Vred(i,j) ;
    }
  }

  return Vred ;
}



////////////////////////////////////////////////////////////////////////////////
/// Return correlation matrix ;

const TMatrixDSym& RooFitResult::correlationMatrix() const
{
  return *_CM ;
}



////////////////////////////////////////////////////////////////////////////////
/// Return a p.d.f that represents the fit result as a multi-variate probability densisty
/// function on the floating fit parameters, including correlations

RooAbsPdf* RooFitResult::createHessePdf(const RooArgSet& params) const
{
  const TMatrixDSym& V = covarianceMatrix() ;
  double det = V.Determinant() ;

  if (det<=0) {
    coutE(Eval) << "RooFitResult::createHessePdf(" << GetName() << ") ERROR: covariance matrix is not positive definite (|V|="
      << det << ") cannot construct p.d.f" << std::endl ;
    return nullptr ;
  }

  // Make sure that all given params were floating parameters in the represented fit
  RooArgList params2 ;
  for(RooAbsArg* arg : params) {
    if (_finalPars->find(arg->GetName())) {
      params2.add(*arg) ;
    } else {
      coutW(InputArguments) << "RooFitResult::createHessePdf(" << GetName() << ") WARNING input variable "
             << arg->GetName() << " was not a floating parameters in fit result and is ignored" << std::endl ;
    }
  }

  // Need to order params in vector in same order as in covariance matrix
  RooArgList params3 ;
  for(RooAbsArg* arg : *_finalPars) {
    if (params2.find(arg->GetName())) {
      params3.add(*arg) ;
    }
  }


  // Handle special case of representing full covariance matrix here
  if (params3.size()==_finalPars->size()) {

    RooArgList mu ;
    for (std::size_t i=0 ; i<_finalPars->size() ; i++) {
      RooRealVar* parclone = static_cast<RooRealVar*>(_finalPars->at(i)->Clone(Form("%s_centralvalue",_finalPars->at(i)->GetName()))) ;
      parclone->setConstant(true) ;
      mu.add(*parclone) ;
    }

    string name  = Form("pdf_%s",GetName()) ;
    string title = Form("P.d.f of %s",GetTitle()) ;

    // Create p.d.f.
    RooAbsPdf* mvg = new RooMultiVarGaussian(name.c_str(),title.c_str(),params3,mu,V) ;
    mvg->addOwnedComponents(mu) ;
    return  mvg ;
  }

  //                                       -> ->
  // Handle case of conditional p.d.f. MVG(p1|p2) here

  // Find (subset) of parameters that are stored in the covariance matrix
  vector<int> map1;
  vector<int> map2;
  for (std::size_t i=0 ; i<_finalPars->size() ; i++) {
    if (params3.find(_finalPars->at(i)->GetName())) {
      map1.push_back(i) ;
    } else {
      map2.push_back(i) ;
    }
  }

  // Rearrange matrix in block form with 'params' first and 'others' last
  // (preserving relative order)
  TMatrixDSym S11;
  TMatrixDSym S22;
  TMatrixD S12;
  TMatrixD S21;
  RooMultiVarGaussian::blockDecompose(V,map1,map2,S11,S12,S21,S22) ;

  // Calculate offset vectors mu1 and mu2
  RooArgList mu1 ;
  for (UInt_t i=0 ; i<map1.size() ; i++) {
    RooRealVar* parclone = static_cast<RooRealVar*>(_finalPars->at(map1[i])->Clone(Form("%s_centralvalue",_finalPars->at(map1[i])->GetName()))) ;
    parclone->setConstant(true) ;
    mu1.add(*parclone) ;
  }

  // Constructed conditional matrix form         -1
  // F(X1|X2) --> CovI --> S22bar = S11 - S12 S22  S21

  // Do eigenvalue decomposition
  TMatrixD S22Inv(TMatrixD::kInverted,S22) ;
  TMatrixD S22bar =  S11 - S12 * (S22Inv * S21) ;

  // Convert explicitly to symmetric form
  TMatrixDSym Vred(S22bar.GetNcols()) ;
  for (int i=0 ; i<Vred.GetNcols() ; i++) {
    for (int j=i ; j<Vred.GetNcols() ; j++) {
      Vred(i,j) = (S22bar(i,j) + S22bar(j,i))/2 ;
      Vred(j,i) = Vred(i,j) ;
    }
  }
  string name  = Form("pdf_%s",GetName()) ;
  string title = Form("P.d.f of %s",GetTitle()) ;

  // Create p.d.f.
  RooAbsPdf* ret =  new RooMultiVarGaussian(name.c_str(),title.c_str(),params3,mu1,Vred) ;
  ret->addOwnedComponents(mu1) ;
  return ret ;
}



////////////////////////////////////////////////////////////////////////////////
/// Change name of RooFitResult object

void RooFitResult::SetName(const char *name)
{
  if (_dir) _dir->GetList()->Remove(this);
  TNamed::SetName(name) ;
  if (_dir) _dir->GetList()->Add(this);
}


////////////////////////////////////////////////////////////////////////////////
/// Change name and title of RooFitResult object

void RooFitResult::SetNameTitle(const char *name, const char* title)
{
  if (_dir) _dir->GetList()->Remove(this);
  TNamed::SetNameTitle(name,title) ;
  if (_dir) _dir->GetList()->Add(this);
}


////////////////////////////////////////////////////////////////////////////////
/// Print name of fit result

void RooFitResult::printName(ostream& os) const
{
  os << GetName() ;
}


////////////////////////////////////////////////////////////////////////////////
/// Print title of fit result

void RooFitResult::printTitle(ostream& os) const
{
  os << GetTitle() ;
}


////////////////////////////////////////////////////////////////////////////////
/// Print class name of fit result

void RooFitResult::printClassName(ostream& os) const
{
  os << ClassName() ;
}


////////////////////////////////////////////////////////////////////////////////
/// Print arguments of fit result, i.e. the parameters of the fit

void RooFitResult::printArgs(ostream& os) const
{
  os << "[constPars=" << *_constPars << ",floatPars=" << *_finalPars << "]" ;
}



////////////////////////////////////////////////////////////////////////////////
/// Print the value of the fit result, i.e.g the status, minimized FCN, edm and covariance quality code

void RooFitResult::printValue(ostream& os) const
{
  os << "(status=" << _status << ",FCNmin=" << _minNLL << ",EDM=" << _edm << ",covQual=" << _covQual << ")" ;
}


////////////////////////////////////////////////////////////////////////////////
/// Configure default contents to be printed

Int_t RooFitResult::defaultPrintContents(Option_t* /*opt*/) const
{
  return kName|kClassName|kArgs|kValue ;
}


////////////////////////////////////////////////////////////////////////////////
/// Configure mapping of Print() arguments to RooPrintable print styles

RooPrintable::StyleOption RooFitResult::defaultPrintStyle(Option_t* opt) const
{
  if (!opt || strlen(opt)==0) {
    return kStandard ;
  }
  return RooPrintable::defaultPrintStyle(opt) ;
}


////////////////////////////////////////////////////////////////////////////////
/// Stream an object of class RooFitResult.

void RooFitResult::Streamer(TBuffer &R__b)
{
  if (R__b.IsReading()) {
    UInt_t R__s;
    UInt_t R__c;
    Version_t R__v = R__b.ReadVersion(&R__s, &R__c);
    if (R__v>3) {
      R__b.ReadClassBuffer(RooFitResult::Class(),this,R__v,R__s,R__c);
      RooAbsArg::ioStreamerPass2Finalize();
      _corrMatrix.SetOwner();
    } else {
      // backward compatibitily streaming
      TNamed::Streamer(R__b);
      RooPrintable::Streamer(R__b);
      RooDirItem::Streamer(R__b);
      R__b >> _status;
      R__b >> _covQual;
      R__b >> _numBadNLL;
      R__b >> _minNLL;
      R__b >> _edm;
      R__b >> _constPars;
      R__b >> _initPars;
      R__b >> _finalPars;
      R__b >> _globalCorr;
      _corrMatrix.Streamer(R__b);
      R__b.CheckByteCount(R__s, R__c, RooFitResult::IsA());

      // Now fill new-style covariance and correlation matrix information
      // from legacy form
      _CM = new TMatrixDSym(_finalPars->size()) ;
      _VM = new TMatrixDSym(_CM->GetNcols()) ;
      _GC = new TVectorD(_CM->GetNcols()) ;

      for (unsigned int i = 0; i < (unsigned int)_CM->GetNcols() ; ++i) {

   // Find the next global correlation slot to fill, skipping fixed parameters
   auto& gcVal = static_cast<RooRealVar&>((*_globalCorr)[i]);
   (*_GC)(i) = gcVal.getVal() ;

   // Fill a row of the correlation matrix
   auto corrMatrixCol = static_cast<RooArgList const&>(*_corrMatrix.At(i));
   for (unsigned int it = 0; it < (unsigned int)_CM->GetNcols() ; ++it) {
     auto& cVal = static_cast<RooRealVar&>(corrMatrixCol[it]);
     double value = cVal.getVal() ;
     (*_CM)(it,i) = value ;
     (*_CM)(i,it) = value;
     (*_VM)(it,i) = value*(static_cast<RooRealVar*>(_finalPars->at(i)))->getError()*(static_cast<RooRealVar*>(_finalPars->at(it)))->getError() ;
     (*_VM)(i,it) = (*_VM)(it,i) ;
   }
      }
    }

   } else {
      R__b.WriteClassBuffer(RooFitResult::Class(),this);
   }
}
<|MERGE_RESOLUTION|>--- conflicted
+++ resolved
@@ -678,77 +678,6 @@
 }
 
 
-<<<<<<< HEAD
-
-
-
-////////////////////////////////////////////////////////////////////////////////
-/// Internal utility method to extract the correlation matrix and the
-/// global correlation coefficients from the MINUIT memory buffer and
-/// fill the internal arrays.
-
-void RooFitResult::fillCorrMatrix()
-{
-  // Sanity check
-  if (gMinuit->fNpar < 1) {
-    coutI(Minimization) << "RooFitResult::fillCorrMatrix: number of floating parameters is zero, correlation matrix not filled" << endl ;
-    return ;
-  }
-
-  if (!_initPars) {
-    coutE(Minimization) << "RooFitResult::fillCorrMatrix: ERROR: list of initial parameters must be filled first" << endl ;
-    return ;
-  }
-
-  // Delete eventual previous correlation data holders
-  if (_CM) delete _CM ;
-  if (_VM) delete _VM ;
-  if (_GC) delete _GC ;
-
-  // Build holding arrays for correlation coefficients
-  _CM = new TMatrixDSym(_initPars->size()) ;
-  _VM = new TMatrixDSym(_initPars->size()) ;
-  _GC = new TVectorD(_initPars->size()) ;
-
-  // Extract correlation information for MINUIT (code taken from TMinuit::mnmatu() )
-
-  // WVE: This code directly manipulates minuit internal workspace,
-  //      if TMinuit code changes this may need updating
-  Int_t ndex;
-  Int_t i;
-  Int_t j;
-  Int_t m;
-  Int_t n;
-  Int_t it /* nparm,id,ix */;
-  Int_t ndi;
-  Int_t ndj /*, iso, isw2, isw5*/;
-  for (i = 1; i <= gMinuit->fNpar; ++i) {
-    ndi = i*(i + 1) / 2;
-    for (j = 1; j <= gMinuit->fNpar; ++j) {
-      m    = std::max(i,j);
-      n    = std::min(i,j);
-      ndex = m*(m-1) / 2 + n;
-      ndj  = j*(j + 1) / 2;
-      gMinuit->fMATUvline[j-1] = gMinuit->fVhmat[ndex-1] / std::sqrt(std::abs(gMinuit->fVhmat[ndi-1]*gMinuit->fVhmat[ndj-1]));
-    }
-
-    (*_GC)(i-1) = gMinuit->fGlobcc[i-1] ;
-
-    // Fill a row of the correlation matrix
-    for (it = 1; it <= gMinuit->fNpar ; ++it) {
-      (*_CM)(i-1,it-1) = gMinuit->fMATUvline[it-1] ;
-    }
-  }
-
-  for (std::size_t ii=0 ; ii<_finalPars->size() ; ii++) {
-    for (std::size_t jj=0 ; jj<_finalPars->size() ; jj++) {
-      (*_VM)(ii,jj) = (*_CM)(ii,jj) * static_cast<RooRealVar*>(_finalPars->at(ii))->getError() * static_cast<RooRealVar*>(_finalPars->at(jj))->getError() ;
-    }
-  }
-}
-
-=======
->>>>>>> 4f177922
 ////////////////////////////////////////////////////////////////////////////////
 
 void RooFitResult::fillPrefitCorrMatrix()
