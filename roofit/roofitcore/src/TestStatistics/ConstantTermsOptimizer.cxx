--- conflicted
+++ resolved
@@ -74,11 +74,7 @@
          arg->setCacheAndTrackHints(trackNodes);
       }
       // Do not set CacheAndTrack on constant expressions
-<<<<<<< HEAD
-      std::unique_ptr<RooArgSet> constNodes{static_cast<RooArgSet *>(trackNodes.selectByAttrib("Constant", true))};
-=======
       std::unique_ptr<RooArgSet> constNodes{trackNodes.selectByAttrib("Constant", true)};
->>>>>>> 4f177922
       trackNodes.remove(*constNodes);
 
       // Set CacheAndTrack flag on all remaining nodes
@@ -101,12 +97,7 @@
       cacheArg->setOperMode(RooAbsArg::AClean);
    }
 
-<<<<<<< HEAD
-   std::unique_ptr<RooArgSet> constNodes{
-      static_cast<RooArgSet *>(cached_nodes.selectByAttrib("ConstantExpressionCached", true))};
-=======
    std::unique_ptr<RooArgSet> constNodes{cached_nodes.selectByAttrib("ConstantExpressionCached", true)};
->>>>>>> 4f177922
    RooArgSet actualTrackNodes(cached_nodes);
    actualTrackNodes.remove(*constNodes);
    if (!constNodes->empty()) {
