/*
 * Project: RooFit
 * Authors:
 *   PB, Patrick Bos, Netherlands eScience Center, p.bos@esciencecenter.nl
 *
 * Copyright (c) 2021, CERN
 *
 * Redistribution and use in source and binary forms,
 * with or without modification, are permitted according to the terms
 * listed in LICENSE (http://roofit.sourceforge.net/license.txt)
 */

#include "LikelihoodJob.h"

#include "LikelihoodSerial.h"
#include "RooFit/MultiProcess/JobManager.h"
#include "RooFit/MultiProcess/ProcessManager.h"
#include "RooFit/MultiProcess/Queue.h"
#include "RooFit/MultiProcess/Job.h"
#include "RooFit/MultiProcess/types.h"
#include "RooFit/MultiProcess/Config.h"
#include "RooFit/TestStatistics/RooAbsL.h"
#include "RooFit/TestStatistics/RooUnbinnedL.h"
#include "RooFit/TestStatistics/RooBinnedL.h"
#include "RooFit/TestStatistics/RooSubsidiaryL.h"
#include "RooFit/TestStatistics/RooSumL.h"
#include "RooRealVar.h"
#include "RooNaNPacker.h"

#include "TMath.h" // IsNaN

namespace RooFit {
namespace TestStatistics {

LikelihoodJob::LikelihoodJob(std::shared_ptr<RooAbsL> likelihood,
                             std::shared_ptr<WrapperCalculationCleanFlags> calculation_is_clean, SharedOffset offset)
   : LikelihoodWrapper(std::move(likelihood), std::move(calculation_is_clean), std::move(offset)),
     n_event_tasks_(MultiProcess::Config::LikelihoodJob::defaultNEventTasks),
     n_component_tasks_(MultiProcess::Config::LikelihoodJob::defaultNComponentTasks),
     likelihood_serial_(likelihood_, calculation_is_clean_, shared_offset_)
{
   init_vars();
   offsets_previous_ = shared_offset_.offsets();
}

// This is a separate function (instead of just in ctor) for historical reasons.
// Its predecessor RooRealMPFE::initVars() was used from multiple ctors, but also
// from RooRealMPFE::constOptimizeTestStatistic at the end, which makes sense,
// because it might change the set of variables. We may at some point want to do
// this here as well.
void LikelihoodJob::init_vars()
{
   // Empty current lists
   vars_.removeAll();
   save_vars_.removeAll();

   // Retrieve non-constant parameters
   std::unique_ptr<RooArgSet> vars{likelihood_->getParameters()};
   // TODO: make sure this is the right list of parameters, compare to original
   // implementation in RooRealMPFE.cxx

   RooArgList varList(*vars);

   // Save in lists
   vars_.add(varList);
   save_vars_.addClone(varList);
}

void LikelihoodJob::update_state()
{
   if (get_manager()->process_manager().is_worker()) {
      bool more;

      auto mode = get_manager()->messenger().receive_from_master_on_worker<update_state_mode>(&more);
      assert(more);

      switch (mode) {
      case update_state_mode::parameters: {
         state_id_ = get_manager()->messenger().receive_from_master_on_worker<RooFit::MultiProcess::State>(&more);
         assert(more);
         auto message = get_manager()->messenger().receive_from_master_on_worker<zmq::message_t>(&more);
         auto message_begin = message.data<update_state_t>();
         auto message_end = message_begin + message.size() / sizeof(update_state_t);
         std::vector<update_state_t> to_update(message_begin, message_end);
         for (auto const &item : to_update) {
            RooRealVar *rvar = static_cast<RooRealVar *>(vars_.at(item.var_index));
            rvar->setVal(static_cast<double>(item.value));
            if (rvar->isConstant() != item.is_constant) {
               rvar->setConstant(static_cast<bool>(item.is_constant));
            }
         }

         if (more) {
            // offsets also incoming
            auto offsets_message = get_manager()->messenger().receive_from_master_on_worker<zmq::message_t>(&more);
            assert(!more);
            auto offsets_message_begin = offsets_message.data<ROOT::Math::KahanSum<double>>();
            std::size_t N_offsets = offsets_message.size() / sizeof(ROOT::Math::KahanSum<double>);
            shared_offset_.offsets().resize(N_offsets);
            auto offsets_message_end = offsets_message_begin + N_offsets;
            std::copy(offsets_message_begin, offsets_message_end, shared_offset_.offsets().begin());
         }

         break;
      }
      case update_state_mode::offsetting: {
         LikelihoodWrapper::enableOffsetting(get_manager()->messenger().receive_from_master_on_worker<bool>(&more));
         assert(!more);
         break;
      }
      }
   }
}

std::size_t LikelihoodJob::getNEventTasks()
{
   std::size_t val = n_event_tasks_;
   if (val == MultiProcess::Config::LikelihoodJob::automaticNEventTasks) {
      val = 1;
   }
   if (val > likelihood_->getNEvents()) {
      val = likelihood_->getNEvents();
   }
   return val;
}

<<<<<<< HEAD
=======
/// \warning In automatic mode, this function can start MultiProcess (forks, starts workers, etc)!
>>>>>>> 4f177922
std::size_t LikelihoodJob::getNComponentTasks()
{
   std::size_t val = n_component_tasks_;
   if (val == MultiProcess::Config::LikelihoodJob::automaticNComponentTasks) {
      val = get_manager()
               ->process_manager()
               .N_workers(); // get_manager() is the call that can start MultiProcess, mentioned above
   }
   if (val > likelihood_->getNComponents()) {
      val = likelihood_->getNComponents();
   }
   return val;
}

void LikelihoodJob::updateWorkersParameters()
{
   if (get_manager()->process_manager().is_master()) {
      bool valChanged = false;
      bool constChanged = false;
      std::vector<update_state_t> to_update;
      for (std::size_t ix = 0u; ix < static_cast<std::size_t>(vars_.size()); ++ix) {
         valChanged = !vars_[ix].isIdentical(save_vars_[ix], true);
         constChanged = (vars_[ix].isConstant() != save_vars_[ix].isConstant());

         if (valChanged || constChanged) {
            if (constChanged) {
               (static_cast<RooRealVar *>(&save_vars_[ix]))->setConstant(vars_[ix].isConstant());
            }
            // TODO: Check with Wouter why he uses copyCache in MPFE; makes it very difficult to extend, because
            // copyCache is protected (so must be friend). Moved setting value to if-block below.
            //          _saveVars[ix].copyCache(&_vars[ix]);

            // send message to queue (which will relay to workers)
            RooAbsReal *rar_val = dynamic_cast<RooAbsReal *>(&vars_[ix]);
            if (rar_val) {
               double val = rar_val->getVal();
               dynamic_cast<RooRealVar *>(&save_vars_[ix])->setVal(val);
               bool isC = vars_[ix].isConstant();
               to_update.push_back(update_state_t{ix, val, isC});
            }
         }
      }
      bool update_offsets = isOffsetting() && shared_offset_.offsets() != offsets_previous_;
      if (!to_update.empty() || update_offsets) {
         ++state_id_;
         zmq::message_t message(to_update.begin(), to_update.end());
         // always send Job id first! This is used in worker_loop to route the
         // update_state call to the correct Job.
         if (update_offsets) {
            zmq::message_t offsets_message(shared_offset_.offsets().begin(), shared_offset_.offsets().end());
            get_manager()->messenger().publish_from_master_to_workers(id_, update_state_mode::parameters, state_id_,
                                                                      std::move(message), std::move(offsets_message));
            offsets_previous_ = shared_offset_.offsets();
         } else {
            get_manager()->messenger().publish_from_master_to_workers(id_, update_state_mode::parameters, state_id_,
                                                                      std::move(message));
         }
      }
   }
}

void LikelihoodJob::updateWorkersOffsetting()
{
   get_manager()->messenger().publish_from_master_to_workers(id_, update_state_mode::offsetting, isOffsetting());
}

void LikelihoodJob::evaluate()
{
   if (get_manager()->process_manager().is_master()) {
      // evaluate the serial likelihood to set the offsets
      if (do_offset_ && shared_offset_.offsets().empty()) {
         likelihood_serial_.evaluate();
         // note: we don't need to get the offsets from the serial likelihood, because they are already coupled through
         // the shared_ptr
      }

      // update parameters that changed since last calculation (or creation if first time)
      updateWorkersParameters();

      // master fills queue with tasks
      auto N_tasks = getNEventTasks() * getNComponentTasks();
      for (std::size_t ix = 0; ix < N_tasks; ++ix) {
         get_manager()->queue()->add({id_, state_id_, ix});
      }
      n_tasks_at_workers_ = N_tasks;

      // wait for task results back from workers to master
      gather_worker_results();

      RooNaNPacker packedNaN;

      // Note: initializing result_ to results_[0] instead of zero-initializing it makes
      // a difference due to Kahan sum precision. This way, a single-worker run gives
      // the same result as a run with serial likelihood. Adding the terms to a zero
      // initial sum can cancel the carry in some cases, causing divergent values.
      result_ = results_[0];
      packedNaN.accumulate(results_[0].Sum());
      for (auto item_it = results_.cbegin() + 1; item_it != results_.cend(); ++item_it) {
         result_ += *item_it;
         packedNaN.accumulate(item_it->Sum());
      }
      results_.clear();

      if (packedNaN.getPayload() != 0) {
         result_ = ROOT::Math::KahanSum<double>(packedNaN.getNaNWithPayload());
      }

      if (TMath::IsNaN(result_.Sum())) {
         RooAbsReal::logEvalError(nullptr, GetName().c_str(), "function value is NAN");
      }
   }
}

// --- RESULT LOGISTICS ---

void LikelihoodJob::send_back_task_result_from_worker(std::size_t /*task*/)
{
   int numErrors = RooAbsReal::numEvalErrors();

   if (numErrors) {
      // Clear error list on local side
      RooAbsReal::clearEvalErrorLog();
   }

   task_result_t task_result{id_, result_.Result(), result_.Carry(), numErrors > 0};
   zmq::message_t message(sizeof(task_result_t));
   memcpy(message.data(), &task_result, sizeof(task_result_t));
   get_manager()->messenger().send_from_worker_to_master(std::move(message));
}

bool LikelihoodJob::receive_task_result_on_master(const zmq::message_t &message)
{
   auto task_result = message.data<task_result_t>();
   results_.emplace_back(task_result->value, task_result->carry);
   if (task_result->has_errors) {
      RooAbsReal::logEvalError(nullptr, "LikelihoodJob", "evaluation errors at the worker processes", "no servervalue");
   }
   --n_tasks_at_workers_;
   bool job_completed = (n_tasks_at_workers_ == 0);
   return job_completed;
}

// --- END OF RESULT LOGISTICS ---

void LikelihoodJob::evaluate_task(std::size_t task)
{
   assert(get_manager()->process_manager().is_worker());

   double section_first = 0;
   double section_last = 1;
   if (getNEventTasks() > 1) {
      std::size_t event_task = task % getNEventTasks();
      std::size_t N_events = likelihood_->numDataEntries();
      if (event_task > 0) {
         std::size_t first = N_events * event_task / getNEventTasks();
         section_first = static_cast<double>(first) / N_events;
      }
      if (event_task < getNEventTasks() - 1) {
         std::size_t last = N_events * (event_task + 1) / getNEventTasks();
         section_last = static_cast<double>(last) / N_events;
      }
   }

   switch (likelihood_type_) {
   case LikelihoodType::unbinned:
   case LikelihoodType::binned: {
      result_ = likelihood_->evaluatePartition({section_first, section_last}, 0, 0);
      if (do_offset_ && section_last == 1) {
         // we only subtract at the end of event sections, otherwise the offset is subtracted for each event split
         result_ -= shared_offset_.offsets()[0];
      }
      break;
   }
   case LikelihoodType::subsidiary: {
      result_ = likelihood_->evaluatePartition({0, 1}, 0, 0);
      if (do_offset_ && offsetting_mode_ == OffsettingMode::full) {
         result_ -= shared_offset_.offsets()[0];
      }
      break;
   }
   case LikelihoodType::sum: {
      std::size_t components_first = 0;
      std::size_t components_last = likelihood_->getNComponents();
      if (getNComponentTasks() > 1) {
         std::size_t component_task = task / getNEventTasks();
         components_first = likelihood_->getNComponents() * component_task / getNComponentTasks();
         if (component_task == getNComponentTasks() - 1) {
            components_last = likelihood_->getNComponents();
         } else {
            components_last = likelihood_->getNComponents() * (component_task + 1) / getNComponentTasks();
         }
      }

      result_ = ROOT::Math::KahanSum<double>();
      RooNaNPacker packedNaN;
      for (std::size_t comp_ix = components_first; comp_ix < components_last; ++comp_ix) {
         auto component_result = likelihood_->evaluatePartition({section_first, section_last}, comp_ix, comp_ix + 1);
         packedNaN.accumulate(component_result.Sum());
         if (do_offset_ && section_last == 1 &&
             shared_offset_.offsets()[comp_ix] != ROOT::Math::KahanSum<double>(0, 0)) {
            // we only subtract at the end of event sections, otherwise the offset is subtracted for each event split
            result_ += (component_result - shared_offset_.offsets()[comp_ix]);
         } else {
            result_ += component_result;
         }
      }
      if (packedNaN.getPayload() != 0) {
         result_ = ROOT::Math::KahanSum<double>(packedNaN.getNaNWithPayload());
      }

      break;
   }
   }
}

void LikelihoodJob::enableOffsetting(bool flag)
{
   likelihood_serial_.enableOffsetting(flag);
   LikelihoodWrapper::enableOffsetting(flag);
   if (RooFit::MultiProcess::JobManager::is_instantiated()) {
      printf("WARNING: when calling MinuitFcnGrad::setOffsetting after the run has already been started the "
             "MinuitFcnGrad::likelihood_in_gradient object (a LikelihoodSerial) on the workers can no longer be "
             "updated! This function (LikelihoodJob::enableOffsetting) can in principle be used outside of "
             "MinuitFcnGrad, but be aware of this limitation. To do a minimization with a different offsetting "
             "setting, please delete all RooFit::MultiProcess based objects so that the forked processes are killed "
             "and then set up a new RooMinimizer.\n");
      updateWorkersOffsetting();
   }
}

#define PROCESS_VAL(p) \
   case (p): s = #p; break;

std::ostream &operator<<(std::ostream &out, const LikelihoodJob::update_state_mode value)
{
   std::string s;
   switch (value) {
      PROCESS_VAL(LikelihoodJob::update_state_mode::offsetting);
      PROCESS_VAL(LikelihoodJob::update_state_mode::parameters);
   default: s = std::to_string(static_cast<int>(value));
   }
   return out << s;
}

#undef PROCESS_VAL

} // namespace TestStatistics
} // namespace RooFit<|MERGE_RESOLUTION|>--- conflicted
+++ resolved
@@ -124,10 +124,7 @@
    return val;
 }
 
-<<<<<<< HEAD
-=======
 /// \warning In automatic mode, this function can start MultiProcess (forks, starts workers, etc)!
->>>>>>> 4f177922
 std::size_t LikelihoodJob::getNComponentTasks()
 {
    std::size_t val = n_component_tasks_;
