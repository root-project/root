--- conflicted
+++ resolved
@@ -29,11 +29,7 @@
 #include "RooAbsData.h"
 #include "RooAbsPdf.h"
 #include "RooAbsDataStore.h"
-<<<<<<< HEAD
-#include "RooNLLVar.h"  // RooNLLVar::ComputeScalar
-=======
 #include "RooNLLVar.h" // RooNLLVar::ComputeScalar
->>>>>>> f2f67553
 #include "RooChangeTracker.h"
 #include "RooNaNPacker.h"
 #include "../RooFitDriver.h"
@@ -153,13 +149,6 @@
        (cachedResult_.Sum() != 0 || cachedResult_.Carry() != 0))
       return cachedResult_;
 
-<<<<<<< HEAD
-   data_->store()->recalculateCache(nullptr, events.begin(N_events_), events.end(N_events_), 1, true);
-
-   // TODO: make is possible to also use the new BatchMode
-   std::tie(result, sumWeight) = RooNLLVar::computeScalarFunc(
-      pdf_.get(), data_.get(), normSet_.get(), apply_weight_squared, 1, events.begin(N_events_), events.end(N_events_));
-=======
    if (driver_) {
       // Here, we have a memory allocation that should be avoided when this
       // code needs to be optimized.
@@ -172,7 +161,6 @@
          RooNLLVar::computeScalarFunc(pdf_.get(), data_.get(), normSet_.get(), apply_weight_squared, 1,
                                       events.begin(N_events_), events.end(N_events_));
    }
->>>>>>> f2f67553
 
    // include the extended maximum likelihood term, if requested
    if (extended_ && events.begin_fraction == 0) {
