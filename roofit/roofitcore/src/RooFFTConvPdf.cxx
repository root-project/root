
 /*****************************************************************************
  * Project: RooFit                                                           *
  *                                                                           *
  * Copyright (c) 2000-2005, Regents of the University of California          *
  *                          and Stanford University. All rights reserved.    *
  *                                                                           *
  * Redistribution and use in source and binary forms,                        *
  * with or without modification, are permitted according to the terms        *
  * listed in LICENSE (http://roofit.sourceforge.net/license.txt)             *
  *****************************************************************************/

//////////////////////////////////////////////////////////////////////////////
/// \class RooFFTConvPdf
/// \ingroup Roofitcore
///
/// This class implements a generic one-dimensional numeric convolution of two PDFs,
/// and can convolve any two RooAbsPdfs. The class exploits the convolution theorem
/// \f[
///       f(x) * g(x) \rightarrow F(k_i) \cdot G(k_i)
/// \f]
/// to calculate the convolution by calculating a Real->Complex FFT of both input PDFs,
/// multiplying the complex coefficients and performing the reverse Complex->Real FFT
/// to get the result in the input space. This class uses the ROOT FFT interface to
/// the (free) FFTW3 package (www.fftw.org), and requires that your ROOT installation is
/// compiled with the `fftw3=ON` (default). Instructions for manually installing fftw below.
///
/// Note that the performance in terms of speed and stability of RooFFTConvPdf is
/// vastly superior to that of RooNumConvPdf.
///
/// An important feature of FFT convolutions is that the observable is assumed to be
/// cyclical. This is correct for cyclical observables such as angles,
/// but does not hold in general. For non-cyclical variables, wrap-around artifacts may be
/// encountered, *e.g.* if the PDF is zero at xMin and non-zero at xMax. A rising tail may appear at xMin.
/// This is inevitable when using FFTs. A distribution with 3 bins therefore looks like:
/// ```
/// ... 0 1 2 0 1 2 0 1 2 ...
/// ```
///
/// Therefore, if bins 0 and 2 are not equal, the FFT sees a cyclical function with a step at the 2|0 boundary, which causes
/// artifacts in Fourier space.
///
/// The spillover or discontinuity can be reduced or eliminated by
/// introducing a buffer zone in the FFT calculation. If this feature is activated (on by default),
/// the sampling array for the FFT calculation is extended in both directions,
/// and padded with the lowest/highest bin.
/// Example:
/// ```
///     original:                -5 -4 -3 -2 -1 0 +1 +2 +3 +4 +5
///     add buffer zones:    U U -5 -4 -3 -2 -1 0 +1 +2 +3 +4 +5 O O
///     rotate:              0 +1 +2 +3 +4 +5 O O U U -5 -4 -3 -2 -1
/// ```
/// The buffer bins are stripped away when the FFT output values
/// are transferred back to the p.d.f cache. The default buffer size is 10% of the
/// observable domain size, and can be changed with the `setBufferFraction()` member function.
///
/// The RooFFTConvPdf uses caching inherited from a RooAbsCachedPdf. If it is
/// evaluated for a particular value of x, the FFT and convolution is calculated
/// for all bins in the observable space for the given choice of parameters,
/// which are also stored in the cache. Subsequent evaluations for different values of the convolution observable and
/// identical parameters will be retrieved from the cache. If one or more
/// of the parameters change, the cache will be updated, *i.e.*, a new FFT runs.
///
/// The sampling density of the FFT is controlled by the binning of the
/// the convolution observable, which can be changed using RooRealVar::setBins(N).
/// For good results, N should be large (>=1000). Additional interpolation
/// between the bins may improve the result if coarse binnings are chosen. These can be
/// activated in the constructor or by calling `setInterpolationOrder()`.
/// For N >> 1000, interpolation will not substantially improve the accuracy.
///
/// Additionial information on caching can be displayed by monitoring
/// the message stream with topic "Caching" at the INFO level, *i.e.*
/// by calling `RooMsgService::instance().addStream(RooMsgService::INFO,Topic("Caching"))`
/// to see these message on stdout.
///
/// Multi-dimensional convolutions are not supported at the moment.
///
/// ---
///
/// Installing an external version of FFTW on Linux and compiling ROOT to use it
/// -------
///
/// You have two options:
/// * **Recommended**: ROOT can automatically install FFTW for itself, see `builtin_fftw3` at https://root.cern/building-root
/// * Install FFTW and let ROOT discover it. `fftw3` is on by default (see https://root.cern/building-root)
///
/// 1) Go to www.fftw.org and download the latest stable version (a .tar.gz file)
///
/// If you have root access to your machine and want to make a system installation of FFTW
///
///   2) Untar fftw-XXX.tar.gz in /tmp, cd into the untarred directory
///       and type './configure' followed by 'make install'.
///       This will install fftw in /usr/local/bin,lib etc...
///
///   3) Start from a source installation of ROOT. ROOT should discover it. See https://root.cern/building-root
///
///
/// If you do not have root access and want to make a private installation of FFTW
///
///   2) Make a private install area for FFTW, e.g. /home/myself/fftw
///
///   3) Untar fftw-XXX.tar.gz in /tmp, cd into the untarred directory
///       and type './configure --prefix=/home/myself/fftw' followed by 'make install'.
///       Substitute /home/myself/fftw with a directory of your choice. This
///       procedure will install FFTW in the location designated by you
///
///   4) Start from a source installation of ROOT.
///      Look up and set the proper paths for ROOT to discover FFTW. See https://root.cern/building-root
///

#include "RooFFTConvPdf.h"

#include "RooAbsReal.h"
#include "RooMsgService.h"
#include "RooDataHist.h"
#include "RooHistPdf.h"
#include "RooRealVar.h"
#include "RooGenContext.h"
#include "RooConvGenContext.h"
#include "RooBinning.h"
#include "RooLinearVar.h"
#include "RooCustomizer.h"
#include "RooGlobalFunc.h"
#include "RooConstVar.h"
#include "RooUniformBinning.h"

#include "TClass.h"
#include "TComplex.h"
#include "TVirtualFFT.h"

#include <iostream>
#include <stdexcept>

#ifndef ROOFIT_MATH_FFTW3
#include "TInterpreter.h"
<<<<<<< HEAD

namespace {

auto declareDoFFT()
{
   static void (*doFFT)(int, double *, double *, double *) = nullptr;

   if (doFFT)
      return doFFT;

   bool success = gInterpreter->Declare("#include \"fftw3.h\"");

   if (!success) {
      std::stringstream ss;
      ss << "RooFFTConvPdf evaluation Failed! The interpreter could not find the fftw3.h header.\n";
      ss << "You have three options to fix this problem:\n";
      ss << "    1) Install fftw3 on your system so that the interpreter can find it\n";
      ss << "    2) In case fftw3.h is installed somewhere else,\n"
         << "       tell ROOT with gInterpreter->AddIncludePath() where to find it\n";
      ss << "    3) Compile ROOT with the -Dfftw3=ON in the CMake configuration,\n"
         << "       such that ROOT comes with built-in fftw3 convolution routines\n";
      oocoutE(nullptr, Eval) << ss.str() << std::endl;
      throw std::runtime_error("RooFFTConvPdf evaluation Failed! The interpreter could not find the fftw3.h header");
   }

   gInterpreter->Declare(R"(
void RooFFTConvPdf_doFFT(int n, double *input1, double *input2, double *output)
{
   auto fftr2c1_Out = reinterpret_cast<fftw_complex *>(fftw_malloc(sizeof(fftw_complex) * (n / 2 + 1)));
   auto fftr2c2_Out = reinterpret_cast<fftw_complex *>(fftw_malloc(sizeof(fftw_complex) * (n / 2 + 1)));
   auto fftc2r_In = reinterpret_cast<fftw_complex *>(fftw_malloc(sizeof(fftw_complex) * (n / 2 + 1)));

   fftw_plan fftr2c1_plan = fftw_plan_dft_r2c(1, &n, input1, fftr2c1_Out, FFTW_ESTIMATE);
   fftw_plan fftr2c2_plan = fftw_plan_dft_r2c(1, &n, input2, fftr2c2_Out, FFTW_ESTIMATE);
   fftw_plan fftc2r_plan = fftw_plan_dft_c2r(1, &n, fftc2r_In, output, FFTW_ESTIMATE);

   // Real->Complex FFT Transform on p.d.f. samplings
   fftw_execute(fftr2c1_plan);
   fftw_execute(fftr2c2_plan);

   // Loop over first half +1 of complex output results, multiply
   // and set as input of reverse transform
   for (Int_t i = 0; i < n / 2 + 1; i++) {
      double re1 = fftr2c1_Out[i][0];
      double re2 = fftr2c2_Out[i][0];
      double im1 = fftr2c1_Out[i][1];
      double im2 = fftr2c2_Out[i][1];
      fftc2r_In[i][0] = re1 * re2 - im1 * im2;
      fftc2r_In[i][1] = re1 * im2 + re2 * im1;
   }

   // Reverse Complex->Real FFT transform product
   fftw_execute(fftc2r_plan);

   fftw_destroy_plan(fftr2c1_plan);
   fftw_destroy_plan(fftr2c2_plan);
   fftw_destroy_plan(fftc2r_plan);

   fftw_free(fftr2c1_Out);
   fftw_free(fftr2c2_Out);
   fftw_free(fftc2r_In);
}
)");

   doFFT = reinterpret_cast<void(*)(int, double*, double*, double*)>(gInterpreter->ProcessLine("RooFFTConvPdf_doFFT;"));
   return doFFT;
}

} // namespace

#endif

using namespace std;
=======
>>>>>>> 22aeb252

namespace {

auto declareDoFFT()
{
   static void (*doFFT)(int, double *, double *, double *) = nullptr;

   if (doFFT)
      return doFFT;

   bool success = gInterpreter->Declare("#include \"fftw3.h\"");

   if (!success) {
      std::stringstream ss;
      ss << "RooFFTConvPdf evaluation Failed! The interpreter could not find the fftw3.h header.\n";
      ss << "You have three options to fix this problem:\n";
      ss << "    1) Install fftw3 on your system so that the interpreter can find it\n";
      ss << "    2) In case fftw3.h is installed somewhere else,\n"
         << "       tell ROOT with gInterpreter->AddIncludePath() where to find it\n";
      ss << "    3) Compile ROOT with the -Dfftw3=ON in the CMake configuration,\n"
         << "       such that ROOT comes with built-in fftw3 convolution routines\n";
      oocoutE(nullptr, Eval) << ss.str() << std::endl;
      throw std::runtime_error("RooFFTConvPdf evaluation Failed! The interpreter could not find the fftw3.h header");
   }

   gInterpreter->Declare(R"(
void RooFFTConvPdf_doFFT(int n, double *input1, double *input2, double *output)
{
   auto fftr2c1_Out = reinterpret_cast<fftw_complex *>(fftw_malloc(sizeof(fftw_complex) * (n / 2 + 1)));
   auto fftr2c2_Out = reinterpret_cast<fftw_complex *>(fftw_malloc(sizeof(fftw_complex) * (n / 2 + 1)));
   auto fftc2r_In = reinterpret_cast<fftw_complex *>(fftw_malloc(sizeof(fftw_complex) * (n / 2 + 1)));

   fftw_plan fftr2c1_plan = fftw_plan_dft_r2c(1, &n, input1, fftr2c1_Out, FFTW_ESTIMATE);
   fftw_plan fftr2c2_plan = fftw_plan_dft_r2c(1, &n, input2, fftr2c2_Out, FFTW_ESTIMATE);
   fftw_plan fftc2r_plan = fftw_plan_dft_c2r(1, &n, fftc2r_In, output, FFTW_ESTIMATE);

   // Real->Complex FFT Transform on p.d.f. samplings
   fftw_execute(fftr2c1_plan);
   fftw_execute(fftr2c2_plan);

   // Loop over first half +1 of complex output results, multiply
   // and set as input of reverse transform
   for (Int_t i = 0; i < n / 2 + 1; i++) {
      double re1 = fftr2c1_Out[i][0];
      double re2 = fftr2c2_Out[i][0];
      double im1 = fftr2c1_Out[i][1];
      double im2 = fftr2c2_Out[i][1];
      fftc2r_In[i][0] = re1 * re2 - im1 * im2;
      fftc2r_In[i][1] = re1 * im2 + re2 * im1;
   }

   // Reverse Complex->Real FFT transform product
   fftw_execute(fftc2r_plan);

   fftw_destroy_plan(fftr2c1_plan);
   fftw_destroy_plan(fftr2c2_plan);
   fftw_destroy_plan(fftc2r_plan);

   fftw_free(fftr2c1_Out);
   fftw_free(fftr2c2_Out);
   fftw_free(fftc2r_In);
}
)");

   doFFT = reinterpret_cast<void(*)(int, double*, double*, double*)>(gInterpreter->ProcessLine("RooFFTConvPdf_doFFT;"));
   return doFFT;
}

} // namespace

<<<<<<< HEAD
=======
#endif

using std::endl, std::string, std::ostream;

ClassImp(RooFFTConvPdf);

>>>>>>> 22aeb252
////////////////////////////////////////////////////////////////////////////////
/// Constructor for numerical (FFT) convolution of PDFs.
/// \param[in] name Name of this PDF
/// \param[in] title Title for plotting this PDF
/// \param[in] convVar Observable to convolve the PDFs in \attention Use a high number of bins (>= 1000) for good accuracy.
/// \param[in] pdf1 First PDF to be convolved
/// \param[in] pdf2 Second PDF to be convolved
/// \param[in] ipOrder Order for interpolation between bins (since FFT is discrete)
/// The binning used for the FFT sampling is controlled by the binning named "cache" in the convolution observable `convVar`.
/// If such a binning is not set, the same number of bins as for `convVar` will be used.

RooFFTConvPdf::RooFFTConvPdf(const char *name, const char *title, RooRealVar &convVar, RooAbsPdf &pdf1, RooAbsPdf &pdf2,
                             Int_t ipOrder)
   : RooAbsCachedPdf(name, title, ipOrder),
     _x("!x", "Convolution Variable", this, convVar),
     _xprime("!xprime", "External Convolution Variable", this, false),
     _pdf1("!pdf1", "pdf1", this, pdf1, false),
     _pdf2("!pdf2", "pdf2", this, pdf2, false),
     _params("!params", "effective parameters", this),
     _bufFrac(0.1),
     _bufStrat(Extend),
     _shift1(0),
     _shift2((convVar.getMax("cache") + convVar.getMin("cache")) / 2),
     _cacheObs("!cacheObs", "Cached observables", this, false, false)
{
  prepareFFTBinning(convVar);

  calcParams() ;

}

////////////////////////////////////////////////////////////////////////////////
/// \copydoc RooFFTConvPdf(const char*, const char*, RooRealVar&, RooAbsPdf&, RooAbsPdf&, Int_t)
/// \param[in] pdfConvVar If the variable used for convolution is a PDF, itself, pass the PDF here, and pass the convolution variable to
/// `convVar`. See also rf210_angularconv.C in the <a href="https://root.cern/root/html/tutorials/roofit/index.html.">roofit tutorials</a>

RooFFTConvPdf::RooFFTConvPdf(const char *name, const char *title, RooAbsReal &pdfConvVar, RooRealVar &convVar,
                             RooAbsPdf &pdf1, RooAbsPdf &pdf2, Int_t ipOrder)
   : RooAbsCachedPdf(name, title, ipOrder),
     _x("!x", "Convolution Variable", this, convVar, false, false),
     _xprime("!xprime", "External Convolution Variable", this, pdfConvVar),
     _pdf1("!pdf1", "pdf1", this, pdf1, false),
     _pdf2("!pdf2", "pdf2", this, pdf2, false),
     _params("!params", "effective parameters", this),
     _bufFrac(0.1),
     _bufStrat(Extend),
     _shift1(0),
     _shift2((convVar.getMax("cache") + convVar.getMin("cache")) / 2),
     _cacheObs("!cacheObs", "Cached observables", this, false, false)
{
  prepareFFTBinning(convVar);

  calcParams() ;
}



////////////////////////////////////////////////////////////////////////////////
/// Copy constructor

RooFFTConvPdf::RooFFTConvPdf(const RooFFTConvPdf& other, const char* name) :
  RooAbsCachedPdf(other,name),
  _x("!x",this,other._x),
  _xprime("!xprime",this,other._xprime),
  _pdf1("!pdf1",this,other._pdf1),
  _pdf2("!pdf2",this,other._pdf2),
  _params("!params",this,other._params),
  _bufFrac(other._bufFrac),
  _bufStrat(other._bufStrat),
  _shift1(other._shift1),
  _shift2(other._shift2),
  _cacheObs("!cacheObs",this,other._cacheObs)
 {
 }



////////////////////////////////////////////////////////////////////////////////
/// Destructor

RooFFTConvPdf::~RooFFTConvPdf()
{
}


////////////////////////////////////////////////////////////////////////////////
/// Try to improve the binning and inform user if possible.
/// With a 10% buffer fraction, 930 raw bins yield 1024 FFT bins,
/// a sweet spot for the speed of FFTW.

void RooFFTConvPdf::prepareFFTBinning(RooRealVar& convVar) const {
  if (!convVar.hasBinning("cache")) {
    const RooAbsBinning& varBinning = convVar.getBinning();
    const int optimal = static_cast<Int_t>(1024/(1.+_bufFrac));

    //Can improve precision if binning is uniform
    if (varBinning.numBins() < optimal && varBinning.isUniform()) {
      coutI(Caching) << "Changing internal binning of variable '" << convVar.GetName()
          << "' in FFT '" << fName << "'"
          << " from " << varBinning.numBins()
          << " to " << optimal << " to improve the precision of the numerical FFT."
          << " This can be done manually by setting an additional binning named 'cache'." << std::endl;
      convVar.setBinning(RooUniformBinning(varBinning.lowBound(), varBinning.highBound(), optimal, "cache"), "cache");
    } else {
      coutE(Caching) << "The internal binning of variable " << convVar.GetName()
          << " is not uniform. The numerical FFT will likely yield wrong results." << std::endl;
      convVar.setBinning(varBinning, "cache");
    }
  }
}


////////////////////////////////////////////////////////////////////////////////
/// Return base name component for cache components in this case 'PDF1_CONV_PDF2'

const char* RooFFTConvPdf::inputBaseName() const
{
  static TString name ;
  name = _pdf1.arg().GetName() ;
  name.Append("_CONV_") ;
  name.Append(_pdf2.arg().GetName()) ;
  return name.Data() ;
}




////////////////////////////////////////////////////////////////////////////////
/// Return specialized cache subclass for FFT calculations

RooFFTConvPdf::PdfCacheElem* RooFFTConvPdf::createCache(const RooArgSet* nset) const
{
  return new FFTCacheElem(*this,nset) ;
}




////////////////////////////////////////////////////////////////////////////////
/// Clone input pdf and attach to dataset

RooFFTConvPdf::FFTCacheElem::FFTCacheElem(const RooFFTConvPdf& self, const RooArgSet* nsetIn) :
  PdfCacheElem(self,nsetIn)
{
  RooAbsPdf* clonePdf1 = static_cast<RooAbsPdf*>(self._pdf1.arg().cloneTree()) ;
  RooAbsPdf* clonePdf2 = static_cast<RooAbsPdf*>(self._pdf2.arg().cloneTree()) ;
  clonePdf1->attachDataSet(*hist()) ;
  clonePdf2->attachDataSet(*hist()) ;

   // Shift observable
   RooRealVar* convObs = static_cast<RooRealVar*>(hist()->get()->find(self._x.arg().GetName())) ;

   // Install FFT reference range
   string refName = Form("refrange_fft_%s",self.GetName()) ;
   convObs->setRange(refName.c_str(),convObs->getMin(),convObs->getMax()) ;

   if (self._shift1!=0) {
     RooLinearVar* shiftObs1 = new RooLinearVar(Form("%s_shifted_FFTBuffer1",convObs->GetName()),"shiftObs1",
                      *convObs,RooFit::RooConst(1),RooFit::RooConst(-1*self._shift1)) ;

    RooArgSet clonedBranches1 ;
    RooCustomizer cust(*clonePdf1,"fft") ;
    cust.replaceArg(*convObs,*shiftObs1) ;

    pdf1Clone.reset(static_cast<RooAbsPdf*>(cust.build()));

    pdf1Clone->addOwnedComponents(*shiftObs1) ;
    pdf1Clone->addOwnedComponents(*clonePdf1) ;

  } else {
    pdf1Clone.reset(clonePdf1) ;
  }

  if (self._shift2!=0) {
    RooLinearVar* shiftObs2 = new RooLinearVar(Form("%s_shifted_FFTBuffer2",convObs->GetName()),"shiftObs2",
                      *convObs,RooFit::RooConst(1),RooFit::RooConst(-1*self._shift2)) ;

    RooArgSet clonedBranches2 ;
    RooCustomizer cust(*clonePdf2,"fft") ;
    cust.replaceArg(*convObs,*shiftObs2) ;

    pdf1Clone->addOwnedComponents(*shiftObs2) ;
    pdf1Clone->addOwnedComponents(*clonePdf2) ;

    pdf2Clone.reset(static_cast<RooAbsPdf*>(cust.build()));

  } else {
    pdf2Clone.reset(clonePdf2) ;
  }


  // Attach cloned pdf to all original parameters of self
  RooArgSet convObsSet{*convObs};
  RooArgSet fftParams;
  self.getParameters(&convObsSet, fftParams) ;

  // Remove all cache histogram from fftParams as these
  // observable need to remain attached to the histogram
  fftParams.remove(*hist()->get(),true,true) ;

  pdf1Clone->recursiveRedirectServers(fftParams) ;
  pdf2Clone->recursiveRedirectServers(fftParams) ;
  pdf1Clone->fixAddCoefRange(refName.c_str(), true) ;
  pdf2Clone->fixAddCoefRange(refName.c_str(), true) ;

  // Ensure that coefficients for Add PDFs are only interpreted with respect to the convolution observable
  RooArgSet convSet(self._x.arg());
  pdf1Clone->fixAddCoefNormalization(convSet, true);
  pdf2Clone->fixAddCoefNormalization(convSet, true);

  // Save copy of original histX binning and make alternate binning
  // for extended range scanning

  const Int_t N = convObs->numBins();
  if (N < 900) {
    oocoutW(&self, Eval) << "The FFT convolution '" << self.GetName() << "' will run with " << N
        << " bins. A decent accuracy for difficult convolutions is typically only reached with n >= 1000. Suggest to increase the number"
        " of bins of the observable '" << convObs->GetName() << "'." << std::endl;
  }
  Int_t Nbuf = static_cast<Int_t>((N*self.bufferFraction())/2 + 0.5) ;
  double obw = (convObs->getMax() - convObs->getMin())/N ;
  Int_t N2 = N+2*Nbuf ;

  scanBinning = std::make_unique<RooUniformBinning>(convObs->getMin()-Nbuf*obw,convObs->getMax()+Nbuf*obw,N2);
  histBinning.reset(convObs->getBinning().clone());

  // Deactivate dirty state propagation on datahist observables
  // and set all nodes on both pdfs to operMode AlwaysDirty
  hist()->setDirtyProp(false) ;
  convObs->setOperMode(ADirty,true) ;
}


////////////////////////////////////////////////////////////////////////////////
/// Suffix for cache histogram (added in addition to suffix for cache name)

TString RooFFTConvPdf::histNameSuffix() const
{
  return TString(Form("_BufFrac%3.1f_BufStrat%d",_bufFrac,_bufStrat)) ;
}



////////////////////////////////////////////////////////////////////////////////
/// Returns all RooAbsArg objects contained in the cache element

RooArgList RooFFTConvPdf::FFTCacheElem::containedArgs(Action a)
{
  RooArgList ret(PdfCacheElem::containedArgs(a)) ;

  ret.add(*pdf1Clone) ;
  ret.add(*pdf2Clone) ;
  if (pdf1Clone->ownedComponents()) {
    ret.add(*pdf1Clone->ownedComponents()) ;
  }
  if (pdf2Clone->ownedComponents()) {
    ret.add(*pdf2Clone->ownedComponents()) ;
  }

  return ret ;
}



////////////////////////////////////////////////////////////////////////////////
/// Fill the contents of the cache the FFT convolution output

void RooFFTConvPdf::fillCacheObject(RooAbsCachedPdf::PdfCacheElem& cache) const
{
  RooDataHist& cacheHist = *cache.hist() ;

  (static_cast<FFTCacheElem&>(cache)).pdf1Clone->setOperMode(ADirty,true) ;
  (static_cast<FFTCacheElem&>(cache)).pdf2Clone->setOperMode(ADirty,true) ;

  // Determine if there other observables than the convolution observable in the cache
  RooArgSet otherObs ;
  RooArgSet(*cacheHist.get()).snapshot(otherObs) ;

  RooAbsArg* histArg = otherObs.find(_x.arg().GetName()) ;
  if (histArg) {
    otherObs.remove(*histArg,true,true) ;
  }

  //cout << "RooFFTConvPdf::fillCacheObject() otherObs = " << otherObs << endl ;

  // Handle trivial scenario -- no other observables
  if (otherObs.empty()) {
    fillCacheSlice(static_cast<FFTCacheElem&>(cache),RooArgSet()) ;
    return ;
  }

  // Handle cases where there are other cache slices
  // Iterator over available slice positions and fill each

  // Determine number of bins for each slice position observable
  Int_t n = otherObs.size() ;
  std::vector<int> binCur(n+1);
  std::vector<int> binMax(n+1);
  Int_t curObs = 0 ;

  std::vector<RooAbsLValue*> obsLV(n);
  Int_t i(0) ;
  for (auto const& arg : otherObs) {
    RooAbsLValue* lvarg = dynamic_cast<RooAbsLValue*>(arg) ;
    obsLV[i] = lvarg ;
    binCur[i] = 0 ;
    // coverity[FORWARD_NULL]
    binMax[i] = lvarg->numBins(binningName())-1 ;
    i++ ;
  }

  bool loop(true) ;
  while(loop) {
    // Set current slice position
    for (Int_t j=0 ; j<n ; j++) { obsLV[j]->setBin(binCur[j],binningName()) ; }

//     cout << "filling slice: bin of obsLV[0] = " << obsLV[0]->getBin() << endl ;

    // Fill current slice
    fillCacheSlice(static_cast<FFTCacheElem&>(cache),otherObs) ;

    // Determine which iterator to increment
    while(binCur[curObs]==binMax[curObs]) {

      // Reset current iterator and consider next iterator ;
      binCur[curObs]=0 ;
      curObs++ ;

      // master termination condition
      if (curObs==n) {
   loop=false ;
   break ;
      }
    }

    // Increment current iterator
    binCur[curObs]++ ;
    curObs=0 ;

  }

}


////////////////////////////////////////////////////////////////////////////////
/// Fill a slice of cachePdf with the output of the FFT convolution calculation

void RooFFTConvPdf::fillCacheSlice(FFTCacheElem& aux, const RooArgSet& slicePos) const
{
  // Extract histogram that is the basis of the RooHistPdf
  RooDataHist& cacheHist = *aux.hist() ;

  // Sample array of input points from both pdfs
  // Note that returned arrays have optional buffers zones below and above range ends
  // to reduce cyclical effects and have been cyclically rotated so that bin containing
  // zero value is at position zero. Example:
  //
  //     original:                -5 -4 -3 -2 -1 0 +1 +2 +3 +4 +5
  //     add buffer zones:    U U -5 -4 -3 -2 -1 0 +1 +2 +3 +4 +5 O O
  //     rotate:              0 +1 +2 +3 +4 +5 O O U U -5 -4 -3 -2 -1
  //
  //

  Int_t N;
  Int_t N2;
  Int_t binShift1;
  Int_t binShift2;

  RooRealVar* histX = static_cast<RooRealVar*>(cacheHist.get()->find(_x.arg().GetName())) ;
  if (_bufStrat==Extend) histX->setBinning(*aux.scanBinning) ;
  std::vector<double> input1 = scanPdf(const_cast<RooRealVar &>(static_cast<RooRealVar const&>(_x.arg())),*aux.pdf1Clone,cacheHist,slicePos,N,N2,binShift1,_shift1) ;
  std::vector<double> input2 = scanPdf(const_cast<RooRealVar &>(static_cast<RooRealVar const&>(_x.arg())),*aux.pdf2Clone,cacheHist,slicePos,N,N2,binShift2,_shift2) ;
  if (_bufStrat==Extend) histX->setBinning(*aux.histBinning) ;

#ifndef ROOFIT_MATH_FFTW3
  // If ROOT was NOT built with the fftw3 interface, we try to include fftw3.h
  // with the interpreter and run the concolution in the interpreter.
  std::vector<double> output(N2);

   auto doFFT = declareDoFFT();
   doFFT(N2, input1.data(), input2.data(), output.data());
#else
  // If ROOT was built with the fftw3 interface, we can use it as a TVirtualFFT
  // plugin. The advantage here is that nothing can go wrong if fftw3.h wahs
  // not istalled by the user separately.

  // Retrieve previously defined FFT transformation plans
  if (!aux.fftr2c1) {
    aux.fftr2c1.reset(TVirtualFFT::FFT(1, &N2, "R2CK"));
    aux.fftr2c2.reset(TVirtualFFT::FFT(1, &N2, "R2CK"));
    aux.fftc2r.reset(TVirtualFFT::FFT(1, &N2, "C2RK"));

    if (aux.fftr2c1 == nullptr || aux.fftr2c2 == nullptr || aux.fftc2r == nullptr) {
      coutF(Eval) << "RooFFTConvPdf::fillCacheSlice(" << GetName() << "Cannot get a handle to fftw. Maybe ROOT was built without it?" << std::endl;
      throw std::runtime_error("Cannot get a handle to fftw.");
    }
  }

  // Real->Complex FFT Transform on p.d.f. 1 sampling
  aux.fftr2c1->SetPoints(input1.data());
  aux.fftr2c1->Transform();

  // Real->Complex FFT Transform on p.d.f 2 sampling
  aux.fftr2c2->SetPoints(input2.data());
  aux.fftr2c2->Transform();

  // Loop over first half +1 of complex output results, multiply
  // and set as input of reverse transform
  for (Int_t i=0 ; i<N2/2+1 ; i++) {
    double re1;
    double re2;
    double im1;
    double im2;
    aux.fftr2c1->GetPointComplex(i,re1,im1) ;
    aux.fftr2c2->GetPointComplex(i,re2,im2) ;
    double re = re1*re2 - im1*im2 ;
    double im = re1*im2 + re2*im1 ;
    TComplex t(re,im) ;
    aux.fftc2r->SetPointComplex(i,t) ;
  }

  // Reverse Complex->Real FFT transform product
  aux.fftc2r->Transform() ;
#endif

  Int_t totalShift = binShift1 + (N2-N)/2 ;

  // Store FFT result in cache

  std::unique_ptr<TIterator> iter{const_cast<RooDataHist&>(cacheHist).sliceIterator(const_cast<RooAbsReal&>(_x.arg()),slicePos)};
  for (Int_t i =0 ; i<N ; i++) {

    // Cyclically shift array back so that bin containing zero is back in zeroBin
    Int_t j = i + totalShift ;
    while (j<0) j+= N2 ;
    while (j>=N2) j-= N2 ;

    iter->Next() ;
#ifndef ROOFIT_MATH_FFTW3
    cacheHist.set(output[j]);
#else
    cacheHist.set(aux.fftc2r->GetPointReal(j));
#endif
  }
}


////////////////////////////////////////////////////////////////////////////////
/// Scan the values of 'pdf' in observable 'obs' using the bin values stored in 'hist' at slice position 'slicePos'
/// N is filled with the number of bins defined in hist, N2 is filled with N plus the number of buffer bins
/// The return value is an array of doubles of length N2 with the sampled values. The caller takes ownership
/// of the array

std::vector<double>  RooFFTConvPdf::scanPdf(RooRealVar& obs, RooAbsPdf& pdf, const RooDataHist& hist, const RooArgSet& slicePos,
              Int_t& N, Int_t& N2, Int_t& zeroBin, double shift) const
{

  RooRealVar* histX = static_cast<RooRealVar*>(hist.get()->find(obs.GetName())) ;

  // Calculate number of buffer bins on each size to avoid cyclical flow
  N = histX->numBins(binningName()) ;
  Int_t Nbuf = static_cast<Int_t>((N*bufferFraction())/2 + 0.5) ;
  N2 = N+2*Nbuf ;


  // Allocate array of sampling size plus optional buffer zones
  std::vector<double> array(N2);

  // Set position of non-convolution observable to that of the cache slice that were are processing now
  hist.get(slicePos) ;

  // Find bin ID that contains zero value
  zeroBin = 0 ;
  if (histX->getMax()>=0 && histX->getMin()<=0) {
    zeroBin = histX->getBinning().binNumber(0) ;
  } else if (histX->getMin()>0) {
    double bw = (histX->getMax() - histX->getMin())/N2 ;
    zeroBin = Int_t(-histX->getMin()/bw) ;
  } else {
    double bw = (histX->getMax() - histX->getMin())/N2 ;
    zeroBin = Int_t(-1*histX->getMax()/bw) ;
  }

  Int_t binShift = Int_t((N2* shift) / (histX->getMax()-histX->getMin())) ;

  zeroBin += binShift ;
  while(zeroBin>=N2) zeroBin-= N2 ;
  while(zeroBin<0) zeroBin+= N2 ;

  // First scan hist into temp array
  std::vector<double> tmp(N2);
  Int_t k(0) ;
  switch(_bufStrat) {

  case Extend:
    // Sample entire extended range (N2 samples)
    for (k=0 ; k<N2 ; k++) {
      histX->setBin(k) ;
      tmp[k] = pdf.getVal(hist.get()) ;
    }
    break ;

  case Flat:
    // Sample original range (N samples) and fill lower and upper buffer
    // bins with p.d.f. value at respective boundary
    {
      histX->setBin(0) ;
      double val = pdf.getVal(hist.get()) ;
      for (k=0 ; k<Nbuf ; k++) {
   tmp[k] = val ;
      }
      for (k=0 ; k<N ; k++) {
   histX->setBin(k) ;
   tmp[k+Nbuf] = pdf.getVal(hist.get()) ;
      }
      histX->setBin(N-1) ;
      val = pdf.getVal(hist.get()) ;
      for (k=0 ; k<Nbuf ; k++) {
   tmp[N+Nbuf+k] = val ;
      }
    }
    break ;

  case Mirror:
    // Sample original range (N samples) and fill lower and upper buffer
    // bins with mirror image of sampled range
    for (k=0 ; k<N ; k++) {
      histX->setBin(k) ;
      tmp[k+Nbuf] = pdf.getVal(hist.get()) ;
    }
    for (k=1 ; k<=Nbuf ; k++) {
      histX->setBin(k) ;
      tmp[Nbuf-k] = pdf.getVal(hist.get()) ;
      histX->setBin(N-k) ;
      tmp[Nbuf+N+k-1] = pdf.getVal(hist.get()) ;
    }
    break ;
  }

  // Scan function and store values in array
  for (Int_t i=0 ; i<N2 ; i++) {
    // Cyclically shift writing location by zero bin position
    Int_t j = i - (zeroBin) ;
    if (j<0) j+= N2 ;
    if (j>=N2) j-= N2 ;
    array[i] = tmp[j] ;
  }

  return array ;
}



////////////////////////////////////////////////////////////////////////////////
/// Return the observables to be cached given the normalization set nset.
///
/// If the cache observable is in nset then this is
///    - the convolution observable plus
///    - any member of nset that is either a RooCategory,
///    - or was previously specified through setCacheObservables().
///
/// In case the cache observable is *not* in nset, then it is
///    - the convolution observable plus
///    - all member of nset that are observables of this p.d.f.
///

RooFit::OwningPtr<RooArgSet> RooFFTConvPdf::actualObservables(const RooArgSet& nset) const
{
  // Get complete list of observables
  auto obs1 = new RooArgSet{};
  RooArgSet obs2;
  _pdf1.arg().getObservables(&nset, *obs1) ;
  _pdf2.arg().getObservables(&nset, obs2) ;
  obs1->add(obs2, true) ;

  // Check if convolution observable is in nset
  if (nset.contains(_x.arg())) {

    // Now strip out all non-category observables
    RooArgSet killList ;
    for(auto const& arg : *obs1) {
      if (arg->IsA()->InheritsFrom(RooAbsReal::Class()) && !_cacheObs.find(arg->GetName())) {
        killList.add(*arg) ;
      }
    }
    obs1->remove(killList) ;

    // And add back the convolution observables
    obs1->add(_x.arg(),true) ;

    obs1->add(_cacheObs) ;

  } else {

    // If cacheObs was filled, cache only observables in there
    if (!_cacheObs.empty()) {
      RooArgSet killList ;
      for(auto const& arg : *obs1) {
        if (arg->IsA()->InheritsFrom(RooAbsReal::Class()) && !_cacheObs.find(arg->GetName())) {
          killList.add(*arg) ;
        }
      }
      obs1->remove(killList) ;
    }


    // Make sure convolution observable is always in there
    obs1->add(_x.arg(),true) ;

  }

  return RooFit::OwningPtr<RooArgSet>{obs1};
}



////////////////////////////////////////////////////////////////////////////////
/// Return the parameters on which the cache depends given normalization
/// set nset. For this p.d.f these are the parameters of the input p.d.f.
/// but never the convolution variable, in case it is not part of nset.

RooFit::OwningPtr<RooArgSet> RooFFTConvPdf::actualParameters(const RooArgSet& nset) const
{
  std::unique_ptr<RooArgSet> vars{getVariables()};
  vars->remove(*std::unique_ptr<RooArgSet>{actualObservables(nset)});

  return RooFit::makeOwningPtr(std::move(vars));
}



////////////////////////////////////////////////////////////////////////////////
/// Return p.d.f. observable (which can be a function) to substitute given
/// p.d.f. observable. Substitutes x by xprime if xprime is set.

RooAbsArg& RooFFTConvPdf::pdfObservable(RooAbsArg& histObservable) const
{
  if (_xprime.absArg() && string(histObservable.GetName())==_x.absArg()->GetName()) {
    return (*_xprime.absArg()) ;
  }
  return histObservable ;
}



////////////////////////////////////////////////////////////////////////////////
/// Create appropriate generator context for this convolution. If both input p.d.f.s support
/// internal generation, if it is safe to use them and if no observables other than the convolution
/// observable are requested for generation, use the specialized convolution generator context
/// which implements a smearing strategy in the convolution observable. If not return the
/// regular accept/reject generator context

RooAbsGenContext* RooFFTConvPdf::genContext(const RooArgSet &vars, const RooDataSet *prototype,
                   const RooArgSet* auxProto, bool verbose) const
{
  RooArgSet vars2(vars) ;
  vars2.remove(_x.arg(),true,true) ;
  Int_t numAddDep = vars2.size() ;

  RooArgSet dummy ;
  bool pdfCanDir = ((static_cast<RooAbsPdf const &>(_pdf1.arg())).getGenerator(_x.arg(), dummy) != 0 &&
                    (static_cast<RooAbsPdf const &>(_pdf1.arg())).isDirectGenSafe(_x.arg()));
  bool resCanDir = ((static_cast<RooAbsPdf const &>(_pdf2.arg())).getGenerator(_x.arg(), dummy) != 0 &&
                    (static_cast<RooAbsPdf const &>(_pdf2.arg())).isDirectGenSafe(_x.arg()));

  if (pdfCanDir) {
    cxcoutI(Generation) << "RooFFTConvPdf::genContext() input p.d.f " << _pdf1.arg().GetName()
         << " has internal generator that is safe to use in current context" << endl ;
  }
  if (resCanDir) {
    cxcoutI(Generation) << "RooFFTConvPdf::genContext() input p.d.f. " << _pdf2.arg().GetName()
         << " has internal generator that is safe to use in current context" << endl ;
  }
  if (numAddDep>0) {
    cxcoutI(Generation) << "RooFFTConvPdf::genContext() generation requested for observables other than the convolution observable " << _x.arg().GetName() << endl ;
  }


  if (numAddDep>0 || !pdfCanDir || !resCanDir) {
    // Any resolution model with more dependents than the convolution variable
    // or pdf or resmodel do not support direct generation
    cxcoutI(Generation) << "RooFFTConvPdf::genContext() selecting accept/reject generator context because one or both of the input "
         << "p.d.f.s cannot use internal generator and/or "
         << "observables other than the convolution variable are requested for generation" << endl ;
    return new RooGenContext(*this,vars,prototype,auxProto,verbose) ;
  }

  // Any other resolution model: use specialized generator context
  cxcoutI(Generation) << "RooFFTConvPdf::genContext() selecting specialized convolution generator context as both input "
            << "p.d.fs are safe for internal generator and only "
            << "the convolution observables is requested for generation" << endl ;
  return new RooConvGenContext(*this,vars,prototype,auxProto,verbose) ;
}



////////////////////////////////////////////////////////////////////////////////
/// Change the size of the buffer on either side of the observable range to `frac` times the
/// size of the range of the convolution observable.

void RooFFTConvPdf::setBufferFraction(double frac)
{
  if (frac<0) {
    coutE(InputArguments) << "RooFFTConvPdf::setBufferFraction(" << GetName() << ") fraction should be greater than or equal to zero" << endl ;
    return ;
  }
  _bufFrac = frac ;

  // Sterilize the cache as certain partial results depend on buffer fraction
  _cacheMgr.sterilize() ;
}


////////////////////////////////////////////////////////////////////////////////
/// Change strategy to fill the overflow buffer on either side of the convolution observable range.
///
/// - `Extend` means is that the input p.d.f convolution observable range is widened to include the buffer range
/// - `Flat` means that the buffer is filled with the p.d.f. value at the boundary of the observable range
/// - `Mirror` means that the buffer is filled with a mirror image of the p.d.f. around the convolution observable boundary
///
/// The default strategy is extend. If one of the input p.d.f.s is a RooAddPdf, it is configured so that the interpretation
/// range of the fraction coefficients is kept at the nominal convolutions observable range (instead of interpreting coefficients
/// in the widened range including the buffer).

void RooFFTConvPdf::setBufferStrategy(BufStrat bs)
{
  _bufStrat = bs ;
}



////////////////////////////////////////////////////////////////////////////////
/// Customized printing of arguments of a RooNumConvPdf to more intuitively reflect the contents of the
/// product operator construction

void RooFFTConvPdf::printMetaArgs(ostream& os) const
{
  os << _pdf1.arg().GetName() << "(" << _x.arg().GetName() << ") (*) " << _pdf2.arg().GetName() << "(" << _x.arg().GetName() << ") " ;
}



////////////////////////////////////////////////////////////////////////////////
/// (Re)calculate effective parameters of this p.d.f.

void RooFFTConvPdf::calcParams()
{
  RooArgSet argSet{_x.arg()};
  RooArgSet params1;
  RooArgSet params2;
  _pdf1.arg().getParameters(&argSet, params1);
  _pdf2.arg().getParameters(&argSet, params2);
  _params.removeAll() ;
  _params.add(params1) ;
  _params.add(params2,true) ;
}<|MERGE_RESOLUTION|>--- conflicted
+++ resolved
@@ -133,7 +133,6 @@
 
 #ifndef ROOFIT_MATH_FFTW3
 #include "TInterpreter.h"
-<<<<<<< HEAD
 
 namespace {
 
@@ -206,88 +205,10 @@
 
 #endif
 
-using namespace std;
-=======
->>>>>>> 22aeb252
-
-namespace {
-
-auto declareDoFFT()
-{
-   static void (*doFFT)(int, double *, double *, double *) = nullptr;
-
-   if (doFFT)
-      return doFFT;
-
-   bool success = gInterpreter->Declare("#include \"fftw3.h\"");
-
-   if (!success) {
-      std::stringstream ss;
-      ss << "RooFFTConvPdf evaluation Failed! The interpreter could not find the fftw3.h header.\n";
-      ss << "You have three options to fix this problem:\n";
-      ss << "    1) Install fftw3 on your system so that the interpreter can find it\n";
-      ss << "    2) In case fftw3.h is installed somewhere else,\n"
-         << "       tell ROOT with gInterpreter->AddIncludePath() where to find it\n";
-      ss << "    3) Compile ROOT with the -Dfftw3=ON in the CMake configuration,\n"
-         << "       such that ROOT comes with built-in fftw3 convolution routines\n";
-      oocoutE(nullptr, Eval) << ss.str() << std::endl;
-      throw std::runtime_error("RooFFTConvPdf evaluation Failed! The interpreter could not find the fftw3.h header");
-   }
-
-   gInterpreter->Declare(R"(
-void RooFFTConvPdf_doFFT(int n, double *input1, double *input2, double *output)
-{
-   auto fftr2c1_Out = reinterpret_cast<fftw_complex *>(fftw_malloc(sizeof(fftw_complex) * (n / 2 + 1)));
-   auto fftr2c2_Out = reinterpret_cast<fftw_complex *>(fftw_malloc(sizeof(fftw_complex) * (n / 2 + 1)));
-   auto fftc2r_In = reinterpret_cast<fftw_complex *>(fftw_malloc(sizeof(fftw_complex) * (n / 2 + 1)));
-
-   fftw_plan fftr2c1_plan = fftw_plan_dft_r2c(1, &n, input1, fftr2c1_Out, FFTW_ESTIMATE);
-   fftw_plan fftr2c2_plan = fftw_plan_dft_r2c(1, &n, input2, fftr2c2_Out, FFTW_ESTIMATE);
-   fftw_plan fftc2r_plan = fftw_plan_dft_c2r(1, &n, fftc2r_In, output, FFTW_ESTIMATE);
-
-   // Real->Complex FFT Transform on p.d.f. samplings
-   fftw_execute(fftr2c1_plan);
-   fftw_execute(fftr2c2_plan);
-
-   // Loop over first half +1 of complex output results, multiply
-   // and set as input of reverse transform
-   for (Int_t i = 0; i < n / 2 + 1; i++) {
-      double re1 = fftr2c1_Out[i][0];
-      double re2 = fftr2c2_Out[i][0];
-      double im1 = fftr2c1_Out[i][1];
-      double im2 = fftr2c2_Out[i][1];
-      fftc2r_In[i][0] = re1 * re2 - im1 * im2;
-      fftc2r_In[i][1] = re1 * im2 + re2 * im1;
-   }
-
-   // Reverse Complex->Real FFT transform product
-   fftw_execute(fftc2r_plan);
-
-   fftw_destroy_plan(fftr2c1_plan);
-   fftw_destroy_plan(fftr2c2_plan);
-   fftw_destroy_plan(fftc2r_plan);
-
-   fftw_free(fftr2c1_Out);
-   fftw_free(fftr2c2_Out);
-   fftw_free(fftc2r_In);
-}
-)");
-
-   doFFT = reinterpret_cast<void(*)(int, double*, double*, double*)>(gInterpreter->ProcessLine("RooFFTConvPdf_doFFT;"));
-   return doFFT;
-}
-
-} // namespace
-
-<<<<<<< HEAD
-=======
-#endif
-
 using std::endl, std::string, std::ostream;
 
 ClassImp(RooFFTConvPdf);
 
->>>>>>> 22aeb252
 ////////////////////////////////////////////////////////////////////////////////
 /// Constructor for numerical (FFT) convolution of PDFs.
 /// \param[in] name Name of this PDF
