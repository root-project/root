--- conflicted
+++ resolved
@@ -1616,12 +1616,6 @@
       throw std::runtime_error(msg.str());
    }
 #endif
-<<<<<<< HEAD
-   if (flag && !_hashAssistedFind)
-      _hashAssistedFind = std::make_unique<HashAssistedFind>(_list.begin(), _list.end());
-   if (!flag)
-      _hashAssistedFind = nullptr;
-=======
    if (flag && !_hashAssistedFind) {
       _hashAssistedFind = new HashAssistedFind{_list.begin(), _list.end()};
    }
@@ -1629,7 +1623,6 @@
       delete _hashAssistedFind;
       _hashAssistedFind = nullptr;
    }
->>>>>>> 4f177922
 }
 
 
