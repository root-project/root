--- conflicted
+++ resolved
@@ -81,11 +81,7 @@
 \endcode
 
 However, as ROOT is not build with this by default, the RooTrace is not tested
-<<<<<<< HEAD
-and there is no gurantee that this works.
-=======
 and there is no guarantee that this works.
->>>>>>> 49ae85f5
 **/
 
 #include "RooTrace.h"
