/*
 * Project: RooFit
 * Author:
 *   Stephan Hageboeck, CERN 2019
 *
 * Copyright (c) 2023, CERN
 *
 * Redistribution and use in source and binary forms,
 * with or without modification, are permitted according to the terms
 * listed in LICENSE (http://roofit.sourceforge.net/license.txt)
 */

#include <RooHelpers.h>

#include <RooAbsCategory.h>
#include <RooAbsData.h>
#include <RooAbsPdf.h>
#include <RooAbsRealLValue.h>
#include <RooArgList.h>
#include <RooDataHist.h>
#include <RooDataSet.h>
#include <RooProdPdf.h>
#include <RooRealSumPdf.h>
#include <RooSimultaneous.h>

#include <ROOT/StringUtils.hxx>
#include <TClass.h>

#include <unordered_map>

namespace RooHelpers {

LocalChangeMsgLevel::LocalChangeMsgLevel(RooFit::MsgLevel lvl, unsigned int extraTopics, unsigned int removeTopics,
                                         bool overrideExternalLevel)
{
   auto &msg = RooMsgService::instance();
   fOldKillBelow = msg.globalKillBelow();
   if (overrideExternalLevel)
      msg.setGlobalKillBelow(lvl);

   for (int i = 0; i < msg.numStreams(); ++i) {
      fOldConf.push_back(msg.getStream(i));
      if (overrideExternalLevel)
         msg.getStream(i).minLevel = lvl;
      msg.getStream(i).removeTopic(static_cast<RooFit::MsgTopic>(removeTopics));
      msg.setStreamStatus(i, true);
   }

   if (extraTopics != 0) {
      fExtraStream = msg.addStream(lvl);
      msg.getStream(fExtraStream).addTopic(static_cast<RooFit::MsgTopic>(extraTopics));
   }
}

LocalChangeMsgLevel::~LocalChangeMsgLevel()
{
   auto &msg = RooMsgService::instance();
   msg.setGlobalKillBelow(fOldKillBelow);
   for (int i = 0; i < msg.numStreams(); ++i) {
      if (i < static_cast<int>(fOldConf.size()))
         msg.getStream(i) = fOldConf[i];
   }

   if (fExtraStream > 0)
      msg.deleteStream(fExtraStream);
}

/// Hijack all messages with given level and topics while this object is alive.
/// \param[in] level Minimum level to hijack. Higher levels also get captured.
/// \param[in] topics Topics to hijack. Use `|` to combine different topics, and cast to `RooFit::MsgTopic` if
/// necessary. \param[in] objectName Only hijack messages from an object with the given name. Defaults to any object.
HijackMessageStream::HijackMessageStream(RooFit::MsgLevel level, RooFit::MsgTopic topics, const char *objectName)
{
   auto &msg = RooMsgService::instance();
   _oldKillBelow = msg.globalKillBelow();
   if (_oldKillBelow > level)
      msg.setGlobalKillBelow(level);

   std::vector<RooMsgService::StreamConfig> tmpStreams;
   for (int i = 0; i < msg.numStreams(); ++i) {
      _oldConf.push_back(msg.getStream(i));
      if (msg.getStream(i).match(level, topics, static_cast<RooAbsArg *>(nullptr))) {
         tmpStreams.push_back(msg.getStream(i));
         msg.setStreamStatus(i, false);
      }
   }

   _thisStream = msg.addStream(level, RooFit::Topic(topics), RooFit::OutputStream(_str),
                               objectName ? RooFit::ObjectName(objectName) : RooCmdArg());

   for (RooMsgService::StreamConfig &st : tmpStreams) {
      msg.addStream(st.minLevel, RooFit::Topic(st.topic), RooFit::OutputStream(*st.os),
                    RooFit::ObjectName(st.objectName.c_str()), RooFit::ClassName(st.className.c_str()),
                    RooFit::BaseClassName(st.baseClassName.c_str()), RooFit::TagName(st.tagName.c_str()));
   }
}

/// Deregister the hijacked stream and restore the stream state of all previous streams.
HijackMessageStream::~HijackMessageStream()
{
   auto &msg = RooMsgService::instance();
   msg.setGlobalKillBelow(_oldKillBelow);
   for (unsigned int i = 0; i < _oldConf.size(); ++i) {
      msg.getStream(i) = _oldConf[i];
   }

   while (_thisStream < msg.numStreams()) {
      msg.deleteStream(_thisStream);
   }
}

/// \param[in] callingClass Class that's calling. Needed to include name and type name of the class in error message.
/// \param[in] pars List of all parameters to be checked.
/// \param[in] min Minimum of allowed range. `min` itself counts as disallowed.
/// \param[in] max Maximum of allowed range. `max` itself counts as disallowed.
/// \param[in] limitsInAllowedRange If true, the limits passed as parameters are part of the allowed range.
/// \param[in] extraMessage Message that should be appended to the warning.
<<<<<<< HEAD
void checkRangeOfParameters(const RooAbsReal* callingClass, std::initializer_list<const RooAbsReal*> pars,
    double min, double max, bool limitsInAllowedRange, std::string const& extraMessage) {
  const char openBr = limitsInAllowedRange ? '[' : '(';
  const char closeBr = limitsInAllowedRange ? ']' : ')';

  for (auto parameter : pars) {
    auto par = dynamic_cast<const RooAbsRealLValue*>(parameter);
    if (par && (
        (par->getMin() < min || par->getMax() > max)
        || (!limitsInAllowedRange && (par->getMin() == min || par->getMax() == max)) )) {
      std::stringstream rangeMsg;
      rangeMsg << openBr;
      if (min > -std::numeric_limits<double>::max())
        rangeMsg << min << ", ";
      else
        rangeMsg << "-inf, ";

      if (max < std::numeric_limits<double>::max())
        rangeMsg << max << closeBr;
      else
        rangeMsg << "inf" << closeBr;

      oocoutW(callingClass, InputArguments) << "The parameter '" << par->GetName() << "' with range [" << par->getMin("") << ", "
          << par->getMax() << "] of the " << callingClass->ClassName() << " '" << callingClass->GetName()
          << "' exceeds the safe range of " << rangeMsg.str() << ". Advise to limit its range."
          << (!extraMessage.empty() ? "\n" : "") << extraMessage << std::endl;
    }
  }
}


namespace {
  std::pair<double, double> getBinningInterval(RooAbsBinning const& binning) {
    if (!binning.isParameterized()) {
      return {binning.lowBound(), binning.highBound()};
    } else {
      return {binning.lowBoundFunc()->getVal(), binning.highBoundFunc()->getVal()};
    }
  }
} // namespace


/// Get the lower and upper bound of parameter range if arg can be casted to RooAbsRealLValue.
/// If no range with rangeName is defined for the argument, this will check if a binning of the
/// same name exists and return the interval covered by the binning.
/// Returns `{-infinity, infinity}` if agument can't be casted to RooAbsRealLValue* or if no
/// range or binning with the requested name exists.
/// \param[in] arg RooAbsArg for which to get the range.
/// \param[in] rangeName The name of the range.
std::pair<double, double> getRangeOrBinningInterval(RooAbsArg const* arg, const char* rangeName) {
  auto rlv = dynamic_cast<RooAbsRealLValue const*>(arg);
  if (rlv) {
    if (rangeName && rlv->hasRange(rangeName)) {
      return {rlv->getMin(rangeName), rlv->getMax(rangeName)};
    } else if (auto binning = rlv->getBinningPtr(rangeName)) {
      return getBinningInterval(*binning);
    }
  }
  return {-std::numeric_limits<double>::infinity(), +std::numeric_limits<double>::infinity()};
}


/// Check if there is any overlap when a list of ranges is applied to a set of observables.
/// \param[in] observables The observables to check for overlap
/// \param[in] rangeNames The names of the ranges.
bool checkIfRangesOverlap(RooArgSet const& observables, std::vector<std::string> const& rangeNames)
{
  // cache the range limits in a flat vector
  std::vector<std::pair<double,double>> limits;
  limits.reserve(rangeNames.size() * observables.size());

  for (auto const& range : rangeNames) {
    for (auto const& obs : observables) {
      if(dynamic_cast<RooAbsCategory const*>(obs)) {
        // Nothing to be done for category observables
      } else if(auto * rlv = dynamic_cast<RooAbsRealLValue const*>(obs)) {
        limits.emplace_back(rlv->getMin(range.c_str()), rlv->getMax(range.c_str()));
      } else {
        throw std::logic_error("Classes that represent observables are expected to inherit from RooAbsRealLValue or RooAbsCategory!");
      }
    }
  }

  auto nRanges = rangeNames.size();
  auto nObs = limits.size() / nRanges; // number of observables that are not categories

  // loop over pairs of ranges
  for(size_t ir1 = 0; ir1 < nRanges; ++ir1) {
    for(size_t ir2 = ir1 + 1; ir2 < nRanges; ++ir2) {

      // Loop over observables. If all observables have overlapping limits for
      // these ranges, the hypercubes defining the range are overlapping and we
      // can return `true`.
      size_t overlaps = 0;
      for(size_t io1 = 0; io1 < nObs; ++io1) {
        auto r1 = limits[ir1 * nObs + io1];
        auto r2 = limits[ir2 * nObs + io1];
        overlaps += (r1.second > r2.first && r1.first < r2.second)
                 || (r2.second > r1.first && r2.first < r1.second);
      }
      if(overlaps == nObs) return true;
    }
  }

  return false;
}


/// Create a string with all sorted names of RooArgSet elements separated by colons.
/// \param[in] argSet The input RooArgSet.
std::string getColonSeparatedNameString(RooArgSet const& argSet) {

  RooArgList tmp(argSet);
  tmp.sort();

  std::string content;
  for(auto const& arg : tmp) {
    content += arg->GetName();
    content += ":";
  }
  if(!content.empty()) {
    content.pop_back();
  }
  return content;
}


/// Construct a RooArgSet of objects in a RooArgSet whose names match to those
/// in the names string.
/// \param[in] argSet The input RooArgSet.
/// \param[in] names The names of the objects to select in a colon-separated string.
RooArgSet selectFromArgSet(RooArgSet const& argSet, std::string const& names) {
  RooArgSet output;
  for(auto const& name : ROOT::Split(names, ":")) {
    if(auto arg = argSet.find(name.c_str())) output.add(*arg);
  }
  return output;
}


std::string getRangeNameForSimComponent(std::string const& rangeName, bool splitRange, std::string const& catName)
{
   if (splitRange && !rangeName.empty()) {
      std::string out;
      auto tokens = ROOT::Split(rangeName, ",");
      for(std::string const& token : tokens) {
         out += token + "_" + catName + ",";
      }
      out.pop_back(); // to remove the last comma
      return out;
   }

   return rangeName;
}

BinnedLOutput getBinnedL(RooAbsPdf const &pdf)
{
   if (pdf.getAttribute("BinnedLikelihood") && pdf.IsA()->InheritsFrom(RooRealSumPdf::Class())) {
      // Simplest case: top-level of component is a RooRealSumPdf
      return {const_cast<RooAbsPdf *>(&pdf), true};
   } else if (pdf.IsA()->InheritsFrom(RooProdPdf::Class())) {
      // Default case: top-level pdf is a product of RooRealSumPdf and other pdfs
      for (RooAbsArg *component : static_cast<RooProdPdf const &>(pdf).pdfList()) {
         if (component->getAttribute("BinnedLikelihood") && component->IsA()->InheritsFrom(RooRealSumPdf::Class())) {
            return {static_cast<RooAbsPdf *>(component), true};
         }
         if (component->getAttribute("MAIN_MEASUREMENT")) {
            // not really a binned pdf, but this prevents a (potentially) long list of subsidiary measurements to be
            // passed to the slave calculator
            return {static_cast<RooAbsPdf *>(component), false};
         }
=======
void checkRangeOfParameters(const RooAbsReal *callingClass, std::initializer_list<const RooAbsReal *> pars, double min,
                            double max, bool limitsInAllowedRange, std::string const &extraMessage)
{
   const char openBr = limitsInAllowedRange ? '[' : '(';
   const char closeBr = limitsInAllowedRange ? ']' : ')';

   for (auto parameter : pars) {
      auto par = dynamic_cast<const RooAbsRealLValue *>(parameter);
      if (par && ((par->getMin() < min || par->getMax() > max) ||
                  (!limitsInAllowedRange && (par->getMin() == min || par->getMax() == max)))) {
         std::stringstream rangeMsg;
         rangeMsg << openBr;
         if (min > -std::numeric_limits<double>::max())
            rangeMsg << min << ", ";
         else
            rangeMsg << "-inf, ";

         if (max < std::numeric_limits<double>::max())
            rangeMsg << max << closeBr;
         else
            rangeMsg << "inf" << closeBr;

         oocoutW(callingClass, InputArguments)
            << "The parameter '" << par->GetName() << "' with range [" << par->getMin("") << ", " << par->getMax()
            << "] of the " << callingClass->ClassName() << " '" << callingClass->GetName()
            << "' exceeds the safe range of " << rangeMsg.str() << ". Advise to limit its range."
            << (!extraMessage.empty() ? "\n" : "") << extraMessage << std::endl;
>>>>>>> 49ae85f5
      }
   }
}

<<<<<<< HEAD
/// Get the topologically-sorted list of all nodes in the computation graph.
void getSortedComputationGraph(RooAbsReal const &func, RooArgSet &out)
{
   // Get the set of nodes in the computation graph. Do the detour via
   // RooArgList to avoid deduplication done after adding each element.
   RooArgList serverList;
   func.treeNodeServerList(&serverList, nullptr, true, true, false, true);
   // If we fill the servers in reverse order, they are approximately in
   // topological order so we save a bit of work in sortTopologically().
   out.add(serverList.rbegin(), serverList.rend(), /*silent=*/true);
   // Sort nodes topologically: the servers of any node will be before that
   // node in the collection.
   out.sortTopologically();
}

}
=======
} // namespace RooHelpers
>>>>>>> 49ae85f5
<|MERGE_RESOLUTION|>--- conflicted
+++ resolved
@@ -115,179 +115,6 @@
 /// \param[in] max Maximum of allowed range. `max` itself counts as disallowed.
 /// \param[in] limitsInAllowedRange If true, the limits passed as parameters are part of the allowed range.
 /// \param[in] extraMessage Message that should be appended to the warning.
-<<<<<<< HEAD
-void checkRangeOfParameters(const RooAbsReal* callingClass, std::initializer_list<const RooAbsReal*> pars,
-    double min, double max, bool limitsInAllowedRange, std::string const& extraMessage) {
-  const char openBr = limitsInAllowedRange ? '[' : '(';
-  const char closeBr = limitsInAllowedRange ? ']' : ')';
-
-  for (auto parameter : pars) {
-    auto par = dynamic_cast<const RooAbsRealLValue*>(parameter);
-    if (par && (
-        (par->getMin() < min || par->getMax() > max)
-        || (!limitsInAllowedRange && (par->getMin() == min || par->getMax() == max)) )) {
-      std::stringstream rangeMsg;
-      rangeMsg << openBr;
-      if (min > -std::numeric_limits<double>::max())
-        rangeMsg << min << ", ";
-      else
-        rangeMsg << "-inf, ";
-
-      if (max < std::numeric_limits<double>::max())
-        rangeMsg << max << closeBr;
-      else
-        rangeMsg << "inf" << closeBr;
-
-      oocoutW(callingClass, InputArguments) << "The parameter '" << par->GetName() << "' with range [" << par->getMin("") << ", "
-          << par->getMax() << "] of the " << callingClass->ClassName() << " '" << callingClass->GetName()
-          << "' exceeds the safe range of " << rangeMsg.str() << ". Advise to limit its range."
-          << (!extraMessage.empty() ? "\n" : "") << extraMessage << std::endl;
-    }
-  }
-}
-
-
-namespace {
-  std::pair<double, double> getBinningInterval(RooAbsBinning const& binning) {
-    if (!binning.isParameterized()) {
-      return {binning.lowBound(), binning.highBound()};
-    } else {
-      return {binning.lowBoundFunc()->getVal(), binning.highBoundFunc()->getVal()};
-    }
-  }
-} // namespace
-
-
-/// Get the lower and upper bound of parameter range if arg can be casted to RooAbsRealLValue.
-/// If no range with rangeName is defined for the argument, this will check if a binning of the
-/// same name exists and return the interval covered by the binning.
-/// Returns `{-infinity, infinity}` if agument can't be casted to RooAbsRealLValue* or if no
-/// range or binning with the requested name exists.
-/// \param[in] arg RooAbsArg for which to get the range.
-/// \param[in] rangeName The name of the range.
-std::pair<double, double> getRangeOrBinningInterval(RooAbsArg const* arg, const char* rangeName) {
-  auto rlv = dynamic_cast<RooAbsRealLValue const*>(arg);
-  if (rlv) {
-    if (rangeName && rlv->hasRange(rangeName)) {
-      return {rlv->getMin(rangeName), rlv->getMax(rangeName)};
-    } else if (auto binning = rlv->getBinningPtr(rangeName)) {
-      return getBinningInterval(*binning);
-    }
-  }
-  return {-std::numeric_limits<double>::infinity(), +std::numeric_limits<double>::infinity()};
-}
-
-
-/// Check if there is any overlap when a list of ranges is applied to a set of observables.
-/// \param[in] observables The observables to check for overlap
-/// \param[in] rangeNames The names of the ranges.
-bool checkIfRangesOverlap(RooArgSet const& observables, std::vector<std::string> const& rangeNames)
-{
-  // cache the range limits in a flat vector
-  std::vector<std::pair<double,double>> limits;
-  limits.reserve(rangeNames.size() * observables.size());
-
-  for (auto const& range : rangeNames) {
-    for (auto const& obs : observables) {
-      if(dynamic_cast<RooAbsCategory const*>(obs)) {
-        // Nothing to be done for category observables
-      } else if(auto * rlv = dynamic_cast<RooAbsRealLValue const*>(obs)) {
-        limits.emplace_back(rlv->getMin(range.c_str()), rlv->getMax(range.c_str()));
-      } else {
-        throw std::logic_error("Classes that represent observables are expected to inherit from RooAbsRealLValue or RooAbsCategory!");
-      }
-    }
-  }
-
-  auto nRanges = rangeNames.size();
-  auto nObs = limits.size() / nRanges; // number of observables that are not categories
-
-  // loop over pairs of ranges
-  for(size_t ir1 = 0; ir1 < nRanges; ++ir1) {
-    for(size_t ir2 = ir1 + 1; ir2 < nRanges; ++ir2) {
-
-      // Loop over observables. If all observables have overlapping limits for
-      // these ranges, the hypercubes defining the range are overlapping and we
-      // can return `true`.
-      size_t overlaps = 0;
-      for(size_t io1 = 0; io1 < nObs; ++io1) {
-        auto r1 = limits[ir1 * nObs + io1];
-        auto r2 = limits[ir2 * nObs + io1];
-        overlaps += (r1.second > r2.first && r1.first < r2.second)
-                 || (r2.second > r1.first && r2.first < r1.second);
-      }
-      if(overlaps == nObs) return true;
-    }
-  }
-
-  return false;
-}
-
-
-/// Create a string with all sorted names of RooArgSet elements separated by colons.
-/// \param[in] argSet The input RooArgSet.
-std::string getColonSeparatedNameString(RooArgSet const& argSet) {
-
-  RooArgList tmp(argSet);
-  tmp.sort();
-
-  std::string content;
-  for(auto const& arg : tmp) {
-    content += arg->GetName();
-    content += ":";
-  }
-  if(!content.empty()) {
-    content.pop_back();
-  }
-  return content;
-}
-
-
-/// Construct a RooArgSet of objects in a RooArgSet whose names match to those
-/// in the names string.
-/// \param[in] argSet The input RooArgSet.
-/// \param[in] names The names of the objects to select in a colon-separated string.
-RooArgSet selectFromArgSet(RooArgSet const& argSet, std::string const& names) {
-  RooArgSet output;
-  for(auto const& name : ROOT::Split(names, ":")) {
-    if(auto arg = argSet.find(name.c_str())) output.add(*arg);
-  }
-  return output;
-}
-
-
-std::string getRangeNameForSimComponent(std::string const& rangeName, bool splitRange, std::string const& catName)
-{
-   if (splitRange && !rangeName.empty()) {
-      std::string out;
-      auto tokens = ROOT::Split(rangeName, ",");
-      for(std::string const& token : tokens) {
-         out += token + "_" + catName + ",";
-      }
-      out.pop_back(); // to remove the last comma
-      return out;
-   }
-
-   return rangeName;
-}
-
-BinnedLOutput getBinnedL(RooAbsPdf const &pdf)
-{
-   if (pdf.getAttribute("BinnedLikelihood") && pdf.IsA()->InheritsFrom(RooRealSumPdf::Class())) {
-      // Simplest case: top-level of component is a RooRealSumPdf
-      return {const_cast<RooAbsPdf *>(&pdf), true};
-   } else if (pdf.IsA()->InheritsFrom(RooProdPdf::Class())) {
-      // Default case: top-level pdf is a product of RooRealSumPdf and other pdfs
-      for (RooAbsArg *component : static_cast<RooProdPdf const &>(pdf).pdfList()) {
-         if (component->getAttribute("BinnedLikelihood") && component->IsA()->InheritsFrom(RooRealSumPdf::Class())) {
-            return {static_cast<RooAbsPdf *>(component), true};
-         }
-         if (component->getAttribute("MAIN_MEASUREMENT")) {
-            // not really a binned pdf, but this prevents a (potentially) long list of subsidiary measurements to be
-            // passed to the slave calculator
-            return {static_cast<RooAbsPdf *>(component), false};
-         }
-=======
 void checkRangeOfParameters(const RooAbsReal *callingClass, std::initializer_list<const RooAbsReal *> pars, double min,
                             double max, bool limitsInAllowedRange, std::string const &extraMessage)
 {
@@ -315,28 +142,8 @@
             << "] of the " << callingClass->ClassName() << " '" << callingClass->GetName()
             << "' exceeds the safe range of " << rangeMsg.str() << ". Advise to limit its range."
             << (!extraMessage.empty() ? "\n" : "") << extraMessage << std::endl;
->>>>>>> 49ae85f5
       }
    }
 }
 
-<<<<<<< HEAD
-/// Get the topologically-sorted list of all nodes in the computation graph.
-void getSortedComputationGraph(RooAbsReal const &func, RooArgSet &out)
-{
-   // Get the set of nodes in the computation graph. Do the detour via
-   // RooArgList to avoid deduplication done after adding each element.
-   RooArgList serverList;
-   func.treeNodeServerList(&serverList, nullptr, true, true, false, true);
-   // If we fill the servers in reverse order, they are approximately in
-   // topological order so we save a bit of work in sortTopologically().
-   out.add(serverList.rbegin(), serverList.rend(), /*silent=*/true);
-   // Sort nodes topologically: the servers of any node will be before that
-   // node in the collection.
-   out.sortTopologically();
-}
-
-}
-=======
-} // namespace RooHelpers
->>>>>>> 49ae85f5
+} // namespace RooHelpers