--- conflicted
+++ resolved
@@ -127,17 +127,6 @@
                   (!limitsInAllowedRange && (par->getMin() == min || par->getMax() == max)))) {
          std::stringstream rangeMsg;
          rangeMsg << openBr;
-<<<<<<< HEAD
-         if (min > -std::numeric_limits<double>::max())
-            rangeMsg << min << ", ";
-         else
-            rangeMsg << "-inf, ";
-
-         if (max < std::numeric_limits<double>::max())
-            rangeMsg << max << closeBr;
-         else
-            rangeMsg << "inf" << closeBr;
-=======
          if (min > -std::numeric_limits<double>::max()) {
             rangeMsg << min << ", ";
          } else {
@@ -149,7 +138,6 @@
          } else {
             rangeMsg << "inf" << closeBr;
          }
->>>>>>> 22aeb252
 
          oocoutW(callingClass, InputArguments)
             << "The parameter '" << par->GetName() << "' with range [" << par->getMin("") << ", " << par->getMax()
