/*****************************************************************************
 * Project: RooFit                                                           *
 * Package: RooFitCore                                                       *
 * @(#)root/roofitcore:$Id$
 * Authors:                                                                  *
 *   GR, Gerhard Raven, NIKHEF/VU, Gerhard.Raven@nikhf.nl                    *
 *                                                                           *
 * Copyright (c) 2005, NIKHEF.  All rights reserved.                         *
 *                                                                           *
 * Redistribution and use in source and binary forms,                        *
 * with or without modification, are permitted according to the terms        *
 * listed in LICENSE (http://roofit.sourceforge.net/license.txt)             *
 *****************************************************************************/

/**
\file RooEffGenContext.cxx
\class RooEffGenContext
\ingroup Roofitcore

Specialized generator context for p.d.fs represented
by class RooEffProd, which are p.d.fs multiplied with an efficiency function.
This generator context generates events from such products by first
generating events from a dedicated generator context of the input p.d.f.
and applying an extra rejection step based on the efficiency function.
**/

#include <memory>

#include "RooEffGenContext.h"
#include "RooAbsPdf.h"
#include "RooRandom.h"

using namespace std;

ClassImp(RooEffGenContext);

////////////////////////////////////////////////////////////////////////////////
/// Constructor of generator context for RooEffProd products

RooEffGenContext::RooEffGenContext(const RooAbsPdf &model, const RooAbsPdf &pdf, const RooAbsReal &eff,
                                   const RooArgSet &vars, const RooDataSet *prototype, const RooArgSet *auxProto,
                                   bool verbose, const RooArgSet * /*forceDirect*/)
   : RooAbsGenContext(model, vars, prototype, auxProto, verbose), _maxEff(0.)
{
   RooArgSet x(eff, eff.GetName());
<<<<<<< HEAD
   _cloneSet = static_cast<RooArgSet*>(x.snapshot(true));
   _eff = dynamic_cast<RooAbsReal *>(_cloneSet->find(eff.GetName()));
=======
   x.snapshot(_cloneSet, true);
   _eff = dynamic_cast<RooAbsReal *>(_cloneSet.find(eff.GetName()));
>>>>>>> 49ae85f5
   _generator = pdf.genContext(vars, prototype, auxProto, verbose);
   vars.snapshot(_vars, true);
}

////////////////////////////////////////////////////////////////////////////////
/// Destructor

RooEffGenContext::~RooEffGenContext()
{
   delete _generator;
}

////////////////////////////////////////////////////////////////////////////////
/// One-time initialization of generator.

void RooEffGenContext::initGenerator(const RooArgSet &theEvent)
{
   _eff->recursiveRedirectServers(theEvent);
   _generator->initGenerator(theEvent);

   // Check if PDF supports maximum finding
   Int_t code = _eff->getMaxVal(_vars);
   if (!code) {
      _maxEff = 1.;
   } else {
      _maxEff = _eff->maxVal(code);
   }
}

////////////////////////////////////////////////////////////////////////////////
/// Generate one event. Generate an event from the p.d.f and
/// then perform an accept/reject sampling based on the efficiency
/// function

void RooEffGenContext::generateEvent(RooArgSet &theEvent, Int_t remaining)
{
   while (true) {
      _generator->generateEvent(theEvent, remaining);
      double val = _eff->getVal();
      if (val > _maxEff && !_eff->getMaxVal(_vars)) {
         coutE(Generation) << ClassName() << "::" << GetName()
                           << ":generateEvent: value of efficiency is larger than assumed maximum of 1." << std::endl;
         continue;
      }
      if (val > RooRandom::uniform() * _maxEff) {
         break;
      }
   }
}

////////////////////////////////////////////////////////////////////////////////
/// Detailed printing interface

void RooEffGenContext::printMultiline(ostream &os, Int_t content, bool verbose, TString indent) const
{
   RooAbsGenContext::printMultiline(os, content, verbose, indent);
   os << indent << "--- RooEffGenContext ---" << endl;
   os << indent << "Using EFF ";
   _eff->printStream(os, kName | kArgs | kClassName, kSingleLine, indent);
   os << indent << "PDF generator" << endl;

   TString indent2(indent);
   indent2.Append("    ");

   _generator->printMultiline(os, content, verbose, indent2);
}<|MERGE_RESOLUTION|>--- conflicted
+++ resolved
@@ -43,13 +43,8 @@
    : RooAbsGenContext(model, vars, prototype, auxProto, verbose), _maxEff(0.)
 {
    RooArgSet x(eff, eff.GetName());
-<<<<<<< HEAD
-   _cloneSet = static_cast<RooArgSet*>(x.snapshot(true));
-   _eff = dynamic_cast<RooAbsReal *>(_cloneSet->find(eff.GetName()));
-=======
    x.snapshot(_cloneSet, true);
    _eff = dynamic_cast<RooAbsReal *>(_cloneSet.find(eff.GetName()));
->>>>>>> 49ae85f5
    _generator = pdf.genContext(vars, prototype, auxProto, verbose);
    vars.snapshot(_vars, true);
 }
