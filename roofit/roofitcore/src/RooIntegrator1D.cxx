--- conflicted
+++ resolved
@@ -465,138 +465,13 @@
 
    if (steps == _maxSteps) {
 
-<<<<<<< HEAD
-      if(std::abs(_extrapError) <= _epsRel*std::abs(_extrapValue)) {
-        return _extrapValue;
-      }
-      if(std::abs(_extrapError) <= _epsAbs) {
-        return _extrapValue ;
-=======
       oocoutW(nullptr, Integration) << "RooIntegrator1D::integral: integral of " << _function->getName()
                                     << " over range (" << _xmin << "," << _xmax << ") did not converge after "
                                     << _maxSteps << " steps" << std::endl;
       for (int j = 1; j <= _maxSteps; ++j) {
          ooccoutW(nullptr, Integration) << "   [" << j << "] h = " << hArr[j] << " , s = " << sArr[j] << std::endl;
->>>>>>> 7c5b7714
-      }
-   }
-
-<<<<<<< HEAD
-    }
-    // update the step size for the next refinement of the summation
-    _h[j+1]= (_rule == Trapezoid) ? _h[j]/4. : _h[j]/9.;
-  }
-
-  oocoutW(nullptr,Integration) << "RooIntegrator1D::integral: integral of " << _function->getName() << " over range (" << _xmin << "," << _xmax << ") did not converge after "
-      << _maxSteps << " steps" << endl;
-  for(Int_t j = 1; j <= _maxSteps; ++j) {
-    ooccoutW(nullptr,Integration) << "   [" << j << "] h = " << _h[j] << " , s = " << _s[j] << endl;
-  }
-
-  return _s[_maxSteps] ;
-}
-
-
-////////////////////////////////////////////////////////////////////////////////
-/// Calculate the n-th stage of refinement of the Second Euler-Maclaurin
-/// summation rule which has the useful property of not evaluating the
-/// integrand at either of its endpoints but requires more function
-/// evaluations than the trapezoidal rule. This rule can be used with
-/// a suitable change of variables to estimate improper integrals.
-
-double RooIntegrator1D::addMidpoints(Int_t n)
-{
-  double x,tnm,sum,del,ddel;
-  Int_t it,j;
-
-  if(n == 1) {
-    double xmid= 0.5*(_xmin + _xmax);
-    return (_savedResult= _range*integrand(xvec(xmid)));
-  }
-  else {
-    for(it=1, j=1; j < n-1; j++) it*= 3;
-    tnm= it;
-    del= _range/(3.*tnm);
-    ddel= del+del;
-    x= _xmin + 0.5*del;
-    for(sum= 0, j= 1; j <= it; j++) {
-      sum+= integrand(xvec(x));
-      x+= ddel;
-      sum+= integrand(xvec(x));
-      x+= del;
-    }
-    return (_savedResult= (_savedResult + _range*sum/tnm)/3.);
-  }
-}
-
-
-////////////////////////////////////////////////////////////////////////////////
-/// Calculate the n-th stage of refinement of the extended trapezoidal
-/// summation rule. This is the most efficient rule for a well behaved
-/// integrands that can be evaluated over its entire range, including the
-/// endpoints.
-
-double RooIntegrator1D::addTrapezoids(Int_t n)
-{
-  if (n == 1) {
-    // use a single trapezoid to cover the full range
-    return (_savedResult= 0.5*_range*(integrand(xvec(_xmin)) + integrand(xvec(_xmax))));
-  }
-  else {
-    // break the range down into several trapezoids using 2**(n-2)
-    // equally-spaced interior points
-    const int nInt = 1 << (n-2);
-    const double del = _range/nInt;
-    const double xmin = _xmin;
-
-    double sum = 0.;
-    // TODO Replace by batch computation
-    for (int j=0; j<nInt; ++j) {
-      double x = xmin + (0.5+j)*del;
-      sum += integrand(xvec(x));
-    }
-
-    return (_savedResult= 0.5*(_savedResult + _range*sum/nInt));
-  }
-}
-
-
-
-////////////////////////////////////////////////////////////////////////////////
-/// Extrapolate result to final value
-
-void RooIntegrator1D::extrapolate(Int_t n)
-{
-  double *xa= &_h[n-_nPoints];
-  double *ya= &_s[n-_nPoints];
-  Int_t i,m,ns=1;
-  double den,dif,dift,ho,hp,w;
-
-  dif=std::abs(xa[1]);
-  for (i= 1; i <= _nPoints; i++) {
-    if ((dift=std::abs(xa[i])) < dif) {
-      ns=i;
-      dif=dift;
-    }
-    _c[i]=ya[i];
-    _d[i]=ya[i];
-  }
-  _extrapValue= ya[ns--];
-  for(m= 1; m < _nPoints; m++) {
-    for(i= 1; i <= _nPoints-m; i++) {
-      ho=xa[i];
-      hp=xa[i+m];
-      w=_c[i+1]-_d[i];
-      if((den=ho-hp) == 0.0) {
-   oocoutE(nullptr,Integration) << "RooIntegrator1D::extrapolate: internal error" << endl;
-      }
-      den=w/den;
-      _d[i]=hp*den;
-      _c[i]=ho*den;
-    }
-    _extrapValue += (_extrapError=(2*ns < (_nPoints-m) ? _c[ns+1] : _d[ns--]));
-  }
-=======
+      }
+   }
+
    return output;
->>>>>>> 7c5b7714
 }