--- conflicted
+++ resolved
@@ -616,11 +616,7 @@
   if (nsplit>0) {
     os << indent << "  Splitting rules:" << std::endl ;
     for (i=0 ; i<nsplit ; i++) {
-<<<<<<< HEAD
-      os << indent << "   " << _splitArgList.at(i)->GetName() << " is split by " << _splitCatList.at(i)->GetName() << endl ;
-=======
       os << indent << "   " << _splitArgList.at(i)->GetName() << " is split by " << _splitCatList.at(i)->GetName() << std::endl ;
->>>>>>> 4f177922
     }
   }
 
@@ -628,11 +624,7 @@
   if (nrepl>0) {
     os << indent << "  Replacement rules:" << std::endl ;
     for (i=0 ; i<nrepl ; i++) {
-<<<<<<< HEAD
-      os << indent << "   " << _replaceSubList.at(i)->GetName() << " replaces " << _replaceArgList.at(i)->GetName() << endl ;
-=======
       os << indent << "   " << _replaceSubList.at(i)->GetName() << " replaces " << _replaceArgList.at(i)->GetName() << std::endl ;
->>>>>>> 4f177922
     }
   }
 
