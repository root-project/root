/*****************************************************************************
 * Project: RooFit                                                           *
 * Package: RooFitCore                                                       *
 * @(#)root/roofitcore:$Id$
 * Authors:                                                                  *
 *   WV, Wouter Verkerke, UC Santa Barbara, verkerke@slac.stanford.edu       *
 *   DK, David Kirkby,    UC Irvine,         dkirkby@uci.edu                 *
 *                                                                           *
 * Copyright (c) 2000-2005, Regents of the University of California          *
 *                          and Stanford University. All rights reserved.    *
 *                                                                           *
 * Redistribution and use in source and binary forms,                        *
 * with or without modification, are permitted according to the terms        *
 * listed in LICENSE (http://roofit.sourceforge.net/license.txt)             *
 *****************************************************************************/

/**
\file RooHist.cxx
\class RooHist
\ingroup Roofitcore

A RooHist is a graphical representation of binned data based on the
TGraphAsymmErrors class. Error bars are calculated using either Poisson
or Binomial statistics. A RooHist is used to represent histograms in
a RooPlot.
**/

#include "RooHist.h"

#include "RooAbsRealLValue.h"
#include "RooHistError.h"
#include "RooCurve.h"
#include "RooScaledFunc.h"
#include "RooMsgService.h"

#include "TH1.h"
#include "Riostream.h"
#include <iomanip>

ClassImp(RooHist);


////////////////////////////////////////////////////////////////////////////////
/// Create an empty histogram that can be filled with the addBin()
/// and addAsymmetryBin() methods. Use the optional parameter to
/// specify the confidence level in units of sigma to use for
/// calculating error bars. The nominal bin width specifies the
/// default used by addBin(), and is used to set the relative
/// normalization of bins with different widths.

  RooHist::RooHist(double nominalBinWidth, double nSigma, double /*xErrorFrac*/, double /*scaleFactor*/) :
    TGraphAsymmErrors(), _nominalBinWidth(nominalBinWidth), _nSigma(nSigma), _rawEntries(-1)
{
  initialize();
}


////////////////////////////////////////////////////////////////////////////////
/// Create a histogram from the contents of the specified TH1 object
/// which may have fixed or variable bin widths. Error bars are
/// calculated using Poisson statistics. Prints a warning and rounds
/// any bins with non-integer contents. Use the optional parameter to
/// specify the confidence level in units of sigma to use for
/// calculating error bars. The nominal bin width specifies the
/// default used by addBin(), and is used to set the relative
/// normalization of bins with different widths. If not set, the
/// nominal bin width is calculated as range/nbins.

RooHist::RooHist(const TH1 &data, double nominalBinWidth, double nSigma, RooAbsData::ErrorType etype, double xErrorFrac,
       bool correctForBinWidth, double scaleFactor) :
  TGraphAsymmErrors(), _nominalBinWidth(nominalBinWidth), _nSigma(nSigma), _rawEntries(-1)
{
  if(etype == RooAbsData::Poisson && correctForBinWidth == false) {
    throw std::invalid_argument(
            "To ensure consistent behavior prior releases, it's not possible to create a RooHist from a TH1 with no bin width correction when using Poisson errors.");
  }

  initialize();
  // copy the input histogram's name and title
  SetName(data.GetName());
  SetTitle(data.GetTitle());
  // calculate our nominal bin width if necessary
  if(_nominalBinWidth == 0) {
    const TAxis *axis= ((TH1&)data).GetXaxis();
    if(axis->GetNbins() > 0) _nominalBinWidth= (axis->GetXmax() - axis->GetXmin())/axis->GetNbins();
  }
  setYAxisLabel(data.GetYaxis()->GetTitle());

  // initialize our contents from the input histogram's contents
  Int_t nbin= data.GetNbinsX();
  for(Int_t bin= 1; bin <= nbin; bin++) {
    Axis_t x= data.GetBinCenter(bin);
    Stat_t y= data.GetBinContent(bin);
    Stat_t dy = data.GetBinError(bin) ;
    if (etype==RooAbsData::Poisson) {
      addBin(x,y,data.GetBinWidth(bin),xErrorFrac,scaleFactor);
    } else if (etype==RooAbsData::SumW2) {
      addBinWithError(x,y,dy,dy,data.GetBinWidth(bin),xErrorFrac,correctForBinWidth,scaleFactor);
    } else {
      addBinWithError(x,y,0,0,data.GetBinWidth(bin),xErrorFrac,correctForBinWidth,scaleFactor);
    }
  }
  // add over/underflow bins to our event count
  _entries+= data.GetBinContent(0) + data.GetBinContent(nbin+1);
}



////////////////////////////////////////////////////////////////////////////////
/// Create a histogram from the asymmetry between the specified TH1 objects
/// which may have fixed or variable bin widths, but which must both have
/// the same binning. The asymmetry is calculated as (1-2)/(1+2). Error bars are
/// calculated using Binomial statistics. Prints a warning and rounds
/// any bins with non-integer contents. Use the optional parameter to
/// specify the confidence level in units of sigma to use for
/// calculating error bars. The nominal bin width specifies the
/// default used by addAsymmetryBin(), and is used to set the relative
/// normalization of bins with different widths. If not set, the
/// nominal bin width is calculated as range/nbins.

RooHist::RooHist(const TH1 &data1, const TH1 &data2, double nominalBinWidth, double nSigma,
       RooAbsData::ErrorType etype, double xErrorFrac, bool efficiency, double scaleFactor) :
  TGraphAsymmErrors(), _nominalBinWidth(nominalBinWidth), _nSigma(nSigma), _rawEntries(-1)
{
  initialize();
  // copy the first input histogram's name and title
  SetName(data1.GetName());
  SetTitle(data1.GetTitle());
  // calculate our nominal bin width if necessary
  if(_nominalBinWidth == 0) {
    const TAxis *axis= data1.GetXaxis();
    if(axis->GetNbins() > 0) _nominalBinWidth= (axis->GetXmax() - axis->GetXmin())/axis->GetNbins();
  }

  if (!efficiency) {
    setYAxisLabel(Form("Asymmetry (%s - %s)/(%s + %s)",
           data1.GetName(),data2.GetName(),data1.GetName(),data2.GetName()));
  } else {
    setYAxisLabel(Form("Efficiency (%s)/(%s + %s)",
           data1.GetName(),data1.GetName(),data2.GetName()));
  }
  // initialize our contents from the input histogram contents
  Int_t nbin= data1.GetNbinsX();
  if(data2.GetNbinsX() != nbin) {
    coutE(InputArguments) << "RooHist::RooHist: histograms have different number of bins" << std::endl;
    return;
  }
  for(Int_t bin= 1; bin <= nbin; bin++) {
    Axis_t x= data1.GetBinCenter(bin);
    if(std::abs(data2.GetBinCenter(bin)-x)>1e-10) {
      coutW(InputArguments) << "RooHist::RooHist: histograms have different centers for bin " << bin << std::endl;
    }
    Stat_t y1= data1.GetBinContent(bin);
    Stat_t y2= data2.GetBinContent(bin);
    if (!efficiency) {

      if (etype==RooAbsData::Poisson) {
   addAsymmetryBin(x,roundBin(y1),roundBin(y2),data1.GetBinWidth(bin),xErrorFrac,scaleFactor);
      } else if (etype==RooAbsData::SumW2) {
   Stat_t dy1= data1.GetBinError(bin);
   Stat_t dy2= data2.GetBinError(bin);
   addAsymmetryBinWithError(x,y1,y2,dy1,dy2,data1.GetBinWidth(bin),xErrorFrac,scaleFactor);
      } else {
   addAsymmetryBinWithError(x,y1,y2,0,0,data1.GetBinWidth(bin),xErrorFrac,scaleFactor);
      }

    } else {

      if (etype==RooAbsData::Poisson) {
   addEfficiencyBin(x,roundBin(y1),roundBin(y2),data1.GetBinWidth(bin),xErrorFrac,scaleFactor);
      } else if (etype==RooAbsData::SumW2) {
   Stat_t dy1= data1.GetBinError(bin);
   Stat_t dy2= data2.GetBinError(bin);
   addEfficiencyBinWithError(x,y1,y2,dy1,dy2,data1.GetBinWidth(bin),xErrorFrac,scaleFactor);
      } else {
   addEfficiencyBinWithError(x,y1,y2,0,0,data1.GetBinWidth(bin),xErrorFrac,scaleFactor);
      }

    }

  }
  // we do not have a meaningful number of entries
  _entries= -1;
}



////////////////////////////////////////////////////////////////////////////////
/// Create histogram as sum of two existing histograms. If Poisson errors are selected the histograms are
/// added and Poisson confidence intervals are calculated for the summed content. If wgt1 and wgt2 are not
/// 1 in this mode, a warning message is printed. If SumW2 errors are selected the histograms are added
/// and the histograms errors are added in quadrature, taking the weights into account.

RooHist::RooHist(const RooHist& hist1, const RooHist& hist2, double wgt1, double wgt2,
       RooAbsData::ErrorType etype, double xErrorFrac) : _rawEntries(-1)
{
  // Initialize the histogram
  initialize() ;

  // Copy all non-content properties from hist1
  SetName(hist1.GetName()) ;
  SetTitle(hist1.GetTitle()) ;
  _nominalBinWidth=hist1._nominalBinWidth ;
  _nSigma=hist1._nSigma ;
  setYAxisLabel(hist1.getYAxisLabel()) ;

  if (!hist1.hasIdenticalBinning(hist2)) {
    coutE(InputArguments) << "RooHist::RooHist input histograms have incompatible binning, combined histogram will remain empty" << std::endl ;
    return ;
  }

  if (etype==RooAbsData::Poisson) {
    // Add histograms with Poisson errors

    // Issue warning if weights are not 1
    if (wgt1!=1.0 || wgt2 != 1.0) {
      coutW(InputArguments) << "RooHist::RooHist: WARNING: Poisson errors of weighted sum of two histograms is not well defined! " << std::endl
             << "                  Summed histogram bins will rounded to nearest integer for Poisson confidence interval calculation" << std::endl ;
    }

    // Add histograms, calculate Poisson confidence interval on sum value
    Int_t i,n=hist1.GetN() ;
    for(i=0 ; i<n ; i++) {
      double x1,y1,x2,y2,dx1 ;
      hist1.GetPoint(i,x1,y1) ;
      dx1 = hist1.GetErrorX(i) ;
      hist2.GetPoint(i,x2,y2) ;
      addBin(x1,roundBin(wgt1*y1+wgt2*y2),2*dx1/xErrorFrac,xErrorFrac) ;
    }

  } else {
    // Add histograms with SumW2 errors

    // Add histograms, calculate combined sum-of-weights error
    Int_t i,n=hist1.GetN() ;
    for(i=0 ; i<n ; i++) {
      double x1,y1,x2,y2,dx1,dy1,dy2 ;
      hist1.GetPoint(i,x1,y1) ;
      dx1 = hist1.GetErrorX(i) ;
      dy1 = hist1.GetErrorY(i) ;
      dy2 = hist2.GetErrorY(i) ;
      hist2.GetPoint(i,x2,y2) ;
      double dy = sqrt(wgt1*wgt1*dy1*dy1+wgt2*wgt2*dy2*dy2) ;
      addBinWithError(x1,wgt1*y1+wgt2*y2,dy,dy,2*dx1/xErrorFrac,xErrorFrac) ;
    }
  }

}


////////////////////////////////////////////////////////////////////////////////
/// Create histogram from a pdf or function. Errors are computed based on the fit result provided.
///
/// This signature is intended for unfolding/deconvolution scenarios,
/// where a pdf is constructed as "data minus background" and is thus
/// intended to be displayed as "data" (or at least data-like).
/// Usage of this signature is triggered by the draw style "P" in RooAbsReal::plotOn.
///
/// More details.
/// \param[in] f The function to be plotted.
/// \param[in] x The variable on the x-axis
/// \param[in] xErrorFrac Size of the errror in x as a fraction of the bin width
/// \param[in] scaleFactor arbitrary scaling of the y-values
/// \param[in] normVars variables over which to normalize
/// \param[in] fr fit result
RooHist::RooHist(const RooAbsReal &f, RooAbsRealLValue &x, double xErrorFrac, double scaleFactor, const RooArgSet *normVars, const RooFitResult* fr) :
  TGraphAsymmErrors(), _nSigma(1), _rawEntries(-1)
{
  // grab the function's name and title
  SetName(f.GetName());
  std::string title{f.GetTitle()};
  SetTitle(title.c_str());
  // append " ( [<funit> ][/ <xunit> ])" to our y-axis label if necessary
  if(0 != strlen(f.getUnit()) || 0 != strlen(x.getUnit())) {
    title += " ( ";
    if(0 != strlen(f.getUnit())) {
      title += f.getUnit();
      title += " ";
    }
    if(0 != strlen(x.getUnit())) {
      title += "/ ";
      title += x.getUnit();
      title += " ";
    }
    title += ")";
  }
  setYAxisLabel(title.c_str());

  std::unique_ptr<RooAbsFunc> rawPtr;
  std::unique_ptr<RooAbsFunc> funcPtr{f.bindVars(x,normVars,true)};

  // apply a scale factor if necessary
  if(scaleFactor != 1) {
    rawPtr= std::move(funcPtr);
    funcPtr = std::make_unique<RooScaledFunc>(*rawPtr,scaleFactor);
  }

  // apply a scale factor if necessary
  assert(funcPtr);

  // calculate the points to add to our curve
  int xbins = x.numBins();
  RooArgSet nset;
  if(normVars) nset.add(*normVars);
  for(int i=0; i<xbins; ++i){
    double xval = x.getBinning().binCenter(i);
    double xwidth = x.getBinning().binWidth(i);
    Axis_t xval_ax = xval;
    double yval = (*funcPtr)(&xval);
    double yerr = std::sqrt(yval);
    if(fr) yerr = f.getPropagatedError(*fr,nset);
    addBinWithError(xval_ax,yval,yerr,yerr,xwidth,xErrorFrac,false,scaleFactor) ;
    _entries += yval;
  }
  _nominalBinWidth = 1.;
}


////////////////////////////////////////////////////////////////////////////////
/// Perform common initialization for all constructors.

void RooHist::initialize()
{
  SetMarkerStyle(8);
}


////////////////////////////////////////////////////////////////////////////////
/// Return the number of events of the dataset associated with this RooHist.
/// This is the number of events in the RooHist itself, unless a different
/// value was specified through setRawEntries()

double RooHist::getFitRangeNEvt() const
{
  return (_rawEntries==-1 ? _entries : _rawEntries) ;
}


////////////////////////////////////////////////////////////////////////////////
/// Calculate integral of histogram in given range

double RooHist::getFitRangeNEvt(double xlo, double xhi) const
{
  double sum(0) ;
  for (int i=0 ; i<GetN() ; i++) {
    double x,y ;

    GetPoint(i,x,y) ;

    if (x>=xlo && x<=xhi) {
      // We have to use the original weights of the histogram, because the
      // scaled points have nothing to do anymore with event weights in the
      // case of non-uniform binning. For backwards compatibility with the
      // RooHist version 1, we first need to check if the `_originalWeights`
      // member is filled.
      sum += _originalWeights.empty() ? y : _originalWeights[i];
    }
  }

  if (_rawEntries!=-1) {
    coutW(Plotting) << "RooHist::getFitRangeNEvt() WARNING: The number of normalisation events associated to histogram " << GetName() << " is not equal to number of events in this histogram."
          << "\n\t\t This is due a cut being applied while plotting the data. Automatic normalisation over a sub-range of a plot variable assumes"
          << "\n\t\t that the effect of that cut is uniform across the plot, which may be an incorrect assumption. To obtain a correct normalisation, it needs to be passed explicitly:"
          << "\n\t\t\t data->plotOn(frame01,CutRange(\"SB1\"));"
          << "\n\t\t\t const double nData = data->sumEntries(\"\", \"SB1\"); //or the cut string such as sumEntries(\"x > 0.\");"
          << "\n\t\t\t model.plotOn(frame01, RooFit::Normalization(nData, RooAbsReal::NumEvent), ProjectionRange(\"SB1\"));" << std::endl ;
    sum *= _rawEntries / _entries ;
  }

  return sum ;
}


////////////////////////////////////////////////////////////////////////////////
/// Return the nearest positive integer to the input value
/// and print a warning if an adjustment is required.

Int_t RooHist::roundBin(double y)
{
  if(y < 0) {
    coutW(Plotting) << fName << "::roundBin: rounding negative bin contents to zero: " << y << std::endl;
    return 0;
  }
  Int_t n= (Int_t)(y+0.5);
  if(std::abs(y-n)>1e-6) {
    coutW(Plotting) << fName << "::roundBin: rounding non-integer bin contents: " << y << std::endl;
  }
  return n;
}


void RooHist::addPoint(Axis_t binCenter, double y, double yscale, double exlow, double exhigh, double eylow, double eyhigh)
{
  const int index = GetN();
  SetPoint(index, binCenter, y*yscale);

  // If the scale is negative, the low and high errors must be swapped
  if(std::abs(yscale) < 0) {
    std::swap(eylow, eyhigh);
  }

  SetPointError(index, exlow, exhigh, std::abs(yscale) * eylow, std::abs(yscale) * eyhigh);

  updateYAxisLimits(yscale * (y - eylow));
  updateYAxisLimits(yscale * (y + eyhigh));

  // We also track the original weights of the histogram, because if we only
  // have info on the scaled points it's not possible anymore to compute the
  // number of events in a subrange of the RooHist.
  _originalWeights.resize(index + 1);
  _originalWeights[index] = y;
}


////////////////////////////////////////////////////////////////////////////////
/// Add a bin to this histogram with the specified integer bin contents
/// and using an error bar calculated with Poisson statistics. The bin width
/// is used to set the relative scale of bins with different widths.

void RooHist::addBin(Axis_t binCenter, double n, double binWidth, double xErrorFrac, double scaleFactor)
{
  if (n<0) {
    coutW(Plotting) << "RooHist::addBin(" << GetName() << ") WARNING: negative entry set to zero when Poisson error bars are requested" << std::endl ;
  }

  double scale= 1;
  if(binWidth > 0) {
    scale= _nominalBinWidth/binWidth;
  }
  _entries+= n;

  // calculate Poisson errors for this bin
  double ym,yp,dx(0.5*binWidth);

  if (std::abs((double)((n-Int_t(n))>1e-5))) {
    // need interpolation
    double ym1(0),yp1(0),ym2(0),yp2(0) ;
    Int_t n1 = Int_t(n) ;
    Int_t n2 = n1+1 ;
    if(!RooHistError::instance().getPoissonInterval(n1,ym1,yp1,_nSigma) ||
       !RooHistError::instance().getPoissonInterval(n2,ym2,yp2,_nSigma)) {
      coutE(Plotting) << "RooHist::addBin: unable to add bin with " << n << " events" << std::endl;
    }
    ym = ym1 + (n-n1)*(ym2-ym1) ;
    yp = yp1 + (n-n1)*(yp2-yp1) ;
    coutW(Plotting) << "RooHist::addBin(" << GetName()
          << ") WARNING: non-integer bin entry " << n << " with Poisson errors, interpolating between Poisson errors of adjacent integer" << std::endl ;
  } else {
  // integer case
  if(!RooHistError::instance().getPoissonInterval(Int_t(n),ym,yp,_nSigma)) {
      coutE(Plotting) << "RooHist::addBin: unable to add bin with " << n << " events" << std::endl;
      return;
    }
  }

  addPoint(binCenter,n, scale*scaleFactor,dx*xErrorFrac,dx*xErrorFrac, n-ym, yp-n);
}



////////////////////////////////////////////////////////////////////////////////
/// Add a bin to this histogram with the specified bin contents
/// and error. The bin width is used to set the relative scale of
/// bins with different widths.

void RooHist::addBinWithError(Axis_t binCenter, double n, double elow, double ehigh, double binWidth,
               double xErrorFrac, bool correctForBinWidth, double scaleFactor)
{
  double scale= 1;
  if(binWidth > 0 && correctForBinWidth) {
    scale= _nominalBinWidth/binWidth;
  }
  _entries+= n;

  double dx(0.5*binWidth) ;
  addPoint(binCenter,n, scale*scaleFactor,dx*xErrorFrac,dx*xErrorFrac, elow, ehigh);
}




////////////////////////////////////////////////////////////////////////////////
/// Add a bin to this histogram with the specified bin contents
/// and error. The bin width is used to set the relative scale of
/// bins with different widths.

void RooHist::addBinWithXYError(Axis_t binCenter, double n, double exlow, double exhigh, double eylow, double eyhigh,
            double scaleFactor)
{
  _entries+= n;

  addPoint(binCenter, n, scaleFactor,exlow,exhigh, eylow, eyhigh);
}





////////////////////////////////////////////////////////////////////////////////
/// Add a bin to this histogram with the value (n1-n2)/(n1+n2)
/// using an error bar calculated with Binomial statistics.

void RooHist::addAsymmetryBin(Axis_t binCenter, Int_t n1, Int_t n2, double binWidth, double xErrorFrac, double scaleFactor)
{
  // calculate Binomial errors for this bin
  double ym,yp,dx(0.5*binWidth);
  if(!RooHistError::instance().getBinomialIntervalAsym(n1,n2,ym,yp,_nSigma)) {
    coutE(Plotting) << "RooHist::addAsymmetryBin: unable to calculate binomial error for bin with " << n1 << "," << n2 << " events" << std::endl;
    return;
  }

  double a= (double)(n1-n2)/(n1+n2);
  addPoint(binCenter, a, scaleFactor,dx*xErrorFrac,dx*xErrorFrac, a-ym, yp-a);
}



////////////////////////////////////////////////////////////////////////////////
/// Add a bin to this histogram with the value (n1-n2)/(n1+n2)
/// using an error bar calculated with Binomial statistics.

void RooHist::addAsymmetryBinWithError(Axis_t binCenter, double n1, double n2, double en1, double en2, double binWidth, double xErrorFrac, double scaleFactor)
{
  // calculate Binomial errors for this bin
  double ym,yp,dx(0.5*binWidth);
  double a= (double)(n1-n2)/(n1+n2);

  double error = 2*sqrt( pow(en1,2)*pow(n2,2) + pow(en2,2)*pow(n1,2) ) / pow(n1+n2,2) ;
  ym=a-error ;
  yp=a+error ;

  addPoint(binCenter,a, scaleFactor, dx*xErrorFrac,dx*xErrorFrac, a-ym, yp-a);
}



////////////////////////////////////////////////////////////////////////////////
/// Add a bin to this histogram with the value n1/(n1+n2)
/// using an error bar calculated with Binomial statistics.

void RooHist::addEfficiencyBin(Axis_t binCenter, Int_t n1, Int_t n2, double binWidth, double xErrorFrac, double scaleFactor)
{
  double a= (double)(n1)/(n1+n2);

  // calculate Binomial errors for this bin
  double ym,yp,dx(0.5*binWidth);
  if(!RooHistError::instance().getBinomialIntervalEff(n1,n2,ym,yp,_nSigma)) {
    coutE(Plotting) << "RooHist::addEfficiencyBin: unable to calculate binomial error for bin with " << n1 << "," << n2 << " events" << std::endl;
    return;
  }

  addPoint(binCenter,a, scaleFactor,dx*xErrorFrac,dx*xErrorFrac, a-ym, yp-a);
}



////////////////////////////////////////////////////////////////////////////////
/// Add a bin to this histogram with the value n1/(n1+n2)
/// using an error bar calculated with Binomial statistics.

void RooHist::addEfficiencyBinWithError(Axis_t binCenter, double n1, double n2, double en1, double en2, double binWidth, double xErrorFrac, double scaleFactor)
{
  double a= (double)(n1)/(n1+n2);

  double error = sqrt( pow(en1,2)*pow(n2,2) + pow(en2,2)*pow(n1,2) ) / pow(n1+n2,2) ;

  // calculate Binomial errors for this bin
  double ym,yp,dx(0.5*binWidth);
  ym=a-error ;
  yp=a+error ;


  addPoint(binCenter,a, scaleFactor,dx*xErrorFrac,dx*xErrorFrac, a-ym, yp-a);
}


////////////////////////////////////////////////////////////////////////////////
<<<<<<< HEAD
/// Return kTRUE if binning of this RooHist is identical to that of 'other'

Bool_t RooHist::hasIdenticalBinning(const RooHist& other) const
=======
/// Return true if binning of this RooHist is identical to that of 'other'

bool RooHist::hasIdenticalBinning(const RooHist& other) const
>>>>>>> 18b4f317
{
  // First check if number of bins is the same
  if (GetN() != other.GetN()) {
    return false ;
  }

  // Next require that all bin centers are the same
  Int_t i ;
  for (i=0 ; i<GetN() ; i++) {
    double x1,x2,y1,y2 ;

    GetPoint(i,x1,y1) ;
    other.GetPoint(i,x2,y2) ;

    if (std::abs(x1-x2) > 1e-10 * _nominalBinWidth) {
      return false ;
    }

  }

  return true ;
}



////////////////////////////////////////////////////////////////////////////////
/// Return true if contents of this RooHist is identical within given
/// relative tolerance to that of 'other'

bool RooHist::isIdentical(const RooHist& other, double tol, bool verbose) const
{
  // Make temporary TH1s output of RooHists to perform Kolmogorov test
  TH1::AddDirectory(false) ;
  TH1F h_self("h_self","h_self",GetN(),0,1) ;
  TH1F h_other("h_other","h_other",GetN(),0,1) ;
  TH1::AddDirectory(true) ;

  for (Int_t i=0 ; i<GetN() ; i++) {
    h_self.SetBinContent(i+1,GetY()[i]) ;
    h_other.SetBinContent(i+1,other.GetY()[i]) ;
  }

  double M = h_self.KolmogorovTest(&h_other,"M") ;
  if (M>tol) {
    double kprob = h_self.KolmogorovTest(&h_other) ;
    if(verbose) std::cout << "RooHist::isIdentical() tolerance exceeded M=" << M << " (tol=" << tol << "), corresponding prob = " << kprob << std::endl ;
    return false ;
  }

  return true ;
}



////////////////////////////////////////////////////////////////////////////////
/// Print info about this histogram to the specified output stream.
///
///   Standard: number of entries
///      Shape: error CL and maximum value
///    Verbose: print our bin contents and errors

void RooHist::printMultiline(std::ostream& os, Int_t contents, bool verbose, TString indent) const
{
  RooPlotable::printMultiline(os,contents,verbose,indent);
  os << indent << "--- RooHist ---" << std::endl;
  Int_t n= GetN();
  os << indent << "  Contains " << n << " bins" << std::endl;
  if(verbose) {
    os << indent << "  Errors calculated at" << _nSigma << "-sigma CL" << std::endl;
    os << indent << "  Bin Contents:" << std::endl;
    for(Int_t i= 0; i < n; i++) {
      os << indent << std::setw(3) << i << ") x= " <<  fX[i];
      if(fEXhigh[i] > 0 || fEXlow[i] > 0) {
   os << " +" << fEXhigh[i] << " -" << fEXlow[i];
      }
      os << " , y = " << fY[i] << " +" << fEYhigh[i] << " -" << fEYlow[i] << std::endl;
    }
  }
}



////////////////////////////////////////////////////////////////////////////////
/// Print name of RooHist

void RooHist::printName(std::ostream& os) const
{
  os << GetName() ;
}



////////////////////////////////////////////////////////////////////////////////
/// Print title of RooHist

void RooHist::printTitle(std::ostream& os) const
{
  os << GetTitle() ;
}



////////////////////////////////////////////////////////////////////////////////
/// Print class name of RooHist

void RooHist::printClassName(std::ostream& os) const
{
  os << ClassName() ;
}


std::unique_ptr<RooHist> RooHist::createEmptyResidHist(const RooCurve& curve, bool normalize) const
{
  // Copy all non-content properties from hist1
  auto hist = std::make_unique<RooHist>(_nominalBinWidth) ;
<<<<<<< HEAD
  if (normalize) {
    hist->SetName(Form("pull_%s_%s",GetName(),curve.GetName())) ;
    hist->SetTitle(Form("Pull of %s and %s",GetTitle(),curve.GetTitle())) ;
  } else {
    hist->SetName(Form("resid_%s_%s",GetName(),curve.GetName())) ;
    hist->SetTitle(Form("Residual of %s and %s",GetTitle(),curve.GetTitle())) ;
  }

  return hist;
}

=======
  const std::string name = GetName() + std::string("_") + curve.GetName();
  const std::string title = GetTitle() + std::string(" and ") + curve.GetTitle();
  hist->SetName(((normalize ? "pull_" : "resid_") + name).c_str()) ;
  hist->SetTitle(((normalize ? "Pull of " : "Residual of ") + title).c_str()) ;

  return hist;
}

>>>>>>> 18b4f317

void RooHist::fillResidHist(RooHist & residHist, const RooCurve& curve,bool normalize, bool useAverage) const
{
  // Determine range of curve
  double xstart,xstop,y ;
  curve.GetPoint(0,xstart,y) ;
  curve.GetPoint(curve.GetN()-1,xstop,y) ;

  // Add histograms, calculate Poisson confidence interval on sum value
  for(Int_t i=0 ; i<GetN() ; i++) {
    double x,point;
    GetPoint(i,x,point) ;

    // Only calculate pull for bins inside curve range
    if (x<xstart || x>xstop) continue ;

    double yy ;
    if (useAverage) {
      double exl = GetErrorXlow(i);
      double exh = GetErrorXhigh(i) ;
      if (exl<=0 ) exl = GetErrorX(i);
      if (exh<=0 ) exh = GetErrorX(i);
      if (exl<=0 ) exl = 0.5*getNominalBinWidth();
      if (exh<=0 ) exh = 0.5*getNominalBinWidth();
      yy = point - curve.average(x-exl,x+exh) ;
    } else {
      yy = point - curve.interpolate(x) ;
    }

    double dyl = GetErrorYlow(i) ;
    double dyh = GetErrorYhigh(i) ;
    if (normalize) {
        double norm = (yy>0?dyl:dyh);
   if (norm==0.) {
     coutW(Plotting) << "RooHist::makeResisHist(" << GetName() << ") WARNING: point " << i << " has zero error, setting residual to zero" << std::endl;
     yy=0 ;
     dyh=0 ;
     dyl=0 ;
   } else {
     yy   /= norm;
     dyh /= norm;
     dyl /= norm;
   }
    }
    residHist.addBinWithError(x,yy,dyl,dyh);
  }
}


////////////////////////////////////////////////////////////////////////////////
/// Create and return RooHist containing  residuals w.r.t to given curve.
/// If normalize is true, the residuals are normalized by the histogram
/// errors creating a RooHist with pull values

RooHist* RooHist::makeResidHist(const RooCurve& curve, bool normalize, bool useAverage) const
{
  RooHist* hist = createEmptyResidHist(curve, normalize).release();
  fillResidHist(*hist, curve, normalize, useAverage);
  return hist ;
}<|MERGE_RESOLUTION|>--- conflicted
+++ resolved
@@ -575,15 +575,9 @@
 
 
 ////////////////////////////////////////////////////////////////////////////////
-<<<<<<< HEAD
-/// Return kTRUE if binning of this RooHist is identical to that of 'other'
-
-Bool_t RooHist::hasIdenticalBinning(const RooHist& other) const
-=======
 /// Return true if binning of this RooHist is identical to that of 'other'
 
 bool RooHist::hasIdenticalBinning(const RooHist& other) const
->>>>>>> 18b4f317
 {
   // First check if number of bins is the same
   if (GetN() != other.GetN()) {
@@ -699,19 +693,6 @@
 {
   // Copy all non-content properties from hist1
   auto hist = std::make_unique<RooHist>(_nominalBinWidth) ;
-<<<<<<< HEAD
-  if (normalize) {
-    hist->SetName(Form("pull_%s_%s",GetName(),curve.GetName())) ;
-    hist->SetTitle(Form("Pull of %s and %s",GetTitle(),curve.GetTitle())) ;
-  } else {
-    hist->SetName(Form("resid_%s_%s",GetName(),curve.GetName())) ;
-    hist->SetTitle(Form("Residual of %s and %s",GetTitle(),curve.GetTitle())) ;
-  }
-
-  return hist;
-}
-
-=======
   const std::string name = GetName() + std::string("_") + curve.GetName();
   const std::string title = GetTitle() + std::string(" and ") + curve.GetTitle();
   hist->SetName(((normalize ? "pull_" : "resid_") + name).c_str()) ;
@@ -720,7 +701,6 @@
   return hist;
 }
 
->>>>>>> 18b4f317
 
 void RooHist::fillResidHist(RooHist & residHist, const RooCurve& curve,bool normalize, bool useAverage) const
 {
