/*
 * Project: RooFit
 * Authors:
 *   Jonas Rembser, CERN  11/2021
 *
 * Copyright (c) 2021, CERN
 *
 * Redistribution and use in source and binary forms,
 * with or without modification, are permitted according to the terms
 * listed in LICENSE (http://roofit.sourceforge.net/license.txt)
 */

#include "RooFit/Detail/Buffers.h"

<<<<<<< HEAD
#include <RooBatchCompute.h>

=======
>>>>>>> 49ae85f5
#include <stdexcept>
#include <functional>
#include <queue>
#include <map>

#ifdef ROOFIT_CUDA
namespace CudaInterface = RooFit::Detail::CudaInterface;
using CudaInterface::CudaStream;
#endif

namespace RooFit {
namespace Detail {

class ScalarBufferContainer {
public:
   ScalarBufferContainer() {}
   ScalarBufferContainer(std::size_t size)
   {
      if (size != 1)
         throw std::runtime_error("ScalarBufferContainer can only be of size 1");
   }
   std::size_t size() const { return 1; }

   double const *cpuReadPtr() const { return &_val; }
   double const *gpuReadPtr() const { return &_val; }

   double *cpuWritePtr() { return &_val; }
   double *gpuWritePtr() { return &_val; }

private:
   double _val;
};

class CPUBufferContainer {
public:
   CPUBufferContainer(std::size_t size) : _vec(size) {}
   std::size_t size() const { return _vec.size(); }

   double const *cpuReadPtr() const { return _vec.data(); }
   double const *gpuReadPtr() const
   {
      throw std::bad_function_call();
      return nullptr;
   }

   double *cpuWritePtr() { return _vec.data(); }
   double *gpuWritePtr()
   {
      throw std::bad_function_call();
      return nullptr;
   }

private:
   std::vector<double> _vec;
};

#ifdef ROOFIT_CUDA
class GPUBufferContainer {
public:
   GPUBufferContainer(std::size_t size) : _arr(size) {}
   std::size_t size() const { return _arr.size(); }

   double const *cpuReadPtr() const
   {
      throw std::bad_function_call();
      return nullptr;
   }
   double const *gpuReadPtr() const { return _arr.data(); }

   double *cpuWritePtr() const
   {
      throw std::bad_function_call();
      return nullptr;
   }
   double *gpuWritePtr() const { return const_cast<double *>(_arr.data()); }

private:
   CudaInterface::DeviceArray<double> _arr;
};

class PinnedBufferContainer {
public:
   PinnedBufferContainer(std::size_t size) : _arr{size}, _gpuBuffer{size} {}
   std::size_t size() const { return _arr.size(); }

   void setCudaStream(CudaStream *stream) { _cudaStream = stream; }

   double const *cpuReadPtr() const
   {

      if (_lastAccess == LastAccessType::GPU_WRITE) {
         CudaInterface::copyDeviceToHost(_gpuBuffer.gpuReadPtr(), const_cast<double *>(_arr.data()), size(),
                                         _cudaStream);
      }

      _lastAccess = LastAccessType::CPU_READ;
      return const_cast<double *>(_arr.data());
   }
   double const *gpuReadPtr() const
   {

      if (_lastAccess == LastAccessType::CPU_WRITE) {
         CudaInterface::copyHostToDevice(_arr.data(), _gpuBuffer.gpuWritePtr(), size(), _cudaStream);
      }

      _lastAccess = LastAccessType::GPU_READ;
      return _gpuBuffer.gpuReadPtr();
   }

   double *cpuWritePtr()
   {
      _lastAccess = LastAccessType::CPU_WRITE;
      return _arr.data();
   }
   double *gpuWritePtr()
   {
      _lastAccess = LastAccessType::GPU_WRITE;
      return _gpuBuffer.gpuWritePtr();
   }

private:
   enum class LastAccessType { CPU_READ, GPU_READ, CPU_WRITE, GPU_WRITE };

   CudaInterface::PinnedHostArray<double> _arr;
   GPUBufferContainer _gpuBuffer;
   CudaStream *_cudaStream = nullptr;
   mutable LastAccessType _lastAccess = LastAccessType::CPU_READ;
};
#endif // ROOFIT_CUDA

template <class Container>
class BufferImpl : public AbsBuffer {
public:
   using Queue = std::queue<std::unique_ptr<Container>>;
   using QueuesMap = std::map<std::size_t, Queue>;

   BufferImpl(std::size_t size, QueuesMap &queuesMap) : _queue{queuesMap[size]}
   {
      if (_queue.empty()) {
         _vec = std::make_unique<Container>(size);
      } else {
         _vec = std::move(_queue.front());
         _queue.pop();
      }
   }

   ~BufferImpl() override { _queue.emplace(std::move(_vec)); }

   double const *cpuReadPtr() const override { return _vec->cpuReadPtr(); }
   double const *gpuReadPtr() const override { return _vec->gpuReadPtr(); }

   double *cpuWritePtr() override { return _vec->cpuWritePtr(); }
   double *gpuWritePtr() override { return _vec->gpuWritePtr(); }

   Container &vec() { return *_vec; }

private:
   std::unique_ptr<Container> _vec;
   Queue &_queue;
};

using ScalarBuffer = BufferImpl<ScalarBufferContainer>;
using CPUBuffer = BufferImpl<CPUBufferContainer>;
#ifdef ROOFIT_CUDA
using GPUBuffer = BufferImpl<GPUBufferContainer>;
using PinnedBuffer = BufferImpl<PinnedBufferContainer>;
#endif

struct BufferQueuesMaps {
   ScalarBuffer::QueuesMap scalarBufferQueuesMap;
   CPUBuffer::QueuesMap cpuBufferQueuesMap;
#ifdef ROOFIT_CUDA
   GPUBuffer::QueuesMap gpuBufferQueuesMap;
   PinnedBuffer::QueuesMap pinnedBufferQueuesMap;
#endif
};

BufferManager::BufferManager()
{
   _queuesMaps = std::make_unique<BufferQueuesMaps>();
}

BufferManager::~BufferManager() = default;

std::unique_ptr<AbsBuffer> BufferManager::makeScalarBuffer()
{
   return std::make_unique<ScalarBuffer>(1, _queuesMaps->scalarBufferQueuesMap);
}
std::unique_ptr<AbsBuffer> BufferManager::makeCpuBuffer(std::size_t size)
{
   return std::make_unique<CPUBuffer>(size, _queuesMaps->cpuBufferQueuesMap);
}
#ifdef ROOFIT_CUDA
std::unique_ptr<AbsBuffer> BufferManager::makeGpuBuffer(std::size_t size)
{
   return std::make_unique<GPUBuffer>(size, _queuesMaps->gpuBufferQueuesMap);
}
std::unique_ptr<AbsBuffer> BufferManager::makePinnedBuffer(std::size_t size, CudaStream *stream)
{
   auto out = std::make_unique<PinnedBuffer>(size, _queuesMaps->pinnedBufferQueuesMap);
   out->vec().setCudaStream(stream);
   return out;
}
#endif // ROOFIT_CUDA

} // end namespace Detail
} // end namespace RooFit<|MERGE_RESOLUTION|>--- conflicted
+++ resolved
@@ -12,11 +12,6 @@
 
 #include "RooFit/Detail/Buffers.h"
 
-<<<<<<< HEAD
-#include <RooBatchCompute.h>
-
-=======
->>>>>>> 49ae85f5
 #include <stdexcept>
 #include <functional>
 #include <queue>
