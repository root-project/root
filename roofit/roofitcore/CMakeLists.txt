--- conflicted
+++ resolved
@@ -47,8 +47,10 @@
              RooTimer.h
              RooJsonListFile.h)
 
-<<<<<<< HEAD
-ROOT_GENERATE_DICTIONARY(G__RooFitCore MODULE RooFitCore ${headers1} ${headers2} ${headers3} ${headers4} LINKDEF LinkDef.h OPTIONS "-writeEmptyRootPCM")
+ROOT_STANDARD_LIBRARY_PACKAGE(RooFitCore
+                              HEADERS ${headers1} ${headers2} ${headers3} ${headers4}
+                              DICTIONARY_OPTIONS "-writeEmptyRootPCM"
+                              DEPENDENCIES Core Hist Graf Matrix Tree Minuit RIO MathCore Foam)
 
 if(UNIX AND NOT APPLE)
     # for Linux, BSD, Solaris, Minix: add rt library for timing in RooCPUTimer
@@ -60,9 +62,3 @@
 endif()
 
 ROOT_INSTALL_HEADERS()
-=======
-ROOT_STANDARD_LIBRARY_PACKAGE(RooFitCore
-                              HEADERS ${headers1} ${headers2} ${headers3} ${headers4}
-                              DICTIONARY_OPTIONS "-writeEmptyRootPCM"
-                              DEPENDENCIES Core Hist Graf Matrix Tree Minuit RIO MathCore Foam)
->>>>>>> 07ea721e
