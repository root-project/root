--- conflicted
+++ resolved
@@ -554,11 +554,6 @@
                           5e-3, // increase tolerance because the numeric integration algos are still different
                           /*randomizeParameters=*/true};
 
-<<<<<<< HEAD
-INSTANTIATE_TEST_SUITE_P(RooFuncWrapper, FactoryTest,
-                         testing::Values(param1, param2, param3, param4, param5, param6, param7, param8, param8p1,
-                                         param9, param10, param11),
-=======
 FactoryTestParams param12{"BifurGauss",
                           [](RooWorkspace &ws) {
                              ws.factory("x[0, -10, 10]");
@@ -664,7 +659,6 @@
 );
 
 INSTANTIATE_TEST_SUITE_P(RooFuncWrapper, FactoryTest, testValues,
->>>>>>> 22aeb252
                          [](testing::TestParamInfo<FactoryTest::ParamType> const &paramInfo) {
                             return paramInfo.param._name;
                          });