--- conflicted
+++ resolved
@@ -12,16 +12,6 @@
  */
 
 #include <RooAbsPdf.h>
-<<<<<<< HEAD
-#include <RooDataSet.h>
-#include <RooDataHist.h>
-#include <RooFitResult.h>
-#include <RooFuncWrapper.h>
-#include <RooHelpers.h>
-#include <RooMinimizer.h>
-#include <RooRealVar.h>
-#include <RooRandom.h>
-=======
 #include <RooAbsData.h>
 #include <RooAddPdf.h>
 #include <RooBinWidthFunction.h>
@@ -42,7 +32,6 @@
 #include <RooRealVar.h>
 #include <RooRealSumPdf.h>
 #include <RooSimultaneous.h>
->>>>>>> f2f67553
 #include <RooWorkspace.h>
 
 #include <ROOT/StringUtils.hxx>
@@ -51,10 +40,7 @@
 #include <TMath.h>
 
 #include <functional>
-<<<<<<< HEAD
-=======
 #include <random>
->>>>>>> f2f67553
 
 #include <gtest/gtest.h>
 
@@ -84,20 +70,6 @@
    return (plus - minus) / (2 * eps);
 }
 
-<<<<<<< HEAD
-void randomizeParameters(const RooArgSet &parameters, ULong_t seed = 0)
-{
-   auto random = RooRandom::randomGenerator();
-   if (seed != 0)
-      random->SetSeed(seed);
-
-   for (auto param : parameters) {
-      auto par = static_cast<RooAbsRealLValue *>(param);
-      const double uni = random->Uniform();
-      const double min = par->getMin();
-      const double max = par->getMax();
-      par->setVal(min + uni * (max - min));
-=======
 void randomizeParameters(const RooArgSet &parameters)
 {
    double lowerBound = -0.1;
@@ -115,7 +87,6 @@
       val = val + mul * (mul > 0 ? (par->getMax() - val) : (val - par->getMin()));
 
       par->setVal(val);
->>>>>>> f2f67553
    }
 }
 
@@ -232,35 +203,21 @@
    }
 }
 
-<<<<<<< HEAD
-using CreateNLLFunction = std::function<std::unique_ptr<RooAbsReal>(RooAbsPdf &, RooAbsData &, RooWorkspace &)>;
-=======
 using CreateNLLFunc =
    std::function<std::unique_ptr<RooAbsReal>(RooAbsPdf &, RooAbsData &, RooWorkspace &, std::string const &)>;
 using WorkspaceSetupFunc = std::function<void(RooWorkspace &)>;
->>>>>>> f2f67553
 
 class FactoryTestParams {
 public:
    FactoryTestParams() = default;
-<<<<<<< HEAD
-   FactoryTestParams(std::string const &name, std::string const &exprs, std::string const &observableNames,
-                     CreateNLLFunction createNLL, double fitResultTolerance, bool randomizeParameters)
-      : _name{name},
-        _factoryExpressions{exprs},
-        _observableNames{observableNames},
-=======
    FactoryTestParams(std::string const &name, WorkspaceSetupFunc setupWorkspace, CreateNLLFunc createNLL,
                      double fitResultTolerance, bool randomizeParameters)
       : _name{name},
         _setupWorkspace{setupWorkspace},
->>>>>>> f2f67553
         _createNLL{createNLL},
         _fitResultTolerance{fitResultTolerance},
         _randomizeParameters{randomizeParameters}
    {
-<<<<<<< HEAD
-=======
    }
 
    std::string _name;
@@ -342,73 +299,12 @@
    // Check if derivatives are equal
    for (std::size_t i = 0; i < paramsMyNLL.size(); ++i) {
       EXPECT_NEAR(getNumDerivative(*nllRef, static_cast<RooRealVar &>(*paramsMyNLL[i]), observables), dMyNLL[i], 1e-4);
->>>>>>> f2f67553
-   }
-
-   std::string _name;
-   std::string _factoryExpressions;
-   std::string _observableNames;
-   CreateNLLFunction _createNLL;
-   double _fitResultTolerance = 1e-4;
-   bool _randomizeParameters = true;
-};
-
-class FactoryTest : public testing::TestWithParam<FactoryTestParams> {
-   void SetUp() override
-   {
-      _changeMsgLvl = std::make_unique<RooHelpers::LocalChangeMsgLevel>(RooFit::WARNING);
-      _params = GetParam();
-   }
-
-<<<<<<< HEAD
-   void TearDown() override { _changeMsgLvl.reset(); }
-
-protected:
-   FactoryTestParams _params;
-
-private:
-   std::unique_ptr<RooHelpers::LocalChangeMsgLevel> _changeMsgLvl;
-};
-
-TEST_P(FactoryTest, NLLFit)
-{
-   RooWorkspace ws;
-   for (std::string const &expr : ROOT::Split(_params._factoryExpressions, ";")) {
-      if (!expr.empty())
-         ws.factory(expr.c_str());
-   }
-
-   RooArgSet observables;
-   for (std::string const &obsName : ROOT::Split(_params._observableNames, ",")) {
-      if (!obsName.empty())
-         observables.add(*ws.var(obsName));
-   }
-
-   RooAbsPdf &model = *ws.pdf("model");
-
-   std::size_t nEvents = 10;
-   std::unique_ptr<RooDataSet> data0{model.generate(observables, nEvents)};
-   std::unique_ptr<RooAbsData> data{data0->binnedClone()};
-   std::unique_ptr<RooAbsReal> nllRef = _params._createNLL(model, *data, ws);
-   auto nllRefResolved = static_cast<RooAbsReal *>(nllRef->servers()[0]);
-
-   static int funcWrapperCounter = 0;
-   std::string wrapperName = "func_wrapper_" + std::to_string(funcWrapperCounter++);
-   RooFuncWrapper nllFunc(wrapperName.c_str(), wrapperName.c_str(), *nllRefResolved, observables, data.get());
-
-   // Check if functions results are the same even after changing parameters.
-   EXPECT_NEAR(nllRef->getVal(observables), nllFunc.getVal(), 1e-8);
-
-   // Check if the parameter layout and size is the same.
-   RooArgSet paramsRefNll;
-   nllRef->getParameters(nullptr, paramsRefNll);
-   RooArgSet paramsMyNLL;
-   nllFunc.getParameters(&observables, paramsMyNLL);
-
-   if (_params._randomizeParameters) {
-      randomizeParameters(paramsMyNLL, 1337);
-   }
-=======
+   }
+
+   // Remember parameter state before minimization
+   RooArgSet parametersOrig;
+   paramsRefNll.snapshot(parametersOrig);
+
    // Minimize the RooFuncWrapper Implementation
    auto result = runMinimizer(*nllFunc, false);
    paramsRefNll.assign(parametersOrig);
@@ -538,7 +434,6 @@
 
    std::map<std::string, RooAbsPdf *> pdfMap;
    std::map<std::string, std::unique_ptr<RooAbsData>> dataMap;
->>>>>>> f2f67553
 
    RooArgSet models;
    RooArgSet observables;
@@ -546,11 +441,6 @@
    auto nChannels = 2;
    auto nEvents = 1000;
 
-<<<<<<< HEAD
-   // Check if derivatives are equal
-   for (std::size_t i = 0; i < paramsMyNLL.size(); ++i) {
-      EXPECT_NEAR(getNumDerivative(*nllRef, static_cast<RooRealVar &>(*paramsMyNLL[i]), observables), dMyNLL[i], 1e-4);
-=======
    for (int i = 0; i < nChannels; ++i) {
       std::string suffix = "_" + std::to_string(i + 1);
       auto obsName = "x" + suffix;
@@ -565,7 +455,6 @@
 
       observables.addOwned(std::move(x));
       models.addOwned(std::move(model));
->>>>>>> f2f67553
    }
 
    RooSimultaneous model{"model", "model", pdfMap, channelCat};
@@ -608,69 +497,6 @@
    x.setBins(10);
    std::unique_ptr<RooDataSet> data1{p.generate(x, 500)};
 
-<<<<<<< HEAD
-   // Compare minimization results
-   double tol = _params._fitResultTolerance;
-   EXPECT_TRUE(result->isIdentical(*resultRef, tol));
-   EXPECT_TRUE(resultAd->isIdentical(*resultRef, tol));
-}
-
-/// Initial minimization that was not based on any other tutorial/test.
-FactoryTestParams param1{"Gaussian",
-                         "sum::mu_shifted(mu[0, -10, 10], shift[1.0, -10, 10]);"
-                         "prod::sigma_scaled(sigma[3.0, 0.01, 10], 1.5);"
-                         "Gaussian::model(x[0, -10, 10], mu_shifted, sigma_scaled);",
-                         "x",
-                         [](RooAbsPdf &pdf, RooAbsData &data, RooWorkspace &) {
-                            return std::unique_ptr<RooAbsReal>{
-                               pdf.createNLL(data, RooFit::BatchMode("cpu"))};
-                         },
-                         1e-4,
-                         /*randomizeParameters=*/false};
-
-/// Test based on the rf301 tutorial.
-FactoryTestParams param2{"PolyVar",
-                         // Create function f(y) = a0 + a1*y + y*y*y
-                         "PolyVar::fy(y[-5, 5], {a0[-0.5, -5, 5], a1[-0.5, -1, 1], y});"
-                         // Create gauss(x,f(y),s)
-                         "Gaussian::model(x[-5, 5], fy, sigma[0.5, 0.01, 10]);",
-                         "x,y",
-                         [](RooAbsPdf &pdf, RooAbsData &data, RooWorkspace &ws) {
-                            using namespace RooFit;
-                            RooRealVar &y = *ws.var("y");
-                            return std::unique_ptr<RooAbsReal>{
-                               pdf.createNLL(data, ConditionalObservables(y), BatchMode("cpu"))};
-                         },
-                         1e-4,
-                         /*randomizeParameters=*/false};
-
-/// Test based on the rf201 tutorial.
-FactoryTestParams param3{"AddPdf",
-                         "Gaussian::sig1(x[0, 10], mean[5, -10, 10], sigma1[0.50, .01, 10]);"
-                         "Gaussian::sig2(x, mean, sigma2[5, .01, 10]);"
-                         "Chebychev::bkg(x, {a0[0.3, 0., 0.5], a1[0.2, 0., 0.5]});"
-                         "SUM::sig(sig1frac[0.8, 0.0, 1.0] * sig1, sig2);"
-                         "SUM::model(bkgfrac[0.5, 0.0, 1.0] * bkg, sig);",
-                         "x",
-                         [](RooAbsPdf &pdf, RooAbsData &data, RooWorkspace &) {
-                            return std::unique_ptr<RooAbsReal>{pdf.createNLL(data, RooFit::BatchMode("cpu"))};
-                         },
-                         1e-3,
-                         /*randomizeParameters=*/true};
-
-/// Test based on the rf604 tutorial.
-FactoryTestParams param4{"ConstraintSum",
-                         "RealSumFunc::mu_func({mu[-1, -10, 10], 4.0}, {1.1, 0.3});"
-                         "Gaussian::gauss(x[-10, 10], mu_func, sigma[2, 0.1, 10]);"
-                         "Polynomial::poly(x);"
-                         "SUM::model(f[0.5, 0.0, 1.0] * gauss, poly);"
-                         "Gaussian::fconstext(f, 0.2, 0.1);",
-                         "x",
-                         [](RooAbsPdf &pdf, RooAbsData &data, RooWorkspace &ws) {
-                            using namespace RooFit;
-                            return std::unique_ptr<RooAbsReal>{
-                               pdf.createNLL(data, ExternalConstraints(*ws.pdf("fconstext")), BatchMode("cpu"))};
-=======
    // Create a binned dataset with 10 bins and 500 events
    std::unique_ptr<RooDataHist> hist1{p.generateBinned(x, 500)};
 
@@ -715,14 +541,10 @@
                          },
                          [](RooAbsPdf &pdf, RooAbsData &data, RooWorkspace &, std::string const& backend) {
                             return std::unique_ptr<RooAbsReal>{pdf.createNLL(data, RooFit::BatchMode(backend))};
->>>>>>> f2f67553
                          },
                          1e-4,
                          /*randomizeParameters=*/true};
 
-<<<<<<< HEAD
-INSTANTIATE_TEST_SUITE_P(RooFuncWrapper, FactoryTest, testing::Values(param1, param2, param3, param4),
-=======
 // A RooPoisson where x is not rounded, like it is used in HistFactory
 FactoryTestParams param10{"PoissonNoRounding",
                           [](RooWorkspace &ws) {
@@ -740,7 +562,6 @@
 INSTANTIATE_TEST_SUITE_P(RooFuncWrapper, FactoryTest,
                          testing::Values(param1, param2, param3, param4, param5, param6, param7, param8, param9,
                                          param10),
->>>>>>> f2f67553
                          [](testing::TestParamInfo<FactoryTest::ParamType> const &paramInfo) {
                             return paramInfo.param._name;
                          });