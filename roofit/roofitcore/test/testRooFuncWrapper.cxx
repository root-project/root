/*
 * Project: RooFit
 * Authors:
 *   Garima Singh, CERN 2023
 *   Jonas Rembser, CERN 2023
 *
 * Copyright (c) 2023, CERN
 *
 * Redistribution and use in source and binary forms,
 * with or without modification, are permitted according to the terms
 * listed in LICENSE (http://roofit.sourceforge.net/license.txt)
 */

#include <RooAbsData.h>
#include <RooAbsPdf.h>
#include <RooAddPdf.h>
#include <RooBinWidthFunction.h>
#include <RooCategory.h>
#include <RooClassFactory.h>
#include <RooDataHist.h>
#include <RooDataSet.h>
#include <RooExponential.h>
#include <RooFitResult.h>
#include <RooFuncWrapper.h>
#include <RooGaussian.h>
#include <RooHelpers.h>
#include <RooHistFunc.h>
#include <RooHistPdf.h>
#include <RooMinimizer.h>
#include <RooPoisson.h>
#include <RooPolynomial.h>
#include <RooRealSumPdf.h>
#include <RooRealVar.h>
#include <RooSimultaneous.h>
#include <RooWorkspace.h>

#include <ROOT/StringUtils.hxx>
#include <TROOT.h>
#include <TSystem.h>
#include <TMath.h>

#include <functional>
#include <random>

#include "gtest_wrapper.h"

namespace {

// Function to get the derivative of pdf wrt var.
double getNumDerivative(const RooAbsReal &pdf, RooRealVar &var, const RooArgSet &normSet, double eps = 1e-8)
{
   double orig = var.getVal();
   if (!var.inRange(orig + eps, nullptr)) {
      throw std::runtime_error("getNumDerivative(): positive variation outside of range!");
   }
   if (!var.inRange(orig - eps, nullptr)) {
      throw std::runtime_error("getNumDerivative(): negative variation outside of range!");
   }
   var.setVal(orig + eps);
   double plus = pdf.getVal(normSet);
   var.setVal(orig - eps);
   double minus = pdf.getVal(normSet);
   var.setVal(orig);

   return (plus - minus) / (2 * eps);
}

void randomizeParameters(const RooArgSet &parameters)
{
   double lowerBound = -0.1;
   double upperBound = 0.1;
   std::uniform_real_distribution<double> unif(lowerBound, upperBound);
   std::default_random_engine re;

   for (auto *param : parameters) {
      double mul = unif(re);

      auto par = dynamic_cast<RooAbsRealLValue *>(param);
      if (!par)
         continue;
      double val = par->getVal();
      val = val + mul * (mul > 0 ? (par->getMax() - val) : (val - par->getMin()));

      par->setVal(val);
   }
}

} // namespace

TEST(RooFuncWrapper, GaussianNormalized)
{
   RooHelpers::LocalChangeMsgLevel changeMsgLevel{RooFit::WARNING};

   RooWorkspace ws;
   ws.import(RooRealVar{"x", "x", 0, -10, std::numeric_limits<double>::infinity()}, RooFit::Silence());
   ws.factory("sum::mu_shifted(mu[0, -10, 10], shift[1.0, -10, 10])");
   ws.factory("prod::sigma_scaled(sigma[2.0, 0.01, 10], 1.5)");
   ws.factory("Gaussian::gauss(x, mu_shifted, sigma_scaled)");

   RooAbsPdf &gauss = *ws.pdf("gauss");
   RooRealVar &x = *ws.var("x");
   RooRealVar &mu = *ws.var("mu");

   RooArgSet normSet{x};
   std::unique_ptr<RooAbsReal> gaussNormalized = RooFit::Detail::compileForNormSet(gauss, normSet);

   RooFit::Experimental::RooFuncWrapper gaussFunc("myGauss3", "myGauss3", *gaussNormalized, nullptr, nullptr, false);
   gaussFunc.createGradient();

   RooArgSet paramsGauss;
   gauss.getParameters(nullptr, paramsGauss);

   // Check if functions results are the same even after changing parameters.
   EXPECT_NEAR(gauss.getVal(normSet), gaussFunc.getVal(), 1e-8);

   mu.setVal(1);
   EXPECT_NEAR(gauss.getVal(normSet), gaussFunc.getVal(), 1e-8);

   // Get AD based derivative
   std::vector<double> dMyGauss(gaussFunc.getNumParams(), 0);
   gaussFunc.gradient(dMyGauss.data());

   // Check if derivatives are equal
   for (std::size_t i = 0; i < paramsGauss.size(); ++i) {
      EXPECT_NEAR(getNumDerivative(gauss, static_cast<RooRealVar &>(*paramsGauss[i]), normSet), dMyGauss[i], 1e-8);
   }
}

TEST(RooFuncWrapper, Exponential)
{
   RooHelpers::LocalChangeMsgLevel changeMsgLevel{RooFit::WARNING};

   for (auto negateCoefficient : {false, true}) {

      RooWorkspace ws;
      if (negateCoefficient) {
         ws.factory("Exponential::expo_2(x[1.0, 0, 10], c[0.1, 0, 10], true)");
      } else {
         ws.factory("Exponential::expo_1(x[1.0, 0, 10], c[0.1, 0, 10], false)");
      }

      std::string name = negateCoefficient ? "expo_2" : "expo_1";

      RooAbsPdf &expo = *ws.pdf(name);
      RooRealVar &x = *ws.var("x");

      RooArgSet normSet{x};

      std::unique_ptr<RooAbsReal> expoNormalized = RooFit::Detail::compileForNormSet(expo, normSet);

      RooFit::Experimental::RooFuncWrapper expoFunc(name.c_str(), name.c_str(), *expoNormalized, nullptr, nullptr,
                                                    false);
      expoFunc.createGradient();

      RooArgSet params;
      expo.getParameters(nullptr, params);

      EXPECT_NEAR(expo.getVal(normSet), expoFunc.getVal(), 1e-8);

      // Get AD based derivative
      std::vector<double> dExpo(expoFunc.getNumParams(), 0);
      expoFunc.gradient(dExpo.data());

      // Check if derivatives are equal
      for (std::size_t i = 0; i < params.size(); ++i) {
         EXPECT_NEAR(getNumDerivative(expo, static_cast<RooRealVar &>(*params[i]), normSet), dExpo[i], 1e-8)
            << params[i]->GetName();
      }
   }
}

using CreateNLLFunc =
   std::function<std::unique_ptr<RooAbsReal>(RooAbsPdf &, RooAbsData &, RooWorkspace &, RooFit::EvalBackend)>;
using WorkspaceSetupFunc = std::function<void(RooWorkspace &)>;

class FactoryTestParams {
public:
   FactoryTestParams() = default;
   FactoryTestParams(std::string const &name, WorkspaceSetupFunc setupWorkspace, CreateNLLFunc createNLL,
                     double fitResultTolerance, bool randomizeParameters)
      : _name{name},
        _setupWorkspace{setupWorkspace},
        _createNLL{createNLL},
        _fitResultTolerance{fitResultTolerance},
        _randomizeParameters{randomizeParameters}
   {
   }

   std::string _name;
   WorkspaceSetupFunc _setupWorkspace;
   CreateNLLFunc _createNLL;
   double _fitResultTolerance = 1e-4;
   bool _randomizeParameters = true;
};

class FactoryTest : public testing::TestWithParam<FactoryTestParams> {
   void SetUp() override
   {
      _changeMsgLvl = std::make_unique<RooHelpers::LocalChangeMsgLevel>(RooFit::WARNING);
      _params = GetParam();
   }

   void TearDown() override { _changeMsgLvl.reset(); }

protected:
   FactoryTestParams _params;

private:
   std::unique_ptr<RooHelpers::LocalChangeMsgLevel> _changeMsgLvl;
};

std::unique_ptr<RooFitResult> runMinimizer(RooAbsReal &absReal, bool useGradient = true)
{
   RooMinimizer::Config cfg;
   cfg.useGradient = useGradient;
   RooMinimizer m{absReal, cfg};
   m.setPrintLevel(-1);
   m.setStrategy(0);
   m.minimize("Minuit2");
   return std::unique_ptr<RooFitResult>{m.save()};
}

TEST_P(FactoryTest, NLLFit)
{

   RooWorkspace ws;

   std::unique_ptr<RooAbsData> ownedData;
   _params._setupWorkspace(ws);
   RooArgSet const &observables = *ws.set("observables");
   RooAbsData *data = ws.data("data");
   RooAbsPdf &model = *ws.pdf("model");

   std::size_t nEvents = 100;
   if (!data) {
      std::unique_ptr<RooDataSet> data0{model.generate(observables, nEvents)};
      ownedData = std::unique_ptr<RooAbsData>{data0->binnedClone()};
      data = ownedData.get();
   }

   std::unique_ptr<RooAbsReal> nllRef = _params._createNLL(model, *data, ws, RooFit::EvalBackend::Cpu());
   std::unique_ptr<RooAbsReal> nllFunc = _params._createNLL(model, *data, ws, RooFit::EvalBackend::Codegen());

   // We don't use the RooFit::Evaluator for the nominal likelihood. Like this,
   // we make sure to validate also the NLL values of the generated code.
   static_cast<RooFit::Experimental::RooFuncWrapper &>(*nllFunc).disableEvaluator();

   double tol = _params._fitResultTolerance;

   EXPECT_NEAR(nllRef->getVal(observables), nllFunc->getVal(), tol);

   // Check if the parameter layout and size is the same.
   RooArgSet paramsRefNll;
   nllRef->getParameters(nullptr, paramsRefNll);
   RooArgSet paramsMyNLL;
   nllFunc->getParameters(&observables, paramsMyNLL);

   if (_params._randomizeParameters) {
      randomizeParameters(paramsMyNLL);
      // Check if functions results are the same even after changing parameters.
      EXPECT_NEAR(nllRef->getVal(observables), nllFunc->getVal(), tol);
   }

   EXPECT_TRUE(paramsMyNLL.hasSameLayout(paramsRefNll));
   EXPECT_EQ(paramsMyNLL.size(), paramsRefNll.size());

   // Get AD based derivative
   std::vector<double> dMyNLL(paramsMyNLL.size(), 0);
   nllFunc->gradient(dMyNLL.data());

   // Check if derivatives are equal
   for (std::size_t i = 0; i < paramsMyNLL.size(); ++i) {
      EXPECT_NEAR(getNumDerivative(*nllRef, static_cast<RooRealVar &>(*paramsMyNLL[i]), observables), dMyNLL[i], tol);
   }

   // Remember parameter state before minimization
   RooArgSet parametersOrig;
   paramsRefNll.snapshot(parametersOrig);

   // Minimize the RooFuncWrapper Implementation
   auto result = runMinimizer(*nllFunc, false);
   paramsRefNll.assign(parametersOrig);

   // Minimize the RooFuncWrapper Implementation with AD
   auto resultAd = runMinimizer(*nllFunc);
   paramsRefNll.assign(parametersOrig);

   // Minimize the reference NLL
   auto resultRef = runMinimizer(*nllRef);
   paramsRefNll.assign(parametersOrig);

   // Compare minimization results
   // Same tolerance for parameter values and error, don't compare correlations
   // because for very small correlations it's usually not the same within the
   // relative tolerance because you would compare two small values that are
   // only different from zero because of noise.
   EXPECT_TRUE(result->isIdenticalNoCov(*resultRef, tol, tol));
   EXPECT_TRUE(resultAd->isIdenticalNoCov(*resultRef, tol, tol));
}

/// Initial minimization that was not based on any other tutorial/test.
FactoryTestParams param1{"Gaussian",
                         [](RooWorkspace &ws) {
                            ws.factory("sum::mu_shifted(mu[0, -10, 10], shift[1.0, -10, 10])");
                            ws.factory("prod::sigma_scaled(sigma[3.0, 0.01, 10], 1.5)");
                            ws.factory("Gaussian::model(x[0, -10, 10], mu_shifted, sigma_scaled)");

                            ws.defineSet("observables", "x");
                         },
                         [](RooAbsPdf &pdf, RooAbsData &data, RooWorkspace &, RooFit::EvalBackend backend) {
                            using namespace RooFit;
                            return std::unique_ptr<RooAbsReal>{pdf.createNLL(data, backend)};
                         },
                         1e-4,
                         /*randomizeParameters=*/false};

/// Test based on the rf301 tutorial.
FactoryTestParams param2{"PolyVar",
                         [](RooWorkspace &ws) {
                            ws.factory("PolyVar::fy(y[-5, 5], {a0[-0.5, -5, 5], a1[-0.5, -1, 1], y})");
                            ws.factory("Gaussian::model(x[-5, 5], fy, sigma[0.5, 0.01, 10])");

                            ws.defineSet("observables", "x,y");
                         },
                         [](RooAbsPdf &pdf, RooAbsData &data, RooWorkspace &ws, RooFit::EvalBackend backend) {
                            using namespace RooFit;
                            RooRealVar &y = *ws.var("y");
                            return std::unique_ptr<RooAbsReal>{pdf.createNLL(data, ConditionalObservables(y), backend)};
                         },
                         1e-4,
                         /*randomizeParameters=*/false};

/// Test based on the rf604 tutorial.
FactoryTestParams param4{"ConstraintSum",
                         [](RooWorkspace &ws) {
                            ws.factory("RealSumFunc::mu_func({mu[-1, -10, 10], 4.0, 5.0}, {1.1, 0.3, 0.2})");
                            ws.factory("Gaussian::gauss(x[-10, 10], mu_func, sigma[2, 0.1, 10])");
                            ws.factory("Polynomial::poly(x)");
                            ws.factory("SUM::model(f[0.5, 0.0, 1.0] * gauss, poly)");
                            ws.factory("Gaussian::fconstext(f, 0.2, 0.1)");

                            ws.defineSet("observables", "x");
                         },
                         [](RooAbsPdf &pdf, RooAbsData &data, RooWorkspace &ws, RooFit::EvalBackend backend) {
                            using namespace RooFit;
                            return std::unique_ptr<RooAbsReal>{
                               pdf.createNLL(data, ExternalConstraints(*ws.pdf("fconstext")), backend)};
                         },
                         1e-4,
                         /*randomizeParameters=*/true};

namespace {

std::unique_ptr<RooAbsPdf> createSimPdfModel(RooRealVar &x, std::string const &channelName)
{
   auto prefix = [&](const char *name) { return name + std::string("_") + channelName; };

   RooRealVar c(prefix("c").c_str(), "c", -0.5, -0.8, 0.2);

   RooExponential expo(prefix("expo").c_str(), "expo", x, c);

   // Create two Gaussian PDFs g1(x,mean1,sigma) and g2(x,mean2,sigma) and their parameters
   RooRealVar mean1(prefix("mean1").c_str(), "mean of gaussians", 3, 0, 5);
   RooRealVar sigma1(prefix("sigma1").c_str(), "width of gaussians", 0.8, .01, 3.0);
   RooRealVar mean2(prefix("mean2").c_str(), "mean of gaussians", 6, 5, 10);
   RooRealVar sigma2(prefix("sigma2").c_str(), "width of gaussians", 1.0, .01, 3.0);

   RooGaussian sig1(prefix("sig1").c_str(), "Signal component 1", x, mean1, sigma1);
   RooGaussian sig2(prefix("sig2").c_str(), "Signal component 2", x, mean2, sigma2);

   // Sum the signal components
   RooRealVar sig1frac(prefix("sig1frac").c_str(), "fraction of signal 1", 0.5, 0.0, 1.0);
   RooAddPdf sig(prefix("sig").c_str(), "g1+g2", {sig1, sig2}, {sig1frac});

   // Sum the composite signal and background
   RooRealVar sigfrac(prefix("sigfrac").c_str(), "fraction of signal", 0.4, 0.0, 1.0);
   RooAddPdf model(prefix("model").c_str(), "g1+g2+a", {sig, expo}, {sigfrac});

   return std::unique_ptr<RooAbsPdf>{static_cast<RooAbsPdf *>(model.cloneTree())};
}

void getSimPdfModel(RooWorkspace &ws)
{
   using namespace RooFit;
   RooCategory channelCat{"channel_cat", ""};

   std::map<std::string, RooAbsPdf *> pdfMap;
   std::map<std::string, std::unique_ptr<RooAbsData>> dataMap;

   RooArgSet models;
   RooArgSet observables;

   auto nChannels = 2;
   auto nEvents = 1000;

   for (int i = 0; i < nChannels; ++i) {
      std::string suffix = "_" + std::to_string(i + 1);
      auto obsName = "x" + suffix;
      auto x = std::make_unique<RooRealVar>(obsName.c_str(), obsName.c_str(), 0, 10.);
      x->setBins(20);

      std::unique_ptr<RooAbsPdf> model{createSimPdfModel(*x, std::to_string(i + 1))};

      pdfMap.insert({"channel" + suffix, model.get()});
      channelCat.defineType("channel" + suffix, i);
      dataMap.insert({"channel" + suffix, std::unique_ptr<RooAbsData>{model->generateBinned(*x, nEvents)}});

      observables.addOwned(std::move(x));
      models.addOwned(std::move(model));
   }

   RooSimultaneous model{"model", "model", pdfMap, channelCat};

   ws.import(RooDataSet("data", "data", {observables, channelCat}, Index(channelCat), Import(dataMap)));

   ws.import(model);
   ws.defineSet("observables", observables);
}
} // namespace

/// Test based on the simultaneous fit shown in CHEP'23 results
FactoryTestParams param5{"SimPdf", getSimPdfModel,
                         [](RooAbsPdf &pdf, RooAbsData &data, RooWorkspace &, RooFit::EvalBackend backend) {
                            return std::unique_ptr<RooAbsReal>{pdf.createNLL(data, backend)};
                         },
                         5e-3,
                         /*randomizeParameters=*/true};

FactoryTestParams param6{"GaussianExtended",
                         [](RooWorkspace &ws) {
                            ws.factory("Gaussian::gauss(x[0, -10, 10], mu[0, -10, 10], sigma[3.0, 0.01, 10])");
                            ws.factory("ExtendPdf::model(gauss, n[100, 0, 10000])");
                            ws.defineSet("observables", "x");
                         },
                         [](RooAbsPdf &pdf, RooAbsData &data, RooWorkspace &, RooFit::EvalBackend backend) {
                            return std::unique_ptr<RooAbsReal>{pdf.createNLL(data, backend)};
                         },
                         1e-4,
                         /*randomizeParameters=*/false};
namespace {
void getDataHistModel(RooWorkspace &ws)
{
   RooRealVar x("x", "x", 6, 0, 20);
   RooPolynomial p("p", "p", x, RooArgList(0.01, -0.01, 0.0004));

   // Sample 500 events from p
   x.setBins(10);
   std::unique_ptr<RooDataSet> data1{p.generate(x, 500)};

   // Create a binned dataset with 10 bins and 500 events
   std::unique_ptr<RooDataHist> hist1{p.generateBinned(x, 500)};

   // Represent data in dh as pdf in x
   RooHistPdf histpdf("histpdf", "histpdf", x, *hist1, 0);

   RooRealVar mean("mean", "mean of gaussian", 6, 5, 10);
   RooRealVar sigma("sigma", "width of gaussian", 1.0, .01, 3.0);

   RooGaussian gauss("gauss", "gauss", x, mean, sigma);
   RooRealVar frac("frac", "faction of histpdf", 0.5, 0, 1);
   RooAddPdf model("model", "model", {histpdf, gauss}, frac);

   ws.import(model);
   ws.defineSet("observables", {x});
}
} // namespace

/// Test based on rf706 tutorial
FactoryTestParams param7{"HistPdf", getDataHistModel,
                         [](RooAbsPdf &pdf, RooAbsData &data, RooWorkspace &, RooFit::EvalBackend backend) {
                            return std::unique_ptr<RooAbsReal>{pdf.createNLL(data, backend)};
                         },
                         1e-4,
                         /*randomizeParameters=*/true};

FactoryTestParams param8{"Lognormal",
                         [](RooWorkspace &ws) {
                            ws.factory("Lognormal::model(x[1.0, 1.1, 10], mu[2.0, 1.1, 10], k[2.0, 1.1, 5.0])");
                            ws.defineSet("observables", "x");
                         },
                         [](RooAbsPdf &pdf, RooAbsData &data, RooWorkspace &, RooFit::EvalBackend backend) {
                            return std::unique_ptr<RooAbsReal>{pdf.createNLL(data, backend)};
                         },
                         1e-4,
                         /*randomizeParameters=*/true};

FactoryTestParams param8p1{"LognormalStandard",
                           [](RooWorkspace &ws) {
                              ws.factory(
                                 "Lognormal::model(x[1.0, 1.1, 10], mu[0.7, 0.1, 2.3], k[0.7, 0.1, 0.95], true)");
                              ws.defineSet("observables", "x");
                           },
                           [](RooAbsPdf &pdf, RooAbsData &data, RooWorkspace &, RooFit::EvalBackend backend) {
                              return std::unique_ptr<RooAbsReal>{pdf.createNLL(data, backend)};
                           },
                           3e-4,
                           /*randomizeParameters=*/true};

FactoryTestParams param9{"Poisson",
                         [](RooWorkspace &ws) {
                            ws.factory("Poisson::model(x[5, 0, 10], mu[5, 0, 10])");
                            ws.defineSet("observables", "x");
                         },
                         [](RooAbsPdf &pdf, RooAbsData &data, RooWorkspace &, RooFit::EvalBackend backend) {
                            return std::unique_ptr<RooAbsReal>{pdf.createNLL(data, backend)};
                         },
                         1e-4,
                         /*randomizeParameters=*/true};

// A RooPoisson where x is not rounded, like it is used in HistFactory
FactoryTestParams param10{"PoissonNoRounding",
                          [](RooWorkspace &ws) {
                             ws.factory("Poisson::model(x[5, 0, 10], mu[5, 0, 10])");
                             auto poisson = static_cast<RooPoisson *>(ws.pdf("model"));
                             poisson->setNoRounding(true);
                             ws.defineSet("observables", "x");
                          },
                          [](RooAbsPdf &pdf, RooAbsData &data, RooWorkspace &, RooFit::EvalBackend backend) {
                             return std::unique_ptr<RooAbsReal>{pdf.createNLL(data, backend)};
                          },
                          1e-4,
                          /*randomizeParameters=*/true};

FactoryTestParams param11{"ClassFactory1D",
                          [](RooWorkspace &ws) {
                             RooRealVar x{"x", "x", 4.0, 0, 10};
                             RooRealVar mu{"mu", "mu", 5, 0, 10};
                             RooRealVar sigma{"sigma", "sigma", 2.0, 0.1, 10};

                             // TODO: When Clad issue #635 is solved, we can
                             // actually use a complete Gaussian here, also
                             // with sigma.
                             std::unique_ptr<RooAbsPdf> pdf{RooClassFactory::makePdfInstance(
                                //"model", "std::exp(-0.5 * (x - mu)*(x - mu) / (sigma * sigma))", {x, mu, sigma})};
                                "model", "std::exp(-0.5 * (x - mu)*(x - mu))", {x, mu})};
                             ws.import(*pdf);
                             ws.defineSet("observables", "x");
                          },
                          [](RooAbsPdf &pdf, RooAbsData &data, RooWorkspace &, RooFit::EvalBackend backend) {
                             return std::unique_ptr<RooAbsReal>{pdf.createNLL(data, backend)};
                          },
                          5e-3, // increase tolerance because the numeric integration algos are still different
                          /*randomizeParameters=*/true};

<<<<<<< HEAD
FactoryTestParams param12{"BifurGauss",
                          [](RooWorkspace &ws) {
                             ws.factory("x[0, -10, 10]");
                             ws.factory("mu[0, -10, 10]");
                             ws.factory("BifurGauss::model(x, mu, sigmaL[3.0, 0.01, 10], sigmaR[2.0, 0.01, 10])");

                             ws.defineSet("observables", "x");
                          },
                          [](RooAbsPdf &pdf, RooAbsData &data, RooWorkspace &, RooFit::EvalBackend backend) {
                             using namespace RooFit;
                             return std::unique_ptr<RooAbsReal>{pdf.createNLL(data, backend)};
                          },
                          1e-4,
                          /*randomizeParameters=*/false};

FactoryTestParams param13{"RooFormulaVar",
                          [](RooWorkspace &ws) {
                             ws.factory("expr::mu_shifted('mu+shift',{mu[0, -10, 10], shift[1.0, -10, 10]})");
                             ws.factory("expr::sigma_scaled('sigma*1.5',{sigma[3.0, 0.01, 10]})");
                             ws.factory("Gaussian::model(x[0, -10, 10], mu_shifted, sigma_scaled)");

                             ws.defineSet("observables", "x");
                          },
                          [](RooAbsPdf &pdf, RooAbsData &data, RooWorkspace &, RooFit::EvalBackend backend) {
                             using namespace RooFit;
                             return std::unique_ptr<RooAbsReal>{pdf.createNLL(data, backend)};
                          },
                          1e-4,
                          /*randomizeParameters=*/false};

// Test for the uniform pdf. Since it doesn't depend on any parameters, we need
// to add it to some other model like a Gaussian to get a meaningful fit model.
FactoryTestParams param14{"Uniform",
                          [](RooWorkspace &ws) {
                             ws.factory("Gaussian::sig(x[0, 10], mean[5, -10, 10], sigma1[0.50, .01, 10])");
                             ws.factory("Uniform::bkg(x)");
                             ws.factory("SUM::model(bkgfrac[0.5, 0.0, 1.0] * bkg, sig)");

                             ws.defineSet("observables", "x");
                          },
                          [](RooAbsPdf &pdf, RooAbsData &data, RooWorkspace &, RooFit::EvalBackend backend) {
                             using namespace RooFit;
                             return std::unique_ptr<RooAbsReal>{pdf.createNLL(data, backend)};
                          },
                          5e-3,
                          /*randomizeParameters=*/true};

// Test for RooRecursiveFraction.
FactoryTestParams param15{"RecursiveFraction",
                          [](RooWorkspace &ws) {
                             ws.factory("Gaussian::sig1(x[0, 10], 5.0, sigma1[0.50, .01, 10])");
                             ws.factory("Gaussian::sig2(x, 2.0, sigma2[1.0, .01, 10])");
                             ws.factory("Gaussian::sig3(x, 7.0, sigma3[1.5, .01, 10])");
                             ws.factory("Gaussian::sig4(x, 6.0, sigma4[2.0, .01, 10])");
                             ws.factory("RecursiveFraction::recfrac({a1[0.25, 0.0, 1.0], a2[0.25, 0.0, 1.0]})");
                             ws.factory("SUM::model(a1 * sig1, a2 * sig2, recfrac * sig3, sig4)");

                             ws.defineSet("observables", "x");
                          },
                          [](RooAbsPdf &pdf, RooAbsData &data, RooWorkspace &, RooFit::EvalBackend backend) {
                             using namespace RooFit;
                             return std::unique_ptr<RooAbsReal>{pdf.createNLL(data, backend)};
                          },
                          5e-3,
                          /*randomizeParameters=*/true};

FactoryTestParams makeTestParams(const char *name, std::string const &expr, bool randomizeParameters)
{
   return FactoryTestParams{name,
                            [=](RooWorkspace &ws) {
                               ws.factory(expr.c_str());
                               ws.defineSet("observables", "x");
                            },
                            [](RooAbsPdf &pdf, RooAbsData &data, RooWorkspace &, RooFit::EvalBackend backend) {
                               using namespace RooFit;
                               return std::unique_ptr<RooAbsReal>{pdf.createNLL(data, backend)};
                            },
                            6e-3, randomizeParameters};
}

auto testValues = testing::Values(
   param1, param2,
#if !defined(_MSC_VER) || defined(R__ENABLE_BROKEN_WIN_TESTS)
   param3,
#endif
   param4, param5, param6, param7, param8, param8p1, param9, param10, param11, param12, param13, param15,
   makeTestParams("RooCBShape",
                  "CBShape::model(x[0., -200., 200.], x0[100., -200., 200.], sigma[2., 1.E-6, 100.], alpha[1., 1.E-6, "
                  "100.], n[1., 1.E-6, 100.])",
                  true),
   makeTestParams(
      "RooBernstein",
      "Bernstein::model(x[0., 100.], {c0[0.3, 0., 10.], c1[0.7, 0., 10.], c2[0.2, 0., 10.], c3[0.5, 0., 10.]})", true),
   // We're testing several Landau configurations, because the underlying
   // ROOT::Math::landau_cdf is defined piecewise. Like this, we're covering
   // all possible code paths in the pullback.
   makeTestParams("RooLandau1", "Landau::model(x[5., 0., 30.], ml[6., 1., 30.], sl[1., 0.01, 50.])", false),
   makeTestParams("RooLandau2", "Landau::model(x[5., 0., 30.], ml[6., 1., 30.], sl[2.1, 0.01, 50.])", false),
   makeTestParams("RooLandau3", "Landau::model(x[5., 0., 30.], ml[6., 1., 30.], sl[10., 0.01, 50.])", false),
   makeTestParams("RooLandau4", "Landau::model(x[5., 0., 30.], ml[6., 1., 30.], sl[0.3, 0.01, 50.])", false),
   makeTestParams("RooLandau5", "Landau::model(x[5., 0., 30.], ml[6., 1., 30.], sl[0.07, 0.01, 50.])", false));
=======
FactoryTestParams makeTestParams(const char *name, std::vector<std::string> const &expressions,
                                 double fitResultTolerance, bool randomizeParameters = true)
{
   return {name,
           [=](RooWorkspace &ws) {
              for (std::string const &expr : expressions) {
                 ws.factory(expr.c_str());
              }
              ws.defineSet("observables", "x");
           },
           [](RooAbsPdf &pdf, RooAbsData &data, RooWorkspace &, RooFit::EvalBackend backend) {
              using namespace RooFit;
              return std::unique_ptr<RooAbsReal>{pdf.createNLL(data, backend)};
           },
           fitResultTolerance, randomizeParameters};
}

auto testValues = testing::Values(
   param1, param2, param4, param5, param6, param7, param8, param8p1, param9, param10, param11,
   makeTestParams(
      "BifurGauss",
      {"x[0, -10, 10]", "mu[0, -10, 10]", "BifurGauss::model(x, mu, sigmaL[3.0, 0.01, 10], sigmaR[2.0, 0.01, 10])"},
      1e-4, false),
   makeTestParams("RooFormulaVar",
                  {"expr::mu_shifted('mu+shift',{mu[0, -10, 10], shift[1.0, -10, 10]})",
                   "expr::sigma_scaled('sigma*1.5',{sigma[3.0, 0.01, 10]})",
                   "Gaussian::model(x[0, -10, 10], mu_shifted, sigma_scaled)"},
                  1e-4, false),
   // Test for the uniform pdf. Since it doesn't depend on any parameters, we need
   // to add it to some other model like a Gaussian to get a meaningful fit model.
   makeTestParams("Uniform",
                  {"Gaussian::sig(x[0, 10], mean[5, -10, 10], sigma1[0.50, .01, 10])", "Uniform::bkg(x)",
                   "SUM::model(bkgfrac[0.5, 0.0, 1.0] * bkg, sig)"},
                  5e-3, true),
   // Test for RooRecursiveFraction.
   makeTestParams("RecursiveFraction",
                  {"Gaussian::sig1(x[0, 10], 5.0, sigma1[0.50, .01, 10])",
                   "Gaussian::sig2(x, 2.0, sigma2[1.0, .01, 10])", "Gaussian::sig3(x, 7.0, sigma3[1.5, .01, 10])",
                   "Gaussian::sig4(x, 6.0, sigma4[2.0, .01, 10])",
                   "RecursiveFraction::recfrac({a1[0.25, 0.0, 1.0], a2[0.25, 0.0, 1.0]})",
                   "SUM::model(a1 * sig1, a2 * sig2, recfrac * sig3, sig4)"},
                  5e-3, true),
   makeTestParams("RooCBShape",
                  {"x[0., -200., 200.]", "x0[100., -200., 200.]",
                   "CBShape::model(x, x0, sigma[2., 1.E-6, 100.], alpha[1., 1.E-6, 100.], n[1., 1.E-6, 100.])"},
                  6e-3, true),
   makeTestParams("RooBernstein",
                  {"Bernstein::model(x[0., 100.], {c0[0.3, 0., 10.], c1[0.7, 0., 10.], c2[0.2, 0., 10.]})"}, 6e-3,
                  true),
   // We're testing several Landau configurations, because the underlying
   // ROOT::Math::landau_cdf is defined piecewise. Like this, we're covering
   // all possible code paths in the pullback.
   makeTestParams("RooLandau1", {"Landau::model(x[5., 0., 30.], ml[6., 1., 30.], sl[1., 0.01, 50.])"}, 6e-3, false),
   makeTestParams("RooLandau2", {"Landau::model(x[5., 0., 30.], ml[6., 1., 30.], sl[2.1, 0.01, 50.])"}, 6e-3, false),
   makeTestParams("RooLandau3", {"Landau::model(x[5., 0., 30.], ml[6., 1., 30.], sl[10., 0.01, 50.])"}, 6e-3, false),
   makeTestParams("RooLandau4", {"Landau::model(x[5., 0., 30.], ml[6., 1., 30.], sl[0.3, 0.01, 50.])"}, 6e-3, false),
   makeTestParams("RooLandau5", {"Landau::model(x[5., 0., 30.], ml[6., 1., 30.], sl[0.07, 0.01, 50.])"}, 6e-3, false),
   makeTestParams(
      "RooRealSumPdf1",
      {"Gaussian::gx(x[-10,10],m[0],1.0)", "Chebychev::ch(x,{0.1,0.2,-0.3})", "RealSumPdf::model({gx, ch}, {f[0,1]})"},
      6e-3, false),
   // Express a Gaussian as a RooFormulaVar/expr and put in a RooWrapper pdf to
   // get test coverage for RooWrapperPdf.
   makeTestParams("RooWrapperPdf",
                  {"x[-10., 10.]", "mean[1., -10., 10.]", "sigma[1., 0.1, 10.]",
                   "expr::gauss_func('std::exp(-0.5*(x - mean) * (x - mean) / (sigma * sigma))', {x, mean, sigma})",
                   "WrapperPdf::model(gauss_func)"},
                  6e-3, true));
>>>>>>> 4f177922

INSTANTIATE_TEST_SUITE_P(RooFuncWrapper, FactoryTest, testValues,
                         [](testing::TestParamInfo<FactoryTest::ParamType> const &paramInfo) {
                            return paramInfo.param._name;
                         });<|MERGE_RESOLUTION|>--- conflicted
+++ resolved
@@ -542,109 +542,6 @@
                           5e-3, // increase tolerance because the numeric integration algos are still different
                           /*randomizeParameters=*/true};
 
-<<<<<<< HEAD
-FactoryTestParams param12{"BifurGauss",
-                          [](RooWorkspace &ws) {
-                             ws.factory("x[0, -10, 10]");
-                             ws.factory("mu[0, -10, 10]");
-                             ws.factory("BifurGauss::model(x, mu, sigmaL[3.0, 0.01, 10], sigmaR[2.0, 0.01, 10])");
-
-                             ws.defineSet("observables", "x");
-                          },
-                          [](RooAbsPdf &pdf, RooAbsData &data, RooWorkspace &, RooFit::EvalBackend backend) {
-                             using namespace RooFit;
-                             return std::unique_ptr<RooAbsReal>{pdf.createNLL(data, backend)};
-                          },
-                          1e-4,
-                          /*randomizeParameters=*/false};
-
-FactoryTestParams param13{"RooFormulaVar",
-                          [](RooWorkspace &ws) {
-                             ws.factory("expr::mu_shifted('mu+shift',{mu[0, -10, 10], shift[1.0, -10, 10]})");
-                             ws.factory("expr::sigma_scaled('sigma*1.5',{sigma[3.0, 0.01, 10]})");
-                             ws.factory("Gaussian::model(x[0, -10, 10], mu_shifted, sigma_scaled)");
-
-                             ws.defineSet("observables", "x");
-                          },
-                          [](RooAbsPdf &pdf, RooAbsData &data, RooWorkspace &, RooFit::EvalBackend backend) {
-                             using namespace RooFit;
-                             return std::unique_ptr<RooAbsReal>{pdf.createNLL(data, backend)};
-                          },
-                          1e-4,
-                          /*randomizeParameters=*/false};
-
-// Test for the uniform pdf. Since it doesn't depend on any parameters, we need
-// to add it to some other model like a Gaussian to get a meaningful fit model.
-FactoryTestParams param14{"Uniform",
-                          [](RooWorkspace &ws) {
-                             ws.factory("Gaussian::sig(x[0, 10], mean[5, -10, 10], sigma1[0.50, .01, 10])");
-                             ws.factory("Uniform::bkg(x)");
-                             ws.factory("SUM::model(bkgfrac[0.5, 0.0, 1.0] * bkg, sig)");
-
-                             ws.defineSet("observables", "x");
-                          },
-                          [](RooAbsPdf &pdf, RooAbsData &data, RooWorkspace &, RooFit::EvalBackend backend) {
-                             using namespace RooFit;
-                             return std::unique_ptr<RooAbsReal>{pdf.createNLL(data, backend)};
-                          },
-                          5e-3,
-                          /*randomizeParameters=*/true};
-
-// Test for RooRecursiveFraction.
-FactoryTestParams param15{"RecursiveFraction",
-                          [](RooWorkspace &ws) {
-                             ws.factory("Gaussian::sig1(x[0, 10], 5.0, sigma1[0.50, .01, 10])");
-                             ws.factory("Gaussian::sig2(x, 2.0, sigma2[1.0, .01, 10])");
-                             ws.factory("Gaussian::sig3(x, 7.0, sigma3[1.5, .01, 10])");
-                             ws.factory("Gaussian::sig4(x, 6.0, sigma4[2.0, .01, 10])");
-                             ws.factory("RecursiveFraction::recfrac({a1[0.25, 0.0, 1.0], a2[0.25, 0.0, 1.0]})");
-                             ws.factory("SUM::model(a1 * sig1, a2 * sig2, recfrac * sig3, sig4)");
-
-                             ws.defineSet("observables", "x");
-                          },
-                          [](RooAbsPdf &pdf, RooAbsData &data, RooWorkspace &, RooFit::EvalBackend backend) {
-                             using namespace RooFit;
-                             return std::unique_ptr<RooAbsReal>{pdf.createNLL(data, backend)};
-                          },
-                          5e-3,
-                          /*randomizeParameters=*/true};
-
-FactoryTestParams makeTestParams(const char *name, std::string const &expr, bool randomizeParameters)
-{
-   return FactoryTestParams{name,
-                            [=](RooWorkspace &ws) {
-                               ws.factory(expr.c_str());
-                               ws.defineSet("observables", "x");
-                            },
-                            [](RooAbsPdf &pdf, RooAbsData &data, RooWorkspace &, RooFit::EvalBackend backend) {
-                               using namespace RooFit;
-                               return std::unique_ptr<RooAbsReal>{pdf.createNLL(data, backend)};
-                            },
-                            6e-3, randomizeParameters};
-}
-
-auto testValues = testing::Values(
-   param1, param2,
-#if !defined(_MSC_VER) || defined(R__ENABLE_BROKEN_WIN_TESTS)
-   param3,
-#endif
-   param4, param5, param6, param7, param8, param8p1, param9, param10, param11, param12, param13, param15,
-   makeTestParams("RooCBShape",
-                  "CBShape::model(x[0., -200., 200.], x0[100., -200., 200.], sigma[2., 1.E-6, 100.], alpha[1., 1.E-6, "
-                  "100.], n[1., 1.E-6, 100.])",
-                  true),
-   makeTestParams(
-      "RooBernstein",
-      "Bernstein::model(x[0., 100.], {c0[0.3, 0., 10.], c1[0.7, 0., 10.], c2[0.2, 0., 10.], c3[0.5, 0., 10.]})", true),
-   // We're testing several Landau configurations, because the underlying
-   // ROOT::Math::landau_cdf is defined piecewise. Like this, we're covering
-   // all possible code paths in the pullback.
-   makeTestParams("RooLandau1", "Landau::model(x[5., 0., 30.], ml[6., 1., 30.], sl[1., 0.01, 50.])", false),
-   makeTestParams("RooLandau2", "Landau::model(x[5., 0., 30.], ml[6., 1., 30.], sl[2.1, 0.01, 50.])", false),
-   makeTestParams("RooLandau3", "Landau::model(x[5., 0., 30.], ml[6., 1., 30.], sl[10., 0.01, 50.])", false),
-   makeTestParams("RooLandau4", "Landau::model(x[5., 0., 30.], ml[6., 1., 30.], sl[0.3, 0.01, 50.])", false),
-   makeTestParams("RooLandau5", "Landau::model(x[5., 0., 30.], ml[6., 1., 30.], sl[0.07, 0.01, 50.])", false));
-=======
 FactoryTestParams makeTestParams(const char *name, std::vector<std::string> const &expressions,
                                  double fitResultTolerance, bool randomizeParameters = true)
 {
@@ -713,7 +610,6 @@
                    "expr::gauss_func('std::exp(-0.5*(x - mean) * (x - mean) / (sigma * sigma))', {x, mean, sigma})",
                    "WrapperPdf::model(gauss_func)"},
                   6e-3, true));
->>>>>>> 4f177922
 
 INSTANTIATE_TEST_SUITE_P(RooFuncWrapper, FactoryTest, testValues,
                          [](testing::TestParamInfo<FactoryTest::ParamType> const &paramInfo) {
