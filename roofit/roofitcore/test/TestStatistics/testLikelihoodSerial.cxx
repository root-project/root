--- conflicted
+++ resolved
@@ -104,18 +104,10 @@
 TEST_F(LikelihoodSerialTest, UnbinnedGaussian1D)
 {
    std::tie(nll, pdf, data, values) = generate_1D_gaussian_pdf_nll(w, 10000);
-<<<<<<< HEAD
-   likelihood = RooFit::TestStatistics::buildLikelihood(pdf, data.get());
-   // dummy offsets (normally they are shared with other objects):
-   SharedOffset offset;
-   auto nll_ts =
-      LikelihoodWrapper::create(RooFit::TestStatistics::LikelihoodMode::serial, likelihood, clean_flags, offset);
-=======
-   likelihood = RFTS::buildLikelihood(pdf, data.get());
-   // dummy offsets (normally they are shared with other objects):
-   SharedOffset offset;
-   auto nll_ts = RFTS::LikelihoodWrapper::create(RFTS::LikelihoodMode::serial, likelihood, clean_flags, offset);
->>>>>>> 4f177922
+   likelihood = RFTS::buildLikelihood(pdf, data.get());
+   // dummy offsets (normally they are shared with other objects):
+   SharedOffset offset;
+   auto nll_ts = RFTS::LikelihoodWrapper::create(RFTS::LikelihoodMode::serial, likelihood, clean_flags, offset);
 
    auto nll0 = nll->getVal();
 
@@ -131,18 +123,10 @@
    unsigned int N = 4;
 
    std::tie(nll, pdf, data, values) = generate_ND_gaussian_pdf_nll(w, N, 1000, RooFit::EvalBackend::Legacy());
-<<<<<<< HEAD
-   likelihood = RooFit::TestStatistics::buildLikelihood(pdf, data.get());
-   // dummy offsets (normally they are shared with other objects):
-   SharedOffset offset;
-   auto nll_ts =
-      LikelihoodWrapper::create(RooFit::TestStatistics::LikelihoodMode::serial, likelihood, clean_flags, offset);
-=======
-   likelihood = RFTS::buildLikelihood(pdf, data.get());
-   // dummy offsets (normally they are shared with other objects):
-   SharedOffset offset;
-   auto nll_ts = RFTS::LikelihoodWrapper::create(RFTS::LikelihoodMode::serial, likelihood, clean_flags, offset);
->>>>>>> 4f177922
+   likelihood = RFTS::buildLikelihood(pdf, data.get());
+   // dummy offsets (normally they are shared with other objects):
+   SharedOffset offset;
+   auto nll_ts = RFTS::LikelihoodWrapper::create(RFTS::LikelihoodMode::serial, likelihood, clean_flags, offset);
 
    auto nll0 = nll->getVal();
 
@@ -159,18 +143,10 @@
 
    nll = std::unique_ptr<RooAbsReal>{pdf->createNLL(*data)};
 
-<<<<<<< HEAD
-   likelihood = RooFit::TestStatistics::buildLikelihood(pdf, data.get());
-   // dummy offsets (normally they are shared with other objects):
-   SharedOffset offset;
-   auto nll_ts =
-      LikelihoodWrapper::create(RooFit::TestStatistics::LikelihoodMode::serial, likelihood, clean_flags, offset);
-=======
-   likelihood = RFTS::buildLikelihood(pdf, data.get());
-   // dummy offsets (normally they are shared with other objects):
-   SharedOffset offset;
-   auto nll_ts = RFTS::LikelihoodWrapper::create(RFTS::LikelihoodMode::serial, likelihood, clean_flags, offset);
->>>>>>> 4f177922
+   likelihood = RFTS::buildLikelihood(pdf, data.get());
+   // dummy offsets (normally they are shared with other objects):
+   SharedOffset offset;
+   auto nll_ts = RFTS::LikelihoodWrapper::create(RFTS::LikelihoodMode::serial, likelihood, clean_flags, offset);
 
    auto nll0 = nll->getVal();
 
@@ -195,18 +171,10 @@
    int extended = 2;
    RooNLLVar nll_manual("nlletje", "-log(likelihood)", *pdf, *data, projDeps, extended, nll_config);
 
-<<<<<<< HEAD
-   likelihood = RooFit::TestStatistics::buildLikelihood(pdf, data.get());
-   // dummy offsets (normally they are shared with other objects):
-   SharedOffset offset;
-   auto nll_ts =
-      LikelihoodWrapper::create(RooFit::TestStatistics::LikelihoodMode::serial, likelihood, clean_flags, offset);
-=======
-   likelihood = RFTS::buildLikelihood(pdf, data.get());
-   // dummy offsets (normally they are shared with other objects):
-   SharedOffset offset;
-   auto nll_ts = RFTS::LikelihoodWrapper::create(RFTS::LikelihoodMode::serial, likelihood, clean_flags, offset);
->>>>>>> 4f177922
+   likelihood = RFTS::buildLikelihood(pdf, data.get());
+   // dummy offsets (normally they are shared with other objects):
+   SharedOffset offset;
+   auto nll_ts = RFTS::LikelihoodWrapper::create(RFTS::LikelihoodMode::serial, likelihood, clean_flags, offset);
 
    auto nll0 = nll_manual.getVal();
 
@@ -253,18 +221,10 @@
 
    nll = std::unique_ptr<RooAbsReal>{pdf->createNLL(*data)};
 
-<<<<<<< HEAD
-   likelihood = RooFit::TestStatistics::buildLikelihood(pdf, data.get());
-   // dummy offsets (normally they are shared with other objects):
-   SharedOffset offset;
-   auto nll_ts =
-      LikelihoodWrapper::create(RooFit::TestStatistics::LikelihoodMode::serial, likelihood, clean_flags, offset);
-=======
-   likelihood = RFTS::buildLikelihood(pdf, data.get());
-   // dummy offsets (normally they are shared with other objects):
-   SharedOffset offset;
-   auto nll_ts = RFTS::LikelihoodWrapper::create(RFTS::LikelihoodMode::serial, likelihood, clean_flags, offset);
->>>>>>> 4f177922
+   likelihood = RFTS::buildLikelihood(pdf, data.get());
+   // dummy offsets (normally they are shared with other objects):
+   SharedOffset offset;
+   auto nll_ts = RFTS::LikelihoodWrapper::create(RFTS::LikelihoodMode::serial, likelihood, clean_flags, offset);
 
    auto nll0 = nll->getVal();
 
@@ -310,18 +270,10 @@
 
    auto nll0 = nll->getVal();
 
-<<<<<<< HEAD
-   likelihood = RooFit::TestStatistics::NLLFactory{*pdf, *data}.GlobalObservables(*w.var("alpha_bkg_obs")).build();
-   // dummy offsets (normally they are shared with other objects):
-   SharedOffset offset;
-   auto nll_ts =
-      LikelihoodWrapper::create(RooFit::TestStatistics::LikelihoodMode::serial, likelihood, clean_flags, offset);
-=======
    likelihood = RFTS::NLLFactory{*pdf, *data}.GlobalObservables(*w.var("alpha_bkg_obs")).build();
    // dummy offsets (normally they are shared with other objects):
    SharedOffset offset;
    auto nll_ts = RFTS::LikelihoodWrapper::create(RFTS::LikelihoodMode::serial, likelihood, clean_flags, offset);
->>>>>>> 4f177922
 
    nll_ts->evaluate();
    auto nll1 = nll_ts->getResult();
@@ -347,18 +299,10 @@
 
    auto nll0 = nll->getVal();
 
-<<<<<<< HEAD
-   likelihood = RooFit::TestStatistics::buildLikelihood(pdf, data.get());
-   // dummy offsets (normally they are shared with other objects):
-   SharedOffset offset;
-   auto nll_ts =
-      LikelihoodWrapper::create(RooFit::TestStatistics::LikelihoodMode::serial, likelihood, clean_flags, offset);
-=======
-   likelihood = RFTS::buildLikelihood(pdf, data.get());
-   // dummy offsets (normally they are shared with other objects):
-   SharedOffset offset;
-   auto nll_ts = RFTS::LikelihoodWrapper::create(RFTS::LikelihoodMode::serial, likelihood, clean_flags, offset);
->>>>>>> 4f177922
+   likelihood = RFTS::buildLikelihood(pdf, data.get());
+   // dummy offsets (normally they are shared with other objects):
+   SharedOffset offset;
+   auto nll_ts = RFTS::LikelihoodWrapper::create(RFTS::LikelihoodMode::serial, likelihood, clean_flags, offset);
 
    nll_ts->evaluate();
    auto nll1 = nll_ts->getResult();
@@ -388,18 +332,10 @@
 
    nll = std::unique_ptr<RooAbsReal>{pdf->createNLL(*data)};
 
-<<<<<<< HEAD
-   likelihood = RooFit::TestStatistics::buildLikelihood(pdf, data.get());
-   // dummy offsets (normally they are shared with other objects):
-   SharedOffset offset;
-   auto nll_ts =
-      LikelihoodWrapper::create(RooFit::TestStatistics::LikelihoodMode::serial, likelihood, clean_flags, offset);
-=======
-   likelihood = RFTS::buildLikelihood(pdf, data.get());
-   // dummy offsets (normally they are shared with other objects):
-   SharedOffset offset;
-   auto nll_ts = RFTS::LikelihoodWrapper::create(RFTS::LikelihoodMode::serial, likelihood, clean_flags, offset);
->>>>>>> 4f177922
+   likelihood = RFTS::buildLikelihood(pdf, data.get());
+   // dummy offsets (normally they are shared with other objects):
+   SharedOffset offset;
+   auto nll_ts = RFTS::LikelihoodWrapper::create(RFTS::LikelihoodMode::serial, likelihood, clean_flags, offset);
 
    auto nll0 = nll->getVal();
 
@@ -466,21 +402,11 @@
 
    auto nll0 = nll->getVal();
 
-<<<<<<< HEAD
-   likelihood = RooFit::TestStatistics::NLLFactory{*pdf, *data}
-                   .GlobalObservables({*w.var("alpha_bkg_obs_A"), *w.var("alpha_bkg_obs_B")})
-                   .build();
-   // dummy offsets (normally they are shared with other objects):
-   SharedOffset offset;
-   auto nll_ts =
-      LikelihoodWrapper::create(RooFit::TestStatistics::LikelihoodMode::serial, likelihood, clean_flags, offset);
-=======
    likelihood =
       RFTS::NLLFactory{*pdf, *data}.GlobalObservables({*w.var("alpha_bkg_obs_A"), *w.var("alpha_bkg_obs_B")}).build();
    // dummy offsets (normally they are shared with other objects):
    SharedOffset offset;
    auto nll_ts = RFTS::LikelihoodWrapper::create(RFTS::LikelihoodMode::serial, likelihood, clean_flags, offset);
->>>>>>> 4f177922
 
    nll_ts->evaluate();
    auto nll1 = nll_ts->getResult();
@@ -499,36 +425,21 @@
    // the multiprocess test statistics classes were designed to give values
    // that are bit-by-bit identical with the old test statistics based on
    // RooAbsTestStatistic.
-<<<<<<< HEAD
-   nll = std::unique_ptr<RooAbsReal>{pdf->createNLL(*data, RooFit::Constrain(RooArgSet(*w.var("alpha_bkg_A"))),
-                                                    RooFit::GlobalObservables(RooArgSet(*w.var("alpha_bkg_obs_B"))),
-                                                    RooFit::Offset(true), RooFit::EvalBackend::Legacy())};
-=======
    nll = std::unique_ptr<RooAbsReal>{pdf->createNLL(*data, Constrain(*w.var("alpha_bkg_A")),
                                                     GlobalObservables(*w.var("alpha_bkg_obs_B")), Offset("initial"),
                                                     EvalBackend::Legacy())};
->>>>>>> 4f177922
 
    // --------
 
    auto nll0 = nll->getVal();
 
-<<<<<<< HEAD
-   likelihood = RooFit::TestStatistics::NLLFactory{*pdf, *data}
-=======
    likelihood = RFTS::NLLFactory{*pdf, *data}
->>>>>>> 4f177922
                    .ConstrainedParameters(*w.var("alpha_bkg_A"))
                    .GlobalObservables(*w.var("alpha_bkg_obs_B"))
                    .build();
    // dummy offsets (normally they are shared with other objects):
    SharedOffset offset;
-<<<<<<< HEAD
-   auto nll_ts =
-      LikelihoodWrapper::create(RooFit::TestStatistics::LikelihoodMode::serial, likelihood, clean_flags, offset);
-=======
-   auto nll_ts = RFTS::LikelihoodWrapper::create(RFTS::LikelihoodMode::serial, likelihood, clean_flags, offset);
->>>>>>> 4f177922
+   auto nll_ts = RFTS::LikelihoodWrapper::create(RFTS::LikelihoodMode::serial, likelihood, clean_flags, offset);
    nll_ts->enableOffsetting(true);
 
    nll_ts->evaluate();
@@ -566,18 +477,10 @@
    std::tie(nll, pdf, data, values) = generate_ND_gaussian_pdf_nll(w, N, 1000, backend);
    auto nll0 = nll->getVal();
 
-<<<<<<< HEAD
-   likelihood = RooFit::TestStatistics::NLLFactory{*pdf, *data}.EvalBackend(backend).build();
-   // dummy offsets (normally they are shared with other objects):
-   SharedOffset offset;
-   auto nll_ts =
-      LikelihoodWrapper::create(RooFit::TestStatistics::LikelihoodMode::serial, likelihood, clean_flags, offset);
-=======
    likelihood = RFTS::NLLFactory{*pdf, *data}.EvalBackend(backend).build();
    // dummy offsets (normally they are shared with other objects):
    SharedOffset offset;
    auto nll_ts = RFTS::LikelihoodWrapper::create(RFTS::LikelihoodMode::serial, likelihood, clean_flags, offset);
->>>>>>> 4f177922
 
    nll_ts->evaluate();
    auto nll1 = nll_ts->getResult();
