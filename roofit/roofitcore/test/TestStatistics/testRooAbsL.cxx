--- conflicted
+++ resolved
@@ -19,7 +19,6 @@
 #include <RooFitResult.h>
 #include "RooDataHist.h" // complete type in Binned test
 #include "RooCategory.h" // complete type in MultiBinnedConstraint test
-#include "RooNLLVar.h"   // needed in BinnedDatasetTest.VSRooNLLVar
 #include <RooFit/TestStatistics/RooUnbinnedL.h>
 #include <RooFit/TestStatistics/RooBinnedL.h>
 #include <RooFit/TestStatistics/RooSumL.h>
@@ -340,20 +339,7 @@
    pdf->setAttribute("BinnedLikelihood");
    data = std::unique_ptr<RooAbsData>{pdf->generateBinned(*w.var("x"))};
    likelihood = RooFit::TestStatistics::buildLikelihood(pdf, data.get());
-<<<<<<< HEAD
-
-   // manually create NLL, ripping all relevant parts from RooAbsPdf::createNLL, except here we also set binnedL = true;
-   // this is necessary, because the RooNLLVar ctor doesn't create a binned likelihood otherwise
-   RooArgSet projDeps;
-   RooAbsTestStatistic::Configuration nll_config;
-   nll_config.verbose = false;
-   nll_config.cloneInputData = false;
-   nll_config.binnedL = true;
-   int extended = 2;
-   nll = std::make_unique<RooNLLVar>("nlletje", "-log(likelihood)", *pdf, *data, projDeps, extended, nll_config);
-=======
    nll = std::unique_ptr<RooAbsReal>{pdf->createNLL(*data)};
->>>>>>> 4f177922
 
    auto AbsL_value = likelihood->evaluatePartition({0, 1}, 0, likelihood->getNComponents());
    auto RooNLL_value = nll->getVal();
