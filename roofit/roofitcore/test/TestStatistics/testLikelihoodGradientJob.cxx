/*
 * Project: RooFit
 * Authors:
 *   PB, Patrick Bos, Netherlands eScience Center, p.bos@esciencecenter.nl
 *   IP, Inti Pelupessy, Netherlands eScience Center, i.pelupessy@esciencecenter.nl
 *   VC, Vince Croft, DIANA / NYU, vincent.croft@cern.ch
 *
 * Copyright (c) 2021, CERN
 *
 * Redistribution and use in source and binary forms,
 * with or without modification, are permitted according to the terms
 * listed in LICENSE (http://roofit.sourceforge.net/license.txt)
 */

#include "RooFit/TestStatistics/LikelihoodGradientWrapper.h"
#include "RooFit/TestStatistics/SharedOffset.h"

#include "RooCategory.h" // complete type in MultiBinnedConstraint test
#include "RooDataHist.h" // complete type in Binned test
#include "RooFitResult.h"
#include "RooGenericPdf.h"
#include "RooHelpers.h"
#include "RooMinimizer.h"
<<<<<<< HEAD
#include "RooFitResult.h"
#include "RooGenericPdf.h"
=======
#include "RooRandom.h"
#include "RooWorkspace.h"
>>>>>>> 4f177922
#include "RooFit/TestStatistics/LikelihoodWrapper.h"
#include "RooFit/TestStatistics/RooUnbinnedL.h"
#include "RooFit/TestStatistics/RooRealL.h"
#include "RooFit/TestStatistics/buildLikelihood.h"
#include "RooFit/MultiProcess/JobManager.h"
#include "RooFit/MultiProcess/Config.h"

// for MinuitFcnGrad test:
#include "RooFit/ModelConfig.h"
#include "TFile.h"
#include "RooRealSumPdf.h"
#include "../../src/RooMinimizerFcn.h"
#include "../../src/TestStatistics/MinuitFcnGrad.h"
// end for MinuitFcnGrad test

#include <ROOT/TestSupport.hxx>

#include "TH1D.h"
#include "Math/Minimizer.h"

#include <stdexcept> // runtime_error

#include "../gtest_wrapper.h"

#include "../test_lib.h" // generate_1D_gaussian_pdf_nll

namespace {

struct ValAndError {
   ValAndError(double inVal, double inError) : val{inVal}, error{inError} {}
   const double val;
   const double error;
};

ValAndError getValAndError(RooArgSet const &parsFinal, const char *name)
{
   auto &var = static_cast<RooRealVar const &>(parsFinal[name]);
   return {var.getVal(), var.getError()};
};

std::vector<double> getParamVals(RooAbsMinimizerFcn &fcn)
{
   std::vector<double> values(fcn.getNDim());

   for (std::size_t i = 0; i < values.size(); ++i) {
      values[i] = fcn.floatableParam(i).getVal();
   }

   return values;
}

std::unique_ptr<RooFitResult> runMinimizer(RooAbsReal &nll, bool offsetting)
{
   RooMinimizer m0{nll};

   m0.setVerbose(false);
   m0.setStrategy(0);
   m0.setPrintLevel(-1);
   m0.setOffsetting(offsetting);

   m0.minimize("Minuit2", "migrad");

   return std::unique_ptr<RooFitResult>{m0.save()};
}

} // namespace

namespace RFMP = RooFit::MultiProcess;
namespace RFTS = RooFit::TestStatistics;

class Environment : public testing::Environment {
public:
   void SetUp() override
   {
      _changeMsgLvl = std::make_unique<RooHelpers::LocalChangeMsgLevel>(RooFit::ERROR);
      ROOT::Math::MinimizerOptions::SetDefaultMinimizer("Minuit2");
   }
   void TearDown() override { _changeMsgLvl.reset(); }

private:
   std::unique_ptr<RooHelpers::LocalChangeMsgLevel> _changeMsgLvl;
};

// Previously, we just called AddGlobalTestEnvironment in global namespace, but this caused either a warning about an
// unused declared variable (the return value of the call) or a parsing problem that the compiler can't handle if you
// don't store the return value at all. The solution is to just define this manual main function. The default gtest
// main function does InitGoogleTest and RUN_ALL_TESTS, we add the environment call in the middle.
int main(int argc, char **argv)
{
   testing::InitGoogleTest(&argc, argv);
   testing::AddGlobalTestEnvironment(new Environment);
   return RUN_ALL_TESTS();
}

class LikelihoodGradientJobTest : public ::testing::TestWithParam<std::tuple<std::size_t, std::size_t, bool>> {
   void SetUp() override
   {
      NWorkers = std::get<0>(GetParam());
      seed = std::get<1>(GetParam());
      offsetting = std::get<2>(GetParam());

      RooRandom::randomGenerator()->SetSeed(seed);
   }

<<<<<<< HEAD
   void TearDown() override { RooMinimizer::cleanup(); }

=======
>>>>>>> 4f177922
protected:
   std::size_t NWorkers = 0;
   std::size_t seed = 0;
   bool offsetting = false;
};

TEST_P(LikelihoodGradientJobTest, Gaussian1D)
{
   // do a minimization, but now using GradMinimizer and its MP version

   // in the 1D Gaussian tests, we suppress the positive definiteness
   // warnings coming from Minuit2 with offsetting; they are errors both
   // in serial RooFit and in the MultiProcess-enabled back-end
   ROOT::TestSupport::CheckDiagsRAII checkDiag;
   if (offsetting) {
      checkDiag.requiredDiag(kError, "Minuit2", "VariableMetricBuilder Initial matrix not pos.def.");
   }

   RooWorkspace w = RooWorkspace();

   std::unique_ptr<RooAbsReal> nll;
   std::unique_ptr<RooArgSet> values;
   RooAbsPdf *pdf;
   std::unique_ptr<RooDataSet> data;
   std::tie(nll, pdf, data, values) = generate_1D_gaussian_pdf_nll(w, 10000);
   RooRealVar *mu = w.var("mu");

   RooArgSet savedValues;
   values->snapshot(savedValues);

   // --------

<<<<<<< HEAD
   RooMinimizer m0{*nll};

   m0.setStrategy(0);
   m0.setPrintLevel(-1);
   m0.setOffsetting(offsetting);

   m0.minimize("Minuit2", "migrad");

   std::unique_ptr<RooFitResult> m0result{m0.save()};
=======
   std::unique_ptr<RooFitResult> m0result{runMinimizer(*nll, offsetting)};
>>>>>>> 4f177922
   double minNll0 = m0result->minNll();
   double edm0 = m0result->edm();
   double mu0 = mu->getVal();
   double muerr0 = mu->getError();

   values->assign(savedValues);

<<<<<<< HEAD
   RooFit::TestStatistics::RooRealL likelihood("likelihood", "likelihood",
                                               std::make_unique<RooFit::TestStatistics::RooUnbinnedL>(pdf, data.get()));
=======
   RFTS::RooRealL likelihood("likelihood", "likelihood", std::make_unique<RFTS::RooUnbinnedL>(pdf, data.get()));
>>>>>>> 4f177922

   // Convert to RooRealL to enter into minimizer
   RooMinimizer::Config cfg1;
   cfg1.parallelize = NWorkers;
   RooMinimizer m1(likelihood, cfg1);

   m1.setStrategy(0);
   m1.setPrintLevel(-1);
   m1.setOffsetting(offsetting);

   m1.minimize("Minuit2", "migrad");

   std::unique_ptr<RooFitResult> m1result{m1.save()};
   double minNll1 = m1result->minNll();
   double edm1 = m1result->edm();
   double mu1 = mu->getVal();
   double muerr1 = mu->getError();

   EXPECT_EQ(minNll0, minNll1);
   EXPECT_EQ(mu0, mu1);
   EXPECT_EQ(muerr0, muerr1);
   EXPECT_EQ(edm0, edm1);
}

TEST(LikelihoodGradientJob, RepeatMigrad)
{
   // do multiple minimizations using MP::GradMinimizer, testing breakdown and rebuild

   // parameters
   std::size_t NWorkers = 2;
   std::size_t seed = 5;
   constexpr bool verbose = false;

   RooRandom::randomGenerator()->SetSeed(seed);

   RooWorkspace w = RooWorkspace();

   std::unique_ptr<RooAbsReal> nll;
   std::unique_ptr<RooArgSet> values;
   RooAbsPdf *pdf;
   std::unique_ptr<RooDataSet> data;
   std::tie(nll, pdf, data, values) = generate_1D_gaussian_pdf_nll(w, 10000);

   RooArgSet savedValues;
   values->snapshot(savedValues);

   // --------

<<<<<<< HEAD
   RooFit::TestStatistics::RooRealL likelihood("likelihood", "likelihood",
                                               std::make_unique<RooFit::TestStatistics::RooUnbinnedL>(pdf, data.get()));
=======
   RFTS::RooRealL likelihood("likelihood", "likelihood", std::make_unique<RFTS::RooUnbinnedL>(pdf, data.get()));
>>>>>>> 4f177922
   RooMinimizer::Config cfg;
   cfg.parallelize = NWorkers;
   RooMinimizer m1(likelihood, cfg);

   m1.setStrategy(0);
   m1.setPrintLevel(-1);

   if (verbose)
      std::cout << "... running migrad first time ..." << std::endl;
   m1.minimize("Minuit2", "migrad");

   values->assign(savedValues);

   if (verbose)
      std::cout << "... running migrad second time ..." << std::endl;
   m1.minimize("Minuit2", "migrad");
}

TEST_P(LikelihoodGradientJobTest, GaussianND)
{
   // do a minimization, but now using GradMinimizer and its MP version

   unsigned int N = 4;

   RooWorkspace w = RooWorkspace();

   std::unique_ptr<RooAbsReal> nll;
   std::unique_ptr<RooArgSet> values;
   RooAbsPdf *pdf;
   std::unique_ptr<RooDataSet> data;
   std::tie(nll, pdf, data, values) = generate_ND_gaussian_pdf_nll(w, N, 1000, RooFit::EvalBackend::Legacy());

   RooArgSet savedValues;
   values->snapshot(savedValues);

   // --------

<<<<<<< HEAD
   RooMinimizer m0(*nll);

   m0.setStrategy(0);
   m0.setPrintLevel(-1);
   m0.setOffsetting(offsetting);

   m0.minimize("Minuit2", "migrad");

   std::unique_ptr<RooFitResult> m0result{m0.save()};
=======
   std::unique_ptr<RooFitResult> m0result{runMinimizer(*nll, offsetting)};
>>>>>>> 4f177922
   double minNll0 = m0result->minNll();
   double edm0 = m0result->edm();
   std::vector<double> mean0(N);
   std::vector<double> std0(N);
   for (unsigned ix = 0; ix < N; ++ix) {
      {
         std::ostringstream os;
         os << "m" << ix;
         mean0[ix] = dynamic_cast<RooRealVar *>(w.arg(os.str().c_str()))->getVal();
      }
      {
         std::ostringstream os;
         os << "s" << ix;
         std0[ix] = dynamic_cast<RooRealVar *>(w.arg(os.str().c_str()))->getVal();
      }
   }

   // --------

   values->assign(savedValues);

   // --------

<<<<<<< HEAD
   RooFit::TestStatistics::RooRealL likelihood("likelihood", "likelihood",
                                               std::make_unique<RooFit::TestStatistics::RooUnbinnedL>(pdf, data.get()));
=======
   RFTS::RooRealL likelihood("likelihood", "likelihood", std::make_unique<RFTS::RooUnbinnedL>(pdf, data.get()));
>>>>>>> 4f177922
   RooMinimizer::Config cfg1;
   cfg1.parallelize = NWorkers;
   RooMinimizer m1(likelihood, cfg1);

   m1.setStrategy(0);
   m1.setPrintLevel(-1);
   m1.setOffsetting(offsetting);

   m1.minimize("Minuit2", "migrad");

   std::unique_ptr<RooFitResult> m1result{m1.save()};
   double minNll1 = m1result->minNll();
   double edm1 = m1result->edm();
   std::vector<double> mean1(N);
   std::vector<double> std1(N);
   for (unsigned ix = 0; ix < N; ++ix) {
      {
         std::ostringstream os;
         os << "m" << ix;
         mean1[ix] = static_cast<RooRealVar *>(w.arg(os.str().c_str()))->getVal();
      }
      {
         std::ostringstream os;
         os << "s" << ix;
         std1[ix] = static_cast<RooRealVar *>(w.arg(os.str().c_str()))->getVal();
      }
   }

   EXPECT_EQ(minNll0, minNll1);
   EXPECT_EQ(edm0, edm1);

   for (unsigned ix = 0; ix < N; ++ix) {
      EXPECT_EQ(mean0[ix], mean1[ix]);
      EXPECT_EQ(std0[ix], std1[ix]);
   }
}

INSTANTIATE_TEST_SUITE_P(NworkersSeed, LikelihoodGradientJobTest,
                         ::testing::Combine(::testing::Values(1, 2, 3),      // number of workers
                                            ::testing::Values(2, 3),         // random seed
                                            ::testing::Values(false, true)), //
                         [](testing::TestParamInfo<LikelihoodGradientJobTest::ParamType> const &paramInfo) {
                            std::stringstream ss;
                            ss << std::get<0>(paramInfo.param) << "workers_seed" << std::get<1>(paramInfo.param)
                               << (std::get<2>(paramInfo.param) ? "_WithOffsetting" : "_WithoutOffsetting");
                            return ss.str();
                         });

std::unique_ptr<RooWorkspace> makeSimBinnedConstrainedWorkspace()
{
   std::size_t seed = 23;
   RooRandom::randomGenerator()->SetSeed(seed);

   auto wPtr = std::make_unique<RooWorkspace>();
   auto &w = *wPtr;

   // Unbinned pdfs that define template histograms

   w.factory("Gaussian::gA(x[-10,10],-2,3)");
   w.factory("Gaussian::gB(x[-10,10],2,1)");
   w.factory("Uniform::u(x)");

   // Generate template histograms

   std::unique_ptr<RooDataHist> h_sigA{w.pdf("gA")->generateBinned(*w.var("x"), 1000)};
   std::unique_ptr<RooDataHist> h_sigB{w.pdf("gB")->generateBinned(*w.var("x"), 1000)};
   std::unique_ptr<RooDataHist> h_bkg{w.pdf("u")->generateBinned(*w.var("x"), 1000)};

   w.import(*h_sigA, RooFit::Rename("h_sigA"));
   w.import(*h_sigB, RooFit::Rename("h_sigB"));
   w.import(*h_bkg, RooFit::Rename("h_bkg"));

   // Construct binned pdf as sum of amplitudes
   w.factory("HistFunc::hf_sigA(x,h_sigA)");
   w.factory("HistFunc::hf_sigB(x,h_sigB)");
   w.factory("HistFunc::hf_bkg(x,h_bkg)");

   w.factory(
      "ASUM::model_phys_A(mu_sig[1,-1,10]*hf_sigA,expr::mu_bkg_A('1+0.02*alpha_bkg_A',alpha_bkg_A[-5,5])*hf_bkg)");
   w.factory("ASUM::model_phys_B(mu_sig*hf_sigB,expr::mu_bkg_B('1+0.05*alpha_bkg_B',alpha_bkg_B[-5,5])*hf_bkg)");

   // Construct L_subs: Gaussian subsidiary measurement that constrains alpha_bkg
   w.factory("Gaussian:model_subs_A(alpha_bkg_obs_A[0],alpha_bkg_A,1)");
   w.factory("Gaussian:model_subs_B(alpha_bkg_obs_B[0],alpha_bkg_B,1)");

   // Construct full pdfs for each component (A,B)
   w.factory("PROD::model_A(model_phys_A,model_subs_A)");
   w.factory("PROD::model_B(model_phys_B,model_subs_B)");

   // Construct simultaneous pdf
   w.factory("SIMUL::model(index[A,B],A=model_A,B=model_B)");

   // Construct dataset from physics pdf
   std::unique_ptr<RooAbsData> data{w.pdf("model")->generate({*w.var("x"), *w.cat("index")}, RooFit::AllBinned())};

   w.import(*data, RooFit::Rename("data"));

   return wPtr;
}

TEST(SimBinnedConstrainedTestBasic, BasicParameters)
{
   std::unique_ptr<RooWorkspace> wPtr = makeSimBinnedConstrainedWorkspace();
   auto &w = *wPtr;

   RooAbsPdf *pdf = w.pdf("model");
   RooAbsData *data = w.data("data");

   // original test:
   std::unique_ptr<RooAbsReal> nll{
      pdf->createNLL(*data, RooFit::GlobalObservables(*w.var("alpha_bkg_obs_A"), *w.var("alpha_bkg_obs_B")))};

   // --------

   const double nll0 = nll->getVal();

   // dummy offsets (normally they are shared with other objects):
   SharedOffset shared_offset;
<<<<<<< HEAD
   auto nll_ts = LikelihoodWrapper::create(RooFit::TestStatistics::LikelihoodMode::serial,
                                           RooFit::TestStatistics::NLLFactory{*pdf, *data}
                                              .GlobalObservables({*w.var("alpha_bkg_obs_A"), *w.var("alpha_bkg_obs_B")})
                                              .build(),
                                           std::make_unique<RooFit::TestStatistics::WrapperCalculationCleanFlags>(),
                                           shared_offset);
=======
   auto nll_ts = RFTS::LikelihoodWrapper::create(
      RFTS::LikelihoodMode::serial,
      RFTS::NLLFactory{*pdf, *data}.GlobalObservables({*w.var("alpha_bkg_obs_A"), *w.var("alpha_bkg_obs_B")}).build(),
      std::make_unique<RFTS::WrapperCalculationCleanFlags>(), shared_offset);
>>>>>>> 4f177922

   nll_ts->evaluate();
   auto nll1 = nll_ts->getResult();

   EXPECT_DOUBLE_EQ(nll0, nll1.Sum());
}

class SimBinnedConstrainedTest : public ::testing::TestWithParam<std::tuple<bool>> {};

TEST_P(SimBinnedConstrainedTest, ConstrainedAndOffset)
{
   using namespace RooFit;

   // parameters
   const bool parallelLikelihood = std::get<0>(GetParam());
   // This is a simultaneous fit, so its likelihood has multiple components. In that case, splitting over
   // components is always preferable, since it is more precise, due to component offsets matching
   // the (-log) function values better.
<<<<<<< HEAD
   RooFit::MultiProcess::Config::LikelihoodJob::defaultNEventTasks = 1;
   RooFit::MultiProcess::Config::LikelihoodJob::defaultNComponentTasks =
      99999; // just a high number, so every component is a task
=======
   RFMP::Config::LikelihoodJob::defaultNEventTasks = 1;
   RFMP::Config::LikelihoodJob::defaultNComponentTasks = 99999; // just a high number, so every component is a task
>>>>>>> 4f177922

   std::unique_ptr<RooWorkspace> wPtr = makeSimBinnedConstrainedWorkspace();
   auto &w = *wPtr;

   RooAbsPdf *pdf = w.pdf("model");
   RooAbsData *data = w.data("data");

   // do a minimization, but now using GradMinimizer and its MP version
   std::unique_ptr<RooAbsReal> nll{pdf->createNLL(*data, Constrain(*w.var("alpha_bkg_A")),
<<<<<<< HEAD
                                                  GlobalObservables(*w.var("alpha_bkg_obs_B")), Offset(true))};
=======
                                                  GlobalObservables(*w.var("alpha_bkg_obs_B")), Offset("initial"))};
>>>>>>> 4f177922

   // parameters
   std::size_t NWorkers = 2;

   std::unique_ptr<RooArgSet> values(pdf->getParameters(data));

   RooArgSet savedValues;
   values->snapshot(savedValues);

   // --------

   RooMinimizer m0(*nll);

   m0.setStrategy(0);
   m0.setPrintLevel(-1);

   m0.minimize("Minuit2", "migrad");

   std::unique_ptr<RooFitResult> m0result{m0.save()};
   RooArgSet parsFinal_nominal{m0result->floatParsFinal()};

   const double minNll_nominal = m0result->minNll();
   ValAndError alpha_bkg_A_nominal = getValAndError(parsFinal_nominal, "alpha_bkg_A");
   ValAndError alpha_bkg_B_nominal = getValAndError(parsFinal_nominal, "alpha_bkg_B");
   ValAndError mu_sig_nominal = getValAndError(parsFinal_nominal, "mu_sig");

   values->assign(savedValues);

   std::unique_ptr<RooAbsReal> likelihoodAbsReal{pdf->createNLL(
      *data, Constrain(*w.var("alpha_bkg_A")), GlobalObservables(*w.var("alpha_bkg_obs_B")), ModularL(true))};

   RooMinimizer::Config cfg1;
   cfg1.parallelize = NWorkers;
   cfg1.enableParallelDescent = parallelLikelihood;
   RooMinimizer m1(*likelihoodAbsReal, cfg1);

   m1.setStrategy(0);
   m1.setPrintLevel(-1);

   m1.setOffsetting(true);
   m1.optimizeConst(2);

   m1.minimize("Minuit2", "migrad");

   std::unique_ptr<RooFitResult> m1result{m1.save()};
   RooArgSet parsFinal_GradientJob{m1result->floatParsFinal()};

   const double minNll_GradientJob = m1result->minNll();
   ValAndError alpha_bkg_A_GradientJob = getValAndError(parsFinal_GradientJob, "alpha_bkg_A");
   ValAndError alpha_bkg_B_GradientJob = getValAndError(parsFinal_GradientJob, "alpha_bkg_B");
   ValAndError mu_sig_GradientJob = getValAndError(parsFinal_GradientJob, "mu_sig");

   EXPECT_FLOAT_EQ(minNll_nominal, minNll_GradientJob);
   EXPECT_FLOAT_EQ(alpha_bkg_A_nominal.val, alpha_bkg_A_GradientJob.val);
   EXPECT_FLOAT_EQ(alpha_bkg_A_nominal.error, alpha_bkg_A_GradientJob.error);
   EXPECT_FLOAT_EQ(alpha_bkg_B_nominal.val, alpha_bkg_B_GradientJob.val);
   EXPECT_FLOAT_EQ(alpha_bkg_B_nominal.error, alpha_bkg_B_GradientJob.error);
   EXPECT_FLOAT_EQ(mu_sig_nominal.val, mu_sig_GradientJob.val);
   EXPECT_FLOAT_EQ(mu_sig_nominal.error, mu_sig_GradientJob.error);

   // reset static variables to automatic
<<<<<<< HEAD
   RooFit::MultiProcess::Config::LikelihoodJob::defaultNEventTasks =
      RooFit::MultiProcess::Config::LikelihoodJob::automaticNEventTasks;
   RooFit::MultiProcess::Config::LikelihoodJob::defaultNComponentTasks =
      RooFit::MultiProcess::Config::LikelihoodJob::automaticNComponentTasks;
=======
   RFMP::Config::LikelihoodJob::defaultNEventTasks = RFMP::Config::LikelihoodJob::automaticNEventTasks;
   RFMP::Config::LikelihoodJob::defaultNComponentTasks = RFMP::Config::LikelihoodJob::automaticNComponentTasks;
>>>>>>> 4f177922
}

INSTANTIATE_TEST_SUITE_P(LikelihoodGradientJob, SimBinnedConstrainedTest, testing::Values(false, true),
                         [](testing::TestParamInfo<SimBinnedConstrainedTest::ParamType> const &paramInfo) {
                            std::stringstream ss;
                            ss << (std::get<0>(paramInfo.param) ? "AlsoWithLikelihoodJob" : "NoLikelihoodJob");
                            return ss.str();
                         });

TEST_P(LikelihoodGradientJobTest, Gaussian1DAlsoWithLikelihoodJob)
{
   // do a minimization, but now using GradMinimizer and its MP version

   // in the 1D Gaussian tests, we suppress the positive definiteness
   // warnings coming from Minuit2 with offsetting; they are errors both
   // in serial RooFit and in the MultiProcess-enabled back-end
   ROOT::TestSupport::CheckDiagsRAII checkDiag;
   if (offsetting) {
      checkDiag.requiredDiag(kError, "Minuit2", "VariableMetricBuilder Initial matrix not pos.def.");
   }

   RooWorkspace w = RooWorkspace();

   std::unique_ptr<RooAbsReal> nll;
   std::unique_ptr<RooArgSet> values;
   RooAbsPdf *pdf;
   std::unique_ptr<RooDataSet> data;
   std::tie(nll, pdf, data, values) = generate_1D_gaussian_pdf_nll(w, 10000);
   RooRealVar *mu = w.var("mu");

   RooArgSet savedValues;
   values->snapshot(savedValues);

   // --------

<<<<<<< HEAD
   RooMinimizer m0{*nll};

   m0.setStrategy(0);
   m0.setPrintLevel(-1);
   m0.setVerbose(false);
   m0.setOffsetting(offsetting);

   m0.minimize("Minuit2", "migrad");

   std::unique_ptr<RooFitResult> m0result{m0.save()};
=======
   std::unique_ptr<RooFitResult> m0result{runMinimizer(*nll, offsetting)};
>>>>>>> 4f177922
   double minNll0 = m0result->minNll();
   double edm0 = m0result->edm();
   double mu0 = mu->getVal();
   double muerr0 = mu->getError();

   values->assign(savedValues);

<<<<<<< HEAD
   RooFit::TestStatistics::RooRealL likelihood("likelihood", "likelihood",
                                               std::make_unique<RooFit::TestStatistics::RooUnbinnedL>(pdf, data.get()));
=======
   RFTS::RooRealL likelihood("likelihood", "likelihood", std::make_unique<RFTS::RooUnbinnedL>(pdf, data.get()));
>>>>>>> 4f177922
   RooMinimizer::Config cfg;
   cfg.parallelize = NWorkers;
   cfg.enableParallelDescent = true;
   RooMinimizer m1(likelihood, cfg);
   m1.setStrategy(0);
   m1.setPrintLevel(-1);
   m1.setOffsetting(offsetting);

   m1.setVerbose(false);

   m1.minimize("Minuit2", "migrad");

   std::unique_ptr<RooFitResult> m1result{m1.save()};
   double minNll1 = m1result->minNll();
   double edm1 = m1result->edm();
   double mu1 = mu->getVal();
   double muerr1 = mu->getError();

   if (NWorkers > 1 && offsetting) {
      // Note: we cannot expect exact equal results here in most cases when using
      // event-based splitting (which is currently the default; THIS MAY CHANGE!).
      // See LikelihoodJobTest, UnbinnedGaussian1DSelectedParameterValues for an
      // example of where slight bit-wise differences can pop up in fits like this
      // due to minor bit-wise errors in Kahan summation due to different split
      // ups over the event range. We do expect pretty close results, though,
      // because this fit only has 4 iterations and bit-wise differences should
      // not add up too much.
#define EXPECT_NEAR_REL(a, b, c) EXPECT_NEAR(a, b, std::abs(a *c))
      EXPECT_NEAR_REL(minNll0, minNll1, 1e-7);
      EXPECT_NEAR_REL(mu0, mu1, 1e-7);
      EXPECT_NEAR_REL(muerr0, muerr1, 1e-7);
      EXPECT_NEAR(edm0, edm1, 1e-3);
   } else {
      EXPECT_NEAR_REL(minNll0, minNll1, 1e-10);
      EXPECT_NEAR_REL(mu0, mu1, 1e-10);
      EXPECT_NEAR_REL(muerr0, muerr1, 1e-10);
      EXPECT_NEAR(edm0, edm1, 1e-5);
   }
}
#undef EXPECT_NEAR_REL

class LikelihoodGradientJobErrorTest
   : public ::testing::TestWithParam<std::tuple<std::size_t, std::size_t, bool, bool>> {
   void SetUp() override
   {
      NWorkers = std::get<0>(GetParam());
      seed = std::get<1>(GetParam());
      parallelLikelihood = std::get<2>(GetParam());
      binned = std::get<3>(GetParam());

      RooRandom::randomGenerator()->SetSeed(seed);

      // we want to split only over components so we can test component-offsets precisely
      // (event-offsets give more variation)
<<<<<<< HEAD
      RooFit::MultiProcess::Config::LikelihoodJob::defaultNEventTasks =
         1; // just one events task (i.e. don't split over events)
      RooFit::MultiProcess::Config::LikelihoodJob::defaultNComponentTasks =
=======
      RFMP::Config::LikelihoodJob::defaultNEventTasks = 1; // just one events task (i.e. don't split over events)
      RFMP::Config::LikelihoodJob::defaultNComponentTasks =
>>>>>>> 4f177922
         1000000; // assuming components < 1000000: each component = 1 separate task
   }

   void TearDown() override
   {
      // reset static variables to automatic
<<<<<<< HEAD
      RooFit::MultiProcess::Config::LikelihoodJob::defaultNEventTasks =
         RooFit::MultiProcess::Config::LikelihoodJob::automaticNEventTasks;
      RooFit::MultiProcess::Config::LikelihoodJob::defaultNComponentTasks =
         RooFit::MultiProcess::Config::LikelihoodJob::automaticNComponentTasks;

      // cleanup to make sure JobManager is shut down after any test
      RooMinimizer::cleanup();
=======
      RFMP::Config::LikelihoodJob::defaultNEventTasks = RFMP::Config::LikelihoodJob::automaticNEventTasks;
      RFMP::Config::LikelihoodJob::defaultNComponentTasks = RFMP::Config::LikelihoodJob::automaticNComponentTasks;
>>>>>>> 4f177922
   }

protected:
   std::size_t NWorkers = 0;
   std::size_t seed = 0;
   bool parallelLikelihood = false;
   bool binned = false;
};

TEST_P(LikelihoodGradientJobErrorTest, ErrorHandling)
{
   // In this test, we setup a model that we know will give evaluation errors, because Minuit will try parameters
   // outside of the physical range during line search. Using the error handling mechanism in RooMinimizerFcn and
   // MinuitFcnGrad, Minuit should get sent out of this area again.
   // Specifically, this test triggers the classic error handling mechanism (logEvalError).

   RooWorkspace w("w");
   w.factory("ArgusBG::model(m[5.2,5.3],m0[5.28,5.2,5.3],c[-2,-10,0])");

   RooAbsPdf *pdf = w.pdf("model");
   std::unique_ptr<RooAbsData> data;
   if (binned) {
      data = std::unique_ptr<RooDataHist>{pdf->generateBinned(*w.var("m"), 10000)};
   } else {
      data = std::unique_ptr<RooDataSet>{pdf->generate(*w.var("m"), 10000)};
   }
   std::unique_ptr<RooAbsReal> nll{pdf->createNLL(*data, RooFit::EvalBackend::Legacy())};

   // if m0 were constant (i.e. setConstant(true)), the fit would converge without errors, because m0 outside of the
   // physical area of the Argus distribution is what causes the errors in the line search phase of the fit
   w.var("m0")->setConstant(false);

   RooArgSet values{*w.var("m"), *w.var("m0"), *w.var("c"), "values"};
   RooArgSet savedValues;
   values.snapshot(savedValues);

<<<<<<< HEAD
   RooMinimizer m0{*nll};

   m0.setStrategy(0);
   m0.setPrintLevel(-1);
   m0.setVerbose(false);
   //   m0.setPrintEvalErrors(200);

   m0.minimize("Minuit2", "migrad");

   std::unique_ptr<RooFitResult> m0result{m0.save()};
=======
   std::unique_ptr<RooFitResult> m0result{runMinimizer(*nll, false)};
>>>>>>> 4f177922
   double minNll0 = m0result->minNll();
   double edm0 = m0result->edm();
   double m_0 = w.var("m")->getVal();
   double m0_0 = w.var("m0")->getVal();
   double c_0 = w.var("c")->getVal();

   values.assign(savedValues);

   std::unique_ptr<RooAbsReal> likelihoodAbsReal{pdf->createNLL(*data, RooFit::ModularL(true))};

   RooMinimizer::Config cfg;
   cfg.parallelize = NWorkers;
   cfg.enableParallelDescent = parallelLikelihood;
   //   cfg.printEvalErrors = 200;
   RooMinimizer m1(*likelihoodAbsReal, cfg);
   m1.setStrategy(0);
   m1.setPrintLevel(-1);

   m1.setVerbose(false);

   m1.minimize("Minuit2", "migrad");

   std::unique_ptr<RooFitResult> m1result{m1.save()};
   double minNll1 = m1result->minNll();
   double edm1 = m1result->edm();
   double m_1 = w.var("m")->getVal();
   double m0_1 = w.var("m0")->getVal();
   double c_1 = w.var("c")->getVal();

   EXPECT_EQ(minNll0, minNll1);
   EXPECT_EQ(edm0, edm1);
   EXPECT_EQ(m_0, m_1);
   EXPECT_EQ(m0_0, m0_1);
   EXPECT_EQ(c_0, c_1);
}

// TODO: https://github.com/root-project/root/pull/12328 meenemen!

/// Fit a simple linear function, that starts in the negative. Triggers RooNaNPacker error handling.
TEST_P(LikelihoodGradientJobErrorTest, FitSimpleLinear)
{
   RooRealVar x("x", "x", -10, 10);
   RooRealVar a1("a1", "a1", 12., -5., 15.);
   RooGenericPdf pdf("pdf", "a1 + x", RooArgSet(x, a1));
   std::unique_ptr<RooAbsData> data;
   if (binned) {
      data = std::unique_ptr<RooDataHist>{pdf.generateBinned(x, 1000)};
   } else {
      data = std::unique_ptr<RooDataSet>{pdf.generate(x, 1000)};
   }
   std::unique_ptr<RooAbsReal> nll(pdf.createNLL(*data, RooFit::EvalBackend::Legacy()));

   RooArgSet normSet{x};
   ASSERT_FALSE(std::isnan(pdf.getVal(normSet)));
<<<<<<< HEAD
   a1.setVal(-9.);
=======
   a1.setVal(-5.);
>>>>>>> 4f177922
   ASSERT_TRUE(std::isnan(pdf.getVal(normSet)));

   RooMinimizer minim(*nll);
   minim.setPrintLevel(-1);
   minim.setVerbose(false);
   //   minim.setPrintEvalErrors(200);
   minim.migrad();
   minim.hesse();
   std::unique_ptr<RooFitResult> fitResult{minim.save()};
   auto a1Result = a1.getVal();

   // now with multiprocess
   std::unique_ptr<RooAbsReal> nll_mp(pdf.createNLL(*data, RooFit::ModularL(true)));

<<<<<<< HEAD
   a1.setVal(-9.);
=======
   a1.setVal(-5.);
>>>>>>> 4f177922
   a1.removeError();
   ASSERT_TRUE(std::isnan(pdf.getVal(normSet)));

   RooMinimizer::Config cfg;
   cfg.parallelize = NWorkers;
   cfg.enableParallelDescent = parallelLikelihood;
   //   cfg.printEvalErrors = 200;

   RooMinimizer minim_mp(*nll_mp, cfg);
   minim_mp.setPrintLevel(-1);
   minim_mp.setStrategy(0);
   minim_mp.setVerbose(false);
   minim_mp.migrad();
   minim_mp.hesse();
   std::unique_ptr<RooFitResult> fitResult_mp{minim_mp.save()};
   auto a1Result_mp = a1.getVal();

   EXPECT_EQ(fitResult_mp->status(), 0);
   EXPECT_EQ(a1Result, a1Result_mp);
   EXPECT_EQ(a1Result - a1Result_mp, 0);
}

// TODO: add error handling tests that trigger the RooNaNPacker error handling paths (see testNaNPacker for example
//       setups). In particular a fit of a simultaneous or constrained likelihood to trigger the RooSumL path which has
//       additional handling of the packed NaNs that isn't tested now.

INSTANTIATE_TEST_SUITE_P(LikelihoodGradientJob, LikelihoodGradientJobErrorTest,
                         ::testing::Combine(::testing::Values(1, 2, 3),      // number of workers
                                            ::testing::Values(2, 3),         // random seed
                                            ::testing::Values(false, true),  // with or without LikelihoodJob
                                            ::testing::Values(false, true)), // binned or not
                         [](testing::TestParamInfo<LikelihoodGradientJobErrorTest::ParamType> const &paramInfo) {
                            std::stringstream ss;
                            ss << std::get<0>(paramInfo.param) << "workers_seed" << std::get<1>(paramInfo.param)
                               << (std::get<2>(paramInfo.param) ? "AlsoWithLikelihoodJob" : "NoLikelihoodJob")
                               << (std::get<3>(paramInfo.param) ? "_Binned" : "_Unbinned");
                            return ss.str();
                         });

class LikelihoodGradientJobBinnedErrorTest : public ::testing::TestWithParam<std::tuple<bool, std::size_t, bool>> {
   void SetUp() override
   {
      do_error = std::get<0>(GetParam());
      NWorkers = std::get<1>(GetParam());
      parallelLikelihood = std::get<2>(GetParam());

      RooRandom::randomGenerator()->SetSeed(20);

      // we want to split only over components so we can test component-offsets precisely
      // (event-offsets give more variation)
<<<<<<< HEAD
      RooFit::MultiProcess::Config::LikelihoodJob::defaultNEventTasks =
         1; // just one events task (i.e. don't split over events)
      RooFit::MultiProcess::Config::LikelihoodJob::defaultNComponentTasks =
=======
      RFMP::Config::LikelihoodJob::defaultNEventTasks = 1; // just one events task (i.e. don't split over events)
      RFMP::Config::LikelihoodJob::defaultNComponentTasks =
>>>>>>> 4f177922
         1000000; // assuming components < 1000000: each component = 1 separate task
   }

   void TearDown() override
   {
      // reset static variables to automatic
<<<<<<< HEAD
      RooFit::MultiProcess::Config::LikelihoodJob::defaultNEventTasks =
         RooFit::MultiProcess::Config::LikelihoodJob::automaticNEventTasks;
      RooFit::MultiProcess::Config::LikelihoodJob::defaultNComponentTasks =
         RooFit::MultiProcess::Config::LikelihoodJob::automaticNComponentTasks;

      // cleanup to make sure JobManager is shut down after any test
      RooMinimizer::cleanup();
=======
      RFMP::Config::LikelihoodJob::defaultNEventTasks = RFMP::Config::LikelihoodJob::automaticNEventTasks;
      RFMP::Config::LikelihoodJob::defaultNComponentTasks = RFMP::Config::LikelihoodJob::automaticNComponentTasks;
>>>>>>> 4f177922
   }

protected:
   bool do_error = false;
   std::size_t NWorkers = 0;
   bool parallelLikelihood = false;
};

TEST_P(LikelihoodGradientJobBinnedErrorTest, TriggerMuLEZero)
{
   auto th_data = std::make_unique<TH1D>("h_data", "data", 10, 0, 10);
   auto th_sig = std::make_unique<TH1D>("h_sig", "signal", 10, 0, 10);
   auto th_bkg = std::make_unique<TH1D>("h_bkg", "background", 10, 0, 10);

   for (int i = 0; i < 10; i++) {
      th_data->SetBinContent(i + 1, i + 1);
      th_sig->SetBinContent(i + 1, i);
      th_bkg->SetBinContent(i + 1, 1);
   }

   if (do_error) {
      // Trigger error condition by setting both sig and bkg
      // to zero in bin zero, thus triggering a likelihood
      // error since Poisson(N|0) is undefined
      th_sig->SetBinContent(1, 0);
      th_bkg->SetBinContent(1, 0);
   }

   RooWorkspace w("w");
   auto x = w.factory("x[0,10]");
   w.factory("index[A,B]");

   dynamic_cast<RooRealVar *>(x)->setBins(10);

   // we have to build a simultaneous binned likelihood to trigger the "binnedL" evaluation path

   RooDataHist h_sigA("h_sigA", "h_sigA", *w.var("x"), th_sig.get());
   RooDataHist h_sigB("h_sigB", "h_sigB", *w.var("x"), th_sig.get());
   RooDataHist h_bkg("h_bkg", "h_bkg", *w.var("x"), th_bkg.get());

   w.import(h_sigA);
   w.import(h_sigB);
   w.import(h_bkg);
   w.factory("HistPdf::sigA(x,h_sigA)");
   w.factory("HistPdf::sigB(x,h_sigB)");
   w.factory("HistPdf::bkg(x,h_bkg)");

   w.factory("ASUM::model_A(mu_sig[1,-1,10]*sigA,mu_bkg_A[1,-1,10]*bkg)");
   w.factory("ASUM::model_B(mu_sig*sigB,mu_bkg_B[1,-1,10]*bkg)");

   w.pdf("model_A")->setAttribute("BinnedLikelihood");
   w.pdf("model_B")->setAttribute("BinnedLikelihood");

   // Construct simultaneous pdf
   w.factory("SIMUL::model(index[A,B],A=model_A,B=model_B)");

   // Construct dataset
   std::map<std::string, TH1 *> th_data_2D;
   th_data_2D["A"] = th_data.get();
   th_data_2D["B"] = th_data.get();
   RooDataHist h_data("h_data", "h_data", *w.var("x"), *w.cat("index"), th_data_2D);

   // store initial parameters for reuse in second fit
   std::unique_ptr<RooArgSet> values(w.pdf("model")->getParameters(h_data));
   RooArgSet savedValues;
   values->snapshot(savedValues);

   // legacy RooFit fit
   std::unique_ptr<RooAbsReal> nll(w.pdf("model")->createNLL(h_data, RooFit::EvalBackend::Legacy()));
<<<<<<< HEAD
   RooMinimizer m0{*nll};

   double nll0BeforeFit = nll->getVal();

   m0.setStrategy(0);
   m0.setPrintLevel(-1);
   m0.setVerbose(false);
   //   m0.setPrintEvalErrors(200);

   m0.minimize("Minuit2", "migrad");

   std::unique_ptr<RooFitResult> m0result{m0.save()};
=======

   double nll0BeforeFit = nll->getVal();

   std::unique_ptr<RooFitResult> m0result{runMinimizer(*nll, false)};
>>>>>>> 4f177922
   double minNll0 = m0result->minNll();
   double mu_sig0 = w.var("mu_sig")->getVal();
   double mu_bkg_A0 = w.var("mu_bkg_A")->getVal();
   double mu_bkg_B0 = w.var("mu_bkg_B")->getVal();

   values->assign(savedValues);

   std::unique_ptr<RooAbsReal> likelihoodAbsReal{w.pdf("model")->createNLL(h_data, RooFit::ModularL(true))};

   RooMinimizer::Config cfg;
   cfg.parallelize = NWorkers;
   cfg.enableParallelDescent = parallelLikelihood;
   //   cfg.printEvalErrors = 200;
   RooMinimizer m1(*likelihoodAbsReal, cfg);

   double nll1BeforeFit = likelihoodAbsReal->getVal();

   m1.setStrategy(0);
   m1.setPrintLevel(-1);

   m1.setVerbose(false);

   m1.minimize("Minuit2", "migrad");

   std::unique_ptr<RooFitResult> m1result{m1.save()};
   double minNll1 = m1result->minNll();
   double mu_sig1 = w.var("mu_sig")->getVal();
   double mu_bkg_A1 = w.var("mu_bkg_A")->getVal();
   double mu_bkg_B1 = w.var("mu_bkg_B")->getVal();

   EXPECT_EQ(minNll0, minNll1);
   if (do_error) {
      EXPECT_NE(nll0BeforeFit, minNll0);
   } else {
      // These really should be equal, but on most platforms/builds, for some reason it
      // isn't exactly. The exceptions are Apple ARM builds and some builds on x64 when
      // using -march=native.
      EXPECT_DOUBLE_EQ(nll0BeforeFit, minNll0);
   }
   EXPECT_EQ(nll0BeforeFit, nll1BeforeFit);
   EXPECT_EQ(mu_sig0, mu_sig1);
   EXPECT_EQ(mu_bkg_A0, mu_bkg_A1);
   EXPECT_EQ(mu_bkg_B0, mu_bkg_B1);
}

INSTANTIATE_TEST_SUITE_P(LikelihoodGradientJob, LikelihoodGradientJobBinnedErrorTest,
                         ::testing::Combine(::testing::Values(false, true), // trigger error or don't
                                            ::testing::Values(1, 2, 3),     // number of workers
                                            ::testing::Values(false, true)  // with or without LikelihoodJob
                                            ),
                         [](testing::TestParamInfo<LikelihoodGradientJobBinnedErrorTest::ParamType> const &paramInfo) {
                            std::stringstream ss;
                            ss << std::get<1>(paramInfo.param) << "workers"
                               << (std::get<2>(paramInfo.param) ? "AlsoWithLikelihoodJob" : "NoLikelihoodJob")
                               << (std::get<0>(paramInfo.param) ? "ErrorTriggered" : "");
                            return ss.str();
                         });

TEST(MinuitFcnGrad, DISABLED_CompareToRooMinimizerFcn)
{
   const char *fname = "/Users/pbos/projects/roofit-ssi/benchmark_roofit/data/workspaces/HZy_split.root";
   const char *dataset_name = "combData";

   TFile *f = TFile::Open(fname);

   RooWorkspace *w = (RooWorkspace *)f->Get("combWS");

   // Fixes for known features, binned likelihood optimization
   for (RooAbsArg *arg : w->components()) {
      if (arg->IsA() == RooRealSumPdf::Class()) {
         arg->setAttribute("BinnedLikelihood");
         std::cout << "Activating binned likelihood attribute for " << arg->GetName() << std::endl;
      }
   }

   RooAbsData *data = w->data(dataset_name);
   auto mc = dynamic_cast<RooFit::ModelConfig *>(w->genobj("ModelConfig"));
   auto global_observables = mc->GetGlobalObservables();
   auto nuisance_parameters = mc->GetNuisanceParameters();
   auto pdf = w->pdf(mc->GetPdf()->GetName());

   std::unique_ptr<RooAbsReal> nll_modularL{pdf->createNLL(*data, RooFit::Constrain(*nuisance_parameters),
                                                           RooFit::GlobalObservables(*global_observables),
                                                           RooFit::ModularL(true))};

   std::unique_ptr<RooAbsReal> nll_vanilla{pdf->createNLL(*data, RooFit::Constrain(*nuisance_parameters),
                                                          RooFit::GlobalObservables(*global_observables),
                                                          RooFit::EvalBackend::Legacy()
                                                          /*, RooFit::Offset(true)*/)};

   double vanilla_val = nll_vanilla->getVal();
   double modular_val = nll_modularL->getVal();

   // sanity check
   EXPECT_EQ(modular_val, vanilla_val);

   // set up minimizers
   RooMinimizer m_vanilla(*nll_vanilla);
   // we want to split only over components so we can test component-offsets
<<<<<<< HEAD
   RooFit::MultiProcess::Config::LikelihoodJob::defaultNEventTasks =
      1; // just one events task (i.e. don't split over events)
   RooFit::MultiProcess::Config::LikelihoodJob::defaultNComponentTasks =
=======
   RFMP::Config::LikelihoodJob::defaultNEventTasks = 1; // just one events task (i.e. don't split over events)
   RFMP::Config::LikelihoodJob::defaultNComponentTasks =
>>>>>>> 4f177922
      1000000; // assuming components < 1000000: each component = 1 separate task
   RooMinimizer::Config cfg;
   cfg.parallelize = 1;
   cfg.enableParallelDescent = false;
   cfg.enableParallelGradient = true;
   RooMinimizer m_modularL(*nll_modularL, cfg);

   // now use these minimizers to build the corresponding external RooAbsMinimizerFcns
<<<<<<< HEAD
   auto nll_real = dynamic_cast<RooFit::TestStatistics::RooRealL *>(nll_modularL.get());
   RooFit::TestStatistics::MinuitFcnGrad modularL_fcn(
      nll_real->getRooAbsL(), &m_modularL, m_modularL.fitter()->Config().ParamsSettings(),
      cfg.enableParallelDescent ? RooFit::TestStatistics::LikelihoodMode::multiprocess
                                : RooFit::TestStatistics::LikelihoodMode::serial,
      RooFit::TestStatistics::LikelihoodGradientMode::multiprocess);
   RooMinimizerFcn vanilla_fcn(nll_vanilla.get(), &m_vanilla);

   EXPECT_EQ(vanilla_fcn(vanilla_fcn.getParameterValues().data()),
             modularL_fcn(modularL_fcn.getParameterValues().data()));
   // let's also check with absolutely certain same parameter values, both of them
   EXPECT_EQ(vanilla_fcn(vanilla_fcn.getParameterValues().data()),
             modularL_fcn(vanilla_fcn.getParameterValues().data()));
   EXPECT_EQ(vanilla_fcn(modularL_fcn.getParameterValues().data()),
             modularL_fcn(modularL_fcn.getParameterValues().data()));

   // reset static variables to automatic
   RooFit::MultiProcess::Config::LikelihoodJob::defaultNEventTasks =
      RooFit::MultiProcess::Config::LikelihoodJob::automaticNEventTasks;
   RooFit::MultiProcess::Config::LikelihoodJob::defaultNComponentTasks =
      RooFit::MultiProcess::Config::LikelihoodJob::automaticNComponentTasks;
=======
   auto nll_real = dynamic_cast<RFTS::RooRealL *>(nll_modularL.get());
   RFTS::MinuitFcnGrad modularL_fcn(nll_real->getRooAbsL(), &m_modularL, m_modularL.fitter()->Config().ParamsSettings(),
                                    cfg.enableParallelDescent ? RFTS::LikelihoodMode::multiprocess
                                                              : RFTS::LikelihoodMode::serial,
                                    RFTS::LikelihoodGradientMode::multiprocess);
   RooMinimizerFcn vanilla_fcn(nll_vanilla.get(), &m_vanilla);

   EXPECT_EQ(vanilla_fcn(getParamVals(vanilla_fcn).data()), modularL_fcn(getParamVals(modularL_fcn).data()));
   // let's also check with absolutely certain same parameter values, both of them
   EXPECT_EQ(vanilla_fcn(getParamVals(vanilla_fcn).data()), modularL_fcn(getParamVals(vanilla_fcn).data()));
   EXPECT_EQ(vanilla_fcn(getParamVals(modularL_fcn).data()), modularL_fcn(getParamVals(modularL_fcn).data()));

   // reset static variables to automatic
   RFMP::Config::LikelihoodJob::defaultNEventTasks = RFMP::Config::LikelihoodJob::automaticNEventTasks;
   RFMP::Config::LikelihoodJob::defaultNComponentTasks = RFMP::Config::LikelihoodJob::automaticNComponentTasks;
>>>>>>> 4f177922
}<|MERGE_RESOLUTION|>--- conflicted
+++ resolved
@@ -21,13 +21,8 @@
 #include "RooGenericPdf.h"
 #include "RooHelpers.h"
 #include "RooMinimizer.h"
-<<<<<<< HEAD
-#include "RooFitResult.h"
-#include "RooGenericPdf.h"
-=======
 #include "RooRandom.h"
 #include "RooWorkspace.h"
->>>>>>> 4f177922
 #include "RooFit/TestStatistics/LikelihoodWrapper.h"
 #include "RooFit/TestStatistics/RooUnbinnedL.h"
 #include "RooFit/TestStatistics/RooRealL.h"
@@ -132,11 +127,6 @@
       RooRandom::randomGenerator()->SetSeed(seed);
    }
 
-<<<<<<< HEAD
-   void TearDown() override { RooMinimizer::cleanup(); }
-
-=======
->>>>>>> 4f177922
 protected:
    std::size_t NWorkers = 0;
    std::size_t seed = 0;
@@ -169,19 +159,7 @@
 
    // --------
 
-<<<<<<< HEAD
-   RooMinimizer m0{*nll};
-
-   m0.setStrategy(0);
-   m0.setPrintLevel(-1);
-   m0.setOffsetting(offsetting);
-
-   m0.minimize("Minuit2", "migrad");
-
-   std::unique_ptr<RooFitResult> m0result{m0.save()};
-=======
    std::unique_ptr<RooFitResult> m0result{runMinimizer(*nll, offsetting)};
->>>>>>> 4f177922
    double minNll0 = m0result->minNll();
    double edm0 = m0result->edm();
    double mu0 = mu->getVal();
@@ -189,12 +167,7 @@
 
    values->assign(savedValues);
 
-<<<<<<< HEAD
-   RooFit::TestStatistics::RooRealL likelihood("likelihood", "likelihood",
-                                               std::make_unique<RooFit::TestStatistics::RooUnbinnedL>(pdf, data.get()));
-=======
    RFTS::RooRealL likelihood("likelihood", "likelihood", std::make_unique<RFTS::RooUnbinnedL>(pdf, data.get()));
->>>>>>> 4f177922
 
    // Convert to RooRealL to enter into minimizer
    RooMinimizer::Config cfg1;
@@ -243,12 +216,7 @@
 
    // --------
 
-<<<<<<< HEAD
-   RooFit::TestStatistics::RooRealL likelihood("likelihood", "likelihood",
-                                               std::make_unique<RooFit::TestStatistics::RooUnbinnedL>(pdf, data.get()));
-=======
    RFTS::RooRealL likelihood("likelihood", "likelihood", std::make_unique<RFTS::RooUnbinnedL>(pdf, data.get()));
->>>>>>> 4f177922
    RooMinimizer::Config cfg;
    cfg.parallelize = NWorkers;
    RooMinimizer m1(likelihood, cfg);
@@ -286,19 +254,7 @@
 
    // --------
 
-<<<<<<< HEAD
-   RooMinimizer m0(*nll);
-
-   m0.setStrategy(0);
-   m0.setPrintLevel(-1);
-   m0.setOffsetting(offsetting);
-
-   m0.minimize("Minuit2", "migrad");
-
-   std::unique_ptr<RooFitResult> m0result{m0.save()};
-=======
    std::unique_ptr<RooFitResult> m0result{runMinimizer(*nll, offsetting)};
->>>>>>> 4f177922
    double minNll0 = m0result->minNll();
    double edm0 = m0result->edm();
    std::vector<double> mean0(N);
@@ -322,12 +278,7 @@
 
    // --------
 
-<<<<<<< HEAD
-   RooFit::TestStatistics::RooRealL likelihood("likelihood", "likelihood",
-                                               std::make_unique<RooFit::TestStatistics::RooUnbinnedL>(pdf, data.get()));
-=======
    RFTS::RooRealL likelihood("likelihood", "likelihood", std::make_unique<RFTS::RooUnbinnedL>(pdf, data.get()));
->>>>>>> 4f177922
    RooMinimizer::Config cfg1;
    cfg1.parallelize = NWorkers;
    RooMinimizer m1(likelihood, cfg1);
@@ -446,19 +397,10 @@
 
    // dummy offsets (normally they are shared with other objects):
    SharedOffset shared_offset;
-<<<<<<< HEAD
-   auto nll_ts = LikelihoodWrapper::create(RooFit::TestStatistics::LikelihoodMode::serial,
-                                           RooFit::TestStatistics::NLLFactory{*pdf, *data}
-                                              .GlobalObservables({*w.var("alpha_bkg_obs_A"), *w.var("alpha_bkg_obs_B")})
-                                              .build(),
-                                           std::make_unique<RooFit::TestStatistics::WrapperCalculationCleanFlags>(),
-                                           shared_offset);
-=======
    auto nll_ts = RFTS::LikelihoodWrapper::create(
       RFTS::LikelihoodMode::serial,
       RFTS::NLLFactory{*pdf, *data}.GlobalObservables({*w.var("alpha_bkg_obs_A"), *w.var("alpha_bkg_obs_B")}).build(),
       std::make_unique<RFTS::WrapperCalculationCleanFlags>(), shared_offset);
->>>>>>> 4f177922
 
    nll_ts->evaluate();
    auto nll1 = nll_ts->getResult();
@@ -477,14 +419,8 @@
    // This is a simultaneous fit, so its likelihood has multiple components. In that case, splitting over
    // components is always preferable, since it is more precise, due to component offsets matching
    // the (-log) function values better.
-<<<<<<< HEAD
-   RooFit::MultiProcess::Config::LikelihoodJob::defaultNEventTasks = 1;
-   RooFit::MultiProcess::Config::LikelihoodJob::defaultNComponentTasks =
-      99999; // just a high number, so every component is a task
-=======
    RFMP::Config::LikelihoodJob::defaultNEventTasks = 1;
    RFMP::Config::LikelihoodJob::defaultNComponentTasks = 99999; // just a high number, so every component is a task
->>>>>>> 4f177922
 
    std::unique_ptr<RooWorkspace> wPtr = makeSimBinnedConstrainedWorkspace();
    auto &w = *wPtr;
@@ -494,11 +430,7 @@
 
    // do a minimization, but now using GradMinimizer and its MP version
    std::unique_ptr<RooAbsReal> nll{pdf->createNLL(*data, Constrain(*w.var("alpha_bkg_A")),
-<<<<<<< HEAD
-                                                  GlobalObservables(*w.var("alpha_bkg_obs_B")), Offset(true))};
-=======
                                                   GlobalObservables(*w.var("alpha_bkg_obs_B")), Offset("initial"))};
->>>>>>> 4f177922
 
    // parameters
    std::size_t NWorkers = 2;
@@ -560,15 +492,8 @@
    EXPECT_FLOAT_EQ(mu_sig_nominal.error, mu_sig_GradientJob.error);
 
    // reset static variables to automatic
-<<<<<<< HEAD
-   RooFit::MultiProcess::Config::LikelihoodJob::defaultNEventTasks =
-      RooFit::MultiProcess::Config::LikelihoodJob::automaticNEventTasks;
-   RooFit::MultiProcess::Config::LikelihoodJob::defaultNComponentTasks =
-      RooFit::MultiProcess::Config::LikelihoodJob::automaticNComponentTasks;
-=======
    RFMP::Config::LikelihoodJob::defaultNEventTasks = RFMP::Config::LikelihoodJob::automaticNEventTasks;
    RFMP::Config::LikelihoodJob::defaultNComponentTasks = RFMP::Config::LikelihoodJob::automaticNComponentTasks;
->>>>>>> 4f177922
 }
 
 INSTANTIATE_TEST_SUITE_P(LikelihoodGradientJob, SimBinnedConstrainedTest, testing::Values(false, true),
@@ -604,20 +529,7 @@
 
    // --------
 
-<<<<<<< HEAD
-   RooMinimizer m0{*nll};
-
-   m0.setStrategy(0);
-   m0.setPrintLevel(-1);
-   m0.setVerbose(false);
-   m0.setOffsetting(offsetting);
-
-   m0.minimize("Minuit2", "migrad");
-
-   std::unique_ptr<RooFitResult> m0result{m0.save()};
-=======
    std::unique_ptr<RooFitResult> m0result{runMinimizer(*nll, offsetting)};
->>>>>>> 4f177922
    double minNll0 = m0result->minNll();
    double edm0 = m0result->edm();
    double mu0 = mu->getVal();
@@ -625,12 +537,7 @@
 
    values->assign(savedValues);
 
-<<<<<<< HEAD
-   RooFit::TestStatistics::RooRealL likelihood("likelihood", "likelihood",
-                                               std::make_unique<RooFit::TestStatistics::RooUnbinnedL>(pdf, data.get()));
-=======
    RFTS::RooRealL likelihood("likelihood", "likelihood", std::make_unique<RFTS::RooUnbinnedL>(pdf, data.get()));
->>>>>>> 4f177922
    RooMinimizer::Config cfg;
    cfg.parallelize = NWorkers;
    cfg.enableParallelDescent = true;
@@ -685,32 +592,16 @@
 
       // we want to split only over components so we can test component-offsets precisely
       // (event-offsets give more variation)
-<<<<<<< HEAD
-      RooFit::MultiProcess::Config::LikelihoodJob::defaultNEventTasks =
-         1; // just one events task (i.e. don't split over events)
-      RooFit::MultiProcess::Config::LikelihoodJob::defaultNComponentTasks =
-=======
       RFMP::Config::LikelihoodJob::defaultNEventTasks = 1; // just one events task (i.e. don't split over events)
       RFMP::Config::LikelihoodJob::defaultNComponentTasks =
->>>>>>> 4f177922
          1000000; // assuming components < 1000000: each component = 1 separate task
    }
 
    void TearDown() override
    {
       // reset static variables to automatic
-<<<<<<< HEAD
-      RooFit::MultiProcess::Config::LikelihoodJob::defaultNEventTasks =
-         RooFit::MultiProcess::Config::LikelihoodJob::automaticNEventTasks;
-      RooFit::MultiProcess::Config::LikelihoodJob::defaultNComponentTasks =
-         RooFit::MultiProcess::Config::LikelihoodJob::automaticNComponentTasks;
-
-      // cleanup to make sure JobManager is shut down after any test
-      RooMinimizer::cleanup();
-=======
       RFMP::Config::LikelihoodJob::defaultNEventTasks = RFMP::Config::LikelihoodJob::automaticNEventTasks;
       RFMP::Config::LikelihoodJob::defaultNComponentTasks = RFMP::Config::LikelihoodJob::automaticNComponentTasks;
->>>>>>> 4f177922
    }
 
 protected:
@@ -747,20 +638,7 @@
    RooArgSet savedValues;
    values.snapshot(savedValues);
 
-<<<<<<< HEAD
-   RooMinimizer m0{*nll};
-
-   m0.setStrategy(0);
-   m0.setPrintLevel(-1);
-   m0.setVerbose(false);
-   //   m0.setPrintEvalErrors(200);
-
-   m0.minimize("Minuit2", "migrad");
-
-   std::unique_ptr<RooFitResult> m0result{m0.save()};
-=======
    std::unique_ptr<RooFitResult> m0result{runMinimizer(*nll, false)};
->>>>>>> 4f177922
    double minNll0 = m0result->minNll();
    double edm0 = m0result->edm();
    double m_0 = w.var("m")->getVal();
@@ -815,11 +693,7 @@
 
    RooArgSet normSet{x};
    ASSERT_FALSE(std::isnan(pdf.getVal(normSet)));
-<<<<<<< HEAD
-   a1.setVal(-9.);
-=======
    a1.setVal(-5.);
->>>>>>> 4f177922
    ASSERT_TRUE(std::isnan(pdf.getVal(normSet)));
 
    RooMinimizer minim(*nll);
@@ -834,11 +708,7 @@
    // now with multiprocess
    std::unique_ptr<RooAbsReal> nll_mp(pdf.createNLL(*data, RooFit::ModularL(true)));
 
-<<<<<<< HEAD
-   a1.setVal(-9.);
-=======
    a1.setVal(-5.);
->>>>>>> 4f177922
    a1.removeError();
    ASSERT_TRUE(std::isnan(pdf.getVal(normSet)));
 
@@ -889,32 +759,16 @@
 
       // we want to split only over components so we can test component-offsets precisely
       // (event-offsets give more variation)
-<<<<<<< HEAD
-      RooFit::MultiProcess::Config::LikelihoodJob::defaultNEventTasks =
-         1; // just one events task (i.e. don't split over events)
-      RooFit::MultiProcess::Config::LikelihoodJob::defaultNComponentTasks =
-=======
       RFMP::Config::LikelihoodJob::defaultNEventTasks = 1; // just one events task (i.e. don't split over events)
       RFMP::Config::LikelihoodJob::defaultNComponentTasks =
->>>>>>> 4f177922
          1000000; // assuming components < 1000000: each component = 1 separate task
    }
 
    void TearDown() override
    {
       // reset static variables to automatic
-<<<<<<< HEAD
-      RooFit::MultiProcess::Config::LikelihoodJob::defaultNEventTasks =
-         RooFit::MultiProcess::Config::LikelihoodJob::automaticNEventTasks;
-      RooFit::MultiProcess::Config::LikelihoodJob::defaultNComponentTasks =
-         RooFit::MultiProcess::Config::LikelihoodJob::automaticNComponentTasks;
-
-      // cleanup to make sure JobManager is shut down after any test
-      RooMinimizer::cleanup();
-=======
       RFMP::Config::LikelihoodJob::defaultNEventTasks = RFMP::Config::LikelihoodJob::automaticNEventTasks;
       RFMP::Config::LikelihoodJob::defaultNComponentTasks = RFMP::Config::LikelihoodJob::automaticNComponentTasks;
->>>>>>> 4f177922
    }
 
 protected:
@@ -984,25 +838,10 @@
 
    // legacy RooFit fit
    std::unique_ptr<RooAbsReal> nll(w.pdf("model")->createNLL(h_data, RooFit::EvalBackend::Legacy()));
-<<<<<<< HEAD
-   RooMinimizer m0{*nll};
 
    double nll0BeforeFit = nll->getVal();
 
-   m0.setStrategy(0);
-   m0.setPrintLevel(-1);
-   m0.setVerbose(false);
-   //   m0.setPrintEvalErrors(200);
-
-   m0.minimize("Minuit2", "migrad");
-
-   std::unique_ptr<RooFitResult> m0result{m0.save()};
-=======
-
-   double nll0BeforeFit = nll->getVal();
-
    std::unique_ptr<RooFitResult> m0result{runMinimizer(*nll, false)};
->>>>>>> 4f177922
    double minNll0 = m0result->minNll();
    double mu_sig0 = w.var("mu_sig")->getVal();
    double mu_bkg_A0 = w.var("mu_bkg_A")->getVal();
@@ -1102,14 +941,8 @@
    // set up minimizers
    RooMinimizer m_vanilla(*nll_vanilla);
    // we want to split only over components so we can test component-offsets
-<<<<<<< HEAD
-   RooFit::MultiProcess::Config::LikelihoodJob::defaultNEventTasks =
-      1; // just one events task (i.e. don't split over events)
-   RooFit::MultiProcess::Config::LikelihoodJob::defaultNComponentTasks =
-=======
    RFMP::Config::LikelihoodJob::defaultNEventTasks = 1; // just one events task (i.e. don't split over events)
    RFMP::Config::LikelihoodJob::defaultNComponentTasks =
->>>>>>> 4f177922
       1000000; // assuming components < 1000000: each component = 1 separate task
    RooMinimizer::Config cfg;
    cfg.parallelize = 1;
@@ -1118,29 +951,6 @@
    RooMinimizer m_modularL(*nll_modularL, cfg);
 
    // now use these minimizers to build the corresponding external RooAbsMinimizerFcns
-<<<<<<< HEAD
-   auto nll_real = dynamic_cast<RooFit::TestStatistics::RooRealL *>(nll_modularL.get());
-   RooFit::TestStatistics::MinuitFcnGrad modularL_fcn(
-      nll_real->getRooAbsL(), &m_modularL, m_modularL.fitter()->Config().ParamsSettings(),
-      cfg.enableParallelDescent ? RooFit::TestStatistics::LikelihoodMode::multiprocess
-                                : RooFit::TestStatistics::LikelihoodMode::serial,
-      RooFit::TestStatistics::LikelihoodGradientMode::multiprocess);
-   RooMinimizerFcn vanilla_fcn(nll_vanilla.get(), &m_vanilla);
-
-   EXPECT_EQ(vanilla_fcn(vanilla_fcn.getParameterValues().data()),
-             modularL_fcn(modularL_fcn.getParameterValues().data()));
-   // let's also check with absolutely certain same parameter values, both of them
-   EXPECT_EQ(vanilla_fcn(vanilla_fcn.getParameterValues().data()),
-             modularL_fcn(vanilla_fcn.getParameterValues().data()));
-   EXPECT_EQ(vanilla_fcn(modularL_fcn.getParameterValues().data()),
-             modularL_fcn(modularL_fcn.getParameterValues().data()));
-
-   // reset static variables to automatic
-   RooFit::MultiProcess::Config::LikelihoodJob::defaultNEventTasks =
-      RooFit::MultiProcess::Config::LikelihoodJob::automaticNEventTasks;
-   RooFit::MultiProcess::Config::LikelihoodJob::defaultNComponentTasks =
-      RooFit::MultiProcess::Config::LikelihoodJob::automaticNComponentTasks;
-=======
    auto nll_real = dynamic_cast<RFTS::RooRealL *>(nll_modularL.get());
    RFTS::MinuitFcnGrad modularL_fcn(nll_real->getRooAbsL(), &m_modularL, m_modularL.fitter()->Config().ParamsSettings(),
                                     cfg.enableParallelDescent ? RFTS::LikelihoodMode::multiprocess
@@ -1156,5 +966,4 @@
    // reset static variables to automatic
    RFMP::Config::LikelihoodJob::defaultNEventTasks = RFMP::Config::LikelihoodJob::automaticNEventTasks;
    RFMP::Config::LikelihoodJob::defaultNComponentTasks = RFMP::Config::LikelihoodJob::automaticNComponentTasks;
->>>>>>> 4f177922
 }