// Tests for the RooAbsCollection and derived classes
// Authors: Stephan Hageboeck, CERN  05/2020
#include <RooArgSet.h>
#include <RooHelpers.h>
#include <RooRealVar.h>

#include <gtest/gtest.h>

/// ROOT-10845 IsOnHeap() always returned false.
TEST(RooArgSet, IsOnHeap) {
  auto setp = new RooArgSet();
  EXPECT_TRUE(setp->IsOnHeap());

  RooArgSet setStack;
  EXPECT_FALSE(setStack.IsOnHeap());
}

TEST(RooArgSet_List, VariadicTemplateConstructor) {
  RooRealVar x("x", "x", 0.);
  RooRealVar y("y", "y", 0.);
  RooRealVar z("z", "z", 0.);

  RooArgSet theSet(x, "Hallo");
  EXPECT_EQ(theSet.size(), 1);
  EXPECT_STREQ(theSet.GetName(), "Hallo");

  RooArgSet theSet2(x, y, "Hallo2");
  EXPECT_EQ(theSet2.size(), 2);
  EXPECT_STREQ(theSet2.GetName(), "Hallo2");

  RooArgSet theSet3(x, y, z, "Hallo3");
  EXPECT_EQ(theSet3.size(), 3);
  EXPECT_STREQ(theSet3.GetName(), "Hallo3");


  RooArgList theList(x, "Hallo");
  EXPECT_EQ(theList.size(), 1);
  EXPECT_STREQ(theList.GetName(), "Hallo");

  RooArgList theList2(x, y, "Hallo2");
  EXPECT_EQ(theList2.size(), 2);
  EXPECT_STREQ(theList2.GetName(), "Hallo2");

  RooArgList theList3(x, y, z, "Hallo3");
  EXPECT_EQ(theList3.size(), 3);
  EXPECT_STREQ(theList3.GetName(), "Hallo3");

}

TEST(RooArgSet, SubscriptOperator) {
  RooRealVar x("x", "x", 0.);
  RooRealVar y("y", "y", 0.);
  RooArgSet theSet(x, y);

  EXPECT_EQ(theSet[0], &x);
  EXPECT_EQ(theSet[1], &y);

  const RooAbsArg& xRef = theSet["x"];
  const RooAbsArg& yRef = theSet["y"];
  EXPECT_EQ(&xRef, static_cast<RooAbsArg*>(&x));
  EXPECT_EQ(&yRef, static_cast<RooAbsArg*>(&y));

  // Silence error to come next:
  RooHelpers::HijackMessageStream hijack(RooFit::ERROR, RooFit::InputArguments);
  EXPECT_THROW(theSet[nullptr], std::invalid_argument);
}

TEST(RooArgSet, FromVector) {
  std::vector<RooRealVar> vars;
  vars.emplace_back("x", "x", 0.);
  vars.emplace_back("y", "y", 0.);

  RooArgSet theSet(vars.begin(), vars.end(), "Hallo");
  EXPECT_EQ(theSet.size(), 2);
  EXPECT_STREQ(theSet.GetName(), "Hallo");
}

TEST(RooArgSet, InsertAndDeduplicate) {
  RooArgList list;
  RooArgList list2;
  for (unsigned int i = 0; i < 4; ++i) {
    char name[] = {char('a'+i), '\0'};
    list.addOwned(std::make_unique<RooRealVar>(name, name, 0.));
  }
  for (unsigned int i = 0; i < 5; ++i) {
    char name[] = {char('a'+i), '\0'};
    list2.addOwned(std::make_unique<RooRealVar>(name, name, 0.));
    name[0] = char('a'+ 4 - i);
    list2.addOwned(std::make_unique<RooRealVar>(name, name, 0.));
  }

  // Silence deduplication error messages
  RooHelpers::HijackMessageStream hijack(RooFit::ERROR, RooFit::InputArguments);

  RooArgSet set{list};
  EXPECT_EQ(set.size(), list.size());

  RooArgSet set2{list2};
  EXPECT_EQ(set2.size(), list2.size()/2);

  RooArgSet set3{list};
  set3.add(list2);
  EXPECT_EQ(set3.size(), set.size() + 1);
  EXPECT_EQ(set3[set3.size()-1], & list2[1]);

  RooArgSet set4{list, list2};
  EXPECT_EQ(set4.size(), set.size() + 1);
}

TEST(RooArgSet, HashAssistedFind) {
  RooArgList list;
  RooArgList list2;
  for (unsigned int i = 0; i < 4; ++i) {
    char name[] = {char('a'+i), '\0'};
    list.addOwned(std::make_unique<RooRealVar>(name, name, 0.));
  }
  for (unsigned int i = 0; i < 5; ++i) {
    char name[] = {char('a'+i), '\0'};
    list2.addOwned(std::make_unique<RooRealVar>(name, name, 0.));
    name[0] = char('a'+ 4 - i);
    list2.addOwned(std::make_unique<RooRealVar>(name, name, 0.));
  }

  // Silence deduplication error messages
  RooHelpers::HijackMessageStream hijack(RooFit::ERROR, RooFit::InputArguments);

  RooArgSet set{list};
  set.useHashMapForFind(true);
  EXPECT_FALSE(set.add(RooRealVar("a", "a", 0)));
  EXPECT_EQ(set.size(), list.size());

  set.add(list2);
  EXPECT_EQ(set.size(), 5);

  // Renaming would invalidate the old hash map. Test that it gets regenerated correctly:
  list[0].SetName("a'");
  EXPECT_EQ(set.find("a"), nullptr);
  EXPECT_EQ(set.find("a'"), & list[0]);
<<<<<<< HEAD
=======
}

// Previously in: roottest/root/roofitstats/read_scientific_notation.py
TEST(RooArgSet, TextFileIO)
{
   const double xVal = 1000000;
   const double xMin = 10000;
   const double xMax = 1000000;

   std::stringstream ss;
   {
      RooRealVar x{"x", "x", xVal, xMin, xMax};
      RooArgSet aset{x};

      aset.writeToStream(ss, false);
   }

   std::istringstream iss{ss.str()};

   RooRealVar x{"x", "x", 10, 1, 100};
   RooArgSet aset{x};
   aset.readFromStream(iss, false, nullptr, nullptr);

   // Test that both value and range have been updated correctly:
   EXPECT_EQ(x.getVal(), xVal);
   EXPECT_EQ(x.getMin(), xMin);
   EXPECT_EQ(x.getMax(), xMax);
>>>>>>> 4f177922
}<|MERGE_RESOLUTION|>--- conflicted
+++ resolved
@@ -136,8 +136,6 @@
   list[0].SetName("a'");
   EXPECT_EQ(set.find("a"), nullptr);
   EXPECT_EQ(set.find("a'"), & list[0]);
-<<<<<<< HEAD
-=======
 }
 
 // Previously in: roottest/root/roofitstats/read_scientific_notation.py
@@ -165,5 +163,4 @@
    EXPECT_EQ(x.getVal(), xVal);
    EXPECT_EQ(x.getMin(), xMin);
    EXPECT_EQ(x.getMax(), xMax);
->>>>>>> 4f177922
 }