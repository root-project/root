--- conflicted
+++ resolved
@@ -48,11 +48,7 @@
   ROOT_ADD_GTEST(testRooRealIntegral testRooRealIntegral.cxx LIBRARIES RooFitCore)
   if(clad)
     # Test disabled on windows due to an issue with cling symbols.
-<<<<<<< HEAD
-    ROOT_ADD_GTEST(testRooFuncWrapper testRooFuncWrapper.cxx LIBRARIES RooFitCore)
-=======
     ROOT_ADD_GTEST(testRooFuncWrapper testRooFuncWrapper.cxx LIBRARIES RooFitCore RooFit HistFactory)
->>>>>>> f2f67553
   endif()
   ROOT_ADD_GTEST(testTestStatistics testTestStatistics.cxx LIBRARIES RooFitCore)
 endif()
