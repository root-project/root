--- conflicted
+++ resolved
@@ -137,11 +137,7 @@
     {
       std::ostringstream os;
       os << "s" << ix;
-<<<<<<< HEAD
-      dynamic_cast<RooRealVar *>(w.arg(os.str().c_str()))->setVal(0.1 + std::abs(RooRandom::randomGenerator()->Gaus(0, 2)));
-=======
       dynamic_cast<RooRealVar *>(w.arg(os.str()))->setVal(0.1 + std::abs(RooRandom::randomGenerator()->Gaus(0, 2)));
->>>>>>> 7c5b7714
     }
   }
 
