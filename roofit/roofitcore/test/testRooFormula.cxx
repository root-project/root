// Tests for the RooFormula
// Authors: Stephan Hageboeck, CERN  2020
//          Jonas Rembser, CERN 2023

#include "../src/RooFormula.h"
#include <RooFormulaVar.h>
#include <RooRealVar.h>

#include <ROOT/TestSupport.hxx>

#include <gtest/gtest.h>

/// Since TFormula does very surprising things,
/// RooFit needs to do safety checks.
/// ```
/// TFormula form("form", "x+y");
/// form.Eval(3.);
/// ```
/// is, for example, legal, and silently uses an undefined
/// value for y. RooFit needs to detect this.
<<<<<<< HEAD
TEST(RooFormula, TestInvalidFormulae) {
  ROOT::TestSupport::CheckDiagsRAII checkDiag;
  checkDiag.requiredDiag(kError, "prepareMethod", "Can't compile function TFormula", false);
  checkDiag.requiredDiag(kError, "TFormula::InputFormulaIntoCling", "Error compiling formula expression in Cling", true);
  checkDiag.requiredDiag(kError, "TFormula::ProcessFormula", " is invalid", false);
  checkDiag.requiredDiag(kError, "TFormula::ProcessFormula", "has not been matched in the formula expression", false);
  checkDiag.requiredDiag(kError, "cling", "undeclared identifier", false);

  RooRealVar x("x", "x", 1.337);
  RooRealVar y("y", "y", -1.);
  RooFormula form("form", "x+10", x);
  EXPECT_FLOAT_EQ(form.eval(nullptr), 11.337);

  ASSERT_ANY_THROW(RooFormula("form", "x+y", x)) << "Formulae with y,z,t and no RooFit variable cannot work.";
  ASSERT_ANY_THROW(RooFormula("form", "x+z", x)) << "Formulae with y,z,t and no RooFit variable cannot work.";
  ASSERT_ANY_THROW(RooFormula("form", "x+t", x)) << "Formulae with y,z,t and no RooFit variable cannot work.";
  ASSERT_ANY_THROW(RooFormula("form", "x+a", x)) << "Formulae with unknown variable cannot work.";

  std::unique_ptr<RooFormula> form6;
  ASSERT_NO_THROW( form6 = std::make_unique<RooFormula>("form", "x+y", RooArgList{x,y})) << "Formula with x,y must work.";
  ASSERT_NE(form6, nullptr);
  EXPECT_FLOAT_EQ(form6->eval(nullptr), 1.337 - 1.);
=======
TEST(RooFormula, TestInvalidFormulae)
{
   ROOT::TestSupport::CheckDiagsRAII checkDiag;
   checkDiag.requiredDiag(kError, "prepareMethod", "Can't compile function TFormula", false);
   checkDiag.requiredDiag(kError, "TFormula::InputFormulaIntoCling", "Error compiling formula expression in Cling",
                          true);
   checkDiag.requiredDiag(kError, "TFormula::ProcessFormula", " is invalid", false);
   checkDiag.requiredDiag(kError, "TFormula::ProcessFormula", "has not been matched in the formula expression", false);
   checkDiag.requiredDiag(kError, "cling", "undeclared identifier", false);

   RooRealVar x("x", "x", 1.337);
   RooRealVar y("y", "y", -1.);
   RooFormula form("form", "x+10", x);
   EXPECT_FLOAT_EQ(form.eval(nullptr), 11.337);

   ASSERT_ANY_THROW(RooFormula("form", "x+y", x)) << "Formulae with y,z,t and no RooFit variable cannot work.";
   ASSERT_ANY_THROW(RooFormula("form", "x+z", x)) << "Formulae with y,z,t and no RooFit variable cannot work.";
   ASSERT_ANY_THROW(RooFormula("form", "x+t", x)) << "Formulae with y,z,t and no RooFit variable cannot work.";
   ASSERT_ANY_THROW(RooFormula("form", "x+a", x)) << "Formulae with unknown variable cannot work.";

   std::unique_ptr<RooFormula> form6;
   ASSERT_NO_THROW(form6 = std::make_unique<RooFormula>("form", "x+y", RooArgList{x, y}))
      << "Formula with x,y must work.";
   ASSERT_NE(form6, nullptr);
   EXPECT_FLOAT_EQ(form6->eval(nullptr), 1.337 - 1.);
>>>>>>> 7c5b7714
}

// In case of named arguments, the RooFormula will replace the argument names
// with x[0] to x[n]. There are two things that can go wrong if RooFormula is
// not implemented right. First, if there is a variable named "x" it should
// only be substituted if the matching substring is not followed by "[", to not
// replace existing x[i]. Second, variables with integer names like "0" should
// only be substituted if the match is not followed by a "]", again to avoid
// replacing x[i]. This test checks that these cases are handled correctly.
TEST(RooFormula, TestDangerousVariableNames)
{
   RooRealVar dt("dt", "dt", -10, 10);
   RooRealVar x("x", "x", 1.547);
   RooRealVar zero("0", "0", 0);

   // Create the formula, triggers an error if the formula doesn't compile
   // correctly because the dangerous variable names haven't been treated right.
   RooFormula formula("formula", "exp(-abs(@0)/@1)*cos(@0*@2)", {dt, x, zero});
}

/// Check that the RooFormulaVar has the right number of servers when some
/// variables are unused.
TEST(RooFormula, UnusedVariables)
{
   RooRealVar x{"x", "x", 1};
   RooRealVar y{"y", "y", 2};
   RooRealVar z{"z", "z", 3};

   RooFormulaVar func{"func", "x * y", {x, y, z}};

   // There are expected to be two servers only because "z" is not used in the
   // formula.
   EXPECT_EQ(func.servers().size(), 2);
}<|MERGE_RESOLUTION|>--- conflicted
+++ resolved
@@ -18,30 +18,6 @@
 /// ```
 /// is, for example, legal, and silently uses an undefined
 /// value for y. RooFit needs to detect this.
-<<<<<<< HEAD
-TEST(RooFormula, TestInvalidFormulae) {
-  ROOT::TestSupport::CheckDiagsRAII checkDiag;
-  checkDiag.requiredDiag(kError, "prepareMethod", "Can't compile function TFormula", false);
-  checkDiag.requiredDiag(kError, "TFormula::InputFormulaIntoCling", "Error compiling formula expression in Cling", true);
-  checkDiag.requiredDiag(kError, "TFormula::ProcessFormula", " is invalid", false);
-  checkDiag.requiredDiag(kError, "TFormula::ProcessFormula", "has not been matched in the formula expression", false);
-  checkDiag.requiredDiag(kError, "cling", "undeclared identifier", false);
-
-  RooRealVar x("x", "x", 1.337);
-  RooRealVar y("y", "y", -1.);
-  RooFormula form("form", "x+10", x);
-  EXPECT_FLOAT_EQ(form.eval(nullptr), 11.337);
-
-  ASSERT_ANY_THROW(RooFormula("form", "x+y", x)) << "Formulae with y,z,t and no RooFit variable cannot work.";
-  ASSERT_ANY_THROW(RooFormula("form", "x+z", x)) << "Formulae with y,z,t and no RooFit variable cannot work.";
-  ASSERT_ANY_THROW(RooFormula("form", "x+t", x)) << "Formulae with y,z,t and no RooFit variable cannot work.";
-  ASSERT_ANY_THROW(RooFormula("form", "x+a", x)) << "Formulae with unknown variable cannot work.";
-
-  std::unique_ptr<RooFormula> form6;
-  ASSERT_NO_THROW( form6 = std::make_unique<RooFormula>("form", "x+y", RooArgList{x,y})) << "Formula with x,y must work.";
-  ASSERT_NE(form6, nullptr);
-  EXPECT_FLOAT_EQ(form6->eval(nullptr), 1.337 - 1.);
-=======
 TEST(RooFormula, TestInvalidFormulae)
 {
    ROOT::TestSupport::CheckDiagsRAII checkDiag;
@@ -67,7 +43,6 @@
       << "Formula with x,y must work.";
    ASSERT_NE(form6, nullptr);
    EXPECT_FLOAT_EQ(form6->eval(nullptr), 1.337 - 1.);
->>>>>>> 7c5b7714
 }
 
 // In case of named arguments, the RooFormula will replace the argument names
