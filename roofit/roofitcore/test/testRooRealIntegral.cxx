// Tests for RooRealIntegral
// Authors: Jonas Rembser, CERN 10/2022

#include <RooConstVar.h>
#include <RooDataHist.h>
#include <RooDataSet.h>
#include <RooFormulaVar.h>
#include <RooGenProdProj.h>
#include <RooGenericPdf.h>
#include <RooHelpers.h>
#include <RooHistPdf.h>
#include <RooPlot.h>
#include <RooProduct.h>
#include <RooProjectedPdf.h>
#include <RooRealIntegral.h>
#include <RooRealVar.h>
#include <RooWorkspace.h>

#include <ROOT/StringUtils.hxx>

<<<<<<< HEAD
#include <gtest/gtest.h>
=======
#include "../src/RooGenProdProj.h"

#include "gtest_wrapper.h"
>>>>>>> 7c5b7714

// Backward compatibility for gtest version < 1.10.0
#ifndef INSTANTIATE_TEST_SUITE_P
#define INSTANTIATE_TEST_SUITE_P INSTANTIATE_TEST_CASE_P
#endif

#include <memory>

namespace {
RooArgList getSortedServers(RooAbsArg const &arg)
{
   // Sort alphabetically in case the two integrals didn't add the servers in
   // the same order:
   RooArgList servers{arg.servers().begin(), arg.servers().end()};
   servers.sort();
   return servers;
}
} // namespace

// Verify that the value servers of a RooRealIntegral are the direct
// mathematical value servers of the integral, and not the leaves in the
// computation graphs. For the Batch mode, it is important for the evaluation
// of the computation graph that no direct value servers are skipped. See also
// GitHub issue #11578.
TEST(RooRealIntegral, ClientServerInterface1)
{
   RooWorkspace ws;

   // This is the key in this test: the mathematically direct value server of
   // the integral is the derived "mu_mod", and not the leaf of the computation
   // graph "mu".
   ws.factory("Product::mu_mod({mu[-0.005, -5.0, 5.0], 10.0})");
   ws.factory("Gaussian::gauss(x[0, 1], mu_mod, 2.0)");

   RooRealVar &x = *ws.var("x");
   RooAbsPdf &gauss = *ws.pdf("gauss");
   RooGenericPdf pdf{"gaussWrapped", "gauss", gauss};

   std::unique_ptr<RooAbsReal> integ1{gauss.createIntegral(x, *pdf.getIntegratorConfig(), nullptr)};
   std::unique_ptr<RooAbsReal> integ2{pdf.createIntegral(x, *pdf.getIntegratorConfig(), nullptr)};

   RooArgList servers1{getSortedServers(*integ1)};
   RooArgList servers2{getSortedServers(*integ2)};

   // Check that the server structure of the Gaussian integral looks as
   // expected, which should be, if you use Print("v"):
   //
   //     (-S) RooRealVar::x ""
   //     (--) RooGenericPdf::pdf "gauss"
   //     (V-) RooProduct::mu_mod ""
   //     (V-) RooConstVar::2 "2"
   //
   // What is important is that the indirect value server "mu" doesn't appear
   // among the servers, and the direct value server "mu_mod" does.

   EXPECT_EQ(servers1.size(), 4);

   // Respect the alphabetical order here
   EXPECT_EQ(std::string(servers1[0].GetName()), "2");
   EXPECT_EQ(std::string(servers1[1].GetName()), "gauss");
   EXPECT_EQ(std::string(servers1[2].GetName()), "mu_mod");
   EXPECT_EQ(std::string(servers1[3].GetName()), "x");

   EXPECT_TRUE(servers1[0].isValueServer(*integ1));
   EXPECT_FALSE(servers1[1].isValueServer(*integ1));
   EXPECT_TRUE(servers1[2].isValueServer(*integ1));
   EXPECT_FALSE(servers1[3].isValueServer(*integ1));

   EXPECT_FALSE(servers1[0].isShapeServer(*integ1));
   EXPECT_FALSE(servers1[1].isShapeServer(*integ1));
   EXPECT_FALSE(servers1[2].isShapeServer(*integ1));
   EXPECT_TRUE(servers1[3].isShapeServer(*integ1));

   // The Gaussian PDF wrapped in a RooGenericPdf should have exactly the same
   // server structure, so let's check that:

   EXPECT_EQ(servers2.size(), servers1.size());

   for (std::size_t i = 0; i < servers1.size(); ++i) {
      RooAbsArg const &s1 = servers1[i];
      RooAbsArg const &s2 = servers2[i];

      // The 2nd server is the integrated function, which doesn't have the same
      // name (it's "gaussWrapped" for the second integral instead of "gauss")
      if (i != 1) {
         EXPECT_EQ(std::string(s1.GetName()), s2.GetName());
      }

      EXPECT_EQ(s1.isValueServer(*integ1), s2.isValueServer(*integ2));
      EXPECT_EQ(s1.isShapeServer(*integ1), s2.isShapeServer(*integ2));
   }
}

/// Here we are integrating a function that has shape servers to verify that
/// they are correctly propagated as shape servers to the integral.
TEST(RooRealIntegral, IntegrateFuncWithShapeServers)
{
   using namespace RooFit;

   RooHelpers::LocalChangeMsgLevel chmsglvl{RooFit::WARNING, 0u, RooFit::NumIntegration, true};

   RooWorkspace ws;
   ws.factory("Product::mu_mod({mu[-0.005, -5.0, 5.0], 10.0})");
   ws.factory("Gaussian::gauss(x[0, 1], mu_mod, sigma[1, 0.5, 2.0])");

   RooRealVar &x = *ws.var("x");
   RooAbsReal &muMod = *ws.function("mu_mod");
   RooRealVar &sigma = *ws.var("sigma");
   RooAbsPdf &gauss = *ws.pdf("gauss");
   RooGenericPdf pdf("pdf", "gauss", gauss);

   // Project over sigma, meaning sigma should now become a shape server
   RooProjectedPdf gaussProj("gaussProj", "", gauss, sigma);

   EXPECT_TRUE(x.isValueServer(gaussProj));
   EXPECT_FALSE(x.isShapeServer(gaussProj));
   EXPECT_TRUE(muMod.isValueServer(gaussProj));
   EXPECT_FALSE(muMod.isShapeServer(gaussProj));
   EXPECT_FALSE(sigma.isValueServer(gaussProj));
   EXPECT_TRUE(sigma.isShapeServer(gaussProj));

   // Integrating also over x, so both x and sigma should now be shape servers of the integral
   std::unique_ptr<RooAbsReal> integ1{gaussProj.createIntegral(x, *pdf.getIntegratorConfig(), nullptr)};

   EXPECT_FALSE(x.isValueServer(*integ1)); // x is now not a value server anymore
   EXPECT_TRUE(x.isShapeServer(*integ1));
   EXPECT_TRUE(muMod.isValueServer(*integ1));
   EXPECT_FALSE(muMod.isShapeServer(*integ1));
   EXPECT_FALSE(sigma.isValueServer(*integ1));
   EXPECT_TRUE(sigma.isShapeServer(*integ1)); // sigma should still be shape server!

   // Also check that the number of servers is right (should be 3 for x,
   // mu, and sigma, and 1 more for the underlying PDF)
   EXPECT_EQ(gaussProj.servers().size(), 4);
   EXPECT_EQ(integ1->servers().size(), 4);
}

// Verify that using observable clones -- i.e., variables with the same names
// as the ones in the computation graph -- does not change the client-server
// structure of a RooRealIntegral. Covers GitHub issue #11637.
TEST(RooRealIntegral, UseCloneAsIntegrationVariable1)
{
   RooRealVar x1{"x", "x1", -10, 10};
   RooRealVar x2{"x", "x2", -10, 10};

   RooGenericPdf gauss{"gauss", "std::exp(-0.5 * (x*x))", x1};

   RooRealIntegral integ1{"integ1", "", gauss, x1};
   RooRealIntegral integ2{"integ2", "", gauss, x2};

   // Check that client-server structure is as expected.
   for (auto const &integ : {integ1, integ2}) {

      RooArgList servers{getSortedServers(integ)};

      EXPECT_EQ(std::string(servers[0].GetName()), "gauss");
      EXPECT_EQ(std::string(servers[1].GetName()), "x");

      EXPECT_FALSE(servers[0].isValueServer(integ));
      EXPECT_FALSE(servers[1].isValueServer(integ));

      EXPECT_FALSE(servers[0].isShapeServer(integ));
      EXPECT_TRUE(servers[1].isShapeServer(integ));

      EXPECT_EQ(servers.size(), 2);
   }
}

// More testing of observable clones as integration variables. This time
// hitting the more general case where the algorithm also needs to find clients
// of the original variable correctly ("xShifted" in this test).
TEST(RooRealIntegral, UseCloneAsIntegrationVariable2)
{
   RooRealVar x1{"x", "x1", 0.0, 10};
   RooRealVar x2{"x", "x2", 0.0, 10};

   RooRealVar shift("shift", "", 0, -10, 10);
   RooFormulaVar xShifted("x_shifted", "x + shift", {x1, shift});

   RooDataHist dataHist("dataHist", "", x1);
   RooHistPdf func("func", "", xShifted, x1, dataHist);

   RooRealIntegral integ1{"integ1", "", func, x1};
   RooRealIntegral integ2{"integ2", "", func, x2};

   // Check that client-server structure is as expected.
   for (auto const &integ : {integ1, integ2}) {

      RooArgList servers{getSortedServers(integ)};

      EXPECT_EQ(std::string(servers[0].GetName()), "func");
      EXPECT_EQ(std::string(servers[1].GetName()), "shift");
      EXPECT_EQ(std::string(servers[2].GetName()), "x");

      EXPECT_FALSE(servers[0].isValueServer(integ));
      EXPECT_TRUE(servers[1].isValueServer(integ));
      EXPECT_FALSE(servers[2].isValueServer(integ));

      EXPECT_FALSE(servers[0].isShapeServer(integ));
      EXPECT_FALSE(servers[1].isShapeServer(integ));
      EXPECT_TRUE(servers[2].isShapeServer(integ));

      EXPECT_EQ(servers.size(), 3);
   }
}

/// Make sure that the normalization set for a RooAddPdf is always defined when
/// numerically integrating a RooProdPdf where the RooAddPdf is one of the
/// factors. Covers GitHub #11476 and JIRA issue ROOT-9436.
///
/// Disabled for now because the fix to the bug that is covered by this unit
/// test caused a severe performance problem and was reverted. The performace
/// regression is covered by another unit test in this file, called
/// "ProjectConditional".
TEST(RooRealIntegral, DISABLED_Issue11476)
{
   // Silence the info about numeric integration because we don't care about it
   RooHelpers::LocalChangeMsgLevel chmsglvl{RooFit::WARNING, 0u, RooFit::NumIntegration, true};

   RooWorkspace ws{"ws"};
   ws.factory("Gaussian::gs(x[0,10], mu[2, 0, 10], sg[2, 0.1, 10])");
   ws.factory("Exponential::ex(x, lm[-0.1, -10, 0])");
   ws.factory("SUM::gs_ex(f[0.5, 0, 1] * gs, ex)");
   ws.factory("Gaussian::gs_1(x, mu_1[4, 0, 10], sg_1[2, 0.1, 10])");
   ws.factory("PROD::pdf(gs_1, gs_ex)");

   RooRealVar &x = *ws.var("x");
   RooAbsPdf &pdf = *ws.pdf("pdf");

   // Store the logged warnings for missing normalization sets
   RooHelpers::HijackMessageStream hijack(RooFit::WARNING, RooFit::Eval);

   std::unique_ptr<RooDataSet> data{pdf.generate(x, 10000)};

   // Check that there were no warnings (covers GitHub issue #11476)
   const std::string messages = hijack.str();
   std::cout << messages;
   EXPECT_TRUE(messages.empty()) << "Unexpected warnings were issued! Stream contents: " << hijack.str();

   // Verify that plot is correctly normalized
   std::unique_ptr<RooPlot> frame{x.frame()};
   data->plotOn(frame.get());
   pdf.plotOn(frame.get());

   // If the normalization of the PDF in the plot is correct, the chi-square
   // will be low. Covers JIRA issue ROOT-9436.
   EXPECT_LE(frame->chiSquare(), 1.0)
      << "The chi-square of the plot is too high, the normalization of the PDF is probably wrong!";
}

class LevelTest : public testing::TestWithParam<int> {
   void SetUp() override { _level = GetParam(); }

protected:
   int _level;

private:
   std::unique_ptr<RooHelpers::LocalChangeMsgLevel> _changeMsgLvl;
};

/// Related to GitHub issue #11814.
TEST_P(LevelTest, ProjectConditional)
{
   RooHelpers::HijackMessageStream hijack(RooFit::INFO, RooFit::NumIntegration);

   constexpr bool verbose = false;

   RooWorkspace w;
   w.factory("Poisson::px(x[150,0,500],sum::splusb(s[0,0,100],b[100,0,300]))");
   w.factory("Poisson::py(y[100,0,500],prod::taub(tau[1.],b))");
   w.factory("Uniform::prior_b(b)");

   RooRealVar &x = *w.var("x");
   RooRealVar &b = *w.var("b");

   std::unique_ptr<RooAbsReal> function;
   std::size_t expectedNumInts = 0;

   // The following three code blocks all cover the issue, but generate the
   // computation graph using different levels of interacting with RooFit, from low to high level.
   switch (_level) {

   case 1: {
      // Version 1) Manually reproducing the RooGenProdProj instance that the
      //            RooProdPdf would create under the hood:
      RooAbsPdf &px = *w.pdf("px");
      RooAbsPdf &py = *w.pdf("py");
      RooArgSet iset{b};
      RooArgSet eset{};
      std::unique_ptr<RooAbsReal> pxNormed{px.createIntegral({}, x)};
      auto genProdProj = std::make_unique<RooGenProdProj>("genProdProj", "", RooArgSet{py}, eset, iset, nullptr);
      auto prod = std::make_unique<RooProduct>("prod", "", RooArgList{*genProdProj, *pxNormed});
      function = std::unique_ptr<RooAbsReal>{prod->createIntegral(iset)};

      function->addOwnedComponents(std::move(pxNormed));
      function->addOwnedComponents(std::move(genProdProj));
      function->addOwnedComponents(std::move(prod));

      expectedNumInts = 2;
   } break;

   case 2: {
      // Version 2) Doing the final projection integral manually:
      w.factory("PROD::foo(px|b,py,prior_b)");
      function = std::unique_ptr<RooAbsReal>{w.pdf("foo")->createIntegral({b}, {b, x})};
      expectedNumInts = 3;
   } break;

   case 3: {
      // Version 3) High-level Projection in RooWorkspace factory language, as
      //            it originally appeared in the RooStats tutorials:
      w.factory("PROJ::averagedModel(PROD::foo(px|b,py,prior_b),b)");
      function = std::unique_ptr<RooAbsReal>{static_cast<RooAbsReal *>(w.pdf("averagedModel")->Clone())};
      expectedNumInts = 4;
   } break;

   default: break;
   }

   RooArgSet nset{b, x};

   for (int i = 0; i < 10; ++i) {
      x.setVal(i % 500);

      const double val = function->getVal(nset);
      if (verbose) {
         std::cout << val << std::endl;
      }
   }

   EXPECT_LE(ROOT::Split(hijack.str(), "\n", true).size(), expectedNumInts)
      << "More numeric integrals than expected! This might be okay, but could also point to a performance regression "
         "for the model covered in this unit test. Please investigate, and increase the number of expected numeric "
         "integrals in this test if they are not related to performance regressions.";
}

INSTANTIATE_TEST_SUITE_P(RooRealIntegral, LevelTest, testing::Values(1, 2, 3),
                         [](testing::TestParamInfo<LevelTest::ParamType> const &paramInfo) {
                            std::stringstream ss;
                            ss << "Level" << paramInfo.param;
                            return ss.str();
                         });

// If we integrate a model that uses RooLinearVar and should be able to get
// integrated analytically, this should also work if we integrate over variable
// clones because RooFit considers them identical. Covers GitHub issue #12646.
TEST(RooRealIntegral, RooLinearVarModelIntegratedOverVariableClones)
{
   RooWorkspace ws;
   ws.factory("LinearVar::x2(x[0, 1], 1, 0)");
   ws.factory("LinearVar::y2(y[0, 1], 1, 0)");

   // RooGaussian can integrate over x or mu, but not both still, the issue is
   // visible regardless
   ws.factory("Gaussian::gauss(x2, y2, 0.2)");

   RooRealVar &x = *ws.var("x");
   RooRealVar &y = *ws.var("y");
   RooAbsPdf &gauss = *ws.pdf("gauss");

   // There should be no numeric integration happening
   std::unique_ptr<RooAbsReal> integral{gauss.createIntegral({y}, {x, y})};
   EXPECT_TRUE(static_cast<RooRealIntegral &>(*integral).numIntRealVars().empty());

   RooRealVar xCopy{x};
   RooRealVar yCopy{y};

   // Also if we use clones of the observables, it should not make a difference
   std::unique_ptr<RooAbsReal> integral2{gauss.createIntegral({yCopy}, {xCopy, yCopy})};
   EXPECT_TRUE(static_cast<RooRealIntegral &>(*integral2).numIntRealVars().empty());
}<|MERGE_RESOLUTION|>--- conflicted
+++ resolved
@@ -18,13 +18,9 @@
 
 #include <ROOT/StringUtils.hxx>
 
-<<<<<<< HEAD
-#include <gtest/gtest.h>
-=======
 #include "../src/RooGenProdProj.h"
 
 #include "gtest_wrapper.h"
->>>>>>> 7c5b7714
 
 // Backward compatibility for gtest version < 1.10.0
 #ifndef INSTANTIATE_TEST_SUITE_P
