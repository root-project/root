--- conflicted
+++ resolved
@@ -8,10 +8,7 @@
 #include <RooFitResult.h>
 #include <RooGenericPdf.h>
 #include <RooHelpers.h>
-<<<<<<< HEAD
-=======
 #include <RooMinimizer.h>
->>>>>>> 22aeb252
 #include <RooProdPdf.h>
 #include <RooRandom.h>
 #include <RooRealVar.h>
@@ -23,53 +20,6 @@
 
 #include <memory>
 
-<<<<<<< HEAD
-/// GitHub issue #8307.
-/// A likelihood with a model wrapped in a RooSimultaneous in one category
-/// should give the same results as the likelihood with the model directly.
-TEST(RooSimultaneous, SingleChannelCrossCheck)
-{
-   using namespace RooFit;
-
-   // silence log output
-   RooHelpers::LocalChangeMsgLevel changeMsgLvl(RooFit::WARNING);
-
-   RooWorkspace ws;
-   ws.factory("Gaussian::gauss1(x[0, 10], mean[1., 0., 10.], width[1, 0.1, 10])");
-   ws.factory("AddPdf::model({gauss1}, {nsig[500, 100, 1000]})");
-   ws.factory("Gaussian::fconstraint(2.0, mean, 0.2)");
-   ws.factory("ProdPdf::modelConstrained({model, fconstraint})");
-
-   RooRealVar &x = *ws.var("x");
-   RooAbsPdf &model = *ws.pdf("model");
-   RooAbsPdf &modelConstrained = *ws.pdf("modelConstrained");
-
-   RooCategory cat("cat", "cat");
-   cat.defineType("physics");
-
-   RooSimultaneous modelSim("modelSim", "modelSim", RooArgList{modelConstrained}, cat);
-
-   std::unique_ptr<RooDataSet> data{model.generate(x)};
-   RooDataSet combData("combData", "combData", x, Index(cat), Import("physics", *data));
-
-   using AbsRealPtr = std::unique_ptr<RooAbsReal>;
-
-   AbsRealPtr nllDirectBatch{modelConstrained.createNLL(combData, EvalBackend::Cpu())};
-   AbsRealPtr nllSimWrappedBatch{modelSim.createNLL(combData, EvalBackend::Cpu())};
-
-   EXPECT_FLOAT_EQ(nllDirectBatch->getVal(), nllSimWrappedBatch->getVal()) << "Inconsistency in BatchMode";
-
-#ifdef ROOFIT_LEGACY_EVAL_BACKEND
-   AbsRealPtr nllDirect{modelConstrained.createNLL(combData, EvalBackend::Legacy())};
-   AbsRealPtr nllSimWrapped{modelSim.createNLL(combData, EvalBackend::Legacy())};
-
-   EXPECT_FLOAT_EQ(nllDirect->getVal(), nllSimWrapped->getVal()) << "Inconsistency in old RooFit";
-   EXPECT_FLOAT_EQ(nllDirect->getVal(), nllDirectBatch->getVal()) << "Old RooFit and BatchMode don't agree";
-#endif
-}
-
-=======
->>>>>>> 22aeb252
 /// Forum issue
 /// https://root-forum.cern.ch/t/roofit-failed-to-create-nll-for-simultaneous-pdfs-with-multiple-range-names/49363.
 /// Multi-range likelihoods should also work with RooSimultaneous, where one
@@ -213,8 +163,6 @@
 #endif
    const double nllSimBatchVal = nllSimBatch->getVal();
    EXPECT_FLOAT_EQ(nllSimBatchVal, nllSimRefVal) << "BatchMode and old RooFit don't agree!";
-<<<<<<< HEAD
-=======
 }
 
 class TestStatisticTest : public testing::TestWithParam<std::tuple<RooFit::EvalBackend>> {
@@ -295,29 +243,7 @@
    EXPECT_TRUE(resSimWrapped->isIdentical(*resDirect)) << "Inconsistency in RooSimultaneous wrapping";
    EXPECT_TRUE(resAdditionWrapped->isIdentical(*resDirect))
       << "Inconsistency in RooSimultaneous + RooAddition wrapping";
->>>>>>> 22aeb252
-}
-
-class TestStatisticTest : public testing::TestWithParam<std::tuple<RooFit::EvalBackend>> {
-public:
-   TestStatisticTest() : _evalBackend{RooFit::EvalBackend::Legacy()} {}
-
-private:
-   void SetUp() override
-   {
-      RooRandom::randomGenerator()->SetSeed(1337ul);
-      _evalBackend = std::get<0>(GetParam());
-      _changeMsgLvl = std::make_unique<RooHelpers::LocalChangeMsgLevel>(RooFit::WARNING);
-   }
-
-   void TearDown() override { _changeMsgLvl.reset(); }
-
-protected:
-   RooFit::EvalBackend _evalBackend;
-
-private:
-   std::unique_ptr<RooHelpers::LocalChangeMsgLevel> _changeMsgLvl;
-};
+}
 
 /// Checks that the Range() command argument for fitTo can be used to select
 /// specific components from a RooSimultaneous. Covers GitHub issue #8231.
@@ -373,12 +299,7 @@
    // Function to do the fit
    auto doFit = [&](RooAbsPdf &pdf, RooAbsData &dataset, const char *range = nullptr) {
       resetParameters();
-<<<<<<< HEAD
-      std::unique_ptr<RooFitResult> res{
-         pdf.fitTo(dataset, Range(range), Save(), PrintLevel(-1), _evalBackend)};
-=======
       std::unique_ptr<RooFitResult> res{pdf.fitTo(dataset, Range(range), Save(), PrintLevel(-1), _evalBackend)};
->>>>>>> 22aeb252
       resetParameters();
       return res;
    };
