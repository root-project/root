--- conflicted
+++ resolved
@@ -406,8 +406,6 @@
    // We expect only two more nodes in the computation graph: one for the
    // RooSimultaneous, and one for the RooCategory.
    EXPECT_EQ(countGraphNodes(*compiledSim), countGraphNodes(*compiled) + 2);
-<<<<<<< HEAD
-=======
 }
 
 // Test that we can evaluate a RooSimultaneous also if only a fraction of the
@@ -457,5 +455,4 @@
 
    EXPECT_FLOAT_EQ(simPdfVal, 0.05);
    EXPECT_DOUBLE_EQ(simPdfVal, simPdfRef.getVal(normSet));
->>>>>>> 4f177922
 }