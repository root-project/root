/*****************************************************************************
 * Project: RooFit                                                           *
 * Package: RooFitCore                                                       *
 *    File: $Id: RooAddPdf.h,v 1.46 2007/07/12 20:30:28 wouter Exp $
 * Authors:                                                                  *
 *   WV, Wouter Verkerke, UC Santa Barbara, verkerke@slac.stanford.edu       *
 *   DK, David Kirkby,    UC Irvine,         dkirkby@uci.edu                 *
 *                                                                           *
 * Copyright (c) 2000-2005, Regents of the University of California          *
 *                          and Stanford University. All rights reserved.    *
 *                                                                           *
 * Redistribution and use in source and binary forms,                        *
 * with or without modification, are permitted according to the terms        *
 * listed in LICENSE (http://roofit.sourceforge.net/license.txt)             *
 *****************************************************************************/
#ifndef ROO_ADD_MODEL
#define ROO_ADD_MODEL

#include "RooResolutionModel.h"
#include "RooListProxy.h"
#include "RooSetProxy.h"
#include "RooAICRegistry.h"
#include "RooObjCacheManager.h"

class AddCacheElem;

class RooAddModel : public RooResolutionModel {
public:

  RooAddModel() ;
  RooAddModel(const char *name, const char *title, const RooArgList& pdfList, const RooArgList& coefList, bool ownPdfList=false) ;
  RooAddModel(const RooAddModel& other, const char* name=nullptr) ;
  TObject* clone(const char* newname) const override { return new RooAddModel(*this,newname) ; }
  RooResolutionModel* convolution(RooFormulaVar* basis, RooAbsArg* owner) const override ;

  double evaluate() const override ;
  bool checkObservables(const RooArgSet* nset) const override ;

<<<<<<< HEAD
  void computeBatch(cudaStream_t*, double* output, size_t nEvents, RooFit::Detail::DataMap const&) const override;
=======
  void computeBatch(double* output, size_t nEvents, RooFit::Detail::DataMap const&) const override;
>>>>>>> 7c5b7714
  inline bool canComputeBatchWithCuda() const override { return true; }

  Int_t basisCode(const char* name) const override ;

  bool forceAnalyticalInt(const RooAbsArg& /*dep*/) const override {
    // Force RooRealIntegral to offer all observables for internal integration
    return true ;
  }
  Int_t getAnalyticalIntegralWN(RooArgSet& allVars, RooArgSet& numVars, const RooArgSet* normSet, const char* rangeName=nullptr) const override ;
  double analyticalIntegralWN(Int_t code, const RooArgSet* normSet, const char* rangeName=nullptr) const override ;

  /// Model is self normalized when used as p.d.f
  bool selfNormalized() const override {
    return _basisCode==0 ? true : false ;
  }

  /// Return extended mode capabilities
  ExtendMode extendMode() const override {
    return (_haveLastCoef || _allExtendable) ? MustBeExtended : CanNotBeExtended;
  }

  /// Return expected number of events for extended likelihood calculation, which
  /// is the sum of all coefficients.
  double expectedEvents(const RooArgSet* nset) const override ;

  /// Return list of component p.d.fs
  const RooArgList& pdfList() const {
    return _pdfList ;
  }

  /// Return list of coefficients of component p.d.f.s
  const RooArgList& coefList() const {
    return _coefList ;
  }

  bool isDirectGenSafe(const RooAbsArg& arg) const override ;

  Int_t getGenerator(const RooArgSet& directVars, RooArgSet &generateVars, bool staticInitOK=true) const override;
  void generateEvent(Int_t code) override;


  void fixCoefNormalization(const RooArgSet& refCoefNorm) ;
  void fixCoefRange(const char* rangeName) ;
  void resetErrorCounters(Int_t resetValue=10) override ;

  void printMetaArgs(std::ostream& os) const override ;

protected:

  friend class RooAddGenContext ;
  RooAbsGenContext* genContext(const RooArgSet &vars, const RooDataSet *prototype=nullptr,
                                       const RooArgSet* auxProto=nullptr, bool verbose= false) const override ;

  void selectNormalization(const RooArgSet* depSet=nullptr, bool force=false) override ;
  void selectNormalizationRange(const char* rangeName=nullptr, bool force=false) override ;

  mutable RooSetProxy _refCoefNorm ;   ///<! Reference observable set for coefficient interpretation
  mutable TNamed* _refCoefRangeName = nullptr;  ///<! Reference range name for coefficient interpretation

  mutable std::vector<double> _coefCache; ///<! Transiet cache with transformed values of coefficients


  mutable RooObjCacheManager _projCacheMgr ;  ///<! Manager of cache with coefficient projections and transformations
  AddCacheElem* getProjCache(const RooArgSet* nset, const RooArgSet* iset=nullptr) const ;
  void updateCoefficients(AddCacheElem& cache, const RooArgSet* nset) const ;

  typedef RooArgList* pRooArgList ;
  void getCompIntList(const RooArgSet* nset, const RooArgSet* iset, pRooArgList& compIntList, Int_t& code, const char* isetRangeName) const ;
  class IntCacheElem : public RooAbsCacheElement {
  public:
    ~IntCacheElem() override {} ;
    RooArgList _intList ; ///< List of component integrals
    RooArgList containedArgs(Action) override ;
  } ;

  mutable RooObjCacheManager _intCacheMgr ; ///<! Manager of cache with integrals

  mutable RooAICRegistry _codeReg = 10; ///<! Registry of component analytical integration codes

  RooListProxy _pdfList ;   ///<  List of component PDFs
  RooListProxy _coefList ;  ///<  List of coefficients
  mutable RooArgList* _snormList{nullptr};  ///<!  List of supplemental normalization factors

  bool _haveLastCoef = false;    ///<  Flag indicating if last PDFs coefficient was supplied in the ctor
  bool _allExtendable = false;   ///<  Flag indicating if all PDF components are extendable

  mutable Int_t _coefErrCount ; ///<! Coefficient error counter

  mutable RooArgSet _ownedComps ; ///<! Owned components

private:

  ClassDefOverride(RooAddModel,3) // Resolution model representing a sum of resolution models
};

#endif<|MERGE_RESOLUTION|>--- conflicted
+++ resolved
@@ -36,11 +36,7 @@
   double evaluate() const override ;
   bool checkObservables(const RooArgSet* nset) const override ;
 
-<<<<<<< HEAD
-  void computeBatch(cudaStream_t*, double* output, size_t nEvents, RooFit::Detail::DataMap const&) const override;
-=======
   void computeBatch(double* output, size_t nEvents, RooFit::Detail::DataMap const&) const override;
->>>>>>> 7c5b7714
   inline bool canComputeBatchWithCuda() const override { return true; }
 
   Int_t basisCode(const char* name) const override ;
