/*****************************************************************************
 * Project: RooFit                                                           *
 * Package: RooFitCore                                                       *
 *    File: $Id: RooCustomizer.h,v 1.11 2007/05/11 09:11:30 verkerke Exp $
 * Authors:                                                                  *
 *   WV, Wouter Verkerke, UC Santa Barbara, verkerke@slac.stanford.edu       *
 *   DK, David Kirkby,    UC Irvine,         dkirkby@uci.edu                 *
 *                                                                           *
 * Copyright (c) 2000-2005, Regents of the University of California          *
 *                          and Stanford University. All rights reserved.    *
 *                                                                           *
 * Redistribution and use in source and binary forms,                        *
 * with or without modification, are permitted according to the terms        *
 * listed in LICENSE (http://roofit.sourceforge.net/license.txt)             *
 *****************************************************************************/

#ifndef ROO_PDF_CUSTOMIZER
#define ROO_PDF_CUSTOMIZER

#include "TList.h"
#include "TNamed.h"
#include "TString.h"
#include "RooArgSet.h"
#include "RooPrintable.h"

#include <vector>
#include <string>

class RooAbsCategoryLValue ;
class RooAbsCategory ;
class RooAbsArg ;
class RooAbsPdf ;

// Editing tool for RooAbsArg composite object expressions
class RooCustomizer {

public:

  // Constructors, assignment etc
  RooCustomizer(const RooAbsArg& pdf, const RooAbsCategoryLValue& masterCat, RooArgSet& splitLeafListOwned, RooArgSet* splitLeafListAll=nullptr) ;
  RooCustomizer(const RooAbsArg& pdf, const char* name) ;
<<<<<<< HEAD
  ~RooCustomizer() = default;
=======
>>>>>>> 22aeb252

  /// If flag is true, make customizer own all created components
  void setOwning(bool flag) {
    _owning = flag ;
  }

  void splitArgs(const RooArgSet& argSet, const RooAbsCategory& splitCat) ;
  void splitArg(const RooAbsArg& arg, const RooAbsCategory& splitCat) ;
  void replaceArg(const RooAbsArg& orig, const RooAbsArg& subst) ;
  RooAbsArg* build(const char* masterCatState, bool verbose=false) ;
  RooAbsArg* build(bool verbose=false) ;

  /// Return list of cloned branch nodes
  const RooArgSet& cloneBranchList() const {
    return *_cloneBranchList ;
  }
  /// Return list of cloned leaf nodes
  const RooArgSet& cloneLeafList() const {
    return *_cloneNodeListOwned ;
  }

  // Printing interface
  void printArgs(std::ostream& os) const ;
  void printMultiline(std::ostream& os, Int_t content, bool verbose=false, TString indent= "") const;

  /// Releases ownership of list of cloned branch nodes
  void setCloneBranchSet(RooArgSet& cloneBranchSet) ;

  RooAbsPdf const& pdf() const;

protected:

  RooCustomizer(const RooCustomizer&) ;
  void initialize() ;

  RooAbsArg* doBuild(const char* masterCatState, bool verbose) ;

  bool _sterile ; ///< If true we do not have as associated master category
  bool _owning ;  ///< If true we own all created components
  TString _name ;   ///< Name of this object

  TList _splitArgList ; ///< List of RooAbsArgs to be split
  TList _splitCatList ; ///< List of categories to be used for above splits

  TList _replaceArgList ; ///< List of RooAbsArgs to be replaced
  TList _replaceSubList ; ///< List of replacement RooAbsArgs

  // Master nodes are not owned
  RooAbsArg* _masterPdf ;             ///< Pointer to input p.d.f
  RooAbsCategoryLValue* _masterCat = nullptr;  ///< Pointer to input master category

  RooArgSet  _masterBranchList ;      ///< List of branch nodes
  RooArgSet  _masterLeafList ;        ///< List of leaf nodes

  RooArgSet  _internalCloneBranchList;   ///< List of branches of internal clone
  RooArgSet* _cloneBranchList = nullptr; ///< Pointer to list of cloned branches used

<<<<<<< HEAD
  // Cloned leafs are owned by the user supplied list in the ctor
=======
  // Cloned leaves are owned by the user supplied list in the constructor
>>>>>>> 22aeb252
  RooArgSet* _cloneNodeListAll = nullptr;  ///< List of all cloned nodes
  RooArgSet* _cloneNodeListOwned = nullptr;///< List of owned cloned nodes
} ;

#endif<|MERGE_RESOLUTION|>--- conflicted
+++ resolved
@@ -39,10 +39,6 @@
   // Constructors, assignment etc
   RooCustomizer(const RooAbsArg& pdf, const RooAbsCategoryLValue& masterCat, RooArgSet& splitLeafListOwned, RooArgSet* splitLeafListAll=nullptr) ;
   RooCustomizer(const RooAbsArg& pdf, const char* name) ;
-<<<<<<< HEAD
-  ~RooCustomizer() = default;
-=======
->>>>>>> 22aeb252
 
   /// If flag is true, make customizer own all created components
   void setOwning(bool flag) {
@@ -100,11 +96,7 @@
   RooArgSet  _internalCloneBranchList;   ///< List of branches of internal clone
   RooArgSet* _cloneBranchList = nullptr; ///< Pointer to list of cloned branches used
 
-<<<<<<< HEAD
-  // Cloned leafs are owned by the user supplied list in the ctor
-=======
   // Cloned leaves are owned by the user supplied list in the constructor
->>>>>>> 22aeb252
   RooArgSet* _cloneNodeListAll = nullptr;  ///< List of all cloned nodes
   RooArgSet* _cloneNodeListOwned = nullptr;///< List of owned cloned nodes
 } ;
