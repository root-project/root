//////////////////////////////////////////////////////////
// This class has been automatically generated on
// Fri Jul 10 11:01:34 2009 by ROOT version 5.23/05
// from TTree t/t
// found on file: Memory Directory
//////////////////////////////////////////////////////////

#ifndef RooProofDriverSelector_h
#define RooProofDriverSelector_h

#include <TSelector.h>
#include <TTree.h>

class RooStudyPackage ;

class RooProofDriverSelector : public TSelector {
public :
   TTree          *fChain = nullptr;   ///<!pointer to the analyzed TTree or TChain

   // Declaration of leaf types
   Int_t           i;

   // List of branches
   TBranch        *b_i = nullptr;   ///<!

<<<<<<< HEAD
   RooProofDriverSelector(TTree * /*tree*/ =nullptr) { b_i = nullptr ; _pkg = nullptr ; fChain = nullptr ; }
=======
   RooProofDriverSelector(TTree * /*tree*/ = nullptr) {}
>>>>>>> 22aeb252
   Int_t   Version() const override { return 2; }
   void    SlaveBegin(TTree *tree) override;
   void    Init(TTree* tree) override;
   bool  Notify() override;
   bool  Process(Long64_t entry) override;
   Int_t   GetEntry(Long64_t entry, Int_t getall = 0) override { return fChain ? fChain->GetTree()->GetEntry(entry, getall) : 0; }
   void    SetOption(const char *option) override { fOption = option; }
   void    SetObject(TObject *obj) override { fObject = obj; }
   void    SetInputList(TList *input) override { fInput = input; }
   void    SlaveTerminate() override ;
   TList  *GetOutputList() const override { return fOutput; }

   RooStudyPackage* _pkg = nullptr;
   Int_t      seed ;

   ClassDefOverride(RooProofDriverSelector,0);
};

#endif
<|MERGE_RESOLUTION|>--- conflicted
+++ resolved
@@ -23,11 +23,7 @@
    // List of branches
    TBranch        *b_i = nullptr;   ///<!
 
-<<<<<<< HEAD
-   RooProofDriverSelector(TTree * /*tree*/ =nullptr) { b_i = nullptr ; _pkg = nullptr ; fChain = nullptr ; }
-=======
    RooProofDriverSelector(TTree * /*tree*/ = nullptr) {}
->>>>>>> 22aeb252
    Int_t   Version() const override { return 2; }
    void    SlaveBegin(TTree *tree) override;
    void    Init(TTree* tree) override;
