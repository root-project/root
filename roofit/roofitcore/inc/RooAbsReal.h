--- conflicted
+++ resolved
@@ -135,11 +135,7 @@
 #endif
   /// \copydoc getValBatch(std::size_t, std::size_t, const RooArgSet*)
   virtual RooSpan<const double> getValues(RooBatchCompute::RunContext& evalData, const RooArgSet* normSet = nullptr) const;
-<<<<<<< HEAD
-  std::vector<double> getValues(RooAbsData const& data, RooFit::BatchModeOption batchMode=RooFit::BatchModeOption::Cpu) const;
-=======
   std::vector<double> getValues(RooAbsData const& data) const;
->>>>>>> 18b4f317
 
   double getPropagatedError(const RooFitResult &fr, const RooArgSet &nset = RooArgSet()) const;
 
@@ -417,11 +413,7 @@
 
   const RooAbsReal* createPlotProjection(const RooArgSet& depVars, const RooArgSet& projVars, RooArgSet*& cloneSet) const ;
   const RooAbsReal *createPlotProjection(const RooArgSet &dependentVars, const RooArgSet *projectedVars,
-<<<<<<< HEAD
-                     RooArgSet *&cloneSet, const char* rangeName=0, const RooArgSet* condObs=0) const;
-=======
                      RooArgSet *&cloneSet, const char* rangeName=nullptr, const RooArgSet* condObs=nullptr) const;
->>>>>>> 18b4f317
   virtual void computeBatch(cudaStream_t*, double* output, size_t size, RooFit::Detail::DataMap const&) const;
 
  protected:
