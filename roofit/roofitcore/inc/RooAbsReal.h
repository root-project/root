/*****************************************************************************
 * Project: RooFit                                                           *
 * Package: RooFitCore                                                       *
 *    File: $Id: RooAbsReal.h,v 1.75 2007/07/13 21:50:24 wouter Exp $
 * Authors:                                                                  *
 *   WV, Wouter Verkerke, UC Santa Barbara, verkerke@slac.stanford.edu       *
 *   DK, David Kirkby,    UC Irvine,         dkirkby@uci.edu                 *
 *                                                                           *
 * Copyright (c) 2000-2005, Regents of the University of California          *
 *                          and Stanford University. All rights reserved.    *
 *                                                                           *
 * Redistribution and use in source and binary forms,                        *
 * with or without modification, are permitted according to the terms        *
 * listed in LICENSE (http://roofit.sourceforge.net/license.txt)             *
 *****************************************************************************/
#ifndef ROO_ABS_REAL
#define ROO_ABS_REAL

#include "RooAbsArg.h"
#include "RooCmdArg.h"
#include "RooCurve.h"
#include "RooArgSet.h"
#include "RooArgList.h"
#include "RooGlobalFunc.h"
#include "RooFit/Detail/DataMap.h"
#include "RooFit/Detail/CodeSquashContext.h"

#include <ROOT/RSpan.hxx>

class RooDataSet ;
class RooPlot;
class RooRealVar;
class RooAbsFunc;
class RooAbsCategoryLValue ;
class RooLinkedList ;
class RooNumIntConfig ;
class RooDataHist ;
class RooFunctor ;
class RooFitResult ;
class RooAbsMoment ;
class RooDerivative ;
class RooVectorDataStore ;
struct TreeReadBuffer; /// A space to attach TBranches
namespace RooBatchCompute {
struct RunContext;
}

class TH1;
class TH1F;
class TH2F;
class TH3F;

#include <iostream>
#include <list>
#include <map>
#include <string>
#include <sstream>

class RooAbsReal : public RooAbsArg {
public:
  using value_type = double;

  /// A RooAbsReal::Ref can be constructed from a `RooAbsReal&` or a `double`
  /// that will be implicitly converted to a RooConstVar&. The RooAbsReal::Ref
  /// can be used as a replacement for `RooAbsReal&`. With this type
  /// definition, you can write RooFit interfaces that accept both RooAbsReal,
  /// or simply a number that will be implicitly converted to a RooConstVar&.
  class Ref {
  public:
     inline Ref(RooAbsReal &ref) : _ref{ref} {}
     Ref(double val);
     inline operator RooAbsReal &() const { return _ref; }

  private:
     RooAbsReal &_ref;
  };

  // Constructors, assignment etc
  RooAbsReal() ;
  RooAbsReal(const char *name, const char *title, const char *unit= "") ;
  RooAbsReal(const char *name, const char *title, double minVal, double maxVal,
        const char *unit= "") ;
  RooAbsReal(const RooAbsReal& other, const char* name=nullptr);
  ~RooAbsReal() override;




  //////////////////////////////////////////////////////////////////////////////////
  /// Evaluate object. Returns either cached value or triggers a recalculation.
  /// The recalculation happens by calling getValV(), which in the end calls the
  /// virtual evaluate() functions of the respective PDFs.
  /// \param[in] normalisationSet getValV() reacts differently depending on the value of the normalisation set.
  /// If the set is `nullptr`, an unnormalised value is returned.
  /// \note The normalisation is arbitrary, because it is up to the implementation
  /// of the PDF to e.g. leave out normalisation constants for speed reasons. The range
  /// of the variables is also ignored.
  ///
  /// To normalise the result properly, a RooArgSet has to be passed, which contains
  /// the variables to normalise over.
  /// These are integrated over their current ranges to compute the normalisation constant,
  /// and the unnormalised result is divided by this value.
  inline double getVal(const RooArgSet* normalisationSet = nullptr) const {
    // Sometimes, the calling code uses an empty RooArgSet to request evaluation
    // without normalization set instead of following the `nullptr` convention.
    // To remove this ambiguity which might not always be correctly handled in
    // downstream code, we set `normalisationSet` to nullptr if it is pointing
    // to an empty set.
    if(normalisationSet && normalisationSet->empty()) {
      normalisationSet = nullptr;
    }
#ifdef ROOFIT_CHECK_CACHED_VALUES
    return _DEBUG_getVal(normalisationSet);
#else

#ifndef _WIN32
    return (_fast && !_inhibitDirty) ? _value : getValV(normalisationSet) ;
#else
    return (_fast && !inhibitDirty()) ? _value : getValV(normalisationSet) ;
#endif

#endif
  }

  /// Like getVal(const RooArgSet*), but always requires an argument for normalisation.
  inline  double getVal(const RooArgSet& normalisationSet) const {
    // Sometimes, the calling code uses an empty RooArgSet to request evaluation
    // without normalization set instead of following the `nullptr` convention.
    // To remove this ambiguity which might not always be correctly handled in
    // downstream code, we set `normalisationSet` to nullptr if it is an empty set.
    return _fast ? _value : getValV(normalisationSet.empty() ? nullptr : &normalisationSet) ;
  }

  virtual double getValV(const RooArgSet* normalisationSet = nullptr) const ;

<<<<<<< HEAD
  /// \deprecated getValBatch() has been removed in favour of the faster getValues(). If your code is affected
  /// by this change, please consult the release notes for ROOT 6.24 for guidance on how to make this transition.
  /// https://root.cern/doc/v624/release-notes.html
#ifndef R__MACOSX
  virtual RooSpan<const double> getValBatch(std::size_t /*begin*/, std::size_t /*maxSize*/, const RooArgSet* /*normSet*/ = nullptr) = delete;
#else
  //AppleClang in MacOS10.14 has a linker bug and fails to link programs that create objects of classes containing virtual deleted methods.
  //This can be safely deleted when MacOS10.14 is no longer supported by ROOT. See https://reviews.llvm.org/D37830
  virtual RooSpan<const double> getValBatch(std::size_t /*begin*/, std::size_t /*maxSize*/, const RooArgSet* /*normSet*/ = nullptr) final {
    throw std::logic_error("Deprecated getValBatch() has been removed in favour of the faster getValues(). If your code is affected by this change, please consult the release notes for ROOT 6.24 for guidance on how to make this transition. https://root.cern/doc/v624/release-notes.html");
  }
#endif
  /// \copydoc getValBatch(std::size_t, std::size_t, const RooArgSet*)
  virtual RooSpan<const double> getValues(RooBatchCompute::RunContext& evalData, const RooArgSet* normSet = nullptr) const;
  std::vector<double> getValues(RooAbsData const& data) const;

  double getPropagatedError(const RooFitResult &fr, const RooArgSet &nset = RooArgSet()) const;
=======
  double getPropagatedError(const RooFitResult &fr, const RooArgSet &nset = {}) const;
>>>>>>> 49ae85f5

  bool operator==(double value) const ;
  bool operator==(const RooAbsArg& other) const override;
  bool isIdentical(const RooAbsArg& other, bool assumeSameType=false) const override;


  inline const Text_t *getUnit() const {
    // Return string with unit description
    return _unit.Data();
  }
  inline void setUnit(const char *unit) {
    // Set unit description to given string
    _unit= unit;
  }
  TString getTitle(bool appendUnit= false) const;

  // Lightweight interface adaptors (caller takes ownership)
  RooFit::OwningPtr<RooAbsFunc> bindVars(const RooArgSet &vars, const RooArgSet* nset=nullptr, bool clipInvalid=false) const;

  // Create a fundamental-type object that can hold our value.
  RooFit::OwningPtr<RooAbsArg> createFundamental(const char* newname=nullptr) const override;

  // Analytical integration support
  virtual Int_t getAnalyticalIntegralWN(RooArgSet& allVars, RooArgSet& analVars, const RooArgSet* normSet, const char* rangeName=nullptr) const ;
  virtual double analyticalIntegralWN(Int_t code, const RooArgSet* normSet, const char* rangeName=nullptr) const ;
  virtual Int_t getAnalyticalIntegral(RooArgSet& allVars, RooArgSet& analVars, const char* rangeName=nullptr) const ;
  virtual double analyticalIntegral(Int_t code, const char* rangeName=nullptr) const ;
  virtual bool forceAnalyticalInt(const RooAbsArg& /*dep*/) const {
    // Interface to force RooRealIntegral to offer given observable for internal integration
    // even if this is deemed unsafe. This default implementation returns always false
    return false ;
  }
  virtual void forceNumInt(bool flag=true) {
    // If flag is true, all advertised analytical integrals will be ignored
    // and all integrals are calculated numerically
    _forceNumInt = flag ;
  }
  bool getForceNumInt() const { return _forceNumInt ; }

  // Chi^2 fits to histograms
<<<<<<< HEAD
  virtual RooFit::OwningPtr<RooFitResult> chi2FitTo(RooDataHist& data, const RooCmdArg& arg1=RooCmdArg::none(),  const RooCmdArg& arg2=RooCmdArg::none(),
                              const RooCmdArg& arg3=RooCmdArg::none(),  const RooCmdArg& arg4=RooCmdArg::none(), const RooCmdArg& arg5=RooCmdArg::none(),
                              const RooCmdArg& arg6=RooCmdArg::none(),  const RooCmdArg& arg7=RooCmdArg::none(), const RooCmdArg& arg8=RooCmdArg::none()) ;
=======
  virtual RooFit::OwningPtr<RooFitResult> chi2FitTo(RooDataHist& data, const RooCmdArg& arg1={},  const RooCmdArg& arg2={},
                              const RooCmdArg& arg3={},  const RooCmdArg& arg4={}, const RooCmdArg& arg5={},
                              const RooCmdArg& arg6={},  const RooCmdArg& arg7={}, const RooCmdArg& arg8={}) ;
>>>>>>> 49ae85f5
  virtual RooFit::OwningPtr<RooFitResult> chi2FitTo(RooDataHist& data, const RooLinkedList& cmdList) ;

  virtual RooFit::OwningPtr<RooAbsReal> createChi2(RooDataHist& data, const RooLinkedList& cmdList) ;
  virtual RooFit::OwningPtr<RooAbsReal> createChi2(RooDataHist& data, const RooCmdArg& arg1={},  const RooCmdArg& arg2={},
             const RooCmdArg& arg3={},  const RooCmdArg& arg4={}, const RooCmdArg& arg5={},
             const RooCmdArg& arg6={},  const RooCmdArg& arg7={}, const RooCmdArg& arg8={}) ;

  // Chi^2 fits to X-Y datasets
<<<<<<< HEAD
  virtual RooFit::OwningPtr<RooFitResult> chi2FitTo(RooDataSet& xydata, const RooCmdArg& arg1=RooCmdArg::none(),  const RooCmdArg& arg2=RooCmdArg::none(),
                              const RooCmdArg& arg3=RooCmdArg::none(),  const RooCmdArg& arg4=RooCmdArg::none(), const RooCmdArg& arg5=RooCmdArg::none(),
                              const RooCmdArg& arg6=RooCmdArg::none(),  const RooCmdArg& arg7=RooCmdArg::none(), const RooCmdArg& arg8=RooCmdArg::none()) ;
  virtual RooFit::OwningPtr<RooFitResult> chi2FitTo(RooDataSet& xydata, const RooLinkedList& cmdList) ;

  virtual RooAbsReal* createChi2(RooDataSet& data, const RooLinkedList& cmdList) ;
  virtual RooAbsReal* createChi2(RooDataSet& data, const RooCmdArg& arg1=RooCmdArg::none(),  const RooCmdArg& arg2=RooCmdArg::none(),
               const RooCmdArg& arg3=RooCmdArg::none(),  const RooCmdArg& arg4=RooCmdArg::none(), const RooCmdArg& arg5=RooCmdArg::none(),
               const RooCmdArg& arg6=RooCmdArg::none(),  const RooCmdArg& arg7=RooCmdArg::none(), const RooCmdArg& arg8=RooCmdArg::none()) ;
=======
  virtual RooFit::OwningPtr<RooFitResult> chi2FitTo(RooDataSet& xydata, const RooCmdArg& arg1={},  const RooCmdArg& arg2={},
                              const RooCmdArg& arg3={},  const RooCmdArg& arg4={}, const RooCmdArg& arg5={},
                              const RooCmdArg& arg6={},  const RooCmdArg& arg7={}, const RooCmdArg& arg8={}) ;
  virtual RooFit::OwningPtr<RooFitResult> chi2FitTo(RooDataSet& xydata, const RooLinkedList& cmdList) ;
>>>>>>> 49ae85f5

  virtual RooFit::OwningPtr<RooAbsReal> createChi2(RooDataSet& data, const RooLinkedList& cmdList) ;
  virtual RooFit::OwningPtr<RooAbsReal> createChi2(RooDataSet& data, const RooCmdArg& arg1={},  const RooCmdArg& arg2={},
               const RooCmdArg& arg3={},  const RooCmdArg& arg4={}, const RooCmdArg& arg5={},
               const RooCmdArg& arg6={},  const RooCmdArg& arg7={}, const RooCmdArg& arg8={}) ;

  virtual RooFit::OwningPtr<RooAbsReal> createProfile(const RooArgSet& paramsOfInterest) ;


<<<<<<< HEAD
  RooFit::OwningPtr<RooAbsReal> createIntegral(const RooArgSet& iset, const RooCmdArg& arg1, const RooCmdArg& arg2=RooCmdArg::none(),
                             const RooCmdArg& arg3=RooCmdArg::none(), const RooCmdArg& arg4=RooCmdArg::none(),
              const RooCmdArg& arg5=RooCmdArg::none(), const RooCmdArg& arg6=RooCmdArg::none(),
              const RooCmdArg& arg7=RooCmdArg::none(), const RooCmdArg& arg8=RooCmdArg::none()) const ;
=======
  RooFit::OwningPtr<RooAbsReal> createIntegral(const RooArgSet& iset, const RooCmdArg& arg1, const RooCmdArg& arg2={},
                             const RooCmdArg& arg3={}, const RooCmdArg& arg4={},
              const RooCmdArg& arg5={}, const RooCmdArg& arg6={},
              const RooCmdArg& arg7={}, const RooCmdArg& arg8={}) const ;
>>>>>>> 49ae85f5

  /// Create integral over observables in iset in range named rangeName.
  RooFit::OwningPtr<RooAbsReal> createIntegral(const RooArgSet& iset, const char* rangeName) const {
    return createIntegral(iset,nullptr,nullptr,rangeName) ;
  }
  /// Create integral over observables in iset in range named rangeName with integrand normalized over observables in nset
  RooFit::OwningPtr<RooAbsReal> createIntegral(const RooArgSet& iset, const RooArgSet& nset, const char* rangeName=nullptr) const {
    return createIntegral(iset,&nset,nullptr,rangeName) ;
  }
  /// Create integral over observables in iset in range named rangeName with integrand normalized over observables in nset while
  /// using specified configuration for any numeric integration.
  RooFit::OwningPtr<RooAbsReal> createIntegral(const RooArgSet& iset, const RooArgSet& nset, const RooNumIntConfig& cfg, const char* rangeName=nullptr) const {
    return createIntegral(iset,&nset,&cfg,rangeName) ;
  }
  /// Create integral over observables in iset in range named rangeName using specified configuration for any numeric integration.
  RooFit::OwningPtr<RooAbsReal> createIntegral(const RooArgSet& iset, const RooNumIntConfig& cfg, const char* rangeName=nullptr) const {
    return createIntegral(iset,nullptr,&cfg,rangeName) ;
  }
  virtual RooFit::OwningPtr<RooAbsReal> createIntegral(const RooArgSet& iset, const RooArgSet* nset=nullptr, const RooNumIntConfig* cfg=nullptr, const char* rangeName=nullptr) const ;


  void setParameterizeIntegral(const RooArgSet& paramVars) ;

  // Create running integrals
  RooFit::OwningPtr<RooAbsReal> createRunningIntegral(const RooArgSet& iset, const RooArgSet& nset={}) ;
<<<<<<< HEAD
  RooFit::OwningPtr<RooAbsReal> createRunningIntegral(const RooArgSet& iset, const RooCmdArg& arg1, const RooCmdArg& arg2=RooCmdArg::none(),
         const RooCmdArg& arg3=RooCmdArg::none(), const RooCmdArg& arg4=RooCmdArg::none(),
         const RooCmdArg& arg5=RooCmdArg::none(), const RooCmdArg& arg6=RooCmdArg::none(),
         const RooCmdArg& arg7=RooCmdArg::none(), const RooCmdArg& arg8=RooCmdArg::none()) ;
=======
  RooFit::OwningPtr<RooAbsReal> createRunningIntegral(const RooArgSet& iset, const RooCmdArg& arg1, const RooCmdArg& arg2={},
         const RooCmdArg& arg3={}, const RooCmdArg& arg4={},
         const RooCmdArg& arg5={}, const RooCmdArg& arg6={},
         const RooCmdArg& arg7={}, const RooCmdArg& arg8={}) ;
>>>>>>> 49ae85f5
  RooFit::OwningPtr<RooAbsReal> createIntRI(const RooArgSet& iset, const RooArgSet& nset={}) ;
  RooFit::OwningPtr<RooAbsReal> createScanRI(const RooArgSet& iset, const RooArgSet& nset, Int_t numScanBins, Int_t intOrder) ;


  // Optimized accept/reject generator support
  virtual Int_t getMaxVal(const RooArgSet& vars) const ;
  virtual double maxVal(Int_t code) const ;
  virtual Int_t minTrialSamples(const RooArgSet& /*arGenObs*/) const { return 0 ; }


  // Plotting options
  void setPlotLabel(const char *label);
  const char *getPlotLabel() const;

  virtual double defaultErrorLevel() const {
    // Return default level for MINUIT error analysis
    return 1.0 ;
  }

  const RooNumIntConfig* getIntegratorConfig() const ;
  RooNumIntConfig* getIntegratorConfig() ;
  static RooNumIntConfig* defaultIntegratorConfig()  ;
  RooNumIntConfig* specialIntegratorConfig() const ;
  RooNumIntConfig* specialIntegratorConfig(bool createOnTheFly) ;
  void setIntegratorConfig() ;
  void setIntegratorConfig(const RooNumIntConfig& config) ;

  virtual void fixAddCoefNormalization(const RooArgSet& addNormSet=RooArgSet(),bool force=true) ;
  virtual void fixAddCoefRange(const char* rangeName=nullptr,bool force=true) ;

  virtual void preferredObservableScanOrder(const RooArgSet& obs, RooArgSet& orderedObs) const ;

  // User entry point for plotting
  virtual RooPlot* plotOn(RooPlot* frame,
           const RooCmdArg& arg1={}, const RooCmdArg& arg2={},
           const RooCmdArg& arg3={}, const RooCmdArg& arg4={},
           const RooCmdArg& arg5={}, const RooCmdArg& arg6={},
           const RooCmdArg& arg7={}, const RooCmdArg& arg8={},
           const RooCmdArg& arg9={}, const RooCmdArg& arg10={}
              ) const ;


  enum ScaleType { Raw, Relative, NumEvent, RelativeExpected } ;

  // Forwarder function for backward compatibility
  virtual RooPlot *plotSliceOn(RooPlot *frame, const RooArgSet& sliceSet, Option_t* drawOptions="L",
                double scaleFactor=1.0, ScaleType stype=Relative, const RooAbsData* projData=nullptr) const;

  // Fill an existing histogram
  TH1 *fillHistogram(TH1 *hist, const RooArgList &plotVars,
           double scaleFactor= 1, const RooArgSet *projectedVars= nullptr, bool scaling=true,
           const RooArgSet* condObs=nullptr, bool setError=true) const;

  // Create 1,2, and 3D histograms from and fill it
  TH1 *createHistogram(RooStringView varNameList, Int_t xbins=0, Int_t ybins=0, Int_t zbins=0) const ;
  TH1* createHistogram(const char *name, const RooAbsRealLValue& xvar, RooLinkedList& argList) const ;
  TH1 *createHistogram(const char *name, const RooAbsRealLValue& xvar,
                       const RooCmdArg& arg1={}, const RooCmdArg& arg2={},
                       const RooCmdArg& arg3={}, const RooCmdArg& arg4={},
                       const RooCmdArg& arg5={}, const RooCmdArg& arg6={},
                       const RooCmdArg& arg7={}, const RooCmdArg& arg8={}) const ;

  // Fill a RooDataHist
  RooDataHist* fillDataHist(RooDataHist *hist, const RooArgSet* nset, double scaleFactor,
             bool correctForBinVolume=false, bool showProgress=false) const ;

  // I/O streaming interface (machine readable)
  bool readFromStream(std::istream& is, bool compact, bool verbose=false) override ;
  void writeToStream(std::ostream& os, bool compact) const override ;

  // Printing interface (human readable)
  void printValue(std::ostream& os) const override ;
  void printMultiline(std::ostream& os, Int_t contents, bool verbose=false, TString indent="") const override ;

  inline void setCachedValue(double value, bool notifyClients = true) final;

  // Evaluation error logging
  class EvalError {
  public:
    EvalError() { }
    EvalError(const EvalError& other) : _msg(other._msg), _srvval(other._srvval) { }
    void setMessage(const char* tmp) { std::string s(tmp); s.swap(_msg); }
    void setServerValues(const char* tmp) { std::string s(tmp); s.swap(_srvval); }
    std::string _msg;
    std::string _srvval;
  } ;

  enum ErrorLoggingMode { PrintErrors, CollectErrors, CountErrors, Ignore } ;

  /// Context to temporarily change the error logging mode as long as the context is alive.
  class EvalErrorContext {
  public:
     EvalErrorContext(ErrorLoggingMode m) : _old{evalErrorLoggingMode()} { setEvalErrorLoggingMode(m); }

     EvalErrorContext(EvalErrorContext const&) = delete;
     EvalErrorContext(EvalErrorContext &&) = delete;
     EvalErrorContext& operator=(EvalErrorContext const&) = delete;
     EvalErrorContext& operator=(EvalErrorContext &&) = delete;

     ~EvalErrorContext() { setEvalErrorLoggingMode(_old); }
  private:
     ErrorLoggingMode _old;
  };

  static ErrorLoggingMode evalErrorLoggingMode() ;
  static void setEvalErrorLoggingMode(ErrorLoggingMode m) ;
  void logEvalError(const char* message, const char* serverValueString=nullptr) const ;
  static void logEvalError(const RooAbsReal* originator, const char* origName, const char* message, const char* serverValueString=nullptr) ;
  static void printEvalErrors(std::ostream&os=std::cout, Int_t maxPerNode=10000000) ;
  static Int_t numEvalErrors() ;
  static Int_t numEvalErrorItems() ;


  typedef std::map<const RooAbsArg*,std::pair<std::string,std::list<EvalError> > >::const_iterator EvalErrorIter ;
  static EvalErrorIter evalErrorIter() ;

  static void clearEvalErrorLog() ;

  /// Tests if the distribution is binned. Unless overridden by derived classes, this always returns false.
  virtual bool isBinnedDistribution(const RooArgSet& /*obs*/) const { return false ; }
  virtual std::list<double>* binBoundaries(RooAbsRealLValue& obs, double xlo, double xhi) const;
  virtual std::list<double>* plotSamplingHint(RooAbsRealLValue& obs, double xlo, double xhi) const;

  RooFunctor* functor(const RooArgList& obs, const RooArgList& pars=RooArgList(), const RooArgSet& nset=RooArgSet()) const ;
  TF1* asTF(const RooArgList& obs, const RooArgList& pars=RooArgList(), const RooArgSet& nset=RooArgSet()) const ;

  RooDerivative* derivative(RooRealVar& obs, Int_t order=1, double eps=0.001) ;
  RooDerivative* derivative(RooRealVar& obs, const RooArgSet& normSet, Int_t order, double eps=0.001) ;

  RooAbsMoment* moment(RooRealVar& obs, Int_t order, bool central, bool takeRoot) ;
  RooAbsMoment* moment(RooRealVar& obs, const RooArgSet& normObs, Int_t order, bool central, bool takeRoot, bool intNormObs) ;

  RooAbsMoment* mean(RooRealVar& obs) { return moment(obs,1,false,false) ; }
  RooAbsMoment* mean(RooRealVar& obs, const RooArgSet& nset) { return moment(obs,nset,1,false,false,true) ; }
  RooAbsMoment* sigma(RooRealVar& obs) { return moment(obs,2,true,true) ; }
  RooAbsMoment* sigma(RooRealVar& obs, const RooArgSet& nset) { return moment(obs,nset,2,true,true,true) ; }

  double findRoot(RooRealVar& x, double xmin, double xmax, double yval) ;


  virtual bool setData(RooAbsData& /*data*/, bool /*cloneData*/=true) { return true ; }

  virtual void enableOffsetting(bool);
  virtual bool isOffsetting() const { return false ; }
  virtual double offset() const { return 0 ; }

  static void setHideOffset(bool flag);
  static bool hideOffset() ;

  bool isSelectedComp() const ;
  void selectComp(bool flag) {
     // If flag is true, only selected component will be included in evaluates of RooAddPdf components
     _selectComp = flag ;
  }

  const RooAbsReal* createPlotProjection(const RooArgSet& depVars, const RooArgSet& projVars, RooArgSet*& cloneSet) const ;
  const RooAbsReal *createPlotProjection(const RooArgSet &dependentVars, const RooArgSet *projectedVars,
                     RooArgSet *&cloneSet, const char* rangeName=nullptr, const RooArgSet* condObs=nullptr) const;
  virtual void computeBatch(double* output, size_t size, RooFit::Detail::DataMap const&) const;

  virtual bool hasGradient() const { return false; }
  virtual void gradient(double *) const {
    if(!hasGradient()) throw std::runtime_error("RooAbsReal::gradient(double *) not implemented by this class!");
  }

  virtual std::string
  buildCallToAnalyticIntegral(Int_t code, const char *rangeName, RooFit::Detail::CodeSquashContext &ctx) const;

  // PlotOn with command list
  virtual RooPlot* plotOn(RooPlot* frame, RooLinkedList& cmdList) const ;

protected:
  friend class BatchInterfaceAccessor;
  friend class RooVectorDataStore;
  friend class RooRealBinding;
  friend class RooRealSumPdf;
  friend class RooRealSumFunc;
  friend class RooAddHelpers;
  friend class RooAddPdf;
  friend class RooAddModel;
  friend class AddCacheElem;
  friend class RooFit::Detail::DataMap;

  // Hook for objects with normalization-dependent parameters interpretation
  virtual void selectNormalization(const RooArgSet* depSet=nullptr, bool force=false) ;
  virtual void selectNormalizationRange(const char* rangeName=nullptr, bool force=false) ;

  // Helper functions for plotting
  bool plotSanityChecks(RooPlot* frame) const ;
  void makeProjectionSet(const RooAbsArg* plotVar, const RooArgSet* allVars,
          RooArgSet& projectedVars, bool silent) const ;

  TString integralNameSuffix(const RooArgSet& iset, const RooArgSet* nset=nullptr, const char* rangeName=nullptr, bool omitEmpty=false) const ;

<<<<<<< HEAD




 public:
  bool isSelectedComp() const ;
  void selectComp(bool flag) {
     // If flag is true, only selected component will be included in evaluates of RooAddPdf components
     _selectComp = flag ;
  }

  const RooAbsReal* createPlotProjection(const RooArgSet& depVars, const RooArgSet& projVars, RooArgSet*& cloneSet) const ;
  const RooAbsReal *createPlotProjection(const RooArgSet &dependentVars, const RooArgSet *projectedVars,
                     RooArgSet *&cloneSet, const char* rangeName=nullptr, const RooArgSet* condObs=nullptr) const;
  virtual void computeBatch(cudaStream_t*, double* output, size_t size, RooFit::Detail::DataMap const&) const;

 protected:

  RooFit::OwningPtr<RooFitResult> chi2FitDriver(RooAbsReal& fcn, RooLinkedList& cmdList);

=======
>>>>>>> 49ae85f5
  void plotOnCompSelect(RooArgSet* selNodes) const ;
  RooPlot* plotOnWithErrorBand(RooPlot* frame,const RooFitResult& fr, double Z, const RooArgSet* params, const RooLinkedList& argList, bool method1) const ;

  // Support interface for subclasses to advertise their analytic integration
  // and generator capabilities in their analyticalIntegral() and generateEvent()
  // implementations.
  bool matchArgs(const RooArgSet& allDeps, RooArgSet& numDeps,
         const RooArgProxy& a) const ;
  bool matchArgs(const RooArgSet& allDeps, RooArgSet& numDeps,
         const RooArgProxy& a, const RooArgProxy& b) const ;
  bool matchArgs(const RooArgSet& allDeps, RooArgSet& numDeps,
         const RooArgProxy& a, const RooArgProxy& b, const RooArgProxy& c) const ;
  bool matchArgs(const RooArgSet& allDeps, RooArgSet& numDeps,
         const RooArgProxy& a, const RooArgProxy& b,
         const RooArgProxy& c, const RooArgProxy& d) const ;

  bool matchArgs(const RooArgSet& allDeps, RooArgSet& numDeps,
         const RooArgSet& set) const ;

<<<<<<< HEAD

=======
>>>>>>> 49ae85f5
  RooFit::OwningPtr<RooAbsReal> createIntObj(const RooArgSet& iset, const RooArgSet* nset, const RooNumIntConfig* cfg, const char* rangeName) const ;
  void findInnerMostIntegration(const RooArgSet& allObs, RooArgSet& innerObs, const char* rangeName) const ;

  // Internal consistency checking (needed by RooDataSet)
  /// Check if current value is valid.
  bool isValid() const override { return isValidReal(_value); }
  /// Interface function to check if given value is a valid value for this object. Returns true unless overridden.
  virtual bool isValidReal(double /*value*/, bool printError = false) const { (void)printError; return true; }

  // Function evaluation and error tracing
  double traceEval(const RooArgSet* set) const ;

  /// Evaluate this PDF / function / constant. Needs to be overridden by all derived classes.
  virtual double evaluate() const = 0;

<<<<<<< HEAD
  /// \deprecated evaluateBatch() has been removed in favour of the faster evaluateSpan(). If your code is affected
  /// by this change, please consult the release notes for ROOT 6.24 for guidance on how to make this transition.
  /// https://root.cern/doc/v624/release-notes.html
#ifndef R__MACOSX
  virtual RooSpan<double> evaluateBatch(std::size_t /*begin*/, std::size_t /*maxSize*/) = delete;
#else
  //AppleClang in MacOS10.14 has a linker bug and fails to link programs that create objects of classes containing virtual deleted methods.
  //This can be safely deleted when MacOS10.14 is no longer supported by ROOT. See https://reviews.llvm.org/D37830
  virtual RooSpan<double> evaluateBatch(std::size_t /*begin*/, std::size_t /*maxSize*/) final {
    throw std::logic_error("Deprecated evaluatedBatch() has been removed in favour of the faster evaluateSpan(). If your code is affected by this change, please consult the release notes for ROOT 6.24 for guidance on how to make this transition. https://root.cern/doc/v624/release-notes.html");
  }
#endif

  virtual RooSpan<double> evaluateSpan(RooBatchCompute::RunContext& evalData, const RooArgSet* normSet) const;


  //---------- Interface to access batch data ---------------------------
  //

 private:
  void checkBatchComputation(const RooBatchCompute::RunContext& evalData, std::size_t evtNo, const RooArgSet* normSet = nullptr, double relAccuracy = 1.E-13) const;

  /// Debug version of getVal(), which is slow and does error checking.
  double _DEBUG_getVal(const RooArgSet* normalisationSet) const;

  //--------------------------------------------------------------------

 protected:
  friend class BatchInterfaceAccessor;
  friend class RooVectorDataStore;
  friend class RooRealBinding;
  friend class RooRealSumPdf;
  friend class RooRealSumFunc;
  friend class RooAddHelpers;
  friend class RooAddPdf;
  friend class RooAddModel;
  friend class RooFit::Detail::DataMap;

=======
>>>>>>> 49ae85f5
  // Hooks for RooDataSet interface
  void syncCache(const RooArgSet* set=nullptr) override { getVal(set) ; }
  void copyCache(const RooAbsArg* source, bool valueOnly=false, bool setValDirty=true) override ;
  void attachToTree(TTree& t, Int_t bufSize=32000) override ;
  void attachToVStore(RooVectorDataStore& vstore) override ;
  void setTreeBranchStatus(TTree& t, bool active) override ;
  void fillTreeBranch(TTree& t) override ;

<<<<<<< HEAD
  double _plotMin ;       ///< Minimum of plot range
  double _plotMax ;       ///< Maximum of plot range
  Int_t    _plotBins ;      ///< Number of plot bins
  mutable double _value ; ///< Cache for current value of object
  TString  _unit ;          ///< Unit for objects value
  TString  _label ;         ///< Plot label for objects value
  bool   _forceNumInt ;   ///< Force numerical integration if flag set

  RooNumIntConfig* _specIntegratorConfig ; // Numeric integrator configuration specific for this object

=======
>>>>>>> 49ae85f5
  struct PlotOpt {
     Option_t *drawOptions = "L";
     double scaleFactor = 1.0;
     ScaleType stype = Relative;
     const RooAbsData *projData = nullptr;
     bool binProjData = false;
     const RooArgSet *projSet = nullptr;
     double precision = 1e-3;
     bool shiftToZero = false;
     const RooArgSet *projDataSet = nullptr;
     const char *normRangeName = nullptr;
     double rangeLo = 0.0;
     double rangeHi = 0.0;
     bool postRangeFracScale = false;
     RooCurve::WingMode wmode = RooCurve::Extended;
     const char *projectionRangeName = nullptr;
     bool curveInvisible = false;
     const char *curveName = nullptr;
     const char *addToCurveName = nullptr;
     double addToWgtSelf = 1.0;
     double addToWgtOther = 1.0;
     Int_t numCPU = 1;
     RooFit::MPSplit interleave = RooFit::Interleave;
     const char *curveNameSuffix = "";
     Int_t numee = 10;
     double eeval = 0.0;
     bool doeeval = false;
     bool progress = false;
     const RooFitResult *errorFR = nullptr;
  };

  // Plot implementation functions
  virtual RooPlot *plotOn(RooPlot* frame, PlotOpt o) const;

  virtual RooPlot *plotAsymOn(RooPlot *frame, const RooAbsCategoryLValue& asymCat, PlotOpt o) const;

  bool matchArgsByName(const RooArgSet &allArgs, RooArgSet &matchedArgs, const TList &nameList) const;

  bool redirectServersHook(const RooAbsCollection & newServerList, bool mustReplaceAll,
                                   bool nameChange, bool isRecursiveStep) override;

  static void globalSelectComp(bool flag) ;

  // This struct can be used to flip the global switch to select components.
  // Doing this with RAII prevents forgetting to reset the state.
  struct GlobalSelectComponentRAII {
      GlobalSelectComponentRAII(bool state) :
      _oldState{_globalSelectComp} {
        if (state != RooAbsReal::_globalSelectComp)
          RooAbsReal::_globalSelectComp = state;
      }

      ~GlobalSelectComponentRAII() {
        if (RooAbsReal::_globalSelectComp != _oldState)
          RooAbsReal::_globalSelectComp = _oldState;
      }

      bool _oldState;
  };


private:

  /// Debug version of getVal(), which is slow and does error checking.
  double _DEBUG_getVal(const RooArgSet* normalisationSet) const;

  //--------------------------------------------------------------------

 protected:

   double _plotMin = 0.0;                                  ///< Minimum of plot range
   double _plotMax = 0.0;                                  ///< Maximum of plot range
   Int_t _plotBins = 100;                                  ///< Number of plot bins
   mutable double _value = 0.0;                            ///< Cache for current value of object
   TString _unit;                                          ///< Unit for objects value
   TString _label;                                         ///< Plot label for objects value
   bool _forceNumInt = false;                              ///< Force numerical integration if flag set
   std::unique_ptr<RooNumIntConfig> _specIntegratorConfig; // Numeric integrator configuration specific for this object
   std::unique_ptr<TreeReadBuffer> _treeReadBuffer;        //! A buffer for reading values from trees
   bool _selectComp = true;                                //! Component selection flag for RooAbsPdf::plotCompOn
   mutable RooFit::UniqueId<RooArgSet>::Value_t _lastNormSetId = RooFit::UniqueId<RooArgSet>::nullval; ///<!

   static ErrorLoggingMode _evalErrorMode;
   static std::map<const RooAbsArg *, std::pair<std::string, std::list<EvalError>>> _evalErrorList;
   static Int_t _evalErrorCount;
   static bool _globalSelectComp; // Global activation switch for component selection
   static bool _hideOffset;       ///< Offset hiding flag

   ClassDefOverride(RooAbsReal,3); // Abstract real-valued variable
};


////////////////////////////////////////////////////////////////////////////////
/// Overwrite the value stored in this object's cache.
/// This can be used to fake a computation that resulted in `value`.
/// \param[in] value Value to write.
/// \param[in] notifyClients If true, notify users of this object that its value changed.
/// This is the default.
void RooAbsReal::setCachedValue(double value, bool notifyClients) {
  _value = value;

  if (notifyClients) {
    setValueDirty();
    _valueDirty = false;
  }
}


#endif<|MERGE_RESOLUTION|>--- conflicted
+++ resolved
@@ -133,27 +133,7 @@
 
   virtual double getValV(const RooArgSet* normalisationSet = nullptr) const ;
 
-<<<<<<< HEAD
-  /// \deprecated getValBatch() has been removed in favour of the faster getValues(). If your code is affected
-  /// by this change, please consult the release notes for ROOT 6.24 for guidance on how to make this transition.
-  /// https://root.cern/doc/v624/release-notes.html
-#ifndef R__MACOSX
-  virtual RooSpan<const double> getValBatch(std::size_t /*begin*/, std::size_t /*maxSize*/, const RooArgSet* /*normSet*/ = nullptr) = delete;
-#else
-  //AppleClang in MacOS10.14 has a linker bug and fails to link programs that create objects of classes containing virtual deleted methods.
-  //This can be safely deleted when MacOS10.14 is no longer supported by ROOT. See https://reviews.llvm.org/D37830
-  virtual RooSpan<const double> getValBatch(std::size_t /*begin*/, std::size_t /*maxSize*/, const RooArgSet* /*normSet*/ = nullptr) final {
-    throw std::logic_error("Deprecated getValBatch() has been removed in favour of the faster getValues(). If your code is affected by this change, please consult the release notes for ROOT 6.24 for guidance on how to make this transition. https://root.cern/doc/v624/release-notes.html");
-  }
-#endif
-  /// \copydoc getValBatch(std::size_t, std::size_t, const RooArgSet*)
-  virtual RooSpan<const double> getValues(RooBatchCompute::RunContext& evalData, const RooArgSet* normSet = nullptr) const;
-  std::vector<double> getValues(RooAbsData const& data) const;
-
-  double getPropagatedError(const RooFitResult &fr, const RooArgSet &nset = RooArgSet()) const;
-=======
   double getPropagatedError(const RooFitResult &fr, const RooArgSet &nset = {}) const;
->>>>>>> 49ae85f5
 
   bool operator==(double value) const ;
   bool operator==(const RooAbsArg& other) const override;
@@ -194,15 +174,9 @@
   bool getForceNumInt() const { return _forceNumInt ; }
 
   // Chi^2 fits to histograms
-<<<<<<< HEAD
-  virtual RooFit::OwningPtr<RooFitResult> chi2FitTo(RooDataHist& data, const RooCmdArg& arg1=RooCmdArg::none(),  const RooCmdArg& arg2=RooCmdArg::none(),
-                              const RooCmdArg& arg3=RooCmdArg::none(),  const RooCmdArg& arg4=RooCmdArg::none(), const RooCmdArg& arg5=RooCmdArg::none(),
-                              const RooCmdArg& arg6=RooCmdArg::none(),  const RooCmdArg& arg7=RooCmdArg::none(), const RooCmdArg& arg8=RooCmdArg::none()) ;
-=======
   virtual RooFit::OwningPtr<RooFitResult> chi2FitTo(RooDataHist& data, const RooCmdArg& arg1={},  const RooCmdArg& arg2={},
                               const RooCmdArg& arg3={},  const RooCmdArg& arg4={}, const RooCmdArg& arg5={},
                               const RooCmdArg& arg6={},  const RooCmdArg& arg7={}, const RooCmdArg& arg8={}) ;
->>>>>>> 49ae85f5
   virtual RooFit::OwningPtr<RooFitResult> chi2FitTo(RooDataHist& data, const RooLinkedList& cmdList) ;
 
   virtual RooFit::OwningPtr<RooAbsReal> createChi2(RooDataHist& data, const RooLinkedList& cmdList) ;
@@ -211,22 +185,10 @@
              const RooCmdArg& arg6={},  const RooCmdArg& arg7={}, const RooCmdArg& arg8={}) ;
 
   // Chi^2 fits to X-Y datasets
-<<<<<<< HEAD
-  virtual RooFit::OwningPtr<RooFitResult> chi2FitTo(RooDataSet& xydata, const RooCmdArg& arg1=RooCmdArg::none(),  const RooCmdArg& arg2=RooCmdArg::none(),
-                              const RooCmdArg& arg3=RooCmdArg::none(),  const RooCmdArg& arg4=RooCmdArg::none(), const RooCmdArg& arg5=RooCmdArg::none(),
-                              const RooCmdArg& arg6=RooCmdArg::none(),  const RooCmdArg& arg7=RooCmdArg::none(), const RooCmdArg& arg8=RooCmdArg::none()) ;
-  virtual RooFit::OwningPtr<RooFitResult> chi2FitTo(RooDataSet& xydata, const RooLinkedList& cmdList) ;
-
-  virtual RooAbsReal* createChi2(RooDataSet& data, const RooLinkedList& cmdList) ;
-  virtual RooAbsReal* createChi2(RooDataSet& data, const RooCmdArg& arg1=RooCmdArg::none(),  const RooCmdArg& arg2=RooCmdArg::none(),
-               const RooCmdArg& arg3=RooCmdArg::none(),  const RooCmdArg& arg4=RooCmdArg::none(), const RooCmdArg& arg5=RooCmdArg::none(),
-               const RooCmdArg& arg6=RooCmdArg::none(),  const RooCmdArg& arg7=RooCmdArg::none(), const RooCmdArg& arg8=RooCmdArg::none()) ;
-=======
   virtual RooFit::OwningPtr<RooFitResult> chi2FitTo(RooDataSet& xydata, const RooCmdArg& arg1={},  const RooCmdArg& arg2={},
                               const RooCmdArg& arg3={},  const RooCmdArg& arg4={}, const RooCmdArg& arg5={},
                               const RooCmdArg& arg6={},  const RooCmdArg& arg7={}, const RooCmdArg& arg8={}) ;
   virtual RooFit::OwningPtr<RooFitResult> chi2FitTo(RooDataSet& xydata, const RooLinkedList& cmdList) ;
->>>>>>> 49ae85f5
 
   virtual RooFit::OwningPtr<RooAbsReal> createChi2(RooDataSet& data, const RooLinkedList& cmdList) ;
   virtual RooFit::OwningPtr<RooAbsReal> createChi2(RooDataSet& data, const RooCmdArg& arg1={},  const RooCmdArg& arg2={},
@@ -236,17 +198,10 @@
   virtual RooFit::OwningPtr<RooAbsReal> createProfile(const RooArgSet& paramsOfInterest) ;
 
 
-<<<<<<< HEAD
-  RooFit::OwningPtr<RooAbsReal> createIntegral(const RooArgSet& iset, const RooCmdArg& arg1, const RooCmdArg& arg2=RooCmdArg::none(),
-                             const RooCmdArg& arg3=RooCmdArg::none(), const RooCmdArg& arg4=RooCmdArg::none(),
-              const RooCmdArg& arg5=RooCmdArg::none(), const RooCmdArg& arg6=RooCmdArg::none(),
-              const RooCmdArg& arg7=RooCmdArg::none(), const RooCmdArg& arg8=RooCmdArg::none()) const ;
-=======
   RooFit::OwningPtr<RooAbsReal> createIntegral(const RooArgSet& iset, const RooCmdArg& arg1, const RooCmdArg& arg2={},
                              const RooCmdArg& arg3={}, const RooCmdArg& arg4={},
               const RooCmdArg& arg5={}, const RooCmdArg& arg6={},
               const RooCmdArg& arg7={}, const RooCmdArg& arg8={}) const ;
->>>>>>> 49ae85f5
 
   /// Create integral over observables in iset in range named rangeName.
   RooFit::OwningPtr<RooAbsReal> createIntegral(const RooArgSet& iset, const char* rangeName) const {
@@ -272,17 +227,10 @@
 
   // Create running integrals
   RooFit::OwningPtr<RooAbsReal> createRunningIntegral(const RooArgSet& iset, const RooArgSet& nset={}) ;
-<<<<<<< HEAD
-  RooFit::OwningPtr<RooAbsReal> createRunningIntegral(const RooArgSet& iset, const RooCmdArg& arg1, const RooCmdArg& arg2=RooCmdArg::none(),
-         const RooCmdArg& arg3=RooCmdArg::none(), const RooCmdArg& arg4=RooCmdArg::none(),
-         const RooCmdArg& arg5=RooCmdArg::none(), const RooCmdArg& arg6=RooCmdArg::none(),
-         const RooCmdArg& arg7=RooCmdArg::none(), const RooCmdArg& arg8=RooCmdArg::none()) ;
-=======
   RooFit::OwningPtr<RooAbsReal> createRunningIntegral(const RooArgSet& iset, const RooCmdArg& arg1, const RooCmdArg& arg2={},
          const RooCmdArg& arg3={}, const RooCmdArg& arg4={},
          const RooCmdArg& arg5={}, const RooCmdArg& arg6={},
          const RooCmdArg& arg7={}, const RooCmdArg& arg8={}) ;
->>>>>>> 49ae85f5
   RooFit::OwningPtr<RooAbsReal> createIntRI(const RooArgSet& iset, const RooArgSet& nset={}) ;
   RooFit::OwningPtr<RooAbsReal> createScanRI(const RooArgSet& iset, const RooArgSet& nset, Int_t numScanBins, Int_t intOrder) ;
 
@@ -477,29 +425,6 @@
 
   TString integralNameSuffix(const RooArgSet& iset, const RooArgSet* nset=nullptr, const char* rangeName=nullptr, bool omitEmpty=false) const ;
 
-<<<<<<< HEAD
-
-
-
-
- public:
-  bool isSelectedComp() const ;
-  void selectComp(bool flag) {
-     // If flag is true, only selected component will be included in evaluates of RooAddPdf components
-     _selectComp = flag ;
-  }
-
-  const RooAbsReal* createPlotProjection(const RooArgSet& depVars, const RooArgSet& projVars, RooArgSet*& cloneSet) const ;
-  const RooAbsReal *createPlotProjection(const RooArgSet &dependentVars, const RooArgSet *projectedVars,
-                     RooArgSet *&cloneSet, const char* rangeName=nullptr, const RooArgSet* condObs=nullptr) const;
-  virtual void computeBatch(cudaStream_t*, double* output, size_t size, RooFit::Detail::DataMap const&) const;
-
- protected:
-
-  RooFit::OwningPtr<RooFitResult> chi2FitDriver(RooAbsReal& fcn, RooLinkedList& cmdList);
-
-=======
->>>>>>> 49ae85f5
   void plotOnCompSelect(RooArgSet* selNodes) const ;
   RooPlot* plotOnWithErrorBand(RooPlot* frame,const RooFitResult& fr, double Z, const RooArgSet* params, const RooLinkedList& argList, bool method1) const ;
 
@@ -519,10 +444,6 @@
   bool matchArgs(const RooArgSet& allDeps, RooArgSet& numDeps,
          const RooArgSet& set) const ;
 
-<<<<<<< HEAD
-
-=======
->>>>>>> 49ae85f5
   RooFit::OwningPtr<RooAbsReal> createIntObj(const RooArgSet& iset, const RooArgSet* nset, const RooNumIntConfig* cfg, const char* rangeName) const ;
   void findInnerMostIntegration(const RooArgSet& allObs, RooArgSet& innerObs, const char* rangeName) const ;
 
@@ -538,47 +459,6 @@
   /// Evaluate this PDF / function / constant. Needs to be overridden by all derived classes.
   virtual double evaluate() const = 0;
 
-<<<<<<< HEAD
-  /// \deprecated evaluateBatch() has been removed in favour of the faster evaluateSpan(). If your code is affected
-  /// by this change, please consult the release notes for ROOT 6.24 for guidance on how to make this transition.
-  /// https://root.cern/doc/v624/release-notes.html
-#ifndef R__MACOSX
-  virtual RooSpan<double> evaluateBatch(std::size_t /*begin*/, std::size_t /*maxSize*/) = delete;
-#else
-  //AppleClang in MacOS10.14 has a linker bug and fails to link programs that create objects of classes containing virtual deleted methods.
-  //This can be safely deleted when MacOS10.14 is no longer supported by ROOT. See https://reviews.llvm.org/D37830
-  virtual RooSpan<double> evaluateBatch(std::size_t /*begin*/, std::size_t /*maxSize*/) final {
-    throw std::logic_error("Deprecated evaluatedBatch() has been removed in favour of the faster evaluateSpan(). If your code is affected by this change, please consult the release notes for ROOT 6.24 for guidance on how to make this transition. https://root.cern/doc/v624/release-notes.html");
-  }
-#endif
-
-  virtual RooSpan<double> evaluateSpan(RooBatchCompute::RunContext& evalData, const RooArgSet* normSet) const;
-
-
-  //---------- Interface to access batch data ---------------------------
-  //
-
- private:
-  void checkBatchComputation(const RooBatchCompute::RunContext& evalData, std::size_t evtNo, const RooArgSet* normSet = nullptr, double relAccuracy = 1.E-13) const;
-
-  /// Debug version of getVal(), which is slow and does error checking.
-  double _DEBUG_getVal(const RooArgSet* normalisationSet) const;
-
-  //--------------------------------------------------------------------
-
- protected:
-  friend class BatchInterfaceAccessor;
-  friend class RooVectorDataStore;
-  friend class RooRealBinding;
-  friend class RooRealSumPdf;
-  friend class RooRealSumFunc;
-  friend class RooAddHelpers;
-  friend class RooAddPdf;
-  friend class RooAddModel;
-  friend class RooFit::Detail::DataMap;
-
-=======
->>>>>>> 49ae85f5
   // Hooks for RooDataSet interface
   void syncCache(const RooArgSet* set=nullptr) override { getVal(set) ; }
   void copyCache(const RooAbsArg* source, bool valueOnly=false, bool setValDirty=true) override ;
@@ -587,19 +467,6 @@
   void setTreeBranchStatus(TTree& t, bool active) override ;
   void fillTreeBranch(TTree& t) override ;
 
-<<<<<<< HEAD
-  double _plotMin ;       ///< Minimum of plot range
-  double _plotMax ;       ///< Maximum of plot range
-  Int_t    _plotBins ;      ///< Number of plot bins
-  mutable double _value ; ///< Cache for current value of object
-  TString  _unit ;          ///< Unit for objects value
-  TString  _label ;         ///< Plot label for objects value
-  bool   _forceNumInt ;   ///< Force numerical integration if flag set
-
-  RooNumIntConfig* _specIntegratorConfig ; // Numeric integrator configuration specific for this object
-
-=======
->>>>>>> 49ae85f5
   struct PlotOpt {
      Option_t *drawOptions = "L";
      double scaleFactor = 1.0;
