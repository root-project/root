--- conflicted
+++ resolved
@@ -495,11 +495,7 @@
    return out;
 }
 
-<<<<<<< HEAD
-// Internal variant of Slice(), Import(), and Link(), that take flat maps instad of std::map.
-=======
 // Internal variant of Slice(), Import(), and Link(), that take flat maps instead of std::map.
->>>>>>> 4f177922
 RooCmdArg SliceFlatMap(FlatMap<RooCategory *, std::string> const &args);
 RooCmdArg ImportFlatMap(FlatMap<std::string, RooDataHist *> const &args);
 RooCmdArg ImportFlatMap(FlatMap<std::string, TH1 *> const &args);
