--- conflicted
+++ resolved
@@ -30,17 +30,9 @@
   inline bool contains(const RooArgSet* set1, const RooArgSet* set2 = nullptr,
       const TNamed* set2RangeName = nullptr)
   {
-<<<<<<< HEAD
-    const Pair pair(set1, (const RooArgSet*)0);
-    PairIdxMapType::const_iterator it = _pairToIdx.lower_bound(pair);
-    if (_pairToIdx.end() != it && it->first.first() == (RooNormSetCache::Pair::Value_t)RooFit::getUniqueId(set1))
-      return true;
-    return false;
-=======
     // Match range name first
     if (set2RangeName != _set2RangeName) return false;
     return _pairSet.find({RooFit::getUniqueId(set1), RooFit::getUniqueId(set2)}) != _pairSet.end();
->>>>>>> 7c5b7714
   }
 
   const std::string& nameSet1() const { return _name1; }
