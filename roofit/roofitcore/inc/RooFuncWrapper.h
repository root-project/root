--- conflicted
+++ resolved
@@ -32,13 +32,8 @@
 /// represents the data entry.
 class RooFuncWrapper final : public RooAbsReal {
 public:
-<<<<<<< HEAD
-   RooFuncWrapper(const char *name, const char *title, RooAbsReal const &obj, RooArgSet const &normSet,
-                  const RooAbsData *data, RooSimultaneous const *simPdf, bool createGradient);
-=======
    RooFuncWrapper(const char *name, const char *title, RooAbsReal &obj, const RooAbsData *data = nullptr,
                   RooSimultaneous const *simPdf = nullptr, bool useEvaluator=false);
->>>>>>> 22aeb252
 
    RooFuncWrapper(const RooFuncWrapper &other, const char *name = nullptr);
 
@@ -62,11 +57,8 @@
 
    std::string const &funcName() const { return _funcName; }
 
-<<<<<<< HEAD
-=======
    void createGradient();
 
->>>>>>> 22aeb252
 protected:
    double evaluate() const override;
 
@@ -75,17 +67,10 @@
 
    static std::string declareFunction(std::string const &funcBody);
 
-<<<<<<< HEAD
-   void loadParamsAndData(RooAbsArg const *head, RooArgSet const &paramSet, const RooAbsData *data,
-                          RooSimultaneous const *simPdf);
-
-   void declareAndDiffFunction(std::string const &funcBody, bool createGradient);
-=======
    void updateGradientVarBuffer() const;
 
    void loadParamsAndData(RooAbsArg const *head, RooArgSet const &paramSet, const RooAbsData *data,
                           RooSimultaneous const *simPdf);
->>>>>>> 22aeb252
 
    void buildFuncAndGradFunctors();
 
