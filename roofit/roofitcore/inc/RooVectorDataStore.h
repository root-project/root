--- conflicted
+++ resolved
@@ -583,11 +583,7 @@
   const double* _extWgtErrHiArray = nullptr; ///<! External weight array - high error
   const double* _extSumW2Array = nullptr;    ///<! External sum of weights array
 
-<<<<<<< HEAD
-  mutable ULong64_t _currentWeightIndex{0}; //
-=======
   mutable ULong64_t _currentWeightIndex{0}; ///<
->>>>>>> 18b4f317
 
   RooVectorDataStore* _cache = nullptr; ///<! Optimization cache
   RooAbsArg* _cacheOwner = nullptr; ///<! Cache owner
