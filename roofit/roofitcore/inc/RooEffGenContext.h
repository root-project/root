--- conflicted
+++ resolved
@@ -34,17 +34,10 @@
    void generateEvent(RooArgSet &theEvent, Int_t remaining) override;
 
 private:
-<<<<<<< HEAD
-   RooArgSet *_cloneSet;         ///< Internal clone of p.d.f.
-   RooAbsReal *_eff;             ///< Pointer to efficiency function
-   RooAbsGenContext *_generator; ///< Generator context for p.d.f
-   RooArgSet *_vars;             ///< Vars to generate
-=======
    RooArgSet _cloneSet;          ///< Internal clone of p.d.f.
    RooAbsReal *_eff;             ///< Pointer to efficiency function
    RooAbsGenContext *_generator; ///< Generator context for p.d.f
    RooArgSet _vars;              ///< Vars to generate
->>>>>>> 7c5b7714
    double _maxEff;               ///< Maximum of efficiency in vars
 
    ClassDefOverride(RooEffGenContext, 0); // Context for generating a dataset from a PDF
