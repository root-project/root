--- conflicted
+++ resolved
@@ -49,16 +49,6 @@
    RooAbsSelfCached(const RooAbsSelfCached &other, const char *name = nullptr) : Base_t(other, name) {}
 
 protected:
-<<<<<<< HEAD
-
-  const char* inputBaseName() const override {
-    // Use own name as base name for caches
-    return GetName() ;
-  }
-  RooFit::OwningPtr<RooArgSet> actualObservables(const RooArgSet& nset) const override ;
-  RooFit::OwningPtr<RooArgSet> actualParameters(const RooArgSet& nset) const override ;
-  void fillCacheObject(FuncCacheElem& cache) const override ;
-=======
    const char *inputBaseName() const override
    {
       // Use own name as base name for caches
@@ -67,7 +57,6 @@
    RooFit::OwningPtr<RooArgSet> actualObservables(const RooArgSet &nset) const override;
    RooFit::OwningPtr<RooArgSet> actualParameters(const RooArgSet &nset) const override;
    void fillCacheObject(typename Base_t::CacheElem &cache) const override;
->>>>>>> 49ae85f5
 
 private:
    ClassDefOverride(RooAbsSelfCached, 0); // Abstract base class for self-caching functions
