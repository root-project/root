--- conflicted
+++ resolved
@@ -132,14 +132,7 @@
 
 std::pair<double, double> getRangeOrBinningInterval(RooAbsArg const* arg, const char* rangeName);
 
-<<<<<<< HEAD
-bool checkIfRangesOverlap(RooAbsPdf const& pdf,
-                          RooAbsData const& data,
-                          std::vector<std::string> const& rangeNames,
-                          bool splitRange);
-=======
 bool checkIfRangesOverlap(RooArgSet const& observables, std::vector<std::string> const& rangeNames);
->>>>>>> 18b4f317
 
 std::string getColonSeparatedNameString(RooArgSet const& argSet);
 RooArgSet selectFromArgSet(RooArgSet const&, std::string const& names);
