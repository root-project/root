/*****************************************************************************
 * Project: RooFit                                                           *
 * Package: RooFitCore                                                       *
 *    File: $Id: RooAbsPdf.h,v 1.90 2007/07/21 21:32:52 wouter Exp $
 * Authors:                                                                  *
 *   WV, Wouter Verkerke, UC Santa Barbara, verkerke@slac.stanford.edu       *
 *   DK, David Kirkby,    UC Irvine,         dkirkby@uci.edu                 *
 *                                                                           *
 * Copyright (c) 2000-2005, Regents of the University of California          *
 *                          and Stanford University. All rights reserved.    *
 *                                                                           *
 * Redistribution and use in source and binary forms,                        *
 * with or without modification, are permitted according to the terms        *
 * listed in LICENSE (http://roofit.sourceforge.net/license.txt)             *
 *****************************************************************************/
#ifndef ROO_ABS_PDF
#define ROO_ABS_PDF

#include <RooAbsReal.h>
#include <RooDataHist.h>
#include <RooDataSet.h>
#include <RooFit/UniqueId.h>
#include <RooGlobalFunc.h>
#include <RooObjCacheManager.h>

class RooArgSet ;
class RooAbsGenContext ;
class RooFitResult ;
class RooExtendPdf ;
class RooCategory ;
class TPaveText;
class TH1F;
class TH2F;
class TList ;
class RooMinimizer ;
class RooNumGenConfig ;
class RooRealIntegral ;


class RooAbsPdf : public RooAbsReal {
public:

  // Constructors, assignment etc
  RooAbsPdf() ;
  RooAbsPdf(const char *name, const char *title=nullptr) ;
  RooAbsPdf(const char *name, const char *title, double minVal, double maxVal) ;
  // RooAbsPdf(const RooAbsPdf& other, const char* name=nullptr);
  ~RooAbsPdf() override;

  // Toy MC generation

  ////////////////////////////////////////////////////////////////////////////////
  /// See RooAbsPdf::generate(const RooArgSet&,const RooCmdArg&,const RooCmdArg&,const RooCmdArg&,const RooCmdArg&,const RooCmdArg&,const RooCmdArg&)
  /// \param[in] whatVars Set of observables to generate for each event according to this model.
  /// \param[in] nEvents How many events to generate
  /// \param arg1,arg2,arg3,arg4,arg5 Optional command arguments.
  RooFit::OwningPtr<RooDataSet> generate(const RooArgSet &whatVars, Int_t nEvents, const RooCmdArg& arg1,
<<<<<<< HEAD
                       const RooCmdArg& arg2=RooCmdArg::none(), const RooCmdArg& arg3=RooCmdArg::none(),
                       const RooCmdArg& arg4=RooCmdArg::none(), const RooCmdArg& arg5=RooCmdArg::none()) {
    return generate(whatVars,RooFit::NumEvents(nEvents),arg1,arg2,arg3,arg4,arg5) ;
  }
  RooFit::OwningPtr<RooDataSet> generate(const RooArgSet &whatVars,
                       const RooCmdArg& arg1=RooCmdArg::none(),const RooCmdArg& arg2=RooCmdArg::none(),
                       const RooCmdArg& arg3=RooCmdArg::none(),const RooCmdArg& arg4=RooCmdArg::none(),
                       const RooCmdArg& arg5=RooCmdArg::none(),const RooCmdArg& arg6=RooCmdArg::none()) ;
=======
                       const RooCmdArg& arg2={}, const RooCmdArg& arg3={},
                       const RooCmdArg& arg4={}, const RooCmdArg& arg5={}) {
    return generate(whatVars,RooFit::NumEvents(nEvents),arg1,arg2,arg3,arg4,arg5) ;
  }
  RooFit::OwningPtr<RooDataSet> generate(const RooArgSet &whatVars,
                       const RooCmdArg& arg1={},const RooCmdArg& arg2={},
                       const RooCmdArg& arg3={},const RooCmdArg& arg4={},
                       const RooCmdArg& arg5={},const RooCmdArg& arg6={}) ;
>>>>>>> 49ae85f5
  RooFit::OwningPtr<RooDataSet> generate(const RooArgSet &whatVars, double nEvents = 0, bool verbose=false, bool autoBinned=true,
             const char* binnedTag="", bool expectedData=false, bool extended = false) const;
  RooFit::OwningPtr<RooDataSet> generate(const RooArgSet &whatVars, const RooDataSet &prototype, Int_t nEvents= 0,
             bool verbose=false, bool randProtoOrder=false, bool resampleProto=false) const;


  class GenSpec {
  public:
    virtual ~GenSpec() ;
    GenSpec() { _genContext = nullptr ; _protoData = nullptr ; _init = false ; _extended=false, _nGen=0 ; _randProto = false ; _resampleProto=false ; }
  private:
    GenSpec(RooAbsGenContext* context, const RooArgSet& whatVars, RooDataSet* protoData, Int_t nGen, bool extended,
       bool randProto, bool resampleProto, TString dsetName, bool init=false) ;
    GenSpec(const GenSpec& other) ;

    friend class RooAbsPdf ;
    RooAbsGenContext* _genContext ;
    RooArgSet _whatVars ;
    RooDataSet* _protoData ;
    Int_t _nGen ;
    bool _extended ;
    bool _randProto ;
    bool _resampleProto ;
    TString _dsetName ;
    bool _init ;

    ClassDef(GenSpec,0) // Generation specification
  } ;

  ///Prepare GenSpec configuration object for efficient generation of multiple datasets from identical specification.
  GenSpec* prepareMultiGen(const RooArgSet &whatVars,
            const RooCmdArg& arg1={},const RooCmdArg& arg2={},
            const RooCmdArg& arg3={},const RooCmdArg& arg4={},
            const RooCmdArg& arg5={},const RooCmdArg& arg6={}) ;
  ///Generate according to GenSpec obtained from prepareMultiGen().
  RooFit::OwningPtr<RooDataSet> generate(GenSpec&) const ;


  ////////////////////////////////////////////////////////////////////////////////
  /// As RooAbsPdf::generateBinned(const RooArgSet&, const RooCmdArg&,const RooCmdArg&, const RooCmdArg&,const RooCmdArg&, const RooCmdArg&,const RooCmdArg&) const.
  /// \param[in] whatVars set
  /// \param[in] nEvents How many events to generate
  /// \param arg1,arg2,arg3,arg4,arg5 ordered arguments
  virtual RooFit::OwningPtr<RooDataHist> generateBinned(const RooArgSet &whatVars, double nEvents, const RooCmdArg& arg1,
<<<<<<< HEAD
               const RooCmdArg& arg2=RooCmdArg::none(), const RooCmdArg& arg3=RooCmdArg::none(),
               const RooCmdArg& arg4=RooCmdArg::none(), const RooCmdArg& arg5=RooCmdArg::none()) const {
    return generateBinned(whatVars,RooFit::NumEvents(nEvents),arg1,arg2,arg3,arg4,arg5);
  }
  virtual RooFit::OwningPtr<RooDataHist> generateBinned(const RooArgSet &whatVars,
               const RooCmdArg& arg1=RooCmdArg::none(),const RooCmdArg& arg2=RooCmdArg::none(),
               const RooCmdArg& arg3=RooCmdArg::none(),const RooCmdArg& arg4=RooCmdArg::none(),
               const RooCmdArg& arg5=RooCmdArg::none(),const RooCmdArg& arg6=RooCmdArg::none()) const;
=======
               const RooCmdArg& arg2={}, const RooCmdArg& arg3={},
               const RooCmdArg& arg4={}, const RooCmdArg& arg5={}) const {
    return generateBinned(whatVars,RooFit::NumEvents(nEvents),arg1,arg2,arg3,arg4,arg5);
  }
  virtual RooFit::OwningPtr<RooDataHist> generateBinned(const RooArgSet &whatVars,
               const RooCmdArg& arg1={},const RooCmdArg& arg2={},
               const RooCmdArg& arg3={},const RooCmdArg& arg4={},
               const RooCmdArg& arg5={},const RooCmdArg& arg6={}) const;
>>>>>>> 49ae85f5
  virtual RooFit::OwningPtr<RooDataHist> generateBinned(const RooArgSet &whatVars, double nEvents, bool expectedData=false, bool extended=false) const;

  virtual RooFit::OwningPtr<RooDataSet> generateSimGlobal(const RooArgSet& whatVars, Int_t nEvents) ;

  ///Helper calling plotOn(RooPlot*, RooLinkedList&) const
  RooPlot* plotOn(RooPlot* frame,
           const RooCmdArg& arg1={}, const RooCmdArg& arg2={},
           const RooCmdArg& arg3={}, const RooCmdArg& arg4={},
           const RooCmdArg& arg5={}, const RooCmdArg& arg6={},
           const RooCmdArg& arg7={}, const RooCmdArg& arg8={},
           const RooCmdArg& arg9={}, const RooCmdArg& arg10={}
              ) const override {
    return RooAbsReal::plotOn(frame,arg1,arg2,arg3,arg4,arg5,arg6,arg7,arg8,arg9,arg10) ;
  }
  RooPlot* plotOn(RooPlot* frame, RooLinkedList& cmdList) const override ;

  /// Add a box with parameter values (and errors) to the specified frame
  virtual RooPlot* paramOn(RooPlot* frame,
                           const RooCmdArg& arg1={}, const RooCmdArg& arg2={},
                           const RooCmdArg& arg3={}, const RooCmdArg& arg4={},
                           const RooCmdArg& arg5={}, const RooCmdArg& arg6={},
                           const RooCmdArg& arg7={}, const RooCmdArg& arg8={}) ;

  // Built-in generator support
  virtual Int_t getGenerator(const RooArgSet& directVars, RooArgSet &generateVars, bool staticInitOK=true) const;
  virtual void initGenerator(Int_t code) ;
  virtual void generateEvent(Int_t code);
  virtual bool isDirectGenSafe(const RooAbsArg& arg) const ;

  // Configuration of MC generators used for this pdf
  const RooNumGenConfig* getGeneratorConfig() const ;
  static RooNumGenConfig* defaultGeneratorConfig()  ;
  RooNumGenConfig* specialGeneratorConfig() const ;
  RooNumGenConfig* specialGeneratorConfig(bool createOnTheFly) ;
  void setGeneratorConfig() ;
  void setGeneratorConfig(const RooNumGenConfig& config) ;

<<<<<<< HEAD
  // -log(L) fits to binned and unbinned data
  virtual RooFit::OwningPtr<RooFitResult> fitTo(RooAbsData& data, const RooLinkedList& cmdList={}) ;
  /// Takes an arbitrary number of RooCmdArg command options and calls
  /// RooAbsPdf::fitTo(RooAbsData& data, const RooLinkedList& cmdList).
  template <typename... Args>
  RooFit::OwningPtr<RooFitResult> fitTo(RooAbsData& data, RooCmdArg const& arg1, Args const&... args)
=======
  template <typename... CmdArgs_t>
  RooFit::OwningPtr<RooFitResult> fitTo(RooAbsData& data, CmdArgs_t const&... cmdArgs)
>>>>>>> 49ae85f5
  {
    return RooFit::Detail::owningPtr(fitToImpl(data, *RooFit::Detail::createCmdList(&cmdArgs...)));
  }

<<<<<<< HEAD
  /// Configuration struct for RooAbsPdf::minimizeNLL with all the default
  //values that also should be taked as the default values for
  //RooAbsPdf::fitTo.
  struct MinimizerConfig {
      double recoverFromNaN = 10.;
      int optConst = 2;
      int verbose = 0;
      int doSave = 0;
      int doTimer = 0;
      int printLevel = 1;
      int strat = 1;
      int initHesse = 0;
      int hesse = 1;
      int minos = 0;
      int numee = 10;
      int doEEWall = 1;
      int doWarn = 1;
      int doSumW2 = -1;
      int doAsymptotic = -1;
      int maxCalls = -1;
      int doOffset = -1;
      int parallelize = 0;
      bool enableParallelGradient = true;
      bool enableParallelDescent = false;
      bool timingAnalysis = false;
      const RooArgSet* minosSet = nullptr;
      std::string minType;
      std::string minAlg = "minuit";
  };
  std::unique_ptr<RooFitResult> minimizeNLL(RooAbsReal & nll, RooAbsData const& data, MinimizerConfig const& cfg);

  virtual RooFit::OwningPtr<RooAbsReal> createNLL(RooAbsData& data, const RooLinkedList& cmdList={}) ;
  /// Takes an arbitrary number of RooCmdArg command options and calls
  /// RooAbsPdf::createNLL(RooAbsData& data, const RooLinkedList& cmdList).
  template <typename... Args>
  RooFit::OwningPtr<RooAbsReal> createNLL(RooAbsData& data, RooCmdArg const& arg1, Args const&... args)
=======
  template <typename... CmdArgs_t>
  RooFit::OwningPtr<RooAbsReal> createNLL(RooAbsData& data, CmdArgs_t const&... cmdArgs)
>>>>>>> 49ae85f5
  {
    return RooFit::Detail::owningPtr(createNLLImpl(data, *RooFit::Detail::createCmdList(&cmdArgs...)));
  }

<<<<<<< HEAD
  // Chi^2 fits to histograms
  using RooAbsReal::chi2FitTo ;
  using RooAbsReal::createChi2 ;
  RooFit::OwningPtr<RooFitResult> chi2FitTo(RooDataHist& data, const RooLinkedList& cmdList) override ;
  RooAbsReal* createChi2(RooDataHist& data, const RooCmdArg& arg1=RooCmdArg::none(),  const RooCmdArg& arg2=RooCmdArg::none(),
             const RooCmdArg& arg3=RooCmdArg::none(),  const RooCmdArg& arg4=RooCmdArg::none(), const RooCmdArg& arg5=RooCmdArg::none(),
             const RooCmdArg& arg6=RooCmdArg::none(),  const RooCmdArg& arg7=RooCmdArg::none(), const RooCmdArg& arg8=RooCmdArg::none()) override ;

  // Chi^2 fits to X-Y datasets
  RooAbsReal* createChi2(RooDataSet& data, const RooLinkedList& cmdList) override ;


=======
>>>>>>> 49ae85f5
  // Constraint management
  virtual RooArgSet* getConstraints(const RooArgSet& /*observables*/, RooArgSet& /*constrainedParams*/,
                                    bool /*stripDisconnected*/, bool /*removeConstraintsFromPdf*/=false) const
  {
    // Interface to retrieve constraint terms on this pdf. Default implementation returns null
    return nullptr ;
  }
  RooArgSet* getAllConstraints(const RooArgSet& observables, RooArgSet& constrainedParams,
                               bool stripDisconnected=true, bool removeConstraintsFromPdf=false) const ;

  // Project p.d.f into lower dimensional p.d.f
  virtual RooAbsPdf* createProjection(const RooArgSet& iset) ;

  // Create cumulative density function from p.d.f
  RooFit::OwningPtr<RooAbsReal> createCdf(const RooArgSet& iset, const RooArgSet& nset=RooArgSet()) ;
<<<<<<< HEAD
  RooFit::OwningPtr<RooAbsReal> createCdf(const RooArgSet& iset, const RooCmdArg& arg1, const RooCmdArg& arg2=RooCmdArg::none(),
         const RooCmdArg& arg3=RooCmdArg::none(), const RooCmdArg& arg4=RooCmdArg::none(),
         const RooCmdArg& arg5=RooCmdArg::none(), const RooCmdArg& arg6=RooCmdArg::none(),
         const RooCmdArg& arg7=RooCmdArg::none(), const RooCmdArg& arg8=RooCmdArg::none()) ;
=======
  RooFit::OwningPtr<RooAbsReal> createCdf(const RooArgSet& iset, const RooCmdArg& arg1, const RooCmdArg& arg2={},
         const RooCmdArg& arg3={}, const RooCmdArg& arg4={},
         const RooCmdArg& arg5={}, const RooCmdArg& arg6={},
         const RooCmdArg& arg7={}, const RooCmdArg& arg8={}) ;
>>>>>>> 49ae85f5
  RooFit::OwningPtr<RooAbsReal> createScanCdf(const RooArgSet& iset, const RooArgSet& nset, Int_t numScanBins, Int_t intOrder) ;

  // Function evaluation support
  double getValV(const RooArgSet* set=nullptr) const override ;
  virtual double getLogVal(const RooArgSet* set=nullptr) const ;

  void getLogProbabilities(std::span<const double> pdfValues, double * output) const;

  /// \copydoc getNorm(const RooArgSet*) const
  double getNorm(const RooArgSet& nset) const {
    return getNorm(&nset) ;
  }
  virtual double getNorm(const RooArgSet* set=nullptr) const ;

  virtual void resetErrorCounters(Int_t resetValue=10) ;
  void setTraceCounter(Int_t value, bool allNodes=false) ;

  double analyticalIntegralWN(Int_t code, const RooArgSet* normSet, const char* rangeName=nullptr) const override ;

  /// Shows if a PDF is self-normalized, which means that no attempt is made to add a normalization term.
  /// Always returns false, unless a PDF overrides this function.
  virtual bool selfNormalized() const {
    return false ;
  }

  // Support for extended maximum likelihood, switched off by default
  enum ExtendMode { CanNotBeExtended, CanBeExtended, MustBeExtended } ;
  /// Returns ability of PDF to provide extended likelihood terms. Possible
  /// answers are in the enumerator RooAbsPdf::ExtendMode.
  /// This default implementation always returns CanNotBeExtended.
  virtual ExtendMode extendMode() const { return CanNotBeExtended; }
  /// If true, PDF can provide extended likelihood term.
  inline bool canBeExtended() const {
    return (extendMode() != CanNotBeExtended) ;
  }
  /// If true PDF must provide extended likelihood term.
  inline bool mustBeExtended() const {
    return (extendMode() == MustBeExtended) ;
  }
  /// Return expected number of events to be used in calculation of extended
  /// likelihood.
  virtual double expectedEvents(const RooArgSet* nset) const ;
  /// Return expected number of events to be used in calculation of extended
  /// likelihood. This function should not be overridden, as it just redirects
  /// to the actual virtual function but takes a RooArgSet reference instead of
  /// pointer. \see expectedEvents(const RooArgSet*) const
  double expectedEvents(const RooArgSet& nset) const {
    return expectedEvents(&nset) ;
  }

  virtual std::unique_ptr<RooAbsReal> createExpectedEventsFunc(const RooArgSet* nset) const;

  // Printing interface (human readable)
  void printValue(std::ostream& os) const override ;
  void printMultiline(std::ostream& os, Int_t contents, bool verbose=false, TString indent="") const override ;

  static void verboseEval(Int_t stat) ;
  static int verboseEval() ;

  double extendedTerm(double sumEntries, double expected, double sumEntriesW2=0.0, bool doOffset=false) const;
  double extendedTerm(double sumEntries, RooArgSet const* nset, double sumEntriesW2=0.0, bool doOffset=false) const;
  double extendedTerm(RooAbsData const& data, bool weightSquared, bool doOffset=false) const;

  void setNormRange(const char* rangeName) ;
  const char* normRange() const {
    return _normRange.Length()>0 ? _normRange.Data() : nullptr ;
  }
  void setNormRangeOverride(const char* rangeName) ;

  const RooAbsReal* getNormIntegral(const RooArgSet& nset) const { return getNormObj(nullptr,&nset,nullptr) ; }

  virtual const RooAbsReal* getNormObj(const RooArgSet* set, const RooArgSet* iset, const TNamed* rangeName=nullptr) const ;

  virtual RooAbsGenContext* binnedGenContext(const RooArgSet &vars, bool verbose= false) const ;

  virtual RooAbsGenContext* genContext(const RooArgSet &vars, const RooDataSet *prototype=nullptr,
                                  const RooArgSet* auxProto=nullptr, bool verbose= false) const ;

  virtual RooAbsGenContext* autoGenContext(const RooArgSet &vars, const RooDataSet* prototype=nullptr, const RooArgSet* auxProto=nullptr,
                  bool verbose=false, bool autoBinned=true, const char* binnedTag="") const ;

  std::unique_ptr<RooAbsArg> compileForNormSet(RooArgSet const &normSet, RooFit::Detail::CompileContext & ctx) const override;

private:

  std::unique_ptr<RooDataSet> generate(RooAbsGenContext& context, const RooArgSet& whatVars, const RooDataSet* prototype,
             double nEvents, bool verbose, bool randProtoOrder, bool resampleProto, bool skipInit=false,
             bool extended=false) const ;

  // Implementation version
  virtual RooPlot* paramOn(RooPlot* frame, const RooArgSet& params, bool showConstants=false,
                           const char *label= "", double xmin=0.65,
                           double xmax= 0.99,double ymax=0.95, const RooCmdArg* formatCmd=nullptr) ;

  void logBatchComputationErrors(std::span<const double>& outputs, std::size_t begin) const;
  bool traceEvalPdf(double value) const;

  /// Setter for the _normSet member, which should never be set directly.
  inline void setActiveNormSet(RooArgSet const* normSet) const {
    _normSet = normSet;
    // Also store the unique ID of the _normSet. This makes it possible to
    // detect if the pointer was invalidated.
    _normSetId = RooFit::getUniqueId(normSet);
  }

protected:

  virtual std::unique_ptr<RooAbsReal> createNLLImpl(RooAbsData& data, const RooLinkedList& cmdList);
  virtual std::unique_ptr<RooFitResult> fitToImpl(RooAbsData& data, const RooLinkedList& cmdList);

  /// Checks if `normSet` is the currently active normalization set of this
  /// PDF, meaning is exactly the same object as the one the `_normSet` member
  /// points to (or both are `nullptr`).
  inline bool isActiveNormSet(RooArgSet const* normSet) const {
    return RooFit::getUniqueId(normSet).value() == _normSetId;
  }

  double normalizeWithNaNPacking(double rawVal, double normVal) const;

  RooPlot *plotOn(RooPlot *frame, PlotOpt o) const override;

  friend class RooMCStudy ;

  Int_t* randomizeProtoOrder(Int_t nProto,Int_t nGen,bool resample=false) const ;

  // This also forces the definition of a copy ctor in derived classes
  RooAbsPdf(const RooAbsPdf& other, const char* name = nullptr);

  static Int_t _verboseEval ;

  virtual bool syncNormalization(const RooArgSet* dset, bool adjustProxies=true) const ;

  mutable double _rawValue ;
  mutable RooAbsReal* _norm = nullptr; //! Normalization integral (owned by _normMgr)
  mutable RooArgSet const* _normSet = nullptr; //! Normalization set with for above integral

  class CacheElem : public RooAbsCacheElement {
  public:
    CacheElem(RooAbsReal& norm) : _norm(&norm) {} ;
    ~CacheElem() override ;
    RooArgList containedArgs(Action) override { return RooArgList(*_norm) ; }
    RooAbsReal* _norm ;
  } ;
  mutable RooObjCacheManager _normMgr ; //! The cache manager

  bool redirectServersHook(const RooAbsCollection & newServerList, bool mustReplaceAll,
                                   bool nameChange, bool isRecursiveStep) override;


  mutable Int_t _errorCount ;        ///< Number of errors remaining to print
  mutable Int_t _traceCount ;        ///< Number of traces remaining to print
  mutable Int_t _negCount ;          ///< Number of negative probabilities remaining to print

  bool _selectComp ;               ///< Component selection flag for RooAbsPdf::plotCompOn

  std::unique_ptr<RooNumGenConfig> _specGeneratorConfig ; ///<! MC generator configuration specific for this object

  TString _normRange ; ///< Normalization range
  static TString _normRangeOverride ;

private:
  mutable RooFit::UniqueId<RooArgSet>::Value_t _normSetId = RooFit::UniqueId<RooArgSet>::nullval; ///<! Unique ID of the currently-active normalization set

  friend class RooAbsReal;
  friend class RooChi2Var;
  bool interpretExtendedCmdArg(int extendedCmdArg) const;

  ClassDefOverride(RooAbsPdf,5) // Abstract PDF with normalization support
};




#endif<|MERGE_RESOLUTION|>--- conflicted
+++ resolved
@@ -55,16 +55,6 @@
   /// \param[in] nEvents How many events to generate
   /// \param arg1,arg2,arg3,arg4,arg5 Optional command arguments.
   RooFit::OwningPtr<RooDataSet> generate(const RooArgSet &whatVars, Int_t nEvents, const RooCmdArg& arg1,
-<<<<<<< HEAD
-                       const RooCmdArg& arg2=RooCmdArg::none(), const RooCmdArg& arg3=RooCmdArg::none(),
-                       const RooCmdArg& arg4=RooCmdArg::none(), const RooCmdArg& arg5=RooCmdArg::none()) {
-    return generate(whatVars,RooFit::NumEvents(nEvents),arg1,arg2,arg3,arg4,arg5) ;
-  }
-  RooFit::OwningPtr<RooDataSet> generate(const RooArgSet &whatVars,
-                       const RooCmdArg& arg1=RooCmdArg::none(),const RooCmdArg& arg2=RooCmdArg::none(),
-                       const RooCmdArg& arg3=RooCmdArg::none(),const RooCmdArg& arg4=RooCmdArg::none(),
-                       const RooCmdArg& arg5=RooCmdArg::none(),const RooCmdArg& arg6=RooCmdArg::none()) ;
-=======
                        const RooCmdArg& arg2={}, const RooCmdArg& arg3={},
                        const RooCmdArg& arg4={}, const RooCmdArg& arg5={}) {
     return generate(whatVars,RooFit::NumEvents(nEvents),arg1,arg2,arg3,arg4,arg5) ;
@@ -73,7 +63,6 @@
                        const RooCmdArg& arg1={},const RooCmdArg& arg2={},
                        const RooCmdArg& arg3={},const RooCmdArg& arg4={},
                        const RooCmdArg& arg5={},const RooCmdArg& arg6={}) ;
->>>>>>> 49ae85f5
   RooFit::OwningPtr<RooDataSet> generate(const RooArgSet &whatVars, double nEvents = 0, bool verbose=false, bool autoBinned=true,
              const char* binnedTag="", bool expectedData=false, bool extended = false) const;
   RooFit::OwningPtr<RooDataSet> generate(const RooArgSet &whatVars, const RooDataSet &prototype, Int_t nEvents= 0,
@@ -118,16 +107,6 @@
   /// \param[in] nEvents How many events to generate
   /// \param arg1,arg2,arg3,arg4,arg5 ordered arguments
   virtual RooFit::OwningPtr<RooDataHist> generateBinned(const RooArgSet &whatVars, double nEvents, const RooCmdArg& arg1,
-<<<<<<< HEAD
-               const RooCmdArg& arg2=RooCmdArg::none(), const RooCmdArg& arg3=RooCmdArg::none(),
-               const RooCmdArg& arg4=RooCmdArg::none(), const RooCmdArg& arg5=RooCmdArg::none()) const {
-    return generateBinned(whatVars,RooFit::NumEvents(nEvents),arg1,arg2,arg3,arg4,arg5);
-  }
-  virtual RooFit::OwningPtr<RooDataHist> generateBinned(const RooArgSet &whatVars,
-               const RooCmdArg& arg1=RooCmdArg::none(),const RooCmdArg& arg2=RooCmdArg::none(),
-               const RooCmdArg& arg3=RooCmdArg::none(),const RooCmdArg& arg4=RooCmdArg::none(),
-               const RooCmdArg& arg5=RooCmdArg::none(),const RooCmdArg& arg6=RooCmdArg::none()) const;
-=======
                const RooCmdArg& arg2={}, const RooCmdArg& arg3={},
                const RooCmdArg& arg4={}, const RooCmdArg& arg5={}) const {
     return generateBinned(whatVars,RooFit::NumEvents(nEvents),arg1,arg2,arg3,arg4,arg5);
@@ -136,7 +115,6 @@
                const RooCmdArg& arg1={},const RooCmdArg& arg2={},
                const RooCmdArg& arg3={},const RooCmdArg& arg4={},
                const RooCmdArg& arg5={},const RooCmdArg& arg6={}) const;
->>>>>>> 49ae85f5
   virtual RooFit::OwningPtr<RooDataHist> generateBinned(const RooArgSet &whatVars, double nEvents, bool expectedData=false, bool extended=false) const;
 
   virtual RooFit::OwningPtr<RooDataSet> generateSimGlobal(const RooArgSet& whatVars, Int_t nEvents) ;
@@ -174,81 +152,18 @@
   void setGeneratorConfig() ;
   void setGeneratorConfig(const RooNumGenConfig& config) ;
 
-<<<<<<< HEAD
-  // -log(L) fits to binned and unbinned data
-  virtual RooFit::OwningPtr<RooFitResult> fitTo(RooAbsData& data, const RooLinkedList& cmdList={}) ;
-  /// Takes an arbitrary number of RooCmdArg command options and calls
-  /// RooAbsPdf::fitTo(RooAbsData& data, const RooLinkedList& cmdList).
-  template <typename... Args>
-  RooFit::OwningPtr<RooFitResult> fitTo(RooAbsData& data, RooCmdArg const& arg1, Args const&... args)
-=======
   template <typename... CmdArgs_t>
   RooFit::OwningPtr<RooFitResult> fitTo(RooAbsData& data, CmdArgs_t const&... cmdArgs)
->>>>>>> 49ae85f5
   {
     return RooFit::Detail::owningPtr(fitToImpl(data, *RooFit::Detail::createCmdList(&cmdArgs...)));
   }
 
-<<<<<<< HEAD
-  /// Configuration struct for RooAbsPdf::minimizeNLL with all the default
-  //values that also should be taked as the default values for
-  //RooAbsPdf::fitTo.
-  struct MinimizerConfig {
-      double recoverFromNaN = 10.;
-      int optConst = 2;
-      int verbose = 0;
-      int doSave = 0;
-      int doTimer = 0;
-      int printLevel = 1;
-      int strat = 1;
-      int initHesse = 0;
-      int hesse = 1;
-      int minos = 0;
-      int numee = 10;
-      int doEEWall = 1;
-      int doWarn = 1;
-      int doSumW2 = -1;
-      int doAsymptotic = -1;
-      int maxCalls = -1;
-      int doOffset = -1;
-      int parallelize = 0;
-      bool enableParallelGradient = true;
-      bool enableParallelDescent = false;
-      bool timingAnalysis = false;
-      const RooArgSet* minosSet = nullptr;
-      std::string minType;
-      std::string minAlg = "minuit";
-  };
-  std::unique_ptr<RooFitResult> minimizeNLL(RooAbsReal & nll, RooAbsData const& data, MinimizerConfig const& cfg);
-
-  virtual RooFit::OwningPtr<RooAbsReal> createNLL(RooAbsData& data, const RooLinkedList& cmdList={}) ;
-  /// Takes an arbitrary number of RooCmdArg command options and calls
-  /// RooAbsPdf::createNLL(RooAbsData& data, const RooLinkedList& cmdList).
-  template <typename... Args>
-  RooFit::OwningPtr<RooAbsReal> createNLL(RooAbsData& data, RooCmdArg const& arg1, Args const&... args)
-=======
   template <typename... CmdArgs_t>
   RooFit::OwningPtr<RooAbsReal> createNLL(RooAbsData& data, CmdArgs_t const&... cmdArgs)
->>>>>>> 49ae85f5
   {
     return RooFit::Detail::owningPtr(createNLLImpl(data, *RooFit::Detail::createCmdList(&cmdArgs...)));
   }
 
-<<<<<<< HEAD
-  // Chi^2 fits to histograms
-  using RooAbsReal::chi2FitTo ;
-  using RooAbsReal::createChi2 ;
-  RooFit::OwningPtr<RooFitResult> chi2FitTo(RooDataHist& data, const RooLinkedList& cmdList) override ;
-  RooAbsReal* createChi2(RooDataHist& data, const RooCmdArg& arg1=RooCmdArg::none(),  const RooCmdArg& arg2=RooCmdArg::none(),
-             const RooCmdArg& arg3=RooCmdArg::none(),  const RooCmdArg& arg4=RooCmdArg::none(), const RooCmdArg& arg5=RooCmdArg::none(),
-             const RooCmdArg& arg6=RooCmdArg::none(),  const RooCmdArg& arg7=RooCmdArg::none(), const RooCmdArg& arg8=RooCmdArg::none()) override ;
-
-  // Chi^2 fits to X-Y datasets
-  RooAbsReal* createChi2(RooDataSet& data, const RooLinkedList& cmdList) override ;
-
-
-=======
->>>>>>> 49ae85f5
   // Constraint management
   virtual RooArgSet* getConstraints(const RooArgSet& /*observables*/, RooArgSet& /*constrainedParams*/,
                                     bool /*stripDisconnected*/, bool /*removeConstraintsFromPdf*/=false) const
@@ -264,17 +179,10 @@
 
   // Create cumulative density function from p.d.f
   RooFit::OwningPtr<RooAbsReal> createCdf(const RooArgSet& iset, const RooArgSet& nset=RooArgSet()) ;
-<<<<<<< HEAD
-  RooFit::OwningPtr<RooAbsReal> createCdf(const RooArgSet& iset, const RooCmdArg& arg1, const RooCmdArg& arg2=RooCmdArg::none(),
-         const RooCmdArg& arg3=RooCmdArg::none(), const RooCmdArg& arg4=RooCmdArg::none(),
-         const RooCmdArg& arg5=RooCmdArg::none(), const RooCmdArg& arg6=RooCmdArg::none(),
-         const RooCmdArg& arg7=RooCmdArg::none(), const RooCmdArg& arg8=RooCmdArg::none()) ;
-=======
   RooFit::OwningPtr<RooAbsReal> createCdf(const RooArgSet& iset, const RooCmdArg& arg1, const RooCmdArg& arg2={},
          const RooCmdArg& arg3={}, const RooCmdArg& arg4={},
          const RooCmdArg& arg5={}, const RooCmdArg& arg6={},
          const RooCmdArg& arg7={}, const RooCmdArg& arg8={}) ;
->>>>>>> 49ae85f5
   RooFit::OwningPtr<RooAbsReal> createScanCdf(const RooArgSet& iset, const RooArgSet& nset, Int_t numScanBins, Int_t intOrder) ;
 
   // Function evaluation support
