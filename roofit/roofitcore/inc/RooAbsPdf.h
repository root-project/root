/*****************************************************************************
 * Project: RooFit                                                           *
 * Package: RooFitCore                                                       *
 *    File: $Id: RooAbsPdf.h,v 1.90 2007/07/21 21:32:52 wouter Exp $
 * Authors:                                                                  *
 *   WV, Wouter Verkerke, UC Santa Barbara, verkerke@slac.stanford.edu       *
 *   DK, David Kirkby,    UC Irvine,         dkirkby@uci.edu                 *
 *                                                                           *
 * Copyright (c) 2000-2005, Regents of the University of California          *
 *                          and Stanford University. All rights reserved.    *
 *                                                                           *
 * Redistribution and use in source and binary forms,                        *
 * with or without modification, are permitted according to the terms        *
 * listed in LICENSE (http://roofit.sourceforge.net/license.txt)             *
 *****************************************************************************/
#ifndef ROO_ABS_PDF
#define ROO_ABS_PDF

#include <RooAbsReal.h>
#include <RooDataHist.h>
#include <RooDataSet.h>
#include <RooFit/UniqueId.h>
#include <RooGlobalFunc.h>
#include <RooObjCacheManager.h>

class RooArgSet ;
class RooAbsGenContext ;
class RooFitResult ;
class RooExtendPdf ;
class RooCategory ;
class TPaveText;
class TH1F;
class TH2F;
class TList ;
class RooMinimizer ;
class RooNumGenConfig ;
class RooRealIntegral ;


class RooAbsPdf : public RooAbsReal {
public:

  // Constructors, assignment etc
  RooAbsPdf() ;
  RooAbsPdf(const char *name, const char *title=nullptr) ;
  RooAbsPdf(const char *name, const char *title, double minVal, double maxVal) ;
  // RooAbsPdf(const RooAbsPdf& other, const char* name=nullptr);
  ~RooAbsPdf() override;

  // Toy MC generation

  ////////////////////////////////////////////////////////////////////////////////
  /// See RooAbsPdf::generate(const RooArgSet&,const RooCmdArg&,const RooCmdArg&,const RooCmdArg&,const RooCmdArg&,const RooCmdArg&,const RooCmdArg&)
  /// \param[in] whatVars Set of observables to generate for each event according to this model.
  /// \param[in] nEvents How many events to generate
  /// \param arg1,arg2,arg3,arg4,arg5 Optional command arguments.
  RooFit::OwningPtr<RooDataSet> generate(const RooArgSet &whatVars, Int_t nEvents, const RooCmdArg& arg1,
                       const RooCmdArg& arg2={}, const RooCmdArg& arg3={},
                       const RooCmdArg& arg4={}, const RooCmdArg& arg5={}) {
    return generate(whatVars,RooFit::NumEvents(nEvents),arg1,arg2,arg3,arg4,arg5) ;
  }
  RooFit::OwningPtr<RooDataSet> generate(const RooArgSet &whatVars,
                       const RooCmdArg& arg1={},const RooCmdArg& arg2={},
                       const RooCmdArg& arg3={},const RooCmdArg& arg4={},
                       const RooCmdArg& arg5={},const RooCmdArg& arg6={}) ;
  RooFit::OwningPtr<RooDataSet> generate(const RooArgSet &whatVars, double nEvents = 0, bool verbose=false, bool autoBinned=true,
             const char* binnedTag="", bool expectedData=false, bool extended = false) const;
  RooFit::OwningPtr<RooDataSet> generate(const RooArgSet &whatVars, const RooDataSet &prototype, Int_t nEvents= 0,
             bool verbose=false, bool randProtoOrder=false, bool resampleProto=false) const;


  class GenSpec {
  public:
    virtual ~GenSpec() ;
    GenSpec() { _genContext = nullptr ; _protoData = nullptr ; _init = false ; _extended=false, _nGen=0 ; _randProto = false ; _resampleProto=false ; }
  private:
    GenSpec(RooAbsGenContext* context, const RooArgSet& whatVars, RooDataSet* protoData, Int_t nGen, bool extended,
       bool randProto, bool resampleProto, TString dsetName, bool init=false) ;
    GenSpec(const GenSpec& other) ;

    friend class RooAbsPdf ;
    RooAbsGenContext* _genContext ;
    RooArgSet _whatVars ;
    RooDataSet* _protoData ;
    Int_t _nGen ;
    bool _extended ;
    bool _randProto ;
    bool _resampleProto ;
    TString _dsetName ;
    bool _init ;

    ClassDef(GenSpec,0) // Generation specification
  } ;

  ///Prepare GenSpec configuration object for efficient generation of multiple datasets from identical specification.
  GenSpec* prepareMultiGen(const RooArgSet &whatVars,
            const RooCmdArg& arg1={},const RooCmdArg& arg2={},
            const RooCmdArg& arg3={},const RooCmdArg& arg4={},
            const RooCmdArg& arg5={},const RooCmdArg& arg6={}) ;
  ///Generate according to GenSpec obtained from prepareMultiGen().
  RooFit::OwningPtr<RooDataSet> generate(GenSpec&) const ;


  ////////////////////////////////////////////////////////////////////////////////
  /// As RooAbsPdf::generateBinned(const RooArgSet&, const RooCmdArg&,const RooCmdArg&, const RooCmdArg&,const RooCmdArg&, const RooCmdArg&,const RooCmdArg&) const.
  /// \param[in] whatVars set
  /// \param[in] nEvents How many events to generate
  /// \param arg1,arg2,arg3,arg4,arg5 ordered arguments
  virtual RooFit::OwningPtr<RooDataHist> generateBinned(const RooArgSet &whatVars, double nEvents, const RooCmdArg& arg1,
               const RooCmdArg& arg2={}, const RooCmdArg& arg3={},
               const RooCmdArg& arg4={}, const RooCmdArg& arg5={}) const {
    return generateBinned(whatVars,RooFit::NumEvents(nEvents),arg1,arg2,arg3,arg4,arg5);
  }
  virtual RooFit::OwningPtr<RooDataHist> generateBinned(const RooArgSet &whatVars,
               const RooCmdArg& arg1={},const RooCmdArg& arg2={},
               const RooCmdArg& arg3={},const RooCmdArg& arg4={},
               const RooCmdArg& arg5={},const RooCmdArg& arg6={}) const;
  virtual RooFit::OwningPtr<RooDataHist> generateBinned(const RooArgSet &whatVars, double nEvents, bool expectedData=false, bool extended=false) const;

  virtual RooFit::OwningPtr<RooDataSet> generateSimGlobal(const RooArgSet& whatVars, Int_t nEvents) ;

  ///Helper calling plotOn(RooPlot*, RooLinkedList&) const
  RooPlot* plotOn(RooPlot* frame,
           const RooCmdArg& arg1={}, const RooCmdArg& arg2={},
           const RooCmdArg& arg3={}, const RooCmdArg& arg4={},
           const RooCmdArg& arg5={}, const RooCmdArg& arg6={},
           const RooCmdArg& arg7={}, const RooCmdArg& arg8={},
           const RooCmdArg& arg9={}, const RooCmdArg& arg10={}
              ) const override {
    return RooAbsReal::plotOn(frame,arg1,arg2,arg3,arg4,arg5,arg6,arg7,arg8,arg9,arg10) ;
  }
  RooPlot* plotOn(RooPlot* frame, RooLinkedList& cmdList) const override ;

  /// Add a box with parameter values (and errors) to the specified frame
  virtual RooPlot* paramOn(RooPlot* frame,
                           const RooCmdArg& arg1={}, const RooCmdArg& arg2={},
                           const RooCmdArg& arg3={}, const RooCmdArg& arg4={},
                           const RooCmdArg& arg5={}, const RooCmdArg& arg6={},
                           const RooCmdArg& arg7={}, const RooCmdArg& arg8={}) ;

  // Built-in generator support
  virtual Int_t getGenerator(const RooArgSet& directVars, RooArgSet &generateVars, bool staticInitOK=true) const;
  virtual void initGenerator(Int_t code) ;
  virtual void generateEvent(Int_t code);
  virtual bool isDirectGenSafe(const RooAbsArg& arg) const ;

  // Configuration of MC generators used for this pdf
  const RooNumGenConfig* getGeneratorConfig() const ;
  static RooNumGenConfig* defaultGeneratorConfig()  ;
  RooNumGenConfig* specialGeneratorConfig() const ;
  RooNumGenConfig* specialGeneratorConfig(bool createOnTheFly) ;
  void setGeneratorConfig() ;
  void setGeneratorConfig(const RooNumGenConfig& config) ;

  // -log(L) fits to binned and unbinned data
  virtual RooFit::OwningPtr<RooFitResult> fitTo(RooAbsData& data, const RooLinkedList& cmdList={}) ;
  /// Takes an arbitrary number of RooCmdArg command options and calls
  /// RooAbsPdf::fitTo(RooAbsData& data, const RooLinkedList& cmdList).
  template <typename... Args>
  RooFit::OwningPtr<RooFitResult> fitTo(RooAbsData& data, RooCmdArg const& arg1, Args const&... args)
  {
    return fitTo(data, *RooFit::Detail::createCmdList(&arg1, &args...));
  }

  /// Configuration struct for RooAbsPdf::minimizeNLL with all the default
  //values that also should be taked as the default values for
  //RooAbsPdf::fitTo.
  struct MinimizerConfig {
      double recoverFromNaN = 10.;
      int optConst = 2;
      int verbose = 0;
      int doSave = 0;
      int doTimer = 0;
      int printLevel = 1;
      int strat = 1;
      int initHesse = 0;
      int hesse = 1;
      int minos = 0;
      int numee = 10;
      int doEEWall = 1;
      int doWarn = 1;
      int doSumW2 = -1;
      int doAsymptotic = -1;
      int maxCalls = -1;
      int doOffset = -1;
      int parallelize = 0;
      bool enableParallelGradient = true;
      bool enableParallelDescent = false;
      bool timingAnalysis = false;
      const RooArgSet* minosSet = nullptr;
      std::string minType;
      std::string minAlg = "minuit";
  };
  std::unique_ptr<RooFitResult> minimizeNLL(RooAbsReal & nll, RooAbsData const& data, MinimizerConfig const& cfg);

  virtual RooFit::OwningPtr<RooAbsReal> createNLL(RooAbsData& data, const RooLinkedList& cmdList={}) ;
  /// Takes an arbitrary number of RooCmdArg command options and calls
  /// RooAbsPdf::createNLL(RooAbsData& data, const RooLinkedList& cmdList).
  template <typename... Args>
  RooFit::OwningPtr<RooAbsReal> createNLL(RooAbsData& data, RooCmdArg const& arg1, Args const&... args)
  {
    return createNLL(data, *RooFit::Detail::createCmdList(&arg1, &args...));
  }

  // Chi^2 fits to histograms
  using RooAbsReal::chi2FitTo ;
  using RooAbsReal::createChi2 ;
  RooFit::OwningPtr<RooFitResult> chi2FitTo(RooDataHist& data, const RooLinkedList& cmdList) override ;
  RooFit::OwningPtr<RooAbsReal> createChi2(RooDataHist& data, const RooCmdArg& arg1={},  const RooCmdArg& arg2={},
             const RooCmdArg& arg3={},  const RooCmdArg& arg4={}, const RooCmdArg& arg5={},
             const RooCmdArg& arg6={},  const RooCmdArg& arg7={}, const RooCmdArg& arg8={}) override ;

  // Chi^2 fits to X-Y datasets
  RooFit::OwningPtr<RooAbsReal> createChi2(RooDataSet& data, const RooLinkedList& cmdList) override ;


  // Constraint management
  virtual RooArgSet* getConstraints(const RooArgSet& /*observables*/, RooArgSet& /*constrainedParams*/,
                                    bool /*stripDisconnected*/, bool /*removeConstraintsFromPdf*/=false) const
  {
    // Interface to retrieve constraint terms on this pdf. Default implementation returns null
    return nullptr ;
  }
  RooArgSet* getAllConstraints(const RooArgSet& observables, RooArgSet& constrainedParams,
                               bool stripDisconnected=true, bool removeConstraintsFromPdf=false) const ;

  // Project p.d.f into lower dimensional p.d.f
  virtual RooAbsPdf* createProjection(const RooArgSet& iset) ;

  // Create cumulative density function from p.d.f
  RooFit::OwningPtr<RooAbsReal> createCdf(const RooArgSet& iset, const RooArgSet& nset=RooArgSet()) ;
<<<<<<< HEAD
  RooFit::OwningPtr<RooAbsReal> createCdf(const RooArgSet& iset, const RooCmdArg& arg1, const RooCmdArg& arg2=RooCmdArg::none(),
         const RooCmdArg& arg3=RooCmdArg::none(), const RooCmdArg& arg4=RooCmdArg::none(),
         const RooCmdArg& arg5=RooCmdArg::none(), const RooCmdArg& arg6=RooCmdArg::none(),
         const RooCmdArg& arg7=RooCmdArg::none(), const RooCmdArg& arg8=RooCmdArg::none()) ;
=======
  RooFit::OwningPtr<RooAbsReal> createCdf(const RooArgSet& iset, const RooCmdArg& arg1, const RooCmdArg& arg2={},
         const RooCmdArg& arg3={}, const RooCmdArg& arg4={},
         const RooCmdArg& arg5={}, const RooCmdArg& arg6={},
         const RooCmdArg& arg7={}, const RooCmdArg& arg8={}) ;
>>>>>>> 7c5b7714
  RooFit::OwningPtr<RooAbsReal> createScanCdf(const RooArgSet& iset, const RooArgSet& nset, Int_t numScanBins, Int_t intOrder) ;

  // Function evaluation support
  double getValV(const RooArgSet* set=nullptr) const override ;
  virtual double getLogVal(const RooArgSet* set=nullptr) const ;

  void getLogProbabilities(std::span<const double> pdfValues, double * output) const;

  /// \copydoc getNorm(const RooArgSet*) const
  double getNorm(const RooArgSet& nset) const {
    return getNorm(&nset) ;
  }
  virtual double getNorm(const RooArgSet* set=nullptr) const ;

  virtual void resetErrorCounters(Int_t resetValue=10) ;
  void setTraceCounter(Int_t value, bool allNodes=false) ;

  double analyticalIntegralWN(Int_t code, const RooArgSet* normSet, const char* rangeName=nullptr) const override ;

  /// Shows if a PDF is self-normalized, which means that no attempt is made to add a normalization term.
  /// Always returns false, unless a PDF overrides this function.
  virtual bool selfNormalized() const {
    return false ;
  }

  // Support for extended maximum likelihood, switched off by default
  enum ExtendMode { CanNotBeExtended, CanBeExtended, MustBeExtended } ;
  /// Returns ability of PDF to provide extended likelihood terms. Possible
  /// answers are in the enumerator RooAbsPdf::ExtendMode.
  /// This default implementation always returns CanNotBeExtended.
  virtual ExtendMode extendMode() const { return CanNotBeExtended; }
  /// If true, PDF can provide extended likelihood term.
  inline bool canBeExtended() const {
    return (extendMode() != CanNotBeExtended) ;
  }
  /// If true PDF must provide extended likelihood term.
  inline bool mustBeExtended() const {
    return (extendMode() == MustBeExtended) ;
  }
  /// Return expected number of events to be used in calculation of extended
  /// likelihood.
  virtual double expectedEvents(const RooArgSet* nset) const ;
  /// Return expected number of events to be used in calculation of extended
  /// likelihood. This function should not be overridden, as it just redirects
  /// to the actual virtual function but takes a RooArgSet reference instead of
  /// pointer (\see expectedEvents(const RooArgSet*) const).
  double expectedEvents(const RooArgSet& nset) const {
    return expectedEvents(&nset) ;
  }

  virtual std::unique_ptr<RooAbsReal> createExpectedEventsFunc(const RooArgSet* nset) const;

  // Printing interface (human readable)
  void printValue(std::ostream& os) const override ;
  void printMultiline(std::ostream& os, Int_t contents, bool verbose=false, TString indent="") const override ;

  static void verboseEval(Int_t stat) ;
  static int verboseEval() ;

  double extendedTerm(double sumEntries, double expected, double sumEntriesW2=0.0, bool doOffset=false) const;
  double extendedTerm(double sumEntries, RooArgSet const* nset, double sumEntriesW2=0.0, bool doOffset=false) const;
  double extendedTerm(RooAbsData const& data, bool weightSquared, bool doOffset=false) const;

  void setNormRange(const char* rangeName) ;
  const char* normRange() const {
    return _normRange.Length()>0 ? _normRange.Data() : nullptr ;
  }
  void setNormRangeOverride(const char* rangeName) ;

  const RooAbsReal* getNormIntegral(const RooArgSet& nset) const { return getNormObj(nullptr,&nset,nullptr) ; }

  virtual const RooAbsReal* getNormObj(const RooArgSet* set, const RooArgSet* iset, const TNamed* rangeName=nullptr) const ;

  virtual RooAbsGenContext* binnedGenContext(const RooArgSet &vars, bool verbose= false) const ;

  virtual RooAbsGenContext* genContext(const RooArgSet &vars, const RooDataSet *prototype=nullptr,
                                  const RooArgSet* auxProto=nullptr, bool verbose= false) const ;

  virtual RooAbsGenContext* autoGenContext(const RooArgSet &vars, const RooDataSet* prototype=nullptr, const RooArgSet* auxProto=nullptr,
                  bool verbose=false, bool autoBinned=true, const char* binnedTag="") const ;

  std::unique_ptr<RooAbsArg> compileForNormSet(RooArgSet const &normSet, RooFit::Detail::CompileContext & ctx) const override;

private:

  std::unique_ptr<RooDataSet> generate(RooAbsGenContext& context, const RooArgSet& whatVars, const RooDataSet* prototype,
             double nEvents, bool verbose, bool randProtoOrder, bool resampleProto, bool skipInit=false,
             bool extended=false) const ;

  // Implementation version
  virtual RooPlot* paramOn(RooPlot* frame, const RooArgSet& params, bool showConstants=false,
                           const char *label= "", double xmin=0.65,
                           double xmax= 0.99,double ymax=0.95, const RooCmdArg* formatCmd=nullptr) ;

  void logBatchComputationErrors(std::span<const double>& outputs, std::size_t begin) const;
  bool traceEvalPdf(double value) const;

  /// Setter for the _normSet member, which should never be set directly.
  inline void setActiveNormSet(RooArgSet const* normSet) const {
    _normSet = normSet;
    // Also store the unique ID of the _normSet. This makes it possible to
    // detect if the pointer was invalidated.
    _normSetId = RooFit::getUniqueId(normSet);
  }

protected:

  /// Checks if `normSet` is the currently active normalization set of this
  /// PDF, meaning is exactly the same object as the one the `_normSet` member
  /// points to (or both are `nullptr`).
  inline bool isActiveNormSet(RooArgSet const* normSet) const {
    return RooFit::getUniqueId(normSet).value() == _normSetId;
  }

  double normalizeWithNaNPacking(double rawVal, double normVal) const;

  RooPlot *plotOn(RooPlot *frame, PlotOpt o) const override;

  friend class RooMCStudy ;

  Int_t* randomizeProtoOrder(Int_t nProto,Int_t nGen,bool resample=false) const ;

  // This also forces the definition of a copy ctor in derived classes
  RooAbsPdf(const RooAbsPdf& other, const char* name = nullptr);

  static Int_t _verboseEval ;

  virtual bool syncNormalization(const RooArgSet* dset, bool adjustProxies=true) const ;

  mutable double _rawValue ;
  mutable RooAbsReal* _norm = nullptr; //! Normalization integral (owned by _normMgr)
  mutable RooArgSet const* _normSet = nullptr; //! Normalization set with for above integral

  class CacheElem : public RooAbsCacheElement {
  public:
    CacheElem(RooAbsReal& norm) : _norm(&norm) {} ;
    ~CacheElem() override ;
    RooArgList containedArgs(Action) override { return RooArgList(*_norm) ; }
    RooAbsReal* _norm ;
  } ;
  mutable RooObjCacheManager _normMgr ; //! The cache manager

  bool redirectServersHook(const RooAbsCollection & newServerList, bool mustReplaceAll,
                                   bool nameChange, bool isRecursiveStep) override;


  mutable Int_t _errorCount ;        ///< Number of errors remaining to print
  mutable Int_t _traceCount ;        ///< Number of traces remaining to print
  mutable Int_t _negCount ;          ///< Number of negative probablities remaining to print

  bool _selectComp ;               ///< Component selection flag for RooAbsPdf::plotCompOn

  std::unique_ptr<RooNumGenConfig> _specGeneratorConfig ; ///<! MC generator configuration specific for this object

  TString _normRange ; ///< Normalization range
  static TString _normRangeOverride ;

private:
  mutable RooFit::UniqueId<RooArgSet>::Value_t _normSetId = RooFit::UniqueId<RooArgSet>::nullval; ///<! Unique ID of the currently-active normalization set

  int calcAsymptoticCorrectedCovariance(RooMinimizer& minimizer, RooAbsData const& data);
  int calcSumW2CorrectedCovariance(RooMinimizer& minimizer, RooAbsReal & nll) const;

  ClassDefOverride(RooAbsPdf,5) // Abstract PDF with normalization support
};




#endif<|MERGE_RESOLUTION|>--- conflicted
+++ resolved
@@ -229,17 +229,10 @@
 
   // Create cumulative density function from p.d.f
   RooFit::OwningPtr<RooAbsReal> createCdf(const RooArgSet& iset, const RooArgSet& nset=RooArgSet()) ;
-<<<<<<< HEAD
-  RooFit::OwningPtr<RooAbsReal> createCdf(const RooArgSet& iset, const RooCmdArg& arg1, const RooCmdArg& arg2=RooCmdArg::none(),
-         const RooCmdArg& arg3=RooCmdArg::none(), const RooCmdArg& arg4=RooCmdArg::none(),
-         const RooCmdArg& arg5=RooCmdArg::none(), const RooCmdArg& arg6=RooCmdArg::none(),
-         const RooCmdArg& arg7=RooCmdArg::none(), const RooCmdArg& arg8=RooCmdArg::none()) ;
-=======
   RooFit::OwningPtr<RooAbsReal> createCdf(const RooArgSet& iset, const RooCmdArg& arg1, const RooCmdArg& arg2={},
          const RooCmdArg& arg3={}, const RooCmdArg& arg4={},
          const RooCmdArg& arg5={}, const RooCmdArg& arg6={},
          const RooCmdArg& arg7={}, const RooCmdArg& arg8={}) ;
->>>>>>> 7c5b7714
   RooFit::OwningPtr<RooAbsReal> createScanCdf(const RooArgSet& iset, const RooArgSet& nset, Int_t numScanBins, Int_t intOrder) ;
 
   // Function evaluation support
