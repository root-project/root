--- conflicted
+++ resolved
@@ -36,11 +36,7 @@
   double evaluate() const override ;
   bool checkObservables(const RooArgSet* nset) const override ;
 
-<<<<<<< HEAD
-  void computeBatch(cudaStream_t*, double* output, size_t size, RooFit::Detail::DataMap const&) const;
-=======
   void computeBatch(cudaStream_t*, double* output, size_t size, RooFit::Detail::DataMap const&) const override;
->>>>>>> 18b4f317
 
   bool forceAnalyticalInt(const RooAbsArg& arg) const override { return arg.isFundamental() ; }
   Int_t getAnalyticalIntegralWN(RooArgSet& allVars, RooArgSet& numVars, const RooArgSet* normSet, const char* rangeName=nullptr) const override ;
@@ -73,10 +69,6 @@
   void setCacheAndTrackHints(RooArgSet&) override ;
 
   std::unique_ptr<RooAbsArg> compileForNormSet(RooArgSet const &normSet, RooFit::Detail::CompileContext & ctx) const override;
-
-  std::unique_ptr<RooArgSet> fillNormSetForServer(RooArgSet const& /*normSet*/, RooAbsArg const& /*server*/) const {
-     return std::make_unique<RooArgSet>();
-  }
 
 protected:
 
