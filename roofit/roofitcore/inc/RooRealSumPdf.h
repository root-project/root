--- conflicted
+++ resolved
@@ -108,12 +108,6 @@
                          bool doFloor,
                          bool & hasWarnedBefore);
 
-<<<<<<< HEAD
-  static std::string translateImpl(RooFit::Detail::CodeSquashContext &ctx, RooAbsArg const *klass,
-                                   RooArgList const &funcList, RooArgList const &coefList, bool normalize=false);
-
-=======
->>>>>>> 4f177922
   static bool checkObservables(RooAbsReal const &caller, RooArgSet const *nset, RooArgList const &funcList,
                                RooArgList const &coefList);
 
