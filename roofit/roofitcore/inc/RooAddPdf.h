/*****************************************************************************
 * Project: RooFit                                                           *
 * Package: RooFitCore                                                       *
 *    File: $Id: RooAddPdf.h,v 1.46 2007/07/12 20:30:28 wouter Exp $
 * Authors:                                                                  *
 *   WV, Wouter Verkerke, UC Santa Barbara, verkerke@slac.stanford.edu       *
 *   DK, David Kirkby,    UC Irvine,         dkirkby@uci.edu                 *
 *                                                                           *
 * Copyright (c) 2000-2005, Regents of the University of California          *
 *                          and Stanford University. All rights reserved.    *
 *                                                                           *
 * Redistribution and use in source and binary forms,                        *
 * with or without modification, are permitted according to the terms        *
 * listed in LICENSE (http://roofit.sourceforge.net/license.txt)             *
 *****************************************************************************/
#ifndef ROO_ADD_PDF
#define ROO_ADD_PDF

#include "RooAbsPdf.h"
#include "RooListProxy.h"
#include "RooSetProxy.h"
#include "RooAICRegistry.h"
#include "RooNormSetCache.h"
#include "RooObjCacheManager.h"
#include "RooNameReg.h"
#include "RooTrace.h"

#include <vector>
#include <list>
#include <utility>

class AddCacheElem;

class RooAddPdf : public RooAbsPdf {
public:

  RooAddPdf() : _projCacheMgr(this,10) { TRACE_CREATE }
  RooAddPdf(const char *name, const char *title=nullptr);
  RooAddPdf(const char *name, const char *title,
            RooAbsPdf& pdf1, RooAbsPdf& pdf2, RooAbsReal& coef1) ;
  RooAddPdf(const char *name, const char *title, const RooArgList& pdfList) ;
  RooAddPdf(const char *name, const char *title, const RooArgList& pdfList, const RooArgList& coefList, bool recursiveFraction=false) ;

  RooAddPdf(const RooAddPdf& other, const char* name=nullptr) ;
  TObject* clone(const char* newname) const override { return new RooAddPdf(*this,newname) ; }
  ~RooAddPdf() override { TRACE_DESTROY }

  bool checkObservables(const RooArgSet* nset) const override;

  /// Force RooRealIntegral to offer all observables for internal integration.
  bool forceAnalyticalInt(const RooAbsArg& /*dep*/) const override {
    return true ;
  }
  Int_t getAnalyticalIntegralWN(RooArgSet& allVars, RooArgSet& numVars, const RooArgSet* normSet, const char* rangeName=nullptr) const override;
  double analyticalIntegralWN(Int_t code, const RooArgSet* normSet, const char* rangeName=nullptr) const override;
  bool selfNormalized() const override {
    // P.d.f is self normalized
    return true ;
  }

  ExtendMode extendMode() const override {
    // Return extended mode capabilities
    return ((_haveLastCoef&&!_recursive) || _allExtendable) ? MustBeExtended : CanNotBeExtended;
  }
  /// Return expected number of events for extended likelihood calculation, which
  /// is the sum of all coefficients.
  double expectedEvents(const RooArgSet* nset) const override;

  const RooArgList& pdfList() const {
    // Return list of component p.d.fs
    return _pdfList ;
  }
  const RooArgList& coefList() const {
    // Return list of coefficients of component p.d.f.s
    return _coefList ;
  }

  void fixCoefNormalization(const RooArgSet& refCoefNorm) ;
  void fixCoefRange(const char* rangeName) ;

  const RooArgSet& getCoefNormalization() const { return _refCoefNorm ; }
  const char* getCoefRange() const { return _refCoefRangeName?RooNameReg::str(_refCoefRangeName):"" ; }

  void resetErrorCounters(Int_t resetValue=10) override;

  std::list<double>* plotSamplingHint(RooAbsRealLValue& obs, double xlo, double xhi) const override;
  std::list<double>* binBoundaries(RooAbsRealLValue& /*obs*/, double /*xlo*/, double /*xhi*/) const override;
  bool isBinnedDistribution(const RooArgSet& obs) const override;

  void printMetaArgs(std::ostream& os) const override;

  CacheMode canNodeBeCached() const override { return RooAbsArg::NotAdvised ; };
  void setCacheAndTrackHints(RooArgSet&) override;

protected:

  void selectNormalization(const RooArgSet* depSet=nullptr, bool force=false) override;
  void selectNormalizationRange(const char* rangeName=nullptr, bool force=false) override;

  mutable RooSetProxy _refCoefNorm ;   ///< Reference observable set for coefficient interpretation
  mutable TNamed* _refCoefRangeName = nullptr ;  ///< Reference range name for coefficient interpreation

  mutable std::vector<double> _coefCache; ///<! Transient cache with transformed values of coefficients


  mutable RooObjCacheManager _projCacheMgr ;  //! Manager of cache with coefficient projections and transformations
  AddCacheElem* getProjCache(const RooArgSet* nset, const RooArgSet* iset=nullptr) const ;
  void updateCoefficients(AddCacheElem& cache, const RooArgSet* nset, bool syncCoefValues=true) const ;


  friend class RooAddGenContext ;
  friend class RooAddModel ;
  RooAbsGenContext* genContext(const RooArgSet &vars, const RooDataSet *prototype=nullptr,
                               const RooArgSet* auxProto=nullptr, bool verbose= false) const override;


<<<<<<< HEAD
  Double_t evaluate() const override {
=======
  double evaluate() const override {
>>>>>>> 18b4f317
      return getValV(nullptr);
  }
  double getValV(const RooArgSet* set=nullptr) const override ;
  void computeBatch(cudaStream_t*, double* output, size_t nEvents, RooFit::Detail::DataMap const&) const override;
  inline bool canComputeBatchWithCuda() const override { return true; }


  mutable RooAICRegistry _codeReg; ///<! Registry of component analytical integration codes

  RooListProxy _pdfList ;   ///<  List of component PDFs
  RooListProxy _coefList ;  ///<  List of coefficients
  mutable RooArgList* _snormList{nullptr};  ///<!  List of supplemental normalization factors

  bool _haveLastCoef = false;  ///<  Flag indicating if last PDFs coefficient was supplied in the ctor
  bool _allExtendable = false; ///<  Flag indicating if all PDF components are extendable
  bool _recursive = false;     ///<  Flag indicating is fractions are treated recursively

  mutable Int_t _coefErrCount ; ///<! Coefficient error counter

  bool redirectServersHook(const RooAbsCollection&, bool, bool, bool) override;

  bool redirectServersHook(const RooAbsCollection&, bool, bool, bool) override {
    // If a server is redirected, the cached normalization set might not point
    // to the right observables anymore. We need to reset it.
    _copyOfLastNormSet.reset();
    return false;
  }

private:
<<<<<<< HEAD
  std::pair<const RooArgSet*, CacheElem*> getNormAndCache(const RooArgSet* nset) const;
=======
  std::pair<const RooArgSet*, AddCacheElem*> getNormAndCache(const RooArgSet* nset) const;
>>>>>>> 18b4f317
  mutable RooFit::UniqueId<RooArgSet>::Value_t _idOfLastUsedNormSet = RooFit::UniqueId<RooArgSet>::nullval; ///<!
  mutable std::unique_ptr<const RooArgSet> _copyOfLastNormSet = nullptr; ///<!

  void finalizeConstruction();

  ClassDefOverride(RooAddPdf,5) // PDF representing a sum of PDFs
};

#endif<|MERGE_RESOLUTION|>--- conflicted
+++ resolved
@@ -114,11 +114,7 @@
                                const RooArgSet* auxProto=nullptr, bool verbose= false) const override;
 
 
-<<<<<<< HEAD
-  Double_t evaluate() const override {
-=======
   double evaluate() const override {
->>>>>>> 18b4f317
       return getValV(nullptr);
   }
   double getValV(const RooArgSet* set=nullptr) const override ;
@@ -140,19 +136,8 @@
 
   bool redirectServersHook(const RooAbsCollection&, bool, bool, bool) override;
 
-  bool redirectServersHook(const RooAbsCollection&, bool, bool, bool) override {
-    // If a server is redirected, the cached normalization set might not point
-    // to the right observables anymore. We need to reset it.
-    _copyOfLastNormSet.reset();
-    return false;
-  }
-
 private:
-<<<<<<< HEAD
-  std::pair<const RooArgSet*, CacheElem*> getNormAndCache(const RooArgSet* nset) const;
-=======
   std::pair<const RooArgSet*, AddCacheElem*> getNormAndCache(const RooArgSet* nset) const;
->>>>>>> 18b4f317
   mutable RooFit::UniqueId<RooArgSet>::Value_t _idOfLastUsedNormSet = RooFit::UniqueId<RooArgSet>::nullval; ///<!
   mutable std::unique_ptr<const RooArgSet> _copyOfLastNormSet = nullptr; ///<!
 
