/*****************************************************************************
 * Project: RooFit                                                           *
 * Package: RooFitCore                                                       *
 *    File: $Id: RooAddPdf.h,v 1.46 2007/07/12 20:30:28 wouter Exp $
 * Authors:                                                                  *
 *   WV, Wouter Verkerke, UC Santa Barbara, verkerke@slac.stanford.edu       *
 *   DK, David Kirkby,    UC Irvine,         dkirkby@uci.edu                 *
 *                                                                           *
 * Copyright (c) 2000-2005, Regents of the University of California          *
 *                          and Stanford University. All rights reserved.    *
 *                                                                           *
 * Redistribution and use in source and binary forms,                        *
 * with or without modification, are permitted according to the terms        *
 * listed in LICENSE (http://roofit.sourceforge.net/license.txt)             *
 *****************************************************************************/
#ifndef ROO_ADD_PDF
#define ROO_ADD_PDF

#include "RooAbsPdf.h"
#include "RooListProxy.h"
#include "RooSetProxy.h"
#include "RooAICRegistry.h"
#include "RooObjCacheManager.h"
#include "RooNameReg.h"
#include "RooTrace.h"

#include <vector>
#include <list>
#include <utility>

class AddCacheElem;

class RooAddPdf : public RooAbsPdf {
public:

  RooAddPdf() : _projCacheMgr(this,10) { TRACE_CREATE; }
  RooAddPdf(const char *name, const char *title=nullptr);
  RooAddPdf(const char *name, const char *title,
            RooAbsPdf& pdf1, RooAbsPdf& pdf2, RooAbsReal& coef1) ;
  RooAddPdf(const char *name, const char *title, const RooArgList& pdfList) ;
  RooAddPdf(const char *name, const char *title, const RooArgList& pdfList, const RooArgList& coefList, bool recursiveFraction=false) ;

  RooAddPdf(const RooAddPdf& other, const char* name=nullptr) ;
  TObject* clone(const char* newname) const override { return new RooAddPdf(*this,newname) ; }
  ~RooAddPdf() override { TRACE_DESTROY; }

  bool checkObservables(const RooArgSet* nset) const override;

  /// Force RooRealIntegral to offer all observables for internal integration.
  bool forceAnalyticalInt(const RooAbsArg& /*dep*/) const override {
    return true ;
  }
  Int_t getAnalyticalIntegralWN(RooArgSet& allVars, RooArgSet& numVars, const RooArgSet* normSet, const char* rangeName=nullptr) const override;
  double analyticalIntegralWN(Int_t code, const RooArgSet* normSet, const char* rangeName=nullptr) const override;
  bool selfNormalized() const override {
    // P.d.f is self normalized
    return true ;
  }

  ExtendMode extendMode() const override {
    // Return extended mode capabilities
    return ((_haveLastCoef&&!_recursive) || _allExtendable) ? MustBeExtended : CanNotBeExtended;
  }
  /// Return expected number of events for extended likelihood calculation, which
  /// is the sum of all coefficients.
  double expectedEvents(const RooArgSet* nset) const override;

  std::unique_ptr<RooAbsReal> createExpectedEventsFunc(const RooArgSet* nset) const override;

  const RooArgList& pdfList() const {
    // Return list of component p.d.fs
    return _pdfList ;
  }
  const RooArgList& coefList() const {
    // Return list of coefficients of component p.d.f.s
    return _coefList ;
  }

  void fixCoefNormalization(const RooArgSet& refCoefNorm) ;
  void fixCoefRange(const char* rangeName) ;

  const RooArgSet& getCoefNormalization() const;
  const char* getCoefRange() const { return _refCoefRangeName?RooNameReg::str(_refCoefRangeName):"" ; }

  void resetErrorCounters(Int_t resetValue=10) override;

  std::list<double>* plotSamplingHint(RooAbsRealLValue& obs, double xlo, double xhi) const override;
  std::list<double>* binBoundaries(RooAbsRealLValue& /*obs*/, double /*xlo*/, double /*xhi*/) const override;
  bool isBinnedDistribution(const RooArgSet& obs) const override;

  void printMetaArgs(std::ostream& os) const override;

  CacheMode canNodeBeCached() const override { return RooAbsArg::NotAdvised ; };
  void setCacheAndTrackHints(RooArgSet&) override;

<<<<<<< HEAD
  std::unique_ptr<RooAbsArg> compileForNormSet(RooArgSet const &normSet, RooFit::Detail::CompileContext & ctx) const override;

protected:
=======
  void translate(RooFit::Detail::CodeSquashContext &ctx) const override;

  std::unique_ptr<RooAbsArg> compileForNormSet(RooArgSet const &normSet, RooFit::Detail::CompileContext & ctx) const override;
>>>>>>> 49ae85f5

  protected:
  void selectNormalization(const RooArgSet* depSet=nullptr, bool force=false) override;
  void selectNormalizationRange(const char* rangeName=nullptr, bool force=false) override;

  mutable RooSetProxy _refCoefNorm ;   ///< Reference observable set for coefficient interpretation
  mutable TNamed* _refCoefRangeName = nullptr ;  ///< Reference range name for coefficient interpretation

  mutable std::vector<double> _coefCache; ///<! Transient cache with transformed values of coefficients


  mutable RooObjCacheManager _projCacheMgr ;  //! Manager of cache with coefficient projections and transformations
  AddCacheElem* getProjCache(const RooArgSet* nset, const RooArgSet* iset=nullptr) const ;
  void updateCoefficients(AddCacheElem& cache, const RooArgSet* nset, bool syncCoefValues=true) const ;


  friend class RooAddGenContext ;
  friend class RooAddModel ;
  RooAbsGenContext* genContext(const RooArgSet &vars, const RooDataSet *prototype=nullptr,
                               const RooArgSet* auxProto=nullptr, bool verbose= false) const override;


  double evaluate() const override {
      return getValV(nullptr);
  }
  double getValV(const RooArgSet* set=nullptr) const override ;
  void computeBatch(double* output, size_t nEvents, RooFit::Detail::DataMap const&) const override;
  inline bool canComputeBatchWithCuda() const override { return true; }


  mutable RooAICRegistry _codeReg; ///<! Registry of component analytical integration codes

  RooListProxy _pdfList ;   ///<  List of component PDFs
  RooListProxy _coefList ;  ///<  List of coefficients
  mutable RooArgList* _snormList{nullptr};  ///<!  List of supplemental normalization factors

  bool _haveLastCoef = false;  ///<  Flag indicating if last PDFs coefficient was supplied in the ctor
  bool _allExtendable = false; ///<  Flag indicating if all PDF components are extendable
  bool _recursive = false;     ///<  Flag indicating is fractions are treated recursively

  mutable Int_t _coefErrCount ; ///<! Coefficient error counter

  bool redirectServersHook(const RooAbsCollection&, bool, bool, bool) override;

private:
  std::pair<const RooArgSet*, AddCacheElem*> getNormAndCache(const RooArgSet* nset) const;
  mutable RooFit::UniqueId<RooArgSet>::Value_t _idOfLastUsedNormSet = RooFit::UniqueId<RooArgSet>::nullval; ///<!
  mutable std::unique_ptr<const RooArgSet> _copyOfLastNormSet = nullptr; ///<!

  void finalizeConstruction();
  void materializeRefCoefNormFromAttribute() const;

  ClassDefOverride(RooAddPdf,5) // PDF representing a sum of PDFs
};

#endif<|MERGE_RESOLUTION|>--- conflicted
+++ resolved
@@ -93,15 +93,9 @@
   CacheMode canNodeBeCached() const override { return RooAbsArg::NotAdvised ; };
   void setCacheAndTrackHints(RooArgSet&) override;
 
-<<<<<<< HEAD
-  std::unique_ptr<RooAbsArg> compileForNormSet(RooArgSet const &normSet, RooFit::Detail::CompileContext & ctx) const override;
-
-protected:
-=======
   void translate(RooFit::Detail::CodeSquashContext &ctx) const override;
 
   std::unique_ptr<RooAbsArg> compileForNormSet(RooArgSet const &normSet, RooFit::Detail::CompileContext & ctx) const override;
->>>>>>> 49ae85f5
 
   protected:
   void selectNormalization(const RooArgSet* depSet=nullptr, bool force=false) override;
