/*****************************************************************************
 * Project: RooFit                                                           *
 * Package: RooFitCore                                                       *
 *    File: $Id: RooArgSet.h,v 1.45 2007/08/09 19:55:47 wouter Exp $
 * Authors:                                                                  *
 *   WV, Wouter Verkerke, UC Santa Barbara, verkerke@slac.stanford.edu       *
 *   DK, David Kirkby,    UC Irvine,         dkirkby@uci.edu                 *
 *                                                                           *
 * Copyright (c) 2000-2005, Regents of the University of California          *
 *                          and Stanford University. All rights reserved.    *
 *                                                                           *
 * Redistribution and use in source and binary forms,                        *
 * with or without modification, are permitted according to the terms        *
 * listed in LICENSE (http://roofit.sourceforge.net/license.txt)             *
 *****************************************************************************/
#ifndef ROO_ARG_SET
#define ROO_ARG_SET

#include "RooAbsCollection.h"

class RooAbsArg ;
class RooArgList ;

class RooArgSet : public RooAbsCollection {
public:

  // Constructors, assignment etc.
  RooArgSet();

  /// Construct a (non-owning) RooArgSet from one or more
  /// RooFit objects. The set will not own its contents.
  /// \tparam Ts Parameter pack of objects that derive from RooAbsArg or RooFit collections; or a name.
  /// \param arg A RooFit object.
  ///            Note that you can also pass a `double` as first argument
  ///            when constructing a RooArgSet, and another templated
  ///            constructor will be used where a RooConstVar is implicitly
  ///            created from the `double` value.
  /// \param moreArgsOrName Arbitrary number of
  /// - Further RooFit objects that derive from RooAbsArg
  /// - RooFit collections of such objects
  /// - `double`s from which a RooConstVar is implicitly created via `RooFit::RooConst`.
  /// - A name for the set. Given multiple names, the last-given name prevails.
  template<typename... Args_t>
  RooArgSet(const RooAbsArg& arg, Args_t &&... moreArgsOrName)
  /*NB: Making this a delegating constructor led to linker errors with MSVC*/
  {
    // This constructor should cause a failed static_assert if any of the input
    // arguments is a temporary (r-value reference), which will be checked in
    // processArg. This works statically because of the universal reference
    // mechanism with templated functions.
    // Unfortunately, we can't check the first arg, because it's type can't be
    // a template parameter and hence a universal reference can't be used.
    // This problem is solved by introducing another templated constructor below,
    // which accepts a RooAbsArg && as the first argument which is forwarded to
    // be the second argument for this constructor.
    processArgs(arg, std::forward<Args_t>(moreArgsOrName)...);
  }

  /// This constructor will provoke a `static_assert`, because passing a
  /// RooAbsArg as r-value reference is not allowed.
  template<typename... Args_t>
  RooArgSet(RooAbsArg && arg, Args_t &&... moreArgsOrName)
    : RooArgSet{arg, std::move(arg), std::forward<Args_t>(moreArgsOrName)...} {}

  template<typename... Args_t>
  explicit RooArgSet(double arg, Args_t &&... moreArgsOrName) {
    processArgs(arg, std::forward<Args_t>(moreArgsOrName)...);
  }

  /// Construct a (non-owning) RooArgSet from iterators.
  /// \tparam Iterator_t An iterator pointing to RooFit objects or to pointers/references of those.
  /// \param beginIt Iterator to first element to add.
  /// \param endIt Iterator to end of range to be added.
  /// \param name Optional name of the collection.
  template<typename Iterator_t,
      typename value_type = typename std::remove_pointer<typename std::iterator_traits<Iterator_t>::value_type>::type,
      typename = std::enable_if<std::is_convertible<const value_type*, const RooAbsArg*>::value> >
  RooArgSet(Iterator_t beginIt, Iterator_t endIt, const char* name="") :
  RooArgSet(name) {
    for (auto it = beginIt; it != endIt; ++it) {
      processArg(*it);
    }
  }

  /// Construct a non-owning RooArgSet from a vector of RooAbsArg pointers.
  /// This constructor is mainly intended for pyROOT. With cppyy, a Python list
  /// or tuple can be implicitly converted to an std::vector, and by enabling
  /// implicit construction of a RooArgSet from a std::vector, we indirectly
  /// enable implicit conversion from a Python list/tuple to RooArgSets.
  /// \param vec A vector with pointers to the arguments or doubles for RooFit::RooConst().
  RooArgSet(std::vector<RooAbsArgPtrOrDouble> const& vec) {
    for(auto const& arg : vec) {
      if(arg.hasPtr) processArg(arg.ptr);
      else processArg(arg.val);
    }
  }

  RooArgSet(const RooArgSet& other, const char *name="");
  /// Move constructor.
  RooArgSet(RooArgSet && other) : RooAbsCollection(std::move(other)) {}

  RooArgSet(const RooArgSet& set1, const RooArgSet& set2,
            const char *name="");

  RooArgSet(const RooAbsCollection& coll) ;
  RooArgSet(const RooAbsCollection& collection, const RooAbsArg* var1);
  explicit RooArgSet(const TCollection& tcoll, const char* name="") ;
  explicit RooArgSet(const char *name);

  ~RooArgSet() override;
  TObject* clone(const char* newname=nullptr) const override { return new RooArgSet(*this,newname); }
  TObject* create(const char* newname) const override { return new RooArgSet(newname); }
  RooArgSet& operator=(const RooArgSet& other) { RooAbsCollection::operator=(other) ; return *this ;}

  using RooAbsCollection::operator[];
  RooAbsArg& operator[](const TString& str) const;


  /// Shortcut for readFromStream(std::istream&, bool, const char*, const char*, bool), setting
  /// `flagReadAtt` and `section` to 0.
  virtual bool readFromStream(std::istream& is, bool compact, bool verbose=false) {
    // I/O streaming interface (machine readable)
    return readFromStream(is, compact, nullptr, nullptr, verbose) ;
  }
  bool readFromStream(std::istream& is, bool compact, const char* flagReadAtt, const char* section, bool verbose=false) ;
  virtual void writeToStream(std::ostream& os, bool compact, const char* section=nullptr) const;
  void writeToFile(const char* fileName) const ;
  bool readFromFile(const char* fileName, const char* flagReadAtt=nullptr, const char* section=nullptr, bool verbose=false) ;


  /// Check if this exact instance is in this collection.
  bool containsInstance(const RooAbsArg& var) const override {
    return find(var) == &var;
  }

  static void cleanup() ;

  bool isInRange(const char* rangeSpec) ;

  using RooAbsCollection::selectCommon;
  using RooAbsCollection::snapshot;

<<<<<<< HEAD
  /// Use RooAbsCollection::selectByName(), but return as RooArgSet.
  inline RooArgSet* selectByName(const char* nameList, bool verbose=false) const {
    return static_cast<RooArgSet*>(RooAbsCollection::selectByName(nameList, verbose));
  }

  /// Use RooAbsCollection::selecCommon(), but return as RooArgSet.
  inline RooArgSet* selectCommon(const RooAbsCollection& refColl) const {
    return static_cast<RooArgSet*>(RooAbsCollection::selectCommon(refColl));
  }

=======
  /// Use RooAbsCollection::selectByAttrib(), but return as RooArgSet.
  RooArgSet* selectByAttrib(const char* name, bool value) const {
    return static_cast<RooArgSet*>(RooAbsCollection::selectByAttrib(name, value));
  }

  /// Use RooAbsCollection::selectByName(), but return as RooArgSet.
  inline RooArgSet* selectByName(const char* nameList, bool verbose=false) const {
    return static_cast<RooArgSet*>(RooAbsCollection::selectByName(nameList, verbose));
  }

  /// Use RooAbsCollection::selecCommon(), but return as RooArgSet.
  inline RooArgSet* selectCommon(const RooAbsCollection& refColl) const {
    return static_cast<RooArgSet*>(RooAbsCollection::selectCommon(refColl));
  }

>>>>>>> 4f177922
  /// Use RooAbsCollection::snapshot(), but return as RooArgSet.
  inline RooArgSet * snapshot(bool deepCopy = true) const {
    return static_cast<RooArgSet*>(RooAbsCollection::snapshot(deepCopy));
  }

protected:
  bool checkForDup(const RooAbsArg& arg, bool silent) const ;
  bool canBeAdded(const RooAbsArg& arg, bool silent) const override {
    return !checkForDup(arg, silent);
  }

private:

  template<typename... Args_t>
  void processArgs(Args_t &&... args) {
    // Expand parameter pack in C++ 11 way:
    int dummy[] = { 0, (processArg(std::forward<Args_t>(args)), 0) ... };
    (void)dummy;
  }
  void processArg(const RooAbsArg& arg) { add(arg); }
  void processArg(const RooAbsArg* arg) { add(*arg); }
  void processArg(RooAbsArg* var) { add(*var); }
  template<class Arg_t>
  void processArg(Arg_t && arg) {
    assert_is_no_temporary(std::forward<Arg_t>(arg));
    add(arg);
  }
  void processArg(const char* name) { _name = name; }
  void processArg(double value);
  void processArg(const RooAbsCollection& coll) { add(coll); if (_name.Length() == 0) _name = coll.GetName(); }
  // this overload with r-value references is needed so we don't trigger the
  // templated function with the failing static_assert for r-value references
  void processArg(RooAbsCollection && coll) { processArg(coll); }
  void processArg(const RooArgList& list);

  ClassDefOverride(RooArgSet,1) // Set of RooAbsArg objects
};


namespace RooFitShortHand {

template<class... Args_t>
RooArgSet S(Args_t&&... args) {
  return {std::forward<Args_t>(args)...};
}

} // namespace RooFitShortHand


#endif<|MERGE_RESOLUTION|>--- conflicted
+++ resolved
@@ -140,7 +140,11 @@
   using RooAbsCollection::selectCommon;
   using RooAbsCollection::snapshot;
 
-<<<<<<< HEAD
+  /// Use RooAbsCollection::selectByAttrib(), but return as RooArgSet.
+  RooArgSet* selectByAttrib(const char* name, bool value) const {
+    return static_cast<RooArgSet*>(RooAbsCollection::selectByAttrib(name, value));
+  }
+
   /// Use RooAbsCollection::selectByName(), but return as RooArgSet.
   inline RooArgSet* selectByName(const char* nameList, bool verbose=false) const {
     return static_cast<RooArgSet*>(RooAbsCollection::selectByName(nameList, verbose));
@@ -151,23 +155,6 @@
     return static_cast<RooArgSet*>(RooAbsCollection::selectCommon(refColl));
   }
 
-=======
-  /// Use RooAbsCollection::selectByAttrib(), but return as RooArgSet.
-  RooArgSet* selectByAttrib(const char* name, bool value) const {
-    return static_cast<RooArgSet*>(RooAbsCollection::selectByAttrib(name, value));
-  }
-
-  /// Use RooAbsCollection::selectByName(), but return as RooArgSet.
-  inline RooArgSet* selectByName(const char* nameList, bool verbose=false) const {
-    return static_cast<RooArgSet*>(RooAbsCollection::selectByName(nameList, verbose));
-  }
-
-  /// Use RooAbsCollection::selecCommon(), but return as RooArgSet.
-  inline RooArgSet* selectCommon(const RooAbsCollection& refColl) const {
-    return static_cast<RooArgSet*>(RooAbsCollection::selectCommon(refColl));
-  }
-
->>>>>>> 4f177922
   /// Use RooAbsCollection::snapshot(), but return as RooArgSet.
   inline RooArgSet * snapshot(bool deepCopy = true) const {
     return static_cast<RooArgSet*>(RooAbsCollection::snapshot(deepCopy));
