/*****************************************************************************
 * Project: RooFit                                                           *
 * Package: RooFitCore                                                       *
 *    File: $Id: RooRealIntegral.h,v 1.44 2007/05/11 09:11:30 verkerke Exp $
 * Authors:                                                                  *
 *   WV, Wouter Verkerke, UC Santa Barbara, verkerke@slac.stanford.edu       *
 *   DK, David Kirkby,    UC Irvine,         dkirkby@uci.edu                 *
 *                                                                           *
 * Copyright (c) 2000-2005, Regents of the University of California          *
 *                          and Stanford University. All rights reserved.    *
 *                                                                           *
 * Redistribution and use in source and binary forms,                        *
 * with or without modification, are permitted according to the terms        *
 * listed in LICENSE (http://roofit.sourceforge.net/license.txt)             *
 *****************************************************************************/
#ifndef ROO_REAL_INTEGRAL
#define ROO_REAL_INTEGRAL

#include <RooAbsPdf.h>
#include <RooAbsReal.h>
#include <RooArgSet.h>
#include <RooListProxy.h>
#include <RooRealProxy.h>
#include <RooSetProxy.h>

class RooAbsIntegrator;
class RooNumIntConfig;

class RooRealIntegral : public RooAbsReal {
public:

  // Constructors, assignment etc
  RooRealIntegral() ;
  RooRealIntegral(const char *name, const char *title, const RooAbsReal& function, const RooArgSet& depList,
        const RooArgSet* funcNormSet=nullptr, const RooNumIntConfig* config=nullptr, const char* rangeName=nullptr) ;
  RooRealIntegral(const RooRealIntegral& other, const char* name=nullptr);
  TObject* clone(const char* newname=nullptr) const override { return new RooRealIntegral(*this,newname); }
  ~RooRealIntegral() override;

  double getValV(const RooArgSet* set=nullptr) const override ;

  bool isValid() const override { return _valid; }

  void printMultiline(std::ostream& os, Int_t contents, bool verbose=false, TString indent="") const override ;
  void printMetaArgs(std::ostream& os) const override ;

  const RooArgSet& numIntCatVars() const { return _sumList ; }
  const RooArgSet& numIntRealVars() const { return _intList ; }
  const RooArgSet& anaIntVars() const { return _anaList ; }

  RooArgSet intVars() const { RooArgSet tmp(_sumList) ; tmp.add(_intList) ; tmp.add(_anaList) ; tmp.add(_facList) ; return tmp ; }
  const char* intRange() const { return _rangeName ? _rangeName->GetName() : nullptr ; }
  const RooAbsReal& integrand() const { return *_function; }

  void setCacheNumeric(bool flag) {
    // If true, value of this integral is cached if it is (partially numeric)
    _cacheNum = flag ;
  }

  bool getCacheNumeric() {
    // If true, value of this integral is cached if it is (partially numeric)
    return _cacheNum ;
  }

  static void setCacheAllNumeric(Int_t ndim) ;

  static Int_t getCacheAllNumeric() ;

  std::list<double>* plotSamplingHint(RooAbsRealLValue& obs, double xlo, double xhi) const override {
    // Forward plot sampling hint of integrand
    return _function->plotSamplingHint(obs,xlo,xhi) ;
  }

  RooFit::OwningPtr<RooAbsReal> createIntegral(const RooArgSet& iset, const RooArgSet* nset=nullptr, const RooNumIntConfig* cfg=nullptr, const char* rangeName=nullptr) const override ;

  void setAllowComponentSelection(bool allow);
  bool getAllowComponentSelection() const;

  std::unique_ptr<RooAbsArg> compileForNormSet(RooArgSet const &normSet, RooFit::Detail::CompileContext & ctx) const override;

<<<<<<< HEAD
  void translate(RooFit::Detail::CodeSquashContext &ctx) const override;

  inline RooArgSet const* funcNormSet() const { return _funcNormSet.get(); }

=======
  inline RooArgSet const* funcNormSet() const { return _funcNormSet.get(); }

  int mode() const { return _mode; }

>>>>>>> 4f177922
protected:

  mutable bool _valid = false;
  bool _respectCompSelect = true;

  const RooArgSet& parameters() const ;

  enum IntOperMode { Hybrid, Analytic, PassThrough } ;
  //friend class RooAbsPdf ;

  bool initNumIntegrator() const;
  void autoSelectDirtyMode() ;

  virtual double sum() const ;
  virtual double integrate() const ;
  virtual double jacobianProduct() const ;

  // Evaluation and validation implementation
  double evaluate() const override ;
  bool isValidReal(double value, bool printError=false) const override ;

  bool redirectServersHook(const RooAbsCollection& newServerList,
                 bool mustReplaceAll, bool nameChange, bool isRecursive) override ;

  // Internal function to get the normalization set for the integrated
  // function. By default, we will take the normalization set from the function
  // proxy, but _funcNormSet will be used if it is set.
  inline RooArgSet const* actualFuncNormSet() const {
    return _funcNormSet ? _funcNormSet.get() : _function.nset();
  }

  // Function pointer and integrands list
  RooSetProxy _sumList; ///< Set of discrete observable over which is summed numerically
  RooSetProxy _intList; ///< Set of continuous observables over which is integrated numerically
  RooSetProxy _anaList; ///< Set of observables over which is integrated/summed analytically
  RooSetProxy _jacList; ///< Set of lvalue observables over which is analytically integration that have a non-unit Jacobian
  RooSetProxy _facList; ///< Set of observables on which function does not depends, which are integrated nevertheless

  RooRealProxy       _function ;     ///< Function being integrated
  std::unique_ptr<RooArgSet> _funcNormSet; ///< Optional normalization set passed to function

  RooArgSet _saveInt; ///<!
  RooArgSet _saveSum; ///<!

  RooNumIntConfig* _iconfig = nullptr;

  RooListProxy _sumCat ; ///<!

  Int_t _mode = 0;
  IntOperMode _intOperMode = Hybrid;   ///< integration operation mode

  mutable bool _restartNumIntEngine = false; ///<!
  mutable std::unique_ptr<RooAbsIntegrator> _numIntEngine;  ///<!
  mutable std::unique_ptr<RooAbsFunc> _numIntegrand;        ///<!

  TNamed* _rangeName = nullptr;

  mutable std::unique_ptr<RooArgSet> _params; ///<! cache for set of parameters

  bool _cacheNum = false;           ///< Cache integral if numeric
  static Int_t _cacheAllNDim ; ///<! Cache all integrals with given numeric dimension

private:
  void addNumIntDep(RooAbsArg const &arg);

  ClassDefOverride(RooRealIntegral,5) // Real-valued function representing an integral over a RooAbsReal object
};

#endif<|MERGE_RESOLUTION|>--- conflicted
+++ resolved
@@ -78,17 +78,10 @@
 
   std::unique_ptr<RooAbsArg> compileForNormSet(RooArgSet const &normSet, RooFit::Detail::CompileContext & ctx) const override;
 
-<<<<<<< HEAD
-  void translate(RooFit::Detail::CodeSquashContext &ctx) const override;
-
-  inline RooArgSet const* funcNormSet() const { return _funcNormSet.get(); }
-
-=======
   inline RooArgSet const* funcNormSet() const { return _funcNormSet.get(); }
 
   int mode() const { return _mode; }
 
->>>>>>> 4f177922
 protected:
 
   mutable bool _valid = false;
