--- conflicted
+++ resolved
@@ -17,42 +17,11 @@
 #define ROO_NUMBER
 
 #include <limits>
-<<<<<<< HEAD
-=======
 #include <string>
->>>>>>> 7c5b7714
 
 class RooNumber {
 public:
    /// Return internal infinity representation.
-<<<<<<< HEAD
-   constexpr static double infinity()
-   {
-      // In the future, it should better do this:
-      //    return std::numeric_limits<double>::infinity();
-
-      // This assumes a well behaved IEEE-754 floating point implementation.
-      // The next line may generate a compiler warning that can be ignored.
-      return 1.0e30; // 1./0.;
-   }
-   /// Return true if x is infinite by RooNumber internal specification.
-   constexpr static int isInfinite(double x) { return (x >= +infinity()) ? +1 : ((x <= -infinity()) ? -1 : 0); }
-
-   /// Set the relative epsilon that is used by range checks in RooFit,
-   /// e.g., in RooAbsRealLValue::inRange().
-   inline static void setRangeEpsRel(double epsRel) { staticRangeEpsRel() = epsRel; }
-   /// Get the relative epsilon that is used by range checks in RooFit,
-   /// e.g., in RooAbsRealLValue::inRange().
-   inline static double rangeEpsRel() { return staticRangeEpsRel(); }
-
-   /// Set the absolute epsilon that is used by range checks in RooFit,
-   /// e.g., in RooAbsRealLValue::inRange().
-   inline static void setRangeEpsAbs(double epsRel) { staticRangeEpsAbs() = epsRel; }
-   /// Get the absolute epsilon that is used by range checks in RooFit,
-   /// e.g., in RooAbsRealLValue::inRange().
-   inline static double rangeEpsAbs() { return staticRangeEpsAbs(); }
-
-=======
    constexpr static double infinity() { return std::numeric_limits<double>::infinity(); }
    /// Return true if x is infinite by RooNumber internal specification.
    constexpr static int isInfinite(double x) { return (x >= +infinity()) ? +1 : ((x <= -infinity()) ? -1 : 0); }
@@ -72,7 +41,6 @@
    inline static double rangeEpsAbs() { return staticRangeEpsAbs(); }
    static std::string toString(double x);
 
->>>>>>> 7c5b7714
 private:
    static double &staticRangeEpsRel();
    static double &staticRangeEpsAbs();
