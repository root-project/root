--- conflicted
+++ resolved
@@ -53,11 +53,7 @@
   Int_t getAnalyticalIntegral(RooArgSet& allVars, RooArgSet& analVars, const char* rangeName=nullptr) const override ;
   double analyticalIntegral(Int_t code, const char* rangeName=nullptr) const override ;
 
-<<<<<<< HEAD
-  void computeBatch(cudaStream_t*, double* output, size_t size, RooFit::Detail::DataMap const&) const override;
-=======
   void computeBatch(double* output, size_t size, RooFit::Detail::DataMap const&) const override;
->>>>>>> 7c5b7714
   inline bool canComputeBatchWithCuda() const override { return true; }
 
 protected:
