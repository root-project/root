--- conflicted
+++ resolved
@@ -145,16 +145,6 @@
                                              double xlo,
                                              double xhi);
 
-<<<<<<< HEAD
-  static void rooHistTranslateImpl(RooAbsArg const *klass, RooFit::Detail::CodeSquashContext &ctx, int intOrder,
-                                   RooDataHist const *dataHist, const RooArgSet &obs, bool correctForBinSize, bool cdfBoundaries);
-
-  static std::string rooHistIntegralTranslateImpl(int code, RooAbsArg const *klass, RooDataHist const *dataHist,
-                                                  const RooArgSet &obs, bool histFuncMode);
-
-private:
-=======
->>>>>>> 4f177922
   inline void initializeOwnedDataHist(std::unique_ptr<RooDataHist> &&dataHist)
   {
      _ownedDataHist = std::move(dataHist);
