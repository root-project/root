/*
 * Project: RooFit
 * Authors:
 *   Jonas Rembser, CERN 2023
 *   Garima Singh, CERN 2023
 *
 * Copyright (c) 2023, CERN
 *
 * Redistribution and use in source and binary forms,
 * with or without modification, are permitted according to the terms
 * listed in LICENSE (http://roofit.sourceforge.net/license.txt)
 */

#ifndef RooFit_Detail_AnalyticalIntegrals_h
#define RooFit_Detail_AnalyticalIntegrals_h

#include <TMath.h>
#include <Math/ProbFuncMathCore.h>

#include <cmath>

namespace RooFit {

namespace Detail {

namespace AnalyticalIntegrals {

/// @brief Function to calculate the integral of an un-normalized RooGaussian over x. To calculate the integral over
/// mean, just interchange the respective values of x and mean.
/// @param xMin Minimum value of variable to integrate wrt.
/// @param xMax Maximum value of of variable to integrate wrt.
/// @param mean Mean.
/// @param sigma Sigma.
/// @return The integral of an un-normalized RooGaussian over the value in x.
inline double gaussianIntegral(double xMin, double xMax, double mean, double sigma)
{
   // The normalisation constant 1./sqrt(2*pi*sigma^2) is left out in evaluate().
   // Therefore, the integral is scaled up by that amount to make RooFit normalise
   // correctly.
   double resultScale = std::sqrt(TMath::TwoPi()) * sigma;

   // Here everything is scaled and shifted into a standard normal distribution:
   double xscale = TMath::Sqrt2() * sigma;
   double scaledMin = 0.;
   double scaledMax = 0.;
   scaledMin = (xMin - mean) / xscale;
   scaledMax = (xMax - mean) / xscale;

   // Here we go for maximum precision: We compute all integrals in the UPPER
   // tail of the Gaussian, because erfc has the highest precision there.
   // Therefore, the different cases for range limits in the negative hemisphere are mapped onto
   // the equivalent points in the upper hemisphere using erfc(-x) = 2. - erfc(x)
   double ecmin = TMath::Erfc(std::abs(scaledMin));
   double ecmax = TMath::Erfc(std::abs(scaledMax));

   double cond = 0.0;
   // Don't put this "prd" inside the "if" because clad will not be able to differentiate the code correctly (as of
   // v1.1)!
   double prd = scaledMin * scaledMax;
   if (prd < 0.0)
      cond = 2.0 - (ecmin + ecmax);
   else if (scaledMax <= 0.0)
      cond = ecmax - ecmin;
   else
      cond = ecmin - ecmax;
   return resultScale * 0.5 * cond;
}

inline double exponentialIntegral(double xMin, double xMax, double constant)
{
   if (constant == 0.0) {
      return xMax - xMin;
   }

   return (std::exp(constant * xMax) - std::exp(constant * xMin)) / constant;
}

/// In pdfMode, a coefficient for the constant term of 1.0 is implied if lowestOrder > 0.
template <bool pdfMode = false>
inline double polynomialIntegral(double const *coeffs, int nCoeffs, int lowestOrder, double xMin, double xMax)
{
   int denom = lowestOrder + nCoeffs;
   double min = coeffs[nCoeffs - 1] / double(denom);
   double max = coeffs[nCoeffs - 1] / double(denom);

   for (int i = nCoeffs - 2; i >= 0; i--) {
      denom--;
      min = (coeffs[i] / double(denom)) + xMin * min;
      max = (coeffs[i] / double(denom)) + xMax * max;
   }

   max = max * std::pow(xMax, 1 + lowestOrder);
   min = min * std::pow(xMin, 1 + lowestOrder);

   return max - min + (pdfMode && lowestOrder > 0.0 ? xMax - xMin : 0.0);
}

/// use fast FMA if available, fall back to normal arithmetic if not
inline double fast_fma(double x, double y, double z) noexcept
{
#if defined(FP_FAST_FMA) // check if std::fma has fast hardware implementation
   return std::fma(x, y, z);
#else // defined(FP_FAST_FMA)
   // std::fma might be slow, so use a more pedestrian implementation
#if defined(__clang__)
#pragma STDC FP_CONTRACT ON // hint clang that using an FMA is okay here
#endif                      // defined(__clang__)
   return (x * y) + z;
#endif                      // defined(FP_FAST_FMA)
}

inline double chebychevIntegral(double const *coeffs, unsigned int nCoeffs, double xMin, double xMax, double xMinFull,
                                double xMaxFull)
{
   const double halfrange = .5 * (xMax - xMin);
   const double mid = .5 * (xMax + xMin);

   // the full range of the function is mapped to the normalised [-1, 1] range
   const double b = (xMaxFull - mid) / halfrange;
   const double a = (xMinFull - mid) / halfrange;

   // coefficient for integral(T_0(x)) is 1 (implicit), integrate by hand
   // T_0(x) and T_1(x), and use for n > 1: integral(T_n(x) dx) =
   // (T_n+1(x) / (n + 1) - T_n-1(x) / (n - 1)) / 2
   double sum = b - a; // integrate T_0(x) by hand

   const unsigned int iend = nCoeffs;
   if (iend > 0) {
      {
         // integrate T_1(x) by hand...
         const double c = coeffs[0];
         sum = fast_fma(0.5 * (b + a) * (b - a), c, sum);
      }
      if (1 < iend) {
         double bcurr = b;
         double btwox = 2 * b;
         double blast = 1;

         double acurr = a;
         double atwox = 2 * a;
         double alast = 1;

         double newval = atwox * acurr - alast;
         alast = acurr;
         acurr = newval;

         newval = btwox * bcurr - blast;
         blast = bcurr;
         bcurr = newval;
         double nminus1 = 1.;
         for (unsigned int i = 1; iend != i; ++i) {
            // integrate using recursion relation
            const double c = coeffs[i];
            const double term2 = (blast - alast) / nminus1;

            newval = atwox * acurr - alast;
            alast = acurr;
            acurr = newval;

            newval = btwox * bcurr - blast;
            blast = bcurr;
            bcurr = newval;

            ++nminus1;
            const double term1 = (bcurr - acurr) / (nminus1 + 1.);
            const double intTn = 0.5 * (term1 - term2);
            sum = fast_fma(intTn, c, sum);
         }
      }
   }

   // take care to multiply with the right factor to account for the mapping to
   // normalised range [-1, 1]
   return halfrange * sum;
}

<<<<<<< HEAD
=======
// Clad does not like std::max and std::min so redefined here for simplicity.
inline double max(double x, double y)
{
   return x >= y ? x : y;
}

inline double min(double x, double y)
{
   return x <= y ? x : y;
}

// The last param should be of type bool but it is not as that causes some issues with Cling for some reason...
inline double
poissonIntegral(int code, double mu, double x, double integrandMin, double integrandMax, unsigned int protectNegative)
{
   if (protectNegative && mu < 0.0) {
      return std::exp(-2.0 * mu); // make it fall quickly
   }

   if (code == 1) {
      // Implement integral over x as summation. Add special handling in case
      // range boundaries are not on integer values of x
      integrandMin = max(0, integrandMin);

      if (integrandMax < 0. || integrandMax < integrandMin) {
         return 0;
      }
      const double delta = 100.0 * std::sqrt(mu);
      // If the limits are more than many standard deviations away from the mean,
      // we might as well return the integral of the full Poisson distribution to
      // save computing time.
      if (integrandMin < max(mu - delta, 0.0) && integrandMax > mu + delta) {
         return 1.;
      }

      // The range as integers. ixMin is included, ixMax outside.
      const unsigned int ixMin = integrandMin;
      const unsigned int ixMax = min(integrandMax + 1, (double)std::numeric_limits<unsigned int>::max());

      // Sum from 0 to just before the bin outside of the range.
      if (ixMin == 0) {
         return ROOT::Math::gamma_cdf_c(mu, ixMax, 1);
      } else {
         // If necessary, subtract from 0 to the beginning of the range
         if (ixMin <= mu) {
            return ROOT::Math::gamma_cdf_c(mu, ixMax, 1) - ROOT::Math::gamma_cdf_c(mu, ixMin, 1);
         } else {
            // Avoid catastrophic cancellation in the high tails:
            return ROOT::Math::gamma_cdf(mu, ixMin, 1) - ROOT::Math::gamma_cdf(mu, ixMax, 1);
         }
      }
   }

   // the integral with respect to the mean is the integral of a gamma distribution
   // negative ix does not need protection (gamma returns 0.0)
   const double ix = 1 + x;

   return ROOT::Math::gamma_cdf(integrandMax, ix, 1.0) - ROOT::Math::gamma_cdf(integrandMin, ix, 1.0);
}

inline double logNormalIntegral(double xMin, double xMax, double m0, double k)
{
   double root2 = std::sqrt(2.);

   double ln_k = TMath::Abs(TMath::Log(k));
   double ret =
      0.5 * (TMath::Erf(TMath::Log(xMax / m0) / (root2 * ln_k)) - TMath::Erf(TMath::Log(xMin / m0) / (root2 * ln_k)));

   return ret;
}

>>>>>>> f2f67553
} // namespace AnalyticalIntegrals

} // namespace Detail

} // namespace RooFit

#endif<|MERGE_RESOLUTION|>--- conflicted
+++ resolved
@@ -174,8 +174,6 @@
    return halfrange * sum;
 }
 
-<<<<<<< HEAD
-=======
 // Clad does not like std::max and std::min so redefined here for simplicity.
 inline double max(double x, double y)
 {
@@ -247,7 +245,6 @@
    return ret;
 }
 
->>>>>>> f2f67553
 } // namespace AnalyticalIntegrals
 
 } // namespace Detail
