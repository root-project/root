/*
 * Project: RooFit
 * Authors:
 *   Garima Singh, CERN 2023
 *   Jonas Rembser, CERN 2023
 *
 * Copyright (c) 2023, CERN
 *
 * Redistribution and use in source and binary forms,
 * with or without modification, are permitted according to the terms
 * listed in LICENSE (http://roofit.sourceforge.net/license.txt)
 */

#ifndef RooFit_Detail_CodeSquashContext_h
#define RooFit_Detail_CodeSquashContext_h

#include <RooAbsCollection.h>
#include <RooFit/EvalContext.h>
#include <RooNumber.h>

<<<<<<< HEAD
=======
#include <ROOT/RSpan.hxx>

>>>>>>> 22aeb252
#include <cstddef>
#include <map>
#include <sstream>
#include <string>
#include <type_traits>
#include <unordered_map>

template <class T>
class RooTemplateProxy;

namespace RooFit {

namespace Detail {

/// @brief A class to maintain the context for squashing of RooFit models into code.
class CodeSquashContext {
public:
   CodeSquashContext(std::map<RooFit::Detail::DataKey, std::size_t> const &outputSizes, std::vector<double> &xlarr)
      : _nodeOutputSizes(outputSizes), _xlArr(xlarr)
   {
   }

   void addResult(RooAbsArg const *key, std::string const &value);
   void addResult(const char *key, std::string const &value);

   std::string const &getResult(RooAbsArg const &arg);

   template <class T>
   std::string const &getResult(RooTemplateProxy<T> const &key)
   {
      return getResult(key.arg());
   }

   /// @brief Figure out the output size of a node. It is the size of the
   /// vector observable that it depends on, or 1 if it doesn't depend on any
   /// or is a reducer node.
   /// @param key The node to look up the size for.
   std::size_t outputSize(RooFit::Detail::DataKey key) const
   {
      auto found = _nodeOutputSizes.find(key);
      if (found != _nodeOutputSizes.end())
         return found->second;
      return 1;
   }

   void addToGlobalScope(std::string const &str);
   std::string assembleCode(std::string const &returnExpr);
   void addVecObs(const char *key, int idx);

   void addToCodeBody(RooAbsArg const *klass, std::string const &in);

   void addToCodeBody(std::string const &in, bool isScopeIndep = false);

   /// @brief Build the code to call the function with name `funcname`, passing some arguments.
   /// The arguments can either be doubles or some RooFit arguments whose
   /// results will be looked up in the context.
   template <typename... Args_t>
   std::string buildCall(std::string const &funcname, Args_t const &...args)
   {
      std::stringstream ss;
      ss << funcname << "(" << buildArgs(args...) << ")";
      return ss.str();
   }

   /// @brief A class to manage loop scopes using the RAII technique. To wrap your code around a loop,
   /// simply place it between a brace inclosed scope with a call to beginLoop at the top. For e.g.
   /// {
   ///   auto scope = ctx.beginLoop({<-set of vector observables to loop over->});
   ///   // your loop body code goes here.
   /// }
   class LoopScope {
   public:
      LoopScope(CodeSquashContext &ctx, std::vector<TNamed const *> &&vars) : _ctx{ctx}, _vars{vars} {}
      ~LoopScope() { _ctx.endLoop(*this); }

      std::vector<TNamed const *> const &vars() const { return _vars; }

   private:
      CodeSquashContext &_ctx;
      const std::vector<TNamed const *> _vars;
   };

   std::unique_ptr<LoopScope> beginLoop(RooAbsArg const *in);

<<<<<<< HEAD
   std::string getTmpVarName();
=======
   std::string getTmpVarName() const;
>>>>>>> 22aeb252

   std::string buildArg(RooAbsCollection const &x);

   std::string buildArg(std::span<const double> arr);
   std::string buildArg(std::span<const int> arr) { return buildArgSpanImpl(arr); }

private:
   template <class T>
   std::string buildArgSpanImpl(std::span<const T> arr);

   bool isScopeIndependent(RooAbsArg const *in) const;

   void endLoop(LoopScope const &scope);

   void addResult(TNamed const *key, std::string const &value);

   template <class T, typename std::enable_if<std::is_floating_point<T>{}, bool>::type = true>
   std::string buildArg(T x)
   {
      return RooNumber::toString(x);
   }

   // If input is integer, we want to print it into the code like one (i.e. avoid the unnecessary '.0000').
   template <class T, typename std::enable_if<std::is_integral<T>{}, bool>::type = true>
   std::string buildArg(T x)
   {
      return std::to_string(x);
   }

   std::string buildArg(std::string const &x) { return x; }

   std::string buildArg(std::nullptr_t) { return "nullptr"; }

   std::string buildArg(RooAbsArg const &arg) { return getResult(arg); }

   template <class T>
   std::string buildArg(RooTemplateProxy<T> const &arg)
   {
      return getResult(arg);
   }

   std::string buildArgs() { return ""; }

   template <class Arg_t>
   std::string buildArgs(Arg_t const &arg)
   {
      return buildArg(arg);
   }

   template <typename Arg_t, typename... Args_t>
   std::string buildArgs(Arg_t const &arg, Args_t const &...args)
   {
      return buildArg(arg) + ", " + buildArgs(args...);
   }

   template <class T>
   std::string typeName() const;

   /// @brief Map of node names to their result strings.
   std::unordered_map<const TNamed *, std::string> _nodeNames;
   /// @brief Block of code that is placed before the rest of the function body.
   std::string _globalScope;
   /// @brief A map to keep track of the observable indices if they are non scalar.
   std::unordered_map<const TNamed *, int> _vecObsIndices;
   /// @brief Map of node output sizes.
   std::map<RooFit::Detail::DataKey, std::size_t> _nodeOutputSizes;
   /// @brief Stores the squashed code body.
   std::string _code;
   /// @brief The current number of for loops the started.
   int _loopLevel = 0;
   /// @brief Index to get unique names for temporary variables.
   mutable int _tmpVarIdx = 0;
   /// @brief Keeps track of the position to go back and insert code to.
   int _scopePtr = -1;
   /// @brief Stores code that eventually gets injected into main code body.
   /// Mainly used for placing decls outside of loops.
   std::string _tempScope;
   /// @brief A map to keep track of list names as assigned by addResult.
   std::unordered_map<RooFit::UniqueId<RooAbsCollection>::Value_t, std::string> listNames;
   std::vector<double> &_xlArr;
};

template <>
inline std::string CodeSquashContext::typeName<double>() const
{
   return "double";
}
template <>
inline std::string CodeSquashContext::typeName<int>() const
{
   return "int";
}

template <class T>
std::string CodeSquashContext::buildArgSpanImpl(std::span<const T> arr)
{
   unsigned int n = arr.size();
   std::string arrName = getTmpVarName();
   std::string arrDecl = typeName<T>() + " " + arrName + "[" + std::to_string(n) + "] = {";
   for (unsigned int i = 0; i < n; i++) {
      arrDecl += " " + std::to_string(arr[i]) + ",";
   }
   arrDecl.back() = '}';
   arrDecl += ";\n";
   addToCodeBody(arrDecl, true);

   return arrName;
}

} // namespace Detail

} // namespace RooFit

#endif<|MERGE_RESOLUTION|>--- conflicted
+++ resolved
@@ -18,11 +18,8 @@
 #include <RooFit/EvalContext.h>
 #include <RooNumber.h>
 
-<<<<<<< HEAD
-=======
 #include <ROOT/RSpan.hxx>
 
->>>>>>> 22aeb252
 #include <cstddef>
 #include <map>
 #include <sstream>
@@ -107,11 +104,7 @@
 
    std::unique_ptr<LoopScope> beginLoop(RooAbsArg const *in);
 
-<<<<<<< HEAD
-   std::string getTmpVarName();
-=======
    std::string getTmpVarName() const;
->>>>>>> 22aeb252
 
    std::string buildArg(RooAbsCollection const &x);
 
