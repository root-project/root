--- conflicted
+++ resolved
@@ -68,37 +68,6 @@
    return sum;
 }
 
-<<<<<<< HEAD
-inline double addPdfEvaluate(double const *coeffs, unsigned int nCoeffs, double const *pdfs, unsigned int pdfSize)
-{
-   bool noLastCoeff = pdfSize != nCoeffs;
-   double extraCoeff = 1;
-   double sum = 0;
-
-   unsigned int i;
-   for (i = 0; i < nCoeffs; i++) {
-      sum += pdfs[i] * coeffs[i];
-      if (noLastCoeff)
-         extraCoeff -= coeffs[i];
-   }
-
-   if (noLastCoeff) {
-      sum += pdfs[i] * extraCoeff;
-   }
-
-   return sum;
-}
-
-inline double constraintSumEvaluate(double const *comp, unsigned int compSize)
-{
-   double sum = 0;
-   for (unsigned int i = 0; i < compSize; i++) {
-      sum -= std::log(comp[i]);
-   }
-   return sum;
-}
-
-=======
 inline double constraintSumEvaluate(double const *comp, unsigned int compSize)
 {
    double sum = 0;
@@ -259,7 +228,6 @@
    return ret;
 }
 
->>>>>>> f2f67553
 } // namespace EvaluateFuncs
 
 } // namespace Detail
