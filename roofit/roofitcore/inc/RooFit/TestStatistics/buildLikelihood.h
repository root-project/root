--- conflicted
+++ resolved
@@ -35,11 +35,7 @@
    NLLFactory &ExternalConstraints(const RooArgSet &externalconstraints);
    NLLFactory &GlobalObservables(const RooArgSet &globalObservables);
    NLLFactory &GlobalObservablesTag(const char *globalObservablesTag);
-<<<<<<< HEAD
-   NLLFactory &BatchMode(RooFit::BatchModeOption batchMode);
-=======
    NLLFactory &EvalBackend(RooFit::EvalBackend evalBackend);
->>>>>>> 49ae85f5
 
 private:
    std::vector<std::unique_ptr<RooAbsL>> getSimultaneousComponents();
@@ -52,11 +48,7 @@
    RooArgSet _externalConstraints;
    RooArgSet _globalObservables;
    std::string _globalObservablesTag;
-<<<<<<< HEAD
-   RooFit::BatchModeOption _batchMode = RooFit::BatchModeOption::Off;
-=======
    RooFit::EvalBackend _evalBackend = RooFit::EvalBackend::Legacy();
->>>>>>> 49ae85f5
 };
 
 /// Delegating function to build a likelihood without additional arguments.
