--- conflicted
+++ resolved
@@ -31,11 +31,7 @@
 class RooBinnedL : public RooAbsL {
 public:
    RooBinnedL(RooAbsPdf *pdf, RooAbsData *data);
-<<<<<<< HEAD
-   ~RooBinnedL();
-=======
    ~RooBinnedL() override;
->>>>>>> 18b4f317
    ROOT::Math::KahanSum<double>
    evaluatePartition(Section bins, std::size_t components_begin, std::size_t components_end) override;
 
@@ -45,12 +41,8 @@
    mutable bool _first = true;        ///<!
    mutable std::vector<double> _binw; ///<!
    std::unique_ptr<RooChangeTracker> paramTracker_;
-<<<<<<< HEAD
-   mutable ROOT::Math::KahanSum<double> cachedResult_ = 0;
-=======
    Section lastSection_ = {0, 0}; // used for cache together with the parameter tracker
    mutable ROOT::Math::KahanSum<double> cachedResult_{0.};
->>>>>>> 18b4f317
 };
 
 } // namespace TestStatistics
