--- conflicted
+++ resolved
@@ -15,11 +15,7 @@
 #define RooFit_Evaluator_h
 
 #include <RooAbsReal.h>
-<<<<<<< HEAD
-#include <RooFit/Detail/DataMap.h>
-=======
 #include <RooFit/EvalContext.h>
->>>>>>> 22aeb252
 
 #include <RConfig.h>
 
@@ -69,13 +65,8 @@
    const bool _useGPU = false;
    int _nEvaluations = 0;
    bool _needToUpdateOutputSizes = false;
-<<<<<<< HEAD
-   RooFit::Detail::DataMap _dataMapCPU;
-   RooFit::Detail::DataMap _dataMapCUDA;
-=======
    RooFit::EvalContext _evalContextCPU;
    RooFit::EvalContext _evalContextCUDA;
->>>>>>> 22aeb252
    std::vector<NodeInfo> _nodes; // the ordered computation graph
    std::stack<std::unique_ptr<ChangeOperModeRAII>> _changeOperModeRAIIs;
 };
