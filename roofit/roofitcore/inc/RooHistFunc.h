/*****************************************************************************
 * Project: RooFit                                                           *
 * Package: RooFitCore                                                       *
 *    File: $Id$
 * Authors:                                                                  *
 *   WV, Wouter Verkerke, UC Santa Barbara, verkerke@slac.stanford.edu       *
 *   DK, David Kirkby,    UC Irvine,         dkirkby@uci.edu                 *
 *                                                                           *
 * Copyright (c) 2000-2005, Regents of the University of California          *
 *                          and Stanford University. All rights reserved.    *
 *                                                                           *
 * Redistribution and use in source and binary forms,                        *
 * with or without modification, are permitted according to the terms        *
 * listed in LICENSE (http://roofit.sourceforge.net/license.txt)             *
 *****************************************************************************/
#ifndef ROO_HIST_FUNC
#define ROO_HIST_FUNC

#include "RooAbsReal.h"
#include "RooRealProxy.h"
#include "RooSetProxy.h"
#include "RooAICRegistry.h"
#include "RooTrace.h"
#include "RooDataHist.h"

#include <list>

class RooRealVar;
class RooAbsReal;

class RooHistFunc : public RooAbsReal {
public:
  RooHistFunc() {}
  RooHistFunc(const char *name, const char *title, const RooArgSet& vars, const RooDataHist& dhist, Int_t intOrder=0);
  RooHistFunc(const char *name, const char *title, const RooArgList& funcObs, const RooArgList& histObs, const RooDataHist& dhist, Int_t intOrder=0);
  RooHistFunc(const char *name, const char *title, const RooArgSet& vars,
             std::unique_ptr<RooDataHist> dhist, int intOrder=0);
  RooHistFunc(const char *name, const char *title, const RooArgList& pdfObs, const RooArgList& histObs,
             std::unique_ptr<RooDataHist> dhist, int intOrder=0);
  RooHistFunc(const RooHistFunc& other, const char* name=nullptr);
  TObject* clone(const char* newname=nullptr) const override { return new RooHistFunc(*this,newname); }
  ~RooHistFunc() override ;

  /// Return RooDataHist that is represented.
  RooDataHist& dataHist()  {
    return *_dataHist ;
  }

  /// Return RooDataHist that is represented.
  const RooDataHist& dataHist() const {
    return *_dataHist ;
  }

  /// Replaces underlying RooDataHist with a clone, which is now owned, and returns the clone.
  /// If the underlying RooDataHist is already owned, then that is returned instead of being cloned.
  RooDataHist* cloneAndOwnDataHist(const char* newname="");

  /// Get total bin volume spanned by this hist function.
  /// In 1-d, this is e.g. the range spanned on the x-axis.
  double totVolume() const;

  /// Set histogram interpolation order.
  void setInterpolationOrder(Int_t order) {

    _intOrder = order ;
  }

  /// Return histogram interpolation order.
  Int_t getInterpolationOrder() const {

    return _intOrder ;
  }

  Int_t getAnalyticalIntegral(RooArgSet& allVars, RooArgSet& analVars, const char* rangeName=nullptr) const override ;
  double analyticalIntegral(Int_t code, const char* rangeName=nullptr) const override ;

  bool forceAnalyticalInt(const RooAbsArg& dep) const override;

  /// Set use of special boundary conditions for c.d.f.s
  void setCdfBoundaries(bool flag) {
    _cdfBoundaries = flag ;
  }

  /// If true, special boundary conditions for c.d.f.s are used
  bool getCdfBoundaries() const {

    return _cdfBoundaries ;
  }

  Int_t getMaxVal(const RooArgSet& vars) const override;
  double maxVal(Int_t code) const override;

  std::list<double>* binBoundaries(RooAbsRealLValue& /*obs*/, double /*xlo*/, double /*xhi*/) const override ;
  std::list<double>* plotSamplingHint(RooAbsRealLValue& obs, double xlo, double xhi) const override ;
  bool isBinnedDistribution(const RooArgSet&) const override { return _intOrder==0 ; }
  RooArgSet const& getHistObsList() const { return _histObsList; }


  Int_t getBin() const;
  std::vector<Int_t> getBins(RooFit::EvalContext & ctx) const;

<<<<<<< HEAD
  void translate(RooFit::Detail::CodeSquashContext &ctx) const override;
  std::string
  buildCallToAnalyticIntegral(int code, const char *rangeName, RooFit::Detail::CodeSquashContext &ctx) const override;

=======
>>>>>>> 4f177922
  RooArgSet const &variables() const { return _depList; }

protected:

  bool importWorkspaceHook(RooWorkspace& ws) override ;
  bool areIdentical(const RooDataHist& dh1, const RooDataHist& dh2) ;

  double evaluate() const override;
  void doEval(RooFit::EvalContext &) const override;
  friend class RooAbsCachedReal ;

  void ioStreamerPass2() override ;

  RooArgSet _histObsList;                      ///< List of observables defining dimensions of histogram
  RooSetProxy _depList;                        ///< List of observables mapped onto histogram observables
  RooDataHist* _dataHist = nullptr;            ///< Unowned pointer to underlying histogram
  std::unique_ptr<RooDataHist> _ownedDataHist; ///<! Owned pointer to underlying histogram
  mutable RooAICRegistry _codeReg;             ///<! Auxiliary class keeping tracking of analytical integration code
  Int_t _intOrder = 0;                         ///< Interpolation order
  bool _cdfBoundaries = false;                 ///< Use boundary conditions for CDFs.
  mutable double _totVolume = 0.0;             ///<! Total volume of space (product of ranges of observables)
  bool _unitNorm = false;                      ///<! Assume contents is unit normalized (for use as pdf cache)

private:
  inline void initializeOwnedDataHist(std::unique_ptr<RooDataHist> &&dataHist)
  {
     _ownedDataHist = std::move(dataHist);
  }

  ClassDefOverride(RooHistFunc,2) // Histogram based function
};

#endif<|MERGE_RESOLUTION|>--- conflicted
+++ resolved
@@ -99,13 +99,6 @@
   Int_t getBin() const;
   std::vector<Int_t> getBins(RooFit::EvalContext & ctx) const;
 
-<<<<<<< HEAD
-  void translate(RooFit::Detail::CodeSquashContext &ctx) const override;
-  std::string
-  buildCallToAnalyticIntegral(int code, const char *rangeName, RooFit::Detail::CodeSquashContext &ctx) const override;
-
-=======
->>>>>>> 4f177922
   RooArgSet const &variables() const { return _depList; }
 
 protected:
