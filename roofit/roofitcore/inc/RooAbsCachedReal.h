--- conflicted
+++ resolved
@@ -100,11 +100,7 @@
   }
   virtual FuncCacheElem* createCache(const RooArgSet* nset) const ;
   virtual const char* inputBaseName() const = 0 ;
-<<<<<<< HEAD
-  virtual RooArgSet* actualObservables(const RooArgSet& nset) const = 0 ;
-=======
   virtual RooFit::OwningPtr<RooArgSet> actualObservables(const RooArgSet& nset) const = 0 ;
->>>>>>> 7c5b7714
   virtual RooFit::OwningPtr<RooArgSet> actualParameters(const RooArgSet& nset) const = 0 ;
   virtual void fillCacheObject(FuncCacheElem& cache) const = 0 ;
 
