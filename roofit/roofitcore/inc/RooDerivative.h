/*****************************************************************************
 * Project: RooFit                                                           *
 * Package: RooFitCore                                                       *
 *    File: $Id$
 * Authors:                                                                  *
 *   WV, Wouter Verkerke, UC Santa Barbara, verkerke@slac.stanford.edu       *
 *   DK, David Kirkby,    UC Irvine,         dkirkby@uci.edu                 *
 *                                                                           *
 * Copyright (c) 2000-2005, Regents of the University of California          *
 *                          and Stanford University. All rights reserved.    *
 *                                                                           *
 * Redistribution and use in source and binary forms,                        *
 * with or without modification, are permitted according to the terms        *
 * listed in LICENSE (http://roofit.sourceforge.net/license.txt)             *
 *****************************************************************************/
#ifndef ROO_DERIVATIVE
#define ROO_DERIVATIVE

#include "RooAbsReal.h"
#include "RooRealProxy.h"
#include "RooSetProxy.h"

namespace ROOT{ namespace Math {
class RichardsonDerivator;
}}

class RooRealVar;
class RooArgList ;

class RooDerivative : public RooAbsReal {
public:

  RooDerivative() ;
  RooDerivative(const char *name, const char *title, RooAbsReal& func, RooRealVar& x, Int_t order=1, double eps=0.001) ;
  RooDerivative(const char *name, const char *title, RooAbsReal& func, RooRealVar& x, const RooArgSet& nset, Int_t order=1, double eps=0.001) ;
  ~RooDerivative() override ;

  RooDerivative(const RooDerivative& other, const char* name = nullptr);
  TObject* clone(const char* newname) const override { return new RooDerivative(*this, newname); }

  Int_t order() const { return _order ; }
  double eps() const { return _eps ; }
  void setEps(double e) { _eps = e ; }

  bool redirectServersHook(const RooAbsCollection& /*newServerList*/, bool /*mustReplaceAll*/, bool /*nameChange*/, bool /*isRecursive*/) override ;

protected:

  Int_t _order = 1;                                       ///< Derivation order
  double _eps = 1e-7;                                     ///< Precision
  RooSetProxy  _nset ;                                    ///< Normalization set (optional)
  RooRealProxy _func ;                                    ///< Input function
  RooRealProxy _x     ;                                   ///< Observable
<<<<<<< HEAD
  mutable RooFunctor*  _ftor = nullptr;                   ///<! Functor binding of RooAbsReal
  mutable ROOT::Math::RichardsonDerivator *_rd = nullptr; ///<! Derivator
=======
  mutable std::unique_ptr<RooFunctor> _ftor;                   ///<! Functor binding of RooAbsReal
  mutable std::unique_ptr<ROOT::Math::RichardsonDerivator> _rd; ///<! Derivator
>>>>>>> 22aeb252

  double evaluate() const override;

  ClassDefOverride(RooDerivative,1) // Representation of derivative of any RooAbsReal
};

#endif<|MERGE_RESOLUTION|>--- conflicted
+++ resolved
@@ -51,13 +51,8 @@
   RooSetProxy  _nset ;                                    ///< Normalization set (optional)
   RooRealProxy _func ;                                    ///< Input function
   RooRealProxy _x     ;                                   ///< Observable
-<<<<<<< HEAD
-  mutable RooFunctor*  _ftor = nullptr;                   ///<! Functor binding of RooAbsReal
-  mutable ROOT::Math::RichardsonDerivator *_rd = nullptr; ///<! Derivator
-=======
   mutable std::unique_ptr<RooFunctor> _ftor;                   ///<! Functor binding of RooAbsReal
   mutable std::unique_ptr<ROOT::Math::RichardsonDerivator> _rd; ///<! Derivator
->>>>>>> 22aeb252
 
   double evaluate() const override;
 
