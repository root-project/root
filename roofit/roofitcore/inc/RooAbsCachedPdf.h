--- conflicted
+++ resolved
@@ -103,11 +103,7 @@
     return new PdfCacheElem(*this,nset) ;
   }
   virtual const char* inputBaseName() const = 0 ;
-<<<<<<< HEAD
-  virtual RooArgSet* actualObservables(const RooArgSet& nset) const = 0 ;
-=======
   virtual RooFit::OwningPtr<RooArgSet> actualObservables(const RooArgSet& nset) const = 0 ;
->>>>>>> 7c5b7714
   virtual RooFit::OwningPtr<RooArgSet> actualParameters(const RooArgSet& nset) const = 0 ;
   virtual RooAbsArg& pdfObservable(RooAbsArg& histObservable) const { return histObservable ; }
   virtual void fillCacheObject(PdfCacheElem& cache) const = 0 ;
