/*****************************************************************************
 * Project: RooFit                                                           *
 * Package: RooFitCore                                                       *
 *    File: $Id: RooAbsCollection.h,v 1.26 2007/08/09 19:55:47 wouter Exp $
 * Authors:                                                                  *
 *   WV, Wouter Verkerke, UC Santa Barbara, verkerke@slac.stanford.edu       *
 *   DK, David Kirkby,    UC Irvine,         dkirkby@uci.edu                 *
 *                                                                           *
 * Copyright (c) 2000-2005, Regents of the University of California          *
 *                          and Stanford University. All rights reserved.    *
 *                                                                           *
 * Redistribution and use in source and binary forms,                        *
 * with or without modification, are permitted according to the terms        *
 * listed in LICENSE (http://roofit.sourceforge.net/license.txt)             *
 *****************************************************************************/
#ifndef ROO_ABS_COLLECTION
#define ROO_ABS_COLLECTION

#include "TObject.h"
#include "TString.h"
#include "RooAbsArg.h"
#include "RooPrintable.h"
#include "RooCmdArg.h"
#include "RooLinkedListIter.h"
#include "RooFit/UniqueId.h"

// The range casts are not used in this file, but if you want to work with
// RooFit collections you also want to have static_range_cast and
// dynamic_range_cast available without including RangeCast.h every time.
#include <ROOT/RRangeCast.hxx>

#include <ROOT/RSpan.hxx>

#include <string>
#include <unordered_map>
#include <vector>
#include <type_traits>
#include <memory>


// To make ROOT::RangeStaticCast available under the name static_range_cast.
template <typename T, typename Range_t>
ROOT::RRangeCast<T, false, Range_t> static_range_cast(Range_t &&coll)
{
   return ROOT::RangeStaticCast<T>(std::forward<Range_t>(coll));
}


// To make ROOT::RangeDynCast available under the dynamic_range_cast.
template <typename T, typename Range_t>
ROOT::RRangeCast<T, true, Range_t> dynamic_range_cast(Range_t &&coll)
{
   return ROOT::RangeDynCast<T>(std::forward<Range_t>(coll));
}


namespace RooFit {
namespace Detail {
struct HashAssistedFind;
}
}

class RooAbsCollection : public TObject, public RooPrintable {
public:
  using Storage_t = std::vector<RooAbsArg*>;
  using const_iterator = Storage_t::const_iterator;


  // Constructors, assignment etc.
  RooAbsCollection();
  RooAbsCollection(const char *name);
  virtual TObject* clone(const char* newname) const = 0 ;
  virtual TObject* create(const char* newname) const = 0 ;
  TObject* Clone(const char* newname=nullptr) const override {
    return clone(newname?newname:GetName()) ;
  }
  ~RooAbsCollection() override;

  // Create a copy of an existing list. New variables cannot be added
  // to a copied list. The variables in the copied list are independent
  // of the original variables.
  RooAbsCollection(const RooAbsCollection& other, const char *name="");
  RooAbsCollection& operator=(const RooAbsCollection& other);

  void assign(const RooAbsCollection& other) const;
  RooAbsCollection &assignValueOnly(const RooAbsCollection& other, bool forceIfSizeOne=false);
  void assignFast(const RooAbsCollection& other, bool setValDirty=true) const;

  // Move constructor
  RooAbsCollection(RooAbsCollection && other);

  /// Returns a unique ID that is different for every instantiated
  /// RooAbsCollection. This ID can be used to check whether two collections
  /// are the same object, which is safer than memory address comparisons that
  /// might result in false positives when memory is recycled.
  RooFit::UniqueId<RooAbsCollection> const& uniqueId() const { return _uniqueId; }

  // Copy list and contents (and optionally 'deep' servers)
  RooAbsCollection *snapshot(bool deepCopy=true) const ;
  bool snapshot(RooAbsCollection& output, bool deepCopy=true) const ;

  /// Set the size at which the collection will automatically start using an extra
  /// lookup table instead of performing a linear search.
  void setHashTableSize(Int_t number) {
    _sizeThresholdForMapSearch = number;
  }
  /// Query the size at which the collection will automatically start using an extra
  /// lookup table instead of performing a linear search.
  Int_t getHashTableSize() const {
    return _sizeThresholdForMapSearch;
  }

  /// Const access to the underlying stl container.
  Storage_t const& get() const { return _list; }

  // List content management
  virtual bool add(const RooAbsArg& var, bool silent=false) ;
// The following function is not memory safe, because it takes ownership of var
<<<<<<< HEAD
// without moving it. It is not publically available in the memory safe
=======
// without moving it. It is not publicly available in the memory safe
>>>>>>> 49ae85f5
// interfaces mode.
#ifdef ROOFIT_MEMORY_SAFE_INTERFACES
protected:
#endif
  virtual bool addOwned(RooAbsArg& var, bool silent=false);
#ifdef ROOFIT_MEMORY_SAFE_INTERFACES
public:
#endif
  bool addOwned(std::unique_ptr<RooAbsArg> var, bool silent=false);
  virtual RooAbsArg *addClone(const RooAbsArg& var, bool silent=false) ;
  virtual bool replace(const RooAbsArg& var1, const RooAbsArg& var2) ;
  virtual bool remove(const RooAbsArg& var, bool silent=false, bool matchByNameOnly=false) ;
  virtual void removeAll() ;

  template<typename Iterator_t,
      typename value_type = typename std::remove_pointer<typename std::iterator_traits<Iterator_t>::value_type>,
      typename = std::enable_if<std::is_convertible<const value_type*, const RooAbsArg*>::value> >
  bool add(Iterator_t beginIt, Iterator_t endIt, bool silent=false) {
    bool result = false ;
    _list.reserve(_list.size() + std::distance(beginIt, endIt));
    for (auto it = beginIt; it != endIt; ++it) {
      result |= add(**it,silent);
    }
    return result;
  }
  ////////////////////////////////////////////////////////////////////////////////
  /// Add a collection of arguments to this collection by calling add()
  /// for each element in the source collection
  bool add(const RooAbsCollection& list, bool silent=false) {
    return add(list._list.begin(), list._list.end(), silent);
  }
  virtual bool addOwned(const RooAbsCollection& list, bool silent=false);
  bool addOwned(RooAbsCollection&& list, bool silent=false);
  virtual void   addClone(const RooAbsCollection& list, bool silent=false);
  bool replace(const RooAbsCollection &other);
  bool remove(const RooAbsCollection& list, bool silent=false, bool matchByNameOnly=false) ;
  template<class forwardIt>
  void remove(forwardIt rangeBegin, forwardIt rangeEnd, bool silent = false, bool matchByNameOnly = false) {
      for (forwardIt it = rangeBegin; it != rangeEnd; ++it) {
        static_assert(std::is_same<
            typename std::iterator_traits<forwardIt>::value_type,
            RooAbsArg*>::value, "Can only remove lists of RooAbsArg*.");
        auto castedElm = static_cast<RooAbsArg*>(*it);
        remove(*castedElm, silent, matchByNameOnly);
      }
  }

   // Utilities functions when used as configuration object
   double getRealValue(const char* name, double defVal=0.0, bool verbose=false) const ;
   const char* getCatLabel(const char* name, const char* defVal="", bool verbose=false) const ;
   Int_t getCatIndex(const char* name, Int_t defVal=0, bool verbose=false) const ;
   const char* getStringValue(const char* name, const char* defVal="", bool verbose=false) const ;
   bool setRealValue(const char* name, double newVal=0.0, bool verbose=false) ;
   bool setCatLabel(const char* name, const char* newVal="", bool verbose=false) ;
   bool setCatIndex(const char* name, Int_t newVal=0, bool verbose=false) ;
   bool setStringValue(const char* name, const char* newVal="", bool verbose=false) ;

  // Group operations on AbsArgs
  void setAttribAll(const Text_t* name, bool value=true) ;

  // List search methods
  RooAbsArg *find(const char *name) const ;
  RooAbsArg *find(const RooAbsArg&) const ;

  /// Find object by name in the collection
  TObject* FindObject(const char* name) const override { return find(name); }

  /// Find object in the collection, Note: matching by object name, like the find() method
  TObject* FindObject(const TObject* obj) const override { auto arg = dynamic_cast<const RooAbsArg*>(obj); return (arg) ? find(*arg) : nullptr; }

  /// Check if collection contains an argument with the same name as var.
  /// To check for a specific instance, use containsInstance().
  bool contains(const RooAbsArg& var) const {
    return find(var) != nullptr;
  }
  /// Check if this exact instance is in this collection.
  virtual bool containsInstance(const RooAbsArg& var) const {
    return std::find(_list.begin(), _list.end(), &var) != _list.end();
  }
  RooAbsCollection* selectByAttrib(const char* name, bool value) const ;
  bool selectCommon(const RooAbsCollection& refColl, RooAbsCollection& outColl) const ;
  RooAbsCollection* selectCommon(const RooAbsCollection& refColl) const ;
  RooAbsCollection* selectByName(const char* nameList, bool verbose=false) const ;
  bool equals(const RooAbsCollection& otherColl) const ;
  bool hasSameLayout(const RooAbsCollection& other) const;

  template<typename Iterator_t,
      typename value_type = typename std::remove_pointer<typename std::iterator_traits<Iterator_t>::value_type>,
      typename = std::enable_if<std::is_convertible<const value_type*, const RooAbsArg*>::value> >
  bool overlaps(Iterator_t otherCollBegin, Iterator_t otherCollEnd) const  {
    for (auto it = otherCollBegin; it != otherCollEnd; ++it) {
      if (find(**it)) {
        return true ;
      }
    }
    return false ;
  }

  ////////////////////////////////////////////////////////////////////////////////
  /// Check if this and other collection have common entries
  bool overlaps(const RooAbsCollection& otherColl) const {
    return overlaps(otherColl._list.begin(), otherColl._list.end());
  }

  /// TIterator-style iteration over contained elements.
  /// \note These iterators are slow. Use begin() and end() or
  /// range-based for loop instead.
  inline TIterator* createIterator(bool dir = kIterForward) const
  R__SUGGEST_ALTERNATIVE("begin(), end() and range-based for loops.") {
    // Create and return an iterator over the elements in this collection
    return new RooLinkedListIter(makeLegacyIterator(dir));
  }

  /// TIterator-style iteration over contained elements.
  /// \note This iterator is slow. Use begin() and end() or range-based for loop instead.
  RooLinkedListIter iterator(bool dir = kIterForward) const
  R__SUGGEST_ALTERNATIVE("begin(), end() and range-based for loops.") {
    return RooLinkedListIter(makeLegacyIterator(dir));
  }

  /// One-time forward iterator.
  /// \note Use begin() and end() or range-based for loop instead.
  RooFIter fwdIterator() const
  R__SUGGEST_ALTERNATIVE("begin(), end() and range-based for loops.") {
    return RooFIter(makeLegacyIterator());
  }

  const_iterator begin() const {
    return _list.begin();
  }

  const_iterator end() const {
    return _list.end();
  }

  Storage_t::const_reverse_iterator rbegin() const {
    return _list.rbegin();
  }

  Storage_t::const_reverse_iterator rend() const {
      return _list.rend();
    }

  Storage_t::size_type size() const {
    return _list.size();
  }

  bool empty() const {
    return _list.empty();
  }

  void reserve(Storage_t::size_type count) {
    _list.reserve(count);
  }

  /// Clear contents. If the collection is owning, it will also delete the contents.
  void clear() {
    removeAll();
  }

  /// Return the number of elements in the collection
  inline Int_t getSize() const R__SUGGEST_ALTERNATIVE("size() returns true size.") {
    return _list.size();
  }

  inline RooAbsArg *first() const {
    // Return the first element in this collection
    // calling front on an empty container is undefined
    return _list.empty() ? nullptr : _list.front();
  }

  RooAbsArg * operator[](Storage_t::size_type i) const {
    return _list[i];
  }


  /// Returns index of given arg, or -1 if arg is not in the collection.
  inline Int_t index(const RooAbsArg* arg) const {
    auto item = std::find(_list.begin(), _list.end(), arg);
    return item != _list.end() ? item - _list.begin() : -1;
  }

  /// Returns index of given arg, or -1 if arg is not in the collection.
  inline Int_t index(const RooAbsArg& arg) const {
    return index(&arg);
  }

  Int_t index(const char* name) const;

  inline void Print(Option_t *options= nullptr) const override {
    // Printing interface (human readable)
    printStream(defaultPrintStream(),defaultPrintContents(options),defaultPrintStyle(options));
  }
  std::string contentsString() const ;


  void printName(std::ostream& os) const override ;
  void printTitle(std::ostream& os) const override ;
  void printClassName(std::ostream& os) const override ;
  void printValue(std::ostream& os) const override ;
  void printMultiline(std::ostream& os, Int_t contents, bool verbose=false, TString indent="") const override ;

  Int_t defaultPrintContents(Option_t* opt) const override ;

  // Latex printing methods
  void printLatex(const RooCmdArg& arg1={}, const RooCmdArg& arg2={},
        const RooCmdArg& arg3={}, const RooCmdArg& arg4={},
        const RooCmdArg& arg5={}, const RooCmdArg& arg6={},
        const RooCmdArg& arg7={}, const RooCmdArg& arg8={}) const ;
  void printLatex(std::ostream& ofs, Int_t ncol, const char* option="NEYU", Int_t sigDigit=1,
                  const RooLinkedList& siblingLists=RooLinkedList(), const RooCmdArg* formatCmd=nullptr) const ;

  void setName(const char *name) {
    // Set name of collection
    _name= name;
  }
  const char* GetName() const override {
    // Return namer of collection
    return _name.Data() ;
  }
  bool isOwning() const {
    // Does collection own contents?
    return _ownCont ;
  }

  bool allInRange(const char* rangeSpec) const ;

  void dump() const ;

  void releaseOwnership() { _ownCont = false ; }
  void takeOwnership() { _ownCont = true ; }

  void sort(bool reverse = false);
  void sortTopologically();

  void RecursiveRemove(TObject *obj) override;

  void useHashMapForFind(bool flag) const;

  // For use in the RooArgList/Set(std::vector<RooAbsArgPtrOrDouble> const&) constructor.
  // Can be replaced with std::variant when C++17 is the minimum supported standard.
  struct RooAbsArgPtrOrDouble {
    RooAbsArgPtrOrDouble(RooAbsArg & arg) : ptr{&arg}, hasPtr{true} {}
    RooAbsArgPtrOrDouble(double x) : val{x}, hasPtr{false} {}

    RooAbsArg * ptr = nullptr;
    double val = 0.0;
    bool hasPtr = false;
  };

protected:
  Storage_t _list;  ///< Actual object storage
  using LegacyIterator_t = TIteratorToSTLInterface<Storage_t>;

  bool _ownCont = false; ///< Flag to identify a list that owns its contents.
  TString _name;           ///< Our name.
  bool _allRRV = true;   ///< All contents are RRV

  void deleteList() ;

  inline TNamed* structureTag() { if (_structureTag==nullptr) makeStructureTag() ; return _structureTag ; }
  inline TNamed* typedStructureTag() { if (_typedStructureTag==nullptr) makeTypedStructureTag() ; return _typedStructureTag ; }

  mutable TNamed* _structureTag{nullptr};      ///<! Structure tag
  mutable TNamed* _typedStructureTag{nullptr}; ///<! Typed structure tag

  inline void clearStructureTags() { _structureTag = nullptr ; _typedStructureTag = nullptr ; }

  void makeStructureTag() {}
  void makeTypedStructureTag() {}

  /// Determine whether it's possible to add a given RooAbsArg to the collection or not.
  virtual bool canBeAdded(const RooAbsArg& arg, bool silent) const = 0;

  template<class T>
  static void assert_is_no_temporary(T &&) {
    static_assert(!std::is_rvalue_reference<T&&>::value,
      "A reference to a temporary RooAbsArg will be passed to a RooAbsCollection constructor! "
      "This is not allowed, because the collection will not own the arguments. "
      "Hence, the collection will contain dangling pointers when the temporary goes out of scope."
    );
  }

private:
  std::unique_ptr<LegacyIterator_t> makeLegacyIterator (bool forward = true) const;

  using HashAssistedFind = RooFit::Detail::HashAssistedFind;
  mutable std::unique_ptr<HashAssistedFind> _hashAssistedFind; ///<!
  std::size_t _sizeThresholdForMapSearch = 100; ///<!

  void insert(RooAbsArg*);

  const RooFit::UniqueId<RooAbsCollection> _uniqueId; //!

  ClassDefOverride(RooAbsCollection,3) // Collection of RooAbsArg objects
};

#endif<|MERGE_RESOLUTION|>--- conflicted
+++ resolved
@@ -116,11 +116,7 @@
   // List content management
   virtual bool add(const RooAbsArg& var, bool silent=false) ;
 // The following function is not memory safe, because it takes ownership of var
-<<<<<<< HEAD
-// without moving it. It is not publically available in the memory safe
-=======
 // without moving it. It is not publicly available in the memory safe
->>>>>>> 49ae85f5
 // interfaces mode.
 #ifdef ROOFIT_MEMORY_SAFE_INTERFACES
 protected:
