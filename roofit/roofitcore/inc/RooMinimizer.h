/*****************************************************************************
 * Project: RooFit                                                           *
 * Package: RooFitCore                                                       *
 *    File: $Id$
 * Authors:                                                                  *
 *   WV, Wouter Verkerke, UC Santa Barbara,   verkerke@slac.stanford.edu     *
 *   DK, David Kirkby,    UC Irvine,          dkirkby@uci.edu                *
 *   AL, Alfio Lazzaro,   INFN Milan,         alfio.lazzaro@mi.infn.it       *
 *   PB, Patrick Bos,     NL eScience Center, p.bos@esciencecenter.nl        *
 *                                                                           *
 *                                                                           *
 * Redistribution and use in source and binary forms,                        *
 * with or without modification, are permitted according to the terms        *
 * listed in LICENSE (http://roofit.sourceforge.net/license.txt)             *
 *****************************************************************************/

#ifndef __ROOFIT_NOROOMINIMIZER

#ifndef ROO_MINIMIZER
#define ROO_MINIMIZER

#include "TObject.h"
#include "TStopwatch.h"
#include <fstream>
#include "TMatrixDSymfwd.h"

#include "RooArgList.h" // cannot just use forward decl due to default argument in lastMinuitFit

#include "Fit/Fitter.h"
#include "RooMinimizerType.h"
//#include <ROOT/RMakeUnique.hxx>  // make_unique
#include <memory>  // make_shared

class RooAbsReal ;
class RooFitResult ;
class RooRealVar ;
class RooArgSet ;
class TH2F ;
class RooPlot ;


template <class MinimizerFcn, RooFit::MinimizerType default_minimizer_type,
    typename... MinimizerFcnCtorAdditionalArgs>
class RooMinimizerTemplate : public TObject {
public:

  RooMinimizerTemplate(RooAbsReal& function, MinimizerFcnCtorAdditionalArgs... minFcnCArgs) ;
  virtual ~RooMinimizerTemplate() ;

  enum Strategy { Speed=0, Balance=1, Robustness=2 } ;
  enum PrintLevel { None=-1, Reduced=0, Normal=1, ExtraForProblem=2, Maximum=3 } ;
  void setStrategy(Int_t strat) ;
  void setErrorLevel(Double_t level) ;
  void setEps(Double_t eps) ;
  void optimizeConst(Int_t flag) ;
  void setEvalErrorWall(Bool_t flag) { fitterFcn()->SetEvalErrorWall(flag); }
  void setOffsetting(Bool_t flag) ;
  void setMaxIterations(Int_t n) ;
  void setMaxFunctionCalls(Int_t n) ; 

  RooFitResult* fit(const char* options) ;

  Int_t migrad() ;
  Int_t hesse() ;
  Int_t minos() ;
  Int_t minos(const RooArgSet& minosParamList) ;
  Int_t seek() ;
  Int_t simplex() ;
  Int_t improve() ;

  Int_t minimize(const char* type, const char* alg=0) ;

  RooFitResult* save(const char* name=0, const char* title=0) ;
  RooPlot* contour(RooRealVar& var1, RooRealVar& var2, 
                   Double_t n1=1, Double_t n2=2, Double_t n3=0,
                   Double_t n4=0, Double_t n5=0, Double_t n6=0) ;

  Int_t setPrintLevel(Int_t newLevel) ; 
  void setPrintEvalErrors(Int_t numEvalErrors) { fitterFcn()->SetPrintEvalErrors(numEvalErrors); }
  void setVerbose(Bool_t flag=kTRUE) { _verbose = flag ; fitterFcn()->SetVerbose(flag); }
  void setProfile(Bool_t flag=kTRUE) { _profile = flag ; }
  Bool_t setLogFile(const char* logf=0) { return fitterFcn()->SetLogFile(logf); }

  void setMinimizerType(const char* type) ;

  static void cleanup() ;
  static RooFitResult* lastMinuitFit(const RooArgList& varList=RooArgList()) ;

  void saveStatus(const char* label, Int_t status) { _statusHistory.push_back(std::pair<std::string,int>(label,status)) ; }

  Int_t evalCounter() const { return fitterFcn()->evalCounter() ; }
  void zeroEvalCount() { fitterFcn()->zeroEvalCount() ; }

  ROOT::Fit::Fitter* fitter() ;
  const ROOT::Fit::Fitter* fitter() const ;
  
protected:

  friend class RooAbsPdf ;
  void applyCovarianceMatrix(TMatrixDSym& V) ;

  void profileStart() ;
  void profileStop() ;

  inline Int_t getNPar() const { return fitterFcn()->NDim() ; }
  inline std::ofstream* logfile() { return fitterFcn()->GetLogFile(); }
  inline Double_t& maxFCN() { return fitterFcn()->GetMaxFCN() ; }
  
  const MinimizerFcn* fitterFcn() const {  return ( fitter()->GetFCN() ? ((MinimizerFcn*) fitter()->GetFCN()) : _fcn ) ; }
  MinimizerFcn* fitterFcn() { return ( fitter()->GetFCN() ? ((MinimizerFcn*) fitter()->GetFCN()) : _fcn ) ; }

private:

  Int_t       _printLevel = 1;
  Int_t       _status ;
  Bool_t      _optConst = kFALSE;
  Bool_t      _profile = kFALSE;
  RooAbsReal* _func ;

  Bool_t      _verbose = kFALSE;
  TStopwatch  _timer ;
  TStopwatch  _cumulTimer ;
  Bool_t      _profileStart = kFALSE;

  TMatrixDSym* _extV = 0;

  MinimizerFcn *_fcn;
  std::string _minimizerType = RooFit::minimizer_type(default_minimizer_type);

  static ROOT::Fit::Fitter *_theFitter ;

  std::vector<std::pair<std::string,int> > _statusHistory ;

  RooMinimizerTemplate(const RooMinimizerTemplate&) ;

  ClassDef(RooMinimizerTemplate,0) // RooFit interface to ROOT::Fit::Fitter
};


// In RooGradMinimizerFcn (and maybe other places) we need to erase the exact
// type of the RooMinimizerTemplate instance, so that we can pass any instance
// type as an argument, without needing those instances to inherit from a
// common base class.

// CAN WE MAKE IMPLICIT CONVERSION OPERATOR AS WELL?
class RooMinimizerGenericPtr {
  struct InnerBase {
    virtual ROOT::Fit::Fitter* fitter() const = 0;
  };

  template<typename T>
  struct Inner : public InnerBase {
<<<<<<< HEAD
    Inner(const T* ptr)
        : _ptr(ptr) {};
=======
    Inner(T * const ptr) {
      _ptr = ptr;
    };
>>>>>>> 40d5093e
    ROOT::Fit::Fitter* fitter() const override {
      return _ptr->fitter();
    };

   private:
    T* _ptr;
  };

  std::shared_ptr<InnerBase> val;

 public:
<<<<<<< HEAD
  template <typename T> RooMinimizerGenericPtr(const T* roo_minimizer_tmpl_inst) :
=======
  template <typename T> RooMinimizerGenericPtr(T * const roo_minimizer_tmpl_inst) :
>>>>>>> 40d5093e
      val(std::make_shared< RooMinimizerGenericPtr::Inner<T> >(roo_minimizer_tmpl_inst)) {};

  // fitter() is needed in RooGradMinimizerFcn::parameter_settings:
  ROOT::Fit::Fitter* fitter() const;
};

#endif

#endif

// template implementation file
#include "RooMinimizer_impl.h"


// template instantiation for backwards compatibility
#include <RooMinimizerFcn.h>
// we must also forward declare RooMinimizerFcn, because when some file only
// includes RooMinimizerFcn.h, it will first include RooMinimizer.h from
// RooMinimizerFcn.h before actually defining RooMinimizerFcn, so then at
// this point the above RooMinimizerFcn.h include won't include the
// RooMinimizerFcn definition in this file, because the include guard will
// have been defined by the initial RooMinimizerFcn.h include
class RooMinimizerFcn;
using RooMinimizer = RooMinimizerTemplate<RooMinimizerFcn, RooFit::MinimizerType::Minuit>;<|MERGE_RESOLUTION|>--- conflicted
+++ resolved
@@ -150,14 +150,9 @@
 
   template<typename T>
   struct Inner : public InnerBase {
-<<<<<<< HEAD
-    Inner(const T* ptr)
-        : _ptr(ptr) {};
-=======
     Inner(T * const ptr) {
       _ptr = ptr;
     };
->>>>>>> 40d5093e
     ROOT::Fit::Fitter* fitter() const override {
       return _ptr->fitter();
     };
@@ -169,11 +164,7 @@
   std::shared_ptr<InnerBase> val;
 
  public:
-<<<<<<< HEAD
-  template <typename T> RooMinimizerGenericPtr(const T* roo_minimizer_tmpl_inst) :
-=======
   template <typename T> RooMinimizerGenericPtr(T * const roo_minimizer_tmpl_inst) :
->>>>>>> 40d5093e
       val(std::make_shared< RooMinimizerGenericPtr::Inner<T> >(roo_minimizer_tmpl_inst)) {};
 
   // fitter() is needed in RooGradMinimizerFcn::parameter_settings:
