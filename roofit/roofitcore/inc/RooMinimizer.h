/*****************************************************************************
 * Project: RooFit                                                           *
 * Package: RooFitCore                                                       *
 *    File: $Id$
 * Authors:                                                                  *
 *   WV, Wouter Verkerke, UC Santa Barbara, verkerke@slac.stanford.edu       *
 *   DK, David Kirkby,    UC Irvine,         dkirkby@uci.edu                 *
 *   AL, Alfio Lazzaro,   INFN Milan,        alfio.lazzaro@mi.infn.it        *
 *   PB, Patrick Bos,     NL eScience Center, p.bos@esciencecenter.nl        *
 *                                                                           *
 *                                                                           *
 * Redistribution and use in source and binary forms,                        *
 * with or without modification, are permitted according to the terms        *
 * listed in LICENSE (http://roofit.sourceforge.net/license.txt)             *
 *****************************************************************************/

#ifndef ROO_MINIMIZER
#define ROO_MINIMIZER

#include <RooFit/TestStatistics/RooAbsL.h>
#include <RooFit/TestStatistics/LikelihoodWrapper.h>
#include <RooFit/TestStatistics/LikelihoodGradientWrapper.h>

#include <Fit/Fitter.h>
#include <TStopwatch.h>
#include <TMatrixDSymfwd.h>

#include <fstream>
#include <memory> // shared_ptr, unique_ptr
#include <string>
#include <utility>
#include <vector>

class RooAbsMinimizerFcn;
class RooAbsReal;
class RooFitResult;
class RooArgList;
class RooRealVar;
class RooArgSet;
class RooPlot;
class RooDataSet;

class RooMinimizer : public TObject {
public:
   /// Config argument to RooMinimizer ctor
   struct Config {

      Config() {}
<<<<<<< HEAD
=======

      bool useGradient = true; // Use the gradient provided by the RooAbsReal, if there is one.

>>>>>>> 7c5b7714
      double recoverFromNaN = 10.; // RooAbsMinimizerFcn config
      int printEvalErrors = 10;    // RooAbsMinimizerFcn config
      int doEEWall = 1;            // RooAbsMinimizerFcn config
      int offsetting = -1;         // RooAbsMinimizerFcn config
      const char *logf = nullptr;  // RooAbsMinimizerFcn config

      // RooAbsMinimizerFcn config that can only be set in ctor, 0 means no parallelization (default),
      // -1 is parallelization with the number of workers controlled by RooFit::MultiProcess which
      // defaults to the number of available processors, n means parallelization with n CPU's
      int parallelize = 0;

      // Experimental: RooAbsMinimizerFcn config that can only be set in ctor
      // argument is ignored when parallelize is 0
      bool enableParallelGradient = true;

      // Experimental: RooAbsMinimizerFcn config that can only be set in ctor
      // argument is ignored when parallelize is 0
      bool enableParallelDescent = false;

      bool verbose = false;           // local config
      bool profile = false;           // local config
      bool timingAnalysis = false;    // local config
      std::string minimizerType = ""; // local config
   private:
      int getDefaultWorkers();
   };

   explicit RooMinimizer(RooAbsReal &function, Config const &cfg = {});

   ~RooMinimizer() override;

   enum Strategy { Speed = 0, Balance = 1, Robustness = 2 };
   enum PrintLevel { None = -1, Reduced = 0, Normal = 1, ExtraForProblem = 2, Maximum = 3 };

   // Setters on _theFitter
   void setStrategy(int strat);
   void setErrorLevel(double level);
   void setEps(double eps);
   void setMaxIterations(int n);
   void setMaxFunctionCalls(int n);
   void setPrintLevel(int newLevel);

   // Setters on _fcn
   void optimizeConst(int flag);
   void setEvalErrorWall(bool flag) { _cfg.doEEWall = flag; }
   void setRecoverFromNaNStrength(double strength);
   void setOffsetting(bool flag);
   void setPrintEvalErrors(int numEvalErrors) { _cfg.printEvalErrors = numEvalErrors; }
   void setVerbose(bool flag = true) { _cfg.verbose = flag; }
   bool setLogFile(const char *logf = nullptr);

   int migrad();
   int hesse();
   int minos();
   int minos(const RooArgSet &minosParamList);
   int seek();
   int simplex();
   int improve();

   int minimize(const char *type, const char *alg = nullptr);

   RooFit::OwningPtr<RooFitResult> save(const char *name = nullptr, const char *title = nullptr);
   RooPlot *contour(RooRealVar &var1, RooRealVar &var2, double n1 = 1.0, double n2 = 2.0, double n3 = 0.0,
                    double n4 = 0.0, double n5 = 0.0, double n6 = 0.0, unsigned int npoints = 50);

   void setProfile(bool flag = true) { _cfg.profile = flag; }
   /// Enable or disable the logging of function evaluations to a RooDataSet.
   /// \see RooMinimizer::getLogDataSet().
   /// param[in] flag Boolean flag to disable or enable the functionality.
   void setLoggingToDataSet(bool flag = true) { _loggingToDataSet = flag; }

   /// If logging of function evaluations to a RooDataSet is enabled, returns a
   /// pointer to a dataset with one row per evaluation of the RooAbsReal passed
   /// to the minimizer. As columns, there are all floating parameters and the
   /// values they had for that evaluation.
   /// \see RooMinimizer::setLoggingToDataSet(bool).
   RooDataSet *getLogDataSet() const { return _logDataSet.get(); }

   static int getPrintLevel();

   void setMinimizerType(std::string const &type);
   std::string const &minimizerType() const { return _cfg.minimizerType; }

   static void cleanup();
   static RooFit::OwningPtr<RooFitResult> lastMinuitFit();
   static RooFit::OwningPtr<RooFitResult> lastMinuitFit(const RooArgList &varList);

   void saveStatus(const char *label, int status)
   {
      _statusHistory.push_back(std::pair<std::string, int>(label, status));
   }

   int evalCounter() const;
   void zeroEvalCount();

   ROOT::Fit::Fitter *fitter();
   const ROOT::Fit::Fitter *fitter() const;

   ROOT::Math::IMultiGenFunction *getMultiGenFcn() const;

   int getNPar() const;

   void applyCovarianceMatrix(TMatrixDSym const &V);

private:
   friend class RooAbsMinimizerFcn;
   friend class RooMinimizerFcn;

   std::unique_ptr<RooAbsReal::EvalErrorContext> makeEvalErrorContext() const;

   std::unique_ptr<RooAbsReal::EvalErrorContext> makeEvalErrorContext() const;

   void addParamsToProcessTimer();

   void profileStart();
   void profileStop();

   std::ofstream *logfile();
   double &maxFCN();

   bool fitFcn() const;

   // constructor helper functions
   void initMinimizerFirstPart();
   void initMinimizerFcnDependentPart(double defaultErrorLevel);

   int _status = -99;
   bool _profileStart = false;
   bool _loggingToDataSet = false;

   TStopwatch _timer;
   TStopwatch _cumulTimer;

   std::unique_ptr<TMatrixDSym> _extV;

   std::unique_ptr<RooAbsMinimizerFcn> _fcn;

   static std::unique_ptr<ROOT::Fit::Fitter> _theFitter;

   std::vector<std::pair<std::string, int>> _statusHistory;

   std::unique_ptr<RooDataSet> _logDataSet;

   RooMinimizer::Config _cfg; // local config object

   ClassDefOverride(RooMinimizer, 0) // RooFit interface to ROOT::Fit::Fitter
};

#endif<|MERGE_RESOLUTION|>--- conflicted
+++ resolved
@@ -46,12 +46,9 @@
    struct Config {
 
       Config() {}
-<<<<<<< HEAD
-=======
 
       bool useGradient = true; // Use the gradient provided by the RooAbsReal, if there is one.
 
->>>>>>> 7c5b7714
       double recoverFromNaN = 10.; // RooAbsMinimizerFcn config
       int printEvalErrors = 10;    // RooAbsMinimizerFcn config
       int doEEWall = 1;            // RooAbsMinimizerFcn config
