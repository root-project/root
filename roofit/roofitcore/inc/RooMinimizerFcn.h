/*****************************************************************************
 * Project: RooFit                                                           *
 * Package: RooFitCore                                                       *
 * @(#)root/roofitcore:$Id$
 * Authors:                                                                  *
 *   AL, Alfio Lazzaro,   INFN Milan,        alfio.lazzaro@mi.infn.it        *
 *                                                                           *
 *                                                                           *
 * Redistribution and use in source and binary forms,                        *
 * with or without modification, are permitted according to the terms        *
 * listed in LICENSE (http://roofit.sourceforge.net/license.txt)             *
 *****************************************************************************/

#ifndef __ROOFIT_NOROOMINIMIZER

#ifndef ROO_MINIMIZER_FCN
#define ROO_MINIMIZER_FCN

#include "Math/IFunction.h"
#include "Fit/ParameterSettings.h"
#include "Fit/FitResult.h"

#include "RooAbsReal.h"
#include "RooArgList.h"

#include <fstream>
#include <vector>

<<<<<<< HEAD
#include <RooAbsMinimizerFcn.h>

// forward declaration
class RooMinimizer;

class RooMinimizerFcn : public RooAbsMinimizerFcn, public ROOT::Math::IBaseFunctionMultiDim {

public:
   RooMinimizerFcn(RooAbsReal *funct, RooMinimizer *context, bool verbose = false);
   RooMinimizerFcn(const RooMinimizerFcn &other);
   virtual ~RooMinimizerFcn();

   ROOT::Math::IBaseFunctionMultiDim *Clone() const override;
   unsigned int NDim() const override { return get_nDim(); }

   std::string getFunctionName() const override;
   std::string getFunctionTitle() const override;

   void setOptimizeConst(Int_t flag) override;

private:
   double DoEval(const double *x) const override;
   void optimizeConstantTerms(bool constStatChange, bool constValChange) override;

   RooAbsReal *_funct;
=======
class RooMinimizer;
template<typename T> class TMatrixTSym;
using TMatrixDSym = TMatrixTSym<double>;

class RooMinimizerFcn : public ROOT::Math::IBaseFunctionMultiDim {

 public:

  RooMinimizerFcn(RooAbsReal *funct, RooMinimizer *context, 
	       bool verbose = false);
  RooMinimizerFcn(const RooMinimizerFcn& other);
  virtual ~RooMinimizerFcn();

  virtual ROOT::Math::IBaseFunctionMultiDim* Clone() const;
  virtual unsigned int NDim() const { return _nDim; }

  RooArgList* GetFloatParamList() { return _floatParamList; }
  RooArgList* GetConstParamList() { return _constParamList; }
  RooArgList* GetInitFloatParamList() { return _initFloatParamList; }
  RooArgList* GetInitConstParamList() { return _initConstParamList; }

  void SetEvalErrorWall(Bool_t flag) { _doEvalErrorWall = flag ; }
  /// Try to recover from invalid function values. When invalid function values are encountered,
  /// a penalty term is returned to the minimiser to make it back off. This sets the strength of this penalty.
  /// \note A strength of zero is equivalent to a constant penalty (= the gradient vanishes, ROOT < 6.24).
  /// Positive values lead to a gradient pointing away from the undefined regions. Use ~10 to force the minimiser
  /// away from invalid function values.
  void SetRecoverFromNaNStrength(double strength) { _recoverFromNaNStrength = strength; }
  void SetPrintEvalErrors(Int_t numEvalErrors) { _printEvalErrors = numEvalErrors ; }
  Bool_t SetLogFile(const char* inLogfile);
  std::ofstream* GetLogFile() { return _logfile; }
  void SetVerbose(Bool_t flag=kTRUE) { _verbose = flag ; }

  Double_t& GetMaxFCN() { return _maxFCN; }
  Int_t GetNumInvalidNLL() const { return _numBadNLL; }

  Bool_t Synchronize(std::vector<ROOT::Fit::ParameterSettings>& parameters, 
		     Bool_t optConst, Bool_t verbose);
  void BackProp(const ROOT::Fit::FitResult &results);  
  void ApplyCovarianceMatrix(TMatrixDSym& V); 

  Int_t evalCounter() const { return _evalCounter ; }
  void zeroEvalCount() { _evalCounter = 0 ; }
  /// Return a possible offset that's applied to the function to separate invalid function values from valid ones.
  double getOffset() const { return _funcOffset; }

 private:
  void SetPdfParamErr(Int_t index, Double_t value);
  void ClearPdfParamAsymErr(Int_t index);
  void SetPdfParamErr(Int_t index, Double_t loVal, Double_t hiVal);

  Bool_t SetPdfParamVal(int index, double value) const;
  void printEvalErrors() const;

  virtual double DoEval(const double * x) const;  


  RooAbsReal *_funct;
  const RooMinimizer *_context;

  mutable double _maxFCN;
  mutable double _funcOffset{0.};
  double _recoverFromNaNStrength{10.};
  mutable int _numBadNLL;
  mutable int _printEvalErrors;
  mutable int _evalCounter{0};
  int _nDim;

  RooArgList* _floatParamList;
  RooArgList* _constParamList;
  RooArgList* _initFloatParamList;
  RooArgList* _initConstParamList;

  std::ofstream *_logfile;
  bool _doEvalErrorWall{true};
  bool _verbose;

>>>>>>> 2238dbd0
};

#endif
#endif<|MERGE_RESOLUTION|>--- conflicted
+++ resolved
@@ -26,8 +26,10 @@
 #include <fstream>
 #include <vector>
 
-<<<<<<< HEAD
 #include <RooAbsMinimizerFcn.h>
+
+template<typename T> class TMatrixTSym;
+using TMatrixDSym = TMatrixTSym<double>;
 
 // forward declaration
 class RooMinimizer;
@@ -52,85 +54,6 @@
    void optimizeConstantTerms(bool constStatChange, bool constValChange) override;
 
    RooAbsReal *_funct;
-=======
-class RooMinimizer;
-template<typename T> class TMatrixTSym;
-using TMatrixDSym = TMatrixTSym<double>;
-
-class RooMinimizerFcn : public ROOT::Math::IBaseFunctionMultiDim {
-
- public:
-
-  RooMinimizerFcn(RooAbsReal *funct, RooMinimizer *context, 
-	       bool verbose = false);
-  RooMinimizerFcn(const RooMinimizerFcn& other);
-  virtual ~RooMinimizerFcn();
-
-  virtual ROOT::Math::IBaseFunctionMultiDim* Clone() const;
-  virtual unsigned int NDim() const { return _nDim; }
-
-  RooArgList* GetFloatParamList() { return _floatParamList; }
-  RooArgList* GetConstParamList() { return _constParamList; }
-  RooArgList* GetInitFloatParamList() { return _initFloatParamList; }
-  RooArgList* GetInitConstParamList() { return _initConstParamList; }
-
-  void SetEvalErrorWall(Bool_t flag) { _doEvalErrorWall = flag ; }
-  /// Try to recover from invalid function values. When invalid function values are encountered,
-  /// a penalty term is returned to the minimiser to make it back off. This sets the strength of this penalty.
-  /// \note A strength of zero is equivalent to a constant penalty (= the gradient vanishes, ROOT < 6.24).
-  /// Positive values lead to a gradient pointing away from the undefined regions. Use ~10 to force the minimiser
-  /// away from invalid function values.
-  void SetRecoverFromNaNStrength(double strength) { _recoverFromNaNStrength = strength; }
-  void SetPrintEvalErrors(Int_t numEvalErrors) { _printEvalErrors = numEvalErrors ; }
-  Bool_t SetLogFile(const char* inLogfile);
-  std::ofstream* GetLogFile() { return _logfile; }
-  void SetVerbose(Bool_t flag=kTRUE) { _verbose = flag ; }
-
-  Double_t& GetMaxFCN() { return _maxFCN; }
-  Int_t GetNumInvalidNLL() const { return _numBadNLL; }
-
-  Bool_t Synchronize(std::vector<ROOT::Fit::ParameterSettings>& parameters, 
-		     Bool_t optConst, Bool_t verbose);
-  void BackProp(const ROOT::Fit::FitResult &results);  
-  void ApplyCovarianceMatrix(TMatrixDSym& V); 
-
-  Int_t evalCounter() const { return _evalCounter ; }
-  void zeroEvalCount() { _evalCounter = 0 ; }
-  /// Return a possible offset that's applied to the function to separate invalid function values from valid ones.
-  double getOffset() const { return _funcOffset; }
-
- private:
-  void SetPdfParamErr(Int_t index, Double_t value);
-  void ClearPdfParamAsymErr(Int_t index);
-  void SetPdfParamErr(Int_t index, Double_t loVal, Double_t hiVal);
-
-  Bool_t SetPdfParamVal(int index, double value) const;
-  void printEvalErrors() const;
-
-  virtual double DoEval(const double * x) const;  
-
-
-  RooAbsReal *_funct;
-  const RooMinimizer *_context;
-
-  mutable double _maxFCN;
-  mutable double _funcOffset{0.};
-  double _recoverFromNaNStrength{10.};
-  mutable int _numBadNLL;
-  mutable int _printEvalErrors;
-  mutable int _evalCounter{0};
-  int _nDim;
-
-  RooArgList* _floatParamList;
-  RooArgList* _constParamList;
-  RooArgList* _initFloatParamList;
-  RooArgList* _initConstParamList;
-
-  std::ofstream *_logfile;
-  bool _doEvalErrorWall{true};
-  bool _verbose;
-
->>>>>>> 2238dbd0
 };
 
 #endif
