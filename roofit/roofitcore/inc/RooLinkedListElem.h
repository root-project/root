/*****************************************************************************
 * Project: RooFit                                                           *
 * Package: RooFitCore                                                       *
 *    File: $Id: RooLinkedListElem.h,v 1.11 2007/05/11 09:11:30 verkerke Exp $
 * Authors:                                                                  *
 *   WV, Wouter Verkerke, UC Santa Barbara, verkerke@slac.stanford.edu       *
 *   DK, David Kirkby,    UC Irvine,         dkirkby@uci.edu                 *
 *                                                                           *
 * Copyright (c) 2000-2005, Regents of the University of California          *
 *                          and Stanford University. All rights reserved.    *
 *                                                                           *
 * Redistribution and use in source and binary forms,                        *
 * with or without modification, are permitted according to the terms        *
 * listed in LICENSE (http://roofit.sourceforge.net/license.txt)             *
 *****************************************************************************/
#ifndef ROO_LINKED_LIST_ELEM
#define ROO_LINKED_LIST_ELEM

#include "Rtypes.h"

class TObject ;
class RooLinkedListElem ;
class TBuffer ;

/// \cond ROOFIT_INTERNAL

namespace RooLinkedListImplDetails {
    class Chunk;
    class Pool;
}

/// \endcond

class RooLinkedListElem {
public:
<<<<<<< HEAD
  // Initial element ctor
=======
  // Initial element constructor
>>>>>>> 22aeb252
  RooLinkedListElem() = default;

  void init(TObject* arg, RooLinkedListElem* after=nullptr) {
   _arg = arg ;
   _refCount = 1 ;

   if (after) {
     _prev = after ;
     _next = after->_next ;
     after->_next = this ;
     if (_next) {
       _next->_prev = this ;
     }
   }
 }

 void release() {
   if (_prev) _prev->_next = _next ;
   if (_next) _next->_prev = _prev ;
   _prev = nullptr ;
   _next = nullptr ;
 }

  /// Constructor with payload.
  RooLinkedListElem(TObject *arg) : _arg(arg), _refCount(1) {}

  RooLinkedListElem(TObject* arg, RooLinkedListElem* after) :
    // Constructor with payload and next chain element
    _prev(after), _next(after->_next), _arg(arg), _refCount(1) {

    // Insert self in link
    after->_next = this ;
    if (_next) _next->_prev = this ;
  }

  // Destructor
  virtual ~RooLinkedListElem() {
    // Remove self from link
    if (_prev) _prev->_next = _next ;
    if (_next) _next->_prev = _prev ;
  }

  Int_t refCount() const { return _refCount ; }
  Int_t incRefCount() { return ++_refCount ; }
  Int_t decRefCount() { return --_refCount ; }

protected:
  friend class RooLinkedList ;
  friend class RooLinkedListImplDetails::Pool;
  friend class RooLinkedListImplDetails::Chunk;
  friend class RooLinkedListIterImpl ;
  friend class RooFIterForLinkedList ;
  RooLinkedListElem* _prev = nullptr; ///< Link to previous element in list
  RooLinkedListElem* _next = nullptr; ///< Link to next element in list
  TObject*   _arg = nullptr;          ///< Link to contents
  Int_t      _refCount = 0;           ///<! Reference count

protected:

  // Forbidden
  RooLinkedListElem(const RooLinkedListElem&) ;

  ClassDef(RooLinkedListElem,1) // Element of RooLinkedList container class
} ;



#endif<|MERGE_RESOLUTION|>--- conflicted
+++ resolved
@@ -33,11 +33,7 @@
 
 class RooLinkedListElem {
 public:
-<<<<<<< HEAD
-  // Initial element ctor
-=======
   // Initial element constructor
->>>>>>> 22aeb252
   RooLinkedListElem() = default;
 
   void init(TObject* arg, RooLinkedListElem* after=nullptr) {
