--- conflicted
+++ resolved
@@ -62,31 +62,17 @@
       const RooCmdArg& arg4={},const RooCmdArg& arg5={},const RooCmdArg& arg6={},
       const RooCmdArg& arg7={},const RooCmdArg& arg8={},const RooCmdArg& arg9={}) ;
   bool import(const RooArgSet& args,
-<<<<<<< HEAD
-      const RooCmdArg& arg1=RooCmdArg(),const RooCmdArg& arg2=RooCmdArg(),const RooCmdArg& arg3=RooCmdArg(),
-      const RooCmdArg& arg4=RooCmdArg(),const RooCmdArg& arg5=RooCmdArg(),const RooCmdArg& arg6=RooCmdArg(),
-      const RooCmdArg& arg7=RooCmdArg(),const RooCmdArg& arg8=RooCmdArg(),const RooCmdArg& arg9=RooCmdArg()) ;
+      const RooCmdArg& arg1={},const RooCmdArg& arg2={},const RooCmdArg& arg3={},
+      const RooCmdArg& arg4={},const RooCmdArg& arg5={},const RooCmdArg& arg6={},
+      const RooCmdArg& arg7={},const RooCmdArg& arg8={},const RooCmdArg& arg9={}) ;
   bool import(RooAbsData const& data,
-      const RooCmdArg& arg1=RooCmdArg(),const RooCmdArg& arg2=RooCmdArg(),const RooCmdArg& arg3=RooCmdArg(),
-      const RooCmdArg& arg4=RooCmdArg(),const RooCmdArg& arg5=RooCmdArg(),const RooCmdArg& arg6=RooCmdArg(),
-      const RooCmdArg& arg7=RooCmdArg(),const RooCmdArg& arg8=RooCmdArg(),const RooCmdArg& arg9=RooCmdArg()) ;
+      const RooCmdArg& arg1={},const RooCmdArg& arg2={},const RooCmdArg& arg3={},
+      const RooCmdArg& arg4={},const RooCmdArg& arg5={},const RooCmdArg& arg6={},
+      const RooCmdArg& arg7={},const RooCmdArg& arg8={},const RooCmdArg& arg9={}) ;
   bool import(const char *fileSpec,
-      const RooCmdArg& arg1=RooCmdArg(),const RooCmdArg& arg2=RooCmdArg(),const RooCmdArg& arg3=RooCmdArg(),
-      const RooCmdArg& arg4=RooCmdArg(),const RooCmdArg& arg5=RooCmdArg(),const RooCmdArg& arg6=RooCmdArg(),
-      const RooCmdArg& arg7=RooCmdArg(),const RooCmdArg& arg8=RooCmdArg(),const RooCmdArg& arg9=RooCmdArg()) ;
-=======
-      const RooCmdArg& arg1={},const RooCmdArg& arg2={},const RooCmdArg& arg3={},
-      const RooCmdArg& arg4={},const RooCmdArg& arg5={},const RooCmdArg& arg6={},
-      const RooCmdArg& arg7={},const RooCmdArg& arg8={},const RooCmdArg& arg9={}) ;
-  bool import(RooAbsData const& data,
-      const RooCmdArg& arg1={},const RooCmdArg& arg2={},const RooCmdArg& arg3={},
-      const RooCmdArg& arg4={},const RooCmdArg& arg5={},const RooCmdArg& arg6={},
-      const RooCmdArg& arg7={},const RooCmdArg& arg8={},const RooCmdArg& arg9={}) ;
-  bool import(const char *fileSpec,
-      const RooCmdArg& arg1={},const RooCmdArg& arg2={},const RooCmdArg& arg3={},
-      const RooCmdArg& arg4={},const RooCmdArg& arg5={},const RooCmdArg& arg6={},
-      const RooCmdArg& arg7={},const RooCmdArg& arg8={},const RooCmdArg& arg9={}) ;
->>>>>>> 49ae85f5
+      const RooCmdArg& arg1={},const RooCmdArg& arg2={},const RooCmdArg& arg3={},
+      const RooCmdArg& arg4={},const RooCmdArg& arg5={},const RooCmdArg& arg6={},
+      const RooCmdArg& arg7={},const RooCmdArg& arg8={},const RooCmdArg& arg9={}) ;
   bool import(TObject const& object, bool replaceExisting=false) ;
   bool import(TObject const& object, const char* aliasName, bool replaceExisting=false) ;
 
