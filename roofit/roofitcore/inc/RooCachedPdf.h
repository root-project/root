/*****************************************************************************
 * Project: RooFit                                                           *
 *                                                                           *
 * Copyright (c) 2000-2005, Regents of the University of California          *
 *                          and Stanford University. All rights reserved.    *
 *                                                                           *
 * Redistribution and use in source and binary forms,                        *
 * with or without modification, are permitted according to the terms        *
 * listed in LICENSE (http://roofit.sourceforge.net/license.txt)             *
 *****************************************************************************/

#ifndef ROOCACHEDPDF
#define ROOCACHEDPDF

#include "RooAbsCachedPdf.h"
#include "RooRealProxy.h"
#include "RooAbsReal.h"


class RooCachedPdf : public RooAbsCachedPdf {
public:
  RooCachedPdf() {} ;
  RooCachedPdf(const char *name, const char *title, RooAbsPdf& _pdf, const RooArgSet& cacheObs);
  RooCachedPdf(const char *name, const char *title, RooAbsPdf& _pdf);
  RooCachedPdf(const RooCachedPdf& other, const char* name=nullptr) ;
  TObject* clone(const char* newname) const override { return new RooCachedPdf(*this,newname); }
  ~RooCachedPdf() override ;

  void preferredObservableScanOrder(const RooArgSet& obs, RooArgSet& orderedObs) const override ;

protected:

  /// Return the base name for cache objects, in this case the name of the cached p.d.f
  const char* inputBaseName() const override {
    return pdf.arg().GetName() ;
  } ;
<<<<<<< HEAD
  RooArgSet* actualObservables(const RooArgSet& nset) const override ;
=======
  RooFit::OwningPtr<RooArgSet> actualObservables(const RooArgSet& nset) const override;
>>>>>>> 7c5b7714
  RooFit::OwningPtr<RooArgSet> actualParameters(const RooArgSet& nset) const override ;
  void fillCacheObject(PdfCacheElem& cachePdf) const override ;
  double evaluate() const override {
    // Dummy evaluate, it is never called
    return 0 ;
  }

  const char* payloadUniqueSuffix() const override { return pdf.arg().aggregateCacheUniqueSuffix() ; }

  RooRealProxy pdf ;       ///< Proxy to p.d.f being cached
  RooSetProxy  _cacheObs ; ///< Observable to be cached

private:

  ClassDefOverride(RooCachedPdf,1) // P.d.f class that wraps another p.d.f and caches its output

};

#endif<|MERGE_RESOLUTION|>--- conflicted
+++ resolved
@@ -34,11 +34,7 @@
   const char* inputBaseName() const override {
     return pdf.arg().GetName() ;
   } ;
-<<<<<<< HEAD
-  RooArgSet* actualObservables(const RooArgSet& nset) const override ;
-=======
   RooFit::OwningPtr<RooArgSet> actualObservables(const RooArgSet& nset) const override;
->>>>>>> 7c5b7714
   RooFit::OwningPtr<RooArgSet> actualParameters(const RooArgSet& nset) const override ;
   void fillCacheObject(PdfCacheElem& cachePdf) const override ;
   double evaluate() const override {
