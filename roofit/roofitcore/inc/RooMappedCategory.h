/*****************************************************************************
 * Project: RooFit                                                           *
 * Package: RooFitCore                                                       *
 *    File: $Id: RooMappedCategory.h,v 1.22 2007/05/11 09:11:30 verkerke Exp $
 * Authors:                                                                  *
 *   WV, Wouter Verkerke, UC Santa Barbara, verkerke@slac.stanford.edu       *
 *   DK, David Kirkby,    UC Irvine,         dkirkby@uci.edu                 *
 *                                                                           *
 * Copyright (c) 2000-2005, Regents of the University of California          *
 *                          and Stanford University. All rights reserved.    *
 *                                                                           *
 * Redistribution and use in source and binary forms,                        *
 * with or without modification, are permitted according to the terms        *
 * listed in LICENSE (http://roofit.sourceforge.net/license.txt)             *
 *****************************************************************************/
#ifndef ROO_MAPPED_CATEGORY
#define ROO_MAPPED_CATEGORY

#include "RooAbsCategory.h"
#include "RooCategoryProxy.h"
#include <map>
#include <string>

class TRegexp;
class RooMappedCategoryCache;

class RooMappedCategory : public RooAbsCategory {
public:
  static constexpr value_type NoCatIdx = std::numeric_limits<value_type>::min();
  // Constructors etc.

<<<<<<< HEAD
  inline RooMappedCategory() : _defCat(0) { }
=======
  RooMappedCategory();
>>>>>>> 22aeb252
  RooMappedCategory(const char *name, const char *title, RooAbsCategory& inputCat, const char* defCatName="NotMapped", Int_t defCatIdx=NoCatIdx);
  RooMappedCategory(const RooMappedCategory& other, const char *name=nullptr) ;
  TObject* clone(const char* newname) const override { return new RooMappedCategory(*this,newname); }
  ~RooMappedCategory() override;

  // Mapping function
  bool map(const char* inKeyRegExp, const char* outKeyName, Int_t outKeyNum=NoCatIdx) ;

  // Printing interface (human readable)
  void printMultiline(std::ostream& os, Int_t content, bool verbose=false, TString indent="") const override ;
  void printMetaArgs(std::ostream& os) const override ;

  // I/O streaming interface (machine readable)
  bool readFromStream(std::istream& is, bool compact, bool verbose=false) override ;
  void writeToStream(std::ostream& os, bool compact) const override ;


  class Entry {
  public:
    inline Entry() : _catIdx() {}
    virtual ~Entry();
    Entry(const char* exp, RooAbsCategory::value_type cat);
    Entry(const Entry& other);
    bool ok();
    bool match(const char* testPattern) const;
    Entry& operator=(const Entry& other);
    RooAbsCategory::value_type outCat() const { return _catIdx; }
    const TRegexp* regexp() const;

  protected:

    TString mangle(const char* exp) const ;

    TString _expr ;
    mutable TRegexp* _regexp{nullptr}; ///<!
    RooAbsCategory::value_type _catIdx;

    ClassDef(Entry, 2) // Map cat entry definition
  };

protected:

  value_type _defCat{NoCatIdx}; ///< Default (unmapped) output type
  RooCategoryProxy _inputCat ;  ///< Input category
  std::map<std::string,RooMappedCategory::Entry> _mapArray ;  ///< List of mapping rules
<<<<<<< HEAD
  mutable RooMappedCategoryCache* _mapcache = nullptr; ///<! transient member: cache the mapping
=======
  mutable std::unique_ptr<RooMappedCategoryCache> _mapcache; ///<! transient member: cache the mapping
>>>>>>> 22aeb252

  value_type evaluate() const override ;
  const RooMappedCategoryCache* getOrCreateCache() const;

  /// When the input category changes states, the cached state mappings are invalidated
  void recomputeShape() override;

  friend class RooMappedCategoryCache;

private:
  inline void setDefCat(value_type defCat) { _defCat = defCat; }

  ClassDefOverride(RooMappedCategory, 2) // Index variable, derived from another index using pattern-matching based mapping
};

#endif<|MERGE_RESOLUTION|>--- conflicted
+++ resolved
@@ -29,11 +29,7 @@
   static constexpr value_type NoCatIdx = std::numeric_limits<value_type>::min();
   // Constructors etc.
 
-<<<<<<< HEAD
-  inline RooMappedCategory() : _defCat(0) { }
-=======
   RooMappedCategory();
->>>>>>> 22aeb252
   RooMappedCategory(const char *name, const char *title, RooAbsCategory& inputCat, const char* defCatName="NotMapped", Int_t defCatIdx=NoCatIdx);
   RooMappedCategory(const RooMappedCategory& other, const char *name=nullptr) ;
   TObject* clone(const char* newname) const override { return new RooMappedCategory(*this,newname); }
@@ -79,11 +75,7 @@
   value_type _defCat{NoCatIdx}; ///< Default (unmapped) output type
   RooCategoryProxy _inputCat ;  ///< Input category
   std::map<std::string,RooMappedCategory::Entry> _mapArray ;  ///< List of mapping rules
-<<<<<<< HEAD
-  mutable RooMappedCategoryCache* _mapcache = nullptr; ///<! transient member: cache the mapping
-=======
   mutable std::unique_ptr<RooMappedCategoryCache> _mapcache; ///<! transient member: cache the mapping
->>>>>>> 22aeb252
 
   value_type evaluate() const override ;
   const RooMappedCategoryCache* getOrCreateCache() const;
