--- conflicted
+++ resolved
@@ -106,19 +106,11 @@
   const RooAbsPdf& pdf() const { return _pdf.arg(); }
   const RooAbsReal& observable() const { return _observable.arg(); }
 
-<<<<<<< HEAD
-  void computeBatch(cudaStream_t*, double* output, size_t size, RooFit::Detail::DataMap const&) const override;
-
-protected:
-  double evaluate() const override;
-  RooSpan<const double> binBoundaries() const;
-=======
   void computeBatch(double* output, size_t size, RooFit::Detail::DataMap const&) const override;
 
 protected:
   double evaluate() const override;
   std::span<const double> binBoundaries() const;
->>>>>>> 7c5b7714
 
 private:
   template<typename Func>
