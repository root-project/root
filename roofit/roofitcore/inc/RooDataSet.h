--- conflicted
+++ resolved
@@ -70,15 +70,9 @@
      R__SUGGEST_ALTERNATIVE("Use RooDataSet(name, title, vars, RooFit::WeightVar(wgtVarName)).");
 
   // Universal constructor
-<<<<<<< HEAD
-  RooDataSet(RooStringView name, RooStringView title, const RooArgSet& vars, const RooCmdArg& arg1=RooCmdArg(), const RooCmdArg& arg2=RooCmdArg(),
-             const RooCmdArg& arg3=RooCmdArg(), const RooCmdArg& arg4=RooCmdArg(),const RooCmdArg& arg5=RooCmdArg(),
-             const RooCmdArg& arg6=RooCmdArg(),const RooCmdArg& arg7=RooCmdArg(),const RooCmdArg& arg8=RooCmdArg()) ;
-=======
   RooDataSet(RooStringView name, RooStringView title, const RooArgSet& vars, const RooCmdArg& arg1={}, const RooCmdArg& arg2={},
              const RooCmdArg& arg3={}, const RooCmdArg& arg4={},const RooCmdArg& arg5={},
              const RooCmdArg& arg6={},const RooCmdArg& arg7={},const RooCmdArg& arg8={}) ;
->>>>>>> 7c5b7714
 
     // Constructor for subset of existing dataset
   RooDataSet(RooStringView name, RooStringView title, RooDataSet *data, const RooArgSet& vars,
