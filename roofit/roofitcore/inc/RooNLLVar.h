--- conflicted
+++ resolved
@@ -51,29 +51,15 @@
 
   double defaultErrorLevel() const override { return 0.5 ; }
 
-<<<<<<< HEAD
-  void batchMode(bool on = true) {
-    _batchEvaluations = on;
-  }
-
-  void enableBinOffsetting(bool on = true) {
-    _doBinOffset = on;
-  }
-=======
   void enableBinOffsetting(bool on = true);
->>>>>>> 49ae85f5
 
   using ComputeResult = std::pair<ROOT::Math::KahanSum<double>, double>;
 
   static RooNLLVar::ComputeResult computeScalarFunc(const RooAbsPdf *pdfClone, RooAbsData *dataClone, RooArgSet *normSet,
                                                 bool weightSq, std::size_t stepSize, std::size_t firstEvent,
-<<<<<<< HEAD
-                                                std::size_t lastEvent, bool doBinOffset=false);
-=======
                                                 std::size_t lastEvent, RooAbsPdf const* offsetPdf = nullptr);
 
   bool setDataSlave(RooAbsData& data, bool cloneData=true, bool ownNewDataAnyway=false) override;
->>>>>>> 49ae85f5
 
 protected:
 
@@ -86,10 +72,6 @@
   ComputeResult computeScalar(std::size_t stepSize, std::size_t firstEvent, std::size_t lastEvent) const;
 
   bool _extended{false};
-<<<<<<< HEAD
-  bool _batchEvaluations{false};
-=======
->>>>>>> 49ae85f5
   bool _doBinOffset{false};
   bool _weightSq{false}; ///< Apply weights squared?
   mutable bool _first{true}; ///<!
