--- conflicted
+++ resolved
@@ -173,10 +173,6 @@
 
 protected:
 
-<<<<<<< HEAD
-  friend class RooMinuit ;
-=======
->>>>>>> 7c5b7714
   void fillCorrMatrix() ;
   void fillLegacyCorrMatrix() const ;
   void fillPrefitCorrMatrix();
