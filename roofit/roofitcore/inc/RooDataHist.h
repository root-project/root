--- conflicted
+++ resolved
@@ -19,12 +19,9 @@
 #include "RooAbsData.h"
 #include "RooDirItem.h"
 #include "RooArgSet.h"
-<<<<<<< HEAD
-=======
 
 #include "ROOT/RStringView.hxx"
 #include "Rtypes.h"
->>>>>>> 54a757ac
 
 #include <map>
 #include <vector>
