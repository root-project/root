--- conflicted
+++ resolved
@@ -78,11 +78,7 @@
    \param nEvents The number of events to be processed.
    \param vars A std::vector containing pointers to the variables involved in the computation.
    \param extraArgs An optional std::vector containing extra double values that may participate in the computation. **/
-<<<<<<< HEAD
-   void compute(cudaStream_t *, Computer computer, RestrictArr output, size_t nEvents, const VarVector &vars,
-=======
    void compute(Config const&, Computer computer, RestrictArr output, size_t nEvents, const VarVector &vars,
->>>>>>> 7c5b7714
                 ArgVector &extraArgs) override
    {
       static std::vector<double> buffer;
@@ -142,17 +138,10 @@
       }
    }
    /// Return the sum of an input array
-<<<<<<< HEAD
-   double reduceSum(cudaStream_t *, InputArr input, size_t n) override;
-   ReduceNLLOutput reduceNLL(cudaStream_t *, RooSpan<const double> probas, RooSpan<const double> weightSpan,
-                             RooSpan<const double> weights, double weightSum,
-                             RooSpan<const double> binVolumes) override;
-=======
    double reduceSum(Config const&, InputArr input, size_t n) override;
    ReduceNLLOutput reduceNLL(Config const&, std::span<const double> probas, std::span<const double> weightSpan,
                              std::span<const double> weights, double weightSum,
                              std::span<const double> binVolumes) override;
->>>>>>> 7c5b7714
 }; // End class RooBatchComputeClass
 
 namespace {
@@ -178,24 +167,14 @@
 
 } // namespace
 
-<<<<<<< HEAD
-double RooBatchComputeClass::reduceSum(cudaStream_t *, InputArr input, size_t n)
-=======
 double RooBatchComputeClass::reduceSum(Config const&, InputArr input, size_t n)
->>>>>>> 7c5b7714
 {
    return ROOT::Math::KahanSum<double, 4u>::Accumulate(input, input + n).Sum();
 }
 
-<<<<<<< HEAD
-ReduceNLLOutput RooBatchComputeClass::reduceNLL(cudaStream_t *, RooSpan<const double> probas,
-                                                RooSpan<const double> weightSpan, RooSpan<const double> weights,
-                                                double weightSum, RooSpan<const double> binVolumes)
-=======
 ReduceNLLOutput RooBatchComputeClass::reduceNLL(Config const&, std::span<const double> probas,
                                                 std::span<const double> weightSpan, std::span<const double> weights,
                                                 double weightSum, std::span<const double> binVolumes)
->>>>>>> 7c5b7714
 {
    ReduceNLLOutput out;
 
