/*
 * Project: RooFit
 * Authors:
 *   Emmanouil Michalainas, CERN, December 2018
 *
 * Copyright (c) 2021, CERN
 *
 * Redistribution and use in source and binary forms,
 * with or without modification, are permitted according to the terms
 * listed in LICENSE (http://roofit.sourceforge.net/license.txt)
 */

#include "RooBatchCompute.h"

#include "TEnv.h"
#include "TSystem.h"
#include "TError.h"

#include <string>
#include <exception>
#include <stdexcept>

// First initialisation of the pointers. When implementations of the batch compute library
// are loaded, they will overwrite the pointers.
RooBatchCompute::RooBatchComputeInterface *RooBatchCompute::dispatchCPU = nullptr;
RooBatchCompute::RooBatchComputeInterface *RooBatchCompute::dispatchCUDA = nullptr;

namespace {

/// Dynamically load a library and throw exception in case of failure
void loadWithErrorChecking(const std::string &libName)
{
   const auto returnValue = gSystem->Load(libName.c_str());
   if (returnValue == -1 || returnValue == -2) {
      throw std::runtime_error("RooFit was unable to load its computation library " + libName);
   }
}

bool &isInitialisedCpu()
{
   static bool isInitialised = false;
   return isInitialised;
}

} // end anonymous namespace

namespace RooBatchCompute {

/// Inspect hardware capabilities, and load the optimal library for RooFit computations.
int initCPU()
{
   // Check if the library was not initialised already
<<<<<<< HEAD
   static bool isInitialised = false;
   if (isInitialised)
      return 0;
   isInitialised = true;
=======
   if (isInitialisedCpu())
      return 0;
>>>>>>> 4f177922

   const std::string userChoice = getBatchComputeChoice();
#ifdef R__RF_ARCHITECTURE_SPECIFIC_LIBS

   __builtin_cpu_init();
   bool supported_avx512 = __builtin_cpu_supports("avx512cd") && __builtin_cpu_supports("avx512vl") &&
                           __builtin_cpu_supports("avx512bw") && __builtin_cpu_supports("avx512dq");

   if (userChoice == "auto") {
      if (supported_avx512) {
         loadWithErrorChecking("libRooBatchCompute_AVX512");
      } else if (__builtin_cpu_supports("avx2")) {
         loadWithErrorChecking("libRooBatchCompute_AVX2");
      } else if (__builtin_cpu_supports("avx")) {
         loadWithErrorChecking("libRooBatchCompute_AVX");
      } else if (__builtin_cpu_supports("sse4.1")) {
         loadWithErrorChecking("libRooBatchCompute_SSE4.1");
      }
   } else if (userChoice == "avx512") {
      loadWithErrorChecking("libRooBatchCompute_AVX512");
   } else if (userChoice == "avx2") {
      loadWithErrorChecking("libRooBatchCompute_AVX2");
   } else if (userChoice == "avx") {
      loadWithErrorChecking("libRooBatchCompute_AVX");
   } else if (userChoice == "sse") {
      loadWithErrorChecking("libRooBatchCompute_SSE4.1");
   } else if (userChoice != "generic") {
      throw std::invalid_argument(
         R"(Supported options for "RooFit.BatchCompute" are "auto", "avx512", "avx2", "avx", "sse", "generic".)");
   }
#endif // R__RF_ARCHITECTURE_SPECIFIC_LIBS

   if (RooBatchCompute::dispatchCPU == nullptr)
      loadWithErrorChecking("libRooBatchCompute_GENERIC");

<<<<<<< HEAD
=======
   isInitialisedCpu() = true;

>>>>>>> 4f177922
   return 0;
}

int initCUDA()
{
   // Check if the library was not initialised already
   static bool isInitialised = false;
   if (isInitialised)
      return 0;
   isInitialised = true;

   return gSystem->Load("libRooBatchCompute_CUDA");
<<<<<<< HEAD
=======
}

std::string getBatchComputeChoice()
{
   return gEnv->GetValue("RooFit.BatchCompute", "generic");
}

void setBatchComputeChoice(std::string const &value)
{
   if (isInitialisedCpu() && value != getBatchComputeChoice()) {
      throw std::runtime_error("It is not possible to choose a different BatchCompute library after RooBatchCompute "
                               "was already initialised!");
   }
   gEnv->SetValue("RooFit.BatchCompute", value.c_str());
>>>>>>> 4f177922
}

} // namespace RooBatchCompute<|MERGE_RESOLUTION|>--- conflicted
+++ resolved
@@ -50,15 +50,8 @@
 int initCPU()
 {
    // Check if the library was not initialised already
-<<<<<<< HEAD
-   static bool isInitialised = false;
-   if (isInitialised)
-      return 0;
-   isInitialised = true;
-=======
    if (isInitialisedCpu())
       return 0;
->>>>>>> 4f177922
 
    const std::string userChoice = getBatchComputeChoice();
 #ifdef R__RF_ARCHITECTURE_SPECIFIC_LIBS
@@ -94,11 +87,8 @@
    if (RooBatchCompute::dispatchCPU == nullptr)
       loadWithErrorChecking("libRooBatchCompute_GENERIC");
 
-<<<<<<< HEAD
-=======
    isInitialisedCpu() = true;
 
->>>>>>> 4f177922
    return 0;
 }
 
@@ -111,8 +101,6 @@
    isInitialised = true;
 
    return gSystem->Load("libRooBatchCompute_CUDA");
-<<<<<<< HEAD
-=======
 }
 
 std::string getBatchComputeChoice()
@@ -127,7 +115,6 @@
                                "was already initialised!");
    }
    gEnv->SetValue("RooFit.BatchCompute", value.c_str());
->>>>>>> 4f177922
 }
 
 } // namespace RooBatchCompute