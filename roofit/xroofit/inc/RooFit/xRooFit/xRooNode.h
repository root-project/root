/*
 * Project: xRooFit
 * Author:
 *   Will Buttinger, RAL 2022
 *
 * Copyright (c) 2022, CERN
 *
 * Redistribution and use in source and binary forms,
 * with or without modification, are permitted according to the terms
 * listed in LICENSE (http://roofit.sourceforge.net/license.txt)
 */

#include "Config.h"

#ifdef XROOFIT_USE_PRAGMA_ONCE
#pragma once
#endif
#if !defined(XROOFIT_XROONODE_H) || defined(XROOFIT_USE_PRAGMA_ONCE)
#ifndef XROOFIT_USE_PRAGMA_ONCE
#define XROOFIT_XROONODE_H
#endif

#include "TNamed.h"
#include <vector>
#include <functional>

class RooWorkspace;
class RooAbsReal;
class TH1;
class RooAbsLValue;
class RooArgList;
class RooAbsBinning;
class RooFitResult;
class TGraph;
class TAxis;
class TGListTreeItem;
class TGListTree;
class TVirtualPad;
class TStyle;

#include "xRooFit.h"
#include "RooLinkedList.h"
#include "RooCmdArg.h"
#include "TQObject.h"
#include "TMatrixDSym.h"

BEGIN_XROOFIT_NAMESPACE;

class xRooNode;
class xRooNLLVar;

class xRooNode : public TNamed, public std::vector<std::shared_ptr<xRooNode>> {

public:
   // functions of form value = f(orig,nom,nom_err)
   // e.g. f = ratio would be simply orig/nom
   // bool indicates if should be symmetrized
   static std::map<std::string, std::tuple<std::function<double(double, double, double)>, bool>> auxFunctions;
   /** @private */
   static void SetAuxFunction(const char *title, const std::function<double(double, double, double)> &func,
                              bool symmetrize = false);

   // this function is here because couldn't figure out how to check a null shared_ptr in pyroot
   /** @private */
   static inline bool isNull(const std::shared_ptr<xRooNode> &x) { return x == nullptr; }

   // name of the node needn't match the name of the component that it points to
   // the name of the node is how it is identified inside its parent
   // In c++17 for constructors with a Node2& parent, could look at using shared_from_this and if it throws except then
   // construct make_shared<Node2>(parent)
   xRooNode(const char *type, const char *name, const char *title = "");

   /** @private */
   template <typename T>
   xRooNode(const char *name, const char *title) : TNamed(name, title), fComp(std::make_shared<T>())
   {
      if (auto x = get<TNamed>(); x) {
         x->SetNameTitle(name, title);
      }
   }
   xRooNode(const char *name = "", const std::shared_ptr<TObject> &comp = nullptr,
            const std::shared_ptr<xRooNode> &parent = nullptr);

   /** @private */
   xRooNode(const char *name, const std::shared_ptr<TObject> &comp, const xRooNode &parent)
      : xRooNode(name, comp, std::make_shared<xRooNode>(parent))
   {
   }

   /** @private */
   xRooNode(const char *name, const TObject &comp, const std::shared_ptr<xRooNode> &parent)
      : xRooNode(name, std::shared_ptr<TObject>(const_cast<TObject *>(&comp), [](TObject *) {}), parent)
   {
   } // needed to ensure passing a shared_ptr<Node2> for the parent doesnt become Node2(shared_ptr<Node2>) as parent
     // because of Node2(shared_ptr<TObject>) constructor
   /** @private */
   xRooNode(const char *name, const TObject &comp, const xRooNode &parent)
      : xRooNode(name, std::shared_ptr<TObject>(const_cast<TObject *>(&comp), [](TObject *) {}), parent)
   {
   }
   /** @private */
   xRooNode(const TObject &comp, const std::shared_ptr<xRooNode> &parent = nullptr);
   /** @private */
   xRooNode(const TObject &comp, const xRooNode &parent) : xRooNode(comp, std::make_shared<xRooNode>(parent)) {}
   /** @private */
   xRooNode(const std::shared_ptr<TObject> &comp, const std::shared_ptr<xRooNode> &parent = nullptr);
   template <typename T>
   /** @private */
   xRooNode(const std::shared_ptr<T> &comp, const std::shared_ptr<xRooNode> &parent = nullptr)
      : xRooNode(std::dynamic_pointer_cast<TObject>(comp), parent)
   {
   }
   /** @private */
   template <typename T>
   xRooNode(const std::shared_ptr<T> &comp, const xRooNode &parent)
      : xRooNode(std::dynamic_pointer_cast<TObject>(comp), std::make_shared<xRooNode>(parent))
   {
   }
   /** @private */
   template <typename T>
   xRooNode(const std::shared_ptr<const T> &comp, const std::shared_ptr<xRooNode> &parent = nullptr)
      : xRooNode(std::dynamic_pointer_cast<TObject>(std::const_pointer_cast<T>(comp)), parent)
   {
   }
   /** @private */
   template <typename T>
   xRooNode(const std::shared_ptr<const T> &comp, const xRooNode &parent)
      : xRooNode(std::dynamic_pointer_cast<TObject>(std::const_pointer_cast<T>(comp)),
                 std::make_shared<xRooNode>(parent))
   {
   }
   /** @private */
   xRooNode(double value);

   ~xRooNode() override;

   void SetName(const char *name) override;   // *MENU*
   void SetTitle(const char *title) override; // *MENU*

   /** @private */
   const char *GetNodeType() const;

   /** @private */
   explicit operator bool() const { return strlen(GetName()) || get(); } // the 'null' Component is the empty string

   // at doesn't do an initial browse of the object, unlike [] operator
   const std::shared_ptr<xRooNode> &at(size_t idx, bool browseResult = true) const
   {
      IsFolder();
      auto &out = std::vector<std::shared_ptr<xRooNode>>::at(idx);
      if (browseResult && out)
         out->browse();
      return out;
   }
   std::shared_ptr<xRooNode> at(const std::string &name, bool browseResult = true) const;

   RooArgList argList() const;

   std::shared_ptr<xRooNode>
   find(const std::string &name, bool browseResult = true) const; // same as at but return nullptr if not found
   bool contains(const std::string &name) const; // doesn't trigger a browse of the found object, unlike find

   // most users should use these methods: will do an initial browse and will browse the returned object too
   std::shared_ptr<xRooNode> operator[](size_t idx) { return at(idx); }
   std::shared_ptr<xRooNode> operator[](const std::string &name); // will create a new node if not existing, unlike 'at'

   // custom iterator to ensure children are auto-browsed as we iterate through
   class xRooNodeIterator : public std::vector<std::shared_ptr<xRooNode>>::const_iterator {
   public:
      xRooNodeIterator(std::vector<std::shared_ptr<xRooNode>>::const_iterator itr)
         : std::vector<std::shared_ptr<xRooNode>>::const_iterator(itr)
      {
      }
<<<<<<< HEAD
      decltype(auto) operator*() const
=======
      std::iterator_traits<const std::shared_ptr<xRooNode> *>::reference operator*() const
>>>>>>> 22aeb252
      {
         const std::shared_ptr<xRooNode> &out = std::vector<std::shared_ptr<xRooNode>>::const_iterator::operator*();
         if (out->get() && out->empty()) {
            out->browse();
         }
         return std::vector<std::shared_ptr<xRooNode>>::const_iterator::operator*();
      }
      bool operator!=(xRooNodeIterator const &b) const
      {
         const std::vector<std::shared_ptr<xRooNode>>::const_iterator &aa = (*this);
         const std::vector<std::shared_ptr<xRooNode>>::const_iterator &bb = b;
         return aa != bb;
      };
      xRooNodeIterator const &operator++()
      {
         std::vector<std::shared_ptr<xRooNode>>::const_iterator::operator++();
         return *this;
      }
      bool operator==(xRooNodeIterator const &b) const
      {
         const std::vector<std::shared_ptr<xRooNode>>::const_iterator &aa = (*this);
         const std::vector<std::shared_ptr<xRooNode>>::const_iterator &bb = b;
         return aa == bb;
      };
   };
   auto begin() const -> xRooNodeIterator { return xRooNodeIterator(std::vector<std::shared_ptr<xRooNode>>::begin()); }
   auto end() const -> xRooNodeIterator { return xRooNodeIterator(std::vector<std::shared_ptr<xRooNode>>::end()); }

   // needed in pyROOT to avoid it creating iterators that follow the 'get' to death
   //   auto begin() const -> decltype(std::vector<std::shared_ptr<xRooNode>>::begin())
   //   {
   //      return std::vector<std::shared_ptr<xRooNode>>::begin();
   //   }
   //   auto end() const -> decltype(std::vector<std::shared_ptr<xRooNode>>::end())
   //   {
   //      return std::vector<std::shared_ptr<xRooNode>>::end();
   //   }

   void Browse(TBrowser *b = nullptr) override; // will browse the children that aren't "null" nodes
   /** @private */
   bool IsFolder() const override;
   /** @private */
   const char *GetIconName() const override;
   void Inspect() const override; // *MENU*

   /** @private */
   xRooNode &browse(); // refreshes child nodes

   /** @private */
   std::string GetPath() const;
   void Print(Option_t *opt = "") const override; // *MENU*
   // void Reverse() {
   // std::reverse(std::vector<std::shared_ptr<Node2>>::begin(),std::vector<std::shared_ptr<Node2>>::end()); } // *MENU*

   xRooNode &operator=(const TObject &o);

   TObject *get() const { return fComp.get(); }
   template <typename T>
   T *get() const
   {
      return dynamic_cast<T *>(get());
   }
   /** @private */
   TObject *xget() const { return xget<TObject>(); }
   template <typename T>
   T *xget() const
   {
      for (auto &c : fBrowsables) {
         if (strcmp(c->GetName(), ".memory") == 0) {
            return c->get<T>();
         }
      }
      return nullptr;
   }

   TObject *operator->() const { return get(); }

   RooWorkspace *ws() const;

   /** @private */
   std::shared_ptr<TObject>
   acquire(const std::shared_ptr<TObject> &arg, bool checkFactory = false, bool mustBeNew = false);
   // common pattern for 'creating' an acquired object
   /** @private */
   template <typename T, typename... Args>
   std::shared_ptr<T> acquire(Args &&...args)
   {
      return std::dynamic_pointer_cast<T>(acquire(std::make_shared<T>(std::forward<Args>(args)...)));
   }
   /** @private */
   template <typename T, typename T2, typename... Args>
   // looser version of above ... first template type says what type to return
   // allows returning different type to the one requested in T2 (e.g. ok to get RooConstVar when acquire a RooRealVar)
   std::shared_ptr<T> acquire2(Args &&...args)
   {
      return std::dynamic_pointer_cast<T>(acquire(std::make_shared<T2>(std::forward<Args>(args)...)));
   }
   /** @private */
   template <typename T, typename... Args>
   std::shared_ptr<T> acquireNew(Args &&...args)
   {
      return std::dynamic_pointer_cast<T>(acquire(std::make_shared<T>(std::forward<Args>(args)...), false, true));
   }
   /** @private */
   std::shared_ptr<TObject> getObject(const std::string &name, const std::string &type = "") const;
   /** @private */
   template <typename T>
   std::shared_ptr<T> getObject(const std::string &name) const
   {
      return std::dynamic_pointer_cast<T>(getObject(name, T::Class_Name()));
   }

   /** @private */
   xRooNode shallowCopy(const std::string &name, std::shared_ptr<xRooNode> parent = nullptr);
   /** @private */
   std::shared_ptr<TObject> convertForAcquisition(xRooNode &acquirer, const char *opt = "") const;

   xRooNode vars() const;   // obs,pars
   xRooNode obs() const;    // robs and globs
   xRooNode robs() const;   // just the regular obs
   xRooNode globs() const;  // just the global obs
   xRooNode pars() const;   // poi, np, and pp (prespecified pars)
   xRooNode floats() const; // float poi or np
   xRooNode consts() const; // just const poi or np

   xRooNode poi() const; // parameters of interest
   xRooNode np() const;  // nuisance parameters (non-poi floatables)
   xRooNode pp() const;  // preset/prespecified parameters

   xRooNode components() const; // additive children
   xRooNode factors() const;    // multiplicative children
   xRooNode variations() const; // interpolated children (are bins a form of variation?)
   xRooNode coefs() const;
   xRooNode coords(bool setVals = true) const; // will move to the coords in the process if setVals=true
   xRooNode bins() const;

   xRooNode constraints() const; // pdfs other than the node's parent pdf where the deps of this node appear
   xRooNode datasets()
      const; // datasets corresponding to this pdf (parent nodes that do observable selections automatically applied)

   xRooNode Replace(const xRooNode &node); // use to replace a node in the tree at the location of this node
   xRooNode Remove(const xRooNode &child);
   xRooNode
   Add(const xRooNode &child,
       Option_t *opt =
          ""); // = components()[child.GetName()]=child; although need to handle case of adding same term multiple times
   xRooNode Multiply(const xRooNode &child, Option_t *opt = ""); // = factors()[child.GetName()]=child;
   xRooNode Vary(const xRooNode &child);
   xRooNode Constrain(const xRooNode &child);

   xRooNode Combine(const xRooNode &rhs); // combine rhs with this node

   xRooNode reduced(const std::string &range = "", bool invert = false)
      const; // return a node representing reduced version of this node, will use the SetRange to reduce if blank

   // following versions are for the menu in the GUI
   /** @private */
<<<<<<< HEAD
   void _Add_(const char *name, const char *opt);                     // *MENU*
   /** @private */
   xRooNode _Multiply_(const char *what) { return Multiply(what); }   // *MENU*
   /** @private */
   void _Vary_(const char *what);                                     // *MENU*
=======
   void _Add_(const char *name, const char *opt); // *MENU*
   /** @private */
   xRooNode _Multiply_(const char *what) { return Multiply(what); } // *MENU*
   /** @private */
   void _Vary_(const char *what); // *MENU*
>>>>>>> 22aeb252
   /** @private */
   xRooNode _Constrain_(const char *what) { return Constrain(what); } // *MENU*
   /** @private */
   void _ShowVars_(bool set = true); // *TOGGLE* *GETTER=_IsShowVars_
   /** @private */
   bool _IsShowVars_() const;

   void SetHidden(bool set = true); // *TOGGLE* *GETTER=IsHidden
   bool IsHidden() const;

   bool SetContents(const TObject &obj)
   {
      operator=(obj);
      return true;
   } // populates the node's comp (creating if necessary)  from given object
   bool SetData(const TObject &obj, const xRooNode &data = "obsData");

   bool SetContent(double value);                                     // uses a RooConst
   bool SetContent(double value, const char *par, double parVal = 1); // shortcut to setting a variation content
   bool SetContents(const TObject &obj, const char *par, double parVal)
   {
      variations()[TString::Format("%s=%g", par, parVal).Data()]->operator=(obj);
      return true;
   }
   bool SetBinError(int bin, double value);
   bool SetBinContent(int bin, double value, const char *par = nullptr, double parVal = 1);
   bool SetBinData(int bin, double value, const xRooNode &data = "obsData"); // only valid for pdf nodes

   /** @private */
<<<<<<< HEAD
   void _SetContent_(double value);                                                      // *MENU*
=======
   void _SetContent_(double value); // *MENU*
>>>>>>> 22aeb252
   /** @private */
   void _SetBinContent_(int bin, double value, const char *par = "", double parVal = 1); // *MENU*

   bool SetXaxis(const RooAbsBinning &binning);
   bool SetXaxis(TAxis *ax);
   bool SetXaxis(const char *name, const char *title, int nbins, double low, double high);
   bool SetXaxis(const char *name, const char *title, int nbins, const double *bins);
   bool SetXaxis(const char *title, int nbins, double low, double high)
   {
      return SetXaxis("xaxis", title, nbins, low, high);
   }
   bool SetXaxis(const char *title, int nbins, const double *bins) { return SetXaxis("xaxis", title, nbins, bins); }
   bool SetXaxis(int nbins, double low, double high) { return SetXaxis("xaxis", "", nbins, low, high); }
   bool SetXaxis(int nbins, const double *bins) { return SetXaxis("xaxis", "", nbins, bins); }

   std::shared_ptr<TStyle> style(TObject *initObject = nullptr, bool autoCreate = true) const;

   TAxis *GetXaxis() const;

   double GetBinData(int bin, const xRooNode &data = "obsData");
   double GetBinContent(int bin) const { return GetBinContents(bin, bin).at(0); }
   std::vector<double> GetBinContents(int binStart = 1, int binEnd = 0) const; // default will get all bins
   double GetBinError(int bin, const xRooNode &fr = "") const;
   std::vector<double> GetBinErrors(int binStart = 1, int binEnd = 0, const xRooNode &fr = "") const;
   std::pair<double, double> IntegralAndError(const xRooNode &fr = "", const char *rangeName = nullptr) const;

   // methods to access default content and error
   double GetContent() const { return GetBinContent(fBinNumber); }
   double GetError(const xRooNode &fr = "") const
   {
      return (fBinNumber == -1) ? IntegralAndError(fr).second : GetBinError(fBinNumber, fr);
   }
   double GetData(const xRooNode &data = "obsData") { return GetBinData(fBinNumber, data); }

   // methods to access content and covariances of the CHILDREN of a node
   std::vector<double> contents() const;
   TMatrixDSym covariances(const xRooNode &fr = "") const;

   xRooNLLVar nll(const xRooNode &_data, std::initializer_list<RooCmdArg> nllOpts) const;
   xRooNLLVar nll(const xRooNode &_data, const RooLinkedList &nllOpts) const;
   xRooNLLVar nll(const xRooNode &_data = "") const; // uses xRooFit::createNLLOption for nllOpts

   xRooNode fitResult(const char *opt = "") const;      // todo: make this 'fitResults'
   void SetFitResult(const RooFitResult *fr = nullptr); // null means will load prefit
   void SetFitResult(const std::shared_ptr<const RooFitResult> &fr) { SetFitResult(fr.get()); }
   void SetFitResult(const xRooNode &fr);

   xRooNode
   generate(const xRooNode &fr = "", bool expected = false,
            int seed = 0); // generate a dataset from a pdf node using given fr - if none given will use current fit

   /** @private */
<<<<<<< HEAD
   void _fit_(const char *constParValues = "");                   // *MENU*
=======
   void _fit_(const char *constParValues = ""); // *MENU*
>>>>>>> 22aeb252
   /** @private */
   void _generate_(const char *name = "", bool expected = false); // *MENU*
   /** @private */
   void _scan_(const char *what = "plr", double nToys = 0, const char *xvar = "", int nPointsX = 0, double lowX = 0,
               double highX = 0 /*, const char* yvar="", int nBinsY=0, double lowY=0, double highY=0*/,
               const char *constParValues = ""); // *MENU*
   //    xRooNode fitTo(const char* datasetName) const;
   //    xRooNode fitTo(const xRooNode& _data) const;
   //    xRooNode generate(bool expected=false) const;
   //    void minosScan(const char* parName); // *MENU*
   //    void pllScan(const char* parName, int npoints=100); // *MENU*
   //    void breakdown(const char* parNames, const char* groupNames); // *MENU*

   /*
   double pll(Node2& data, const char* parName, double value, const Asymptotics::PLLType& pllType =
   Asymptotics::TwoSided) const;
   // pair is obs p_sb and p_b, vector is expected -2->+2 sigma p_sb (p_b are known by construction)
   std::pair<std::pair<double,double>,std::vector<double>>  pValue(Node2& data, const char* parName, double value,
   double alt_value, const Asymptotics::PLLType& pllType); double sigma_mu(Node2& data, const char* parName, double
   value, double alt_value) const;
*/

   void Checked(TObject *obj, bool val);
   void SetChecked(bool val = true) { Checked(this, val); }

   /** @private */
   xRooNode histo(const xRooNode &vars = "x", const xRooNode &fr = "", bool content = true, bool errors = true) const;
   /** @private */
   xRooNode filter(const xRooNode &range) const;

   TGraph *BuildGraph(RooAbsLValue *v = nullptr, bool includeZeros = false, TVirtualPad *fromPad = nullptr) const;
   TH1 *BuildHistogram(RooAbsLValue *v = nullptr, bool empty = false, bool errors = false, int binStart = 1,
                       int binEnd = 0, const xRooNode &fr = "") const;
   xRooNode mainChild() const;
   void Draw(Option_t *opt = "") override; // *MENU*

   void SaveAs(const char *filename = "", Option_t *option = "") const override; // *MENU*

   /** @private */
   TGListTreeItem *GetTreeItem(TBrowser *b) const;
   /** @private */
   TGListTree *GetListTree(TBrowser *b) const;

   static void Interactive_PLLPlot();
   static void Interactive_Pull();
   class InteractiveObject : public TQObject {
   public:
      void Interactive_PLLPlot(TVirtualPad *pad, TObject *obj, Int_t x, Int_t y);
      ClassDef(InteractiveObject, 0)
   };
   static InteractiveObject *gIntObj;

   mutable std::shared_ptr<TObject> fComp; //!
   int fTimes = 1;      // when the same comp appears multiple times in a parent node, this is increased to reflect that
   int fBinNumber = -1; // used by 'bin' nodes (a node that refers to a specific bin of a parent)
   std::shared_ptr<xRooNode> fParent; //!
   std::string fFolder;               // folder to put this node in when 'organising' the parent

   void SetRange(const char *range, double low = std::numeric_limits<double>::quiet_NaN(),
                 double high = std::numeric_limits<double>::quiet_NaN()); // *MENU*
   const char *GetRange() const;
   mutable std::string fRange; //! only here so can have char* GetRange return so can return nullptr for no range set
                               //! (required for RooCategory)

   mutable std::shared_ptr<TAxis>
      fXAxis; //! appears that if was fXaxis then dialog box for SetXaxis will take as current value

   mutable bool fInterrupted = false;

   bool fAcquirer = false; // if true, when acquiring will go into objects memory rather than pass onto parent
   std::shared_ptr<xRooNode> fProvider; //! like a parent but only for use by getObject

   std::shared_ptr<xRooNode> parentPdf() const; // find first parent that is a pdf

   /** @private */
   void sterilize() const;

   std::vector<std::shared_ptr<xRooNode>> fBrowsables;   // will appear in the browser tree but are not actual children
   std::function<xRooNode(xRooNode *)> fBrowseOperation; // a way to specify a custom browsing operation

   /** @private */
   std::shared_ptr<xRooNode> getBrowsable(const char *name) const;

   ClassDefOverride(xRooNode, 0)
};

namespace cling {
<<<<<<< HEAD
std::string printValue(const xRooNode* val);
=======
std::string printValue(const xRooNode *val);
>>>>>>> 22aeb252
}

END_XROOFIT_NAMESPACE;

#endif // include guard<|MERGE_RESOLUTION|>--- conflicted
+++ resolved
@@ -171,11 +171,7 @@
          : std::vector<std::shared_ptr<xRooNode>>::const_iterator(itr)
       {
       }
-<<<<<<< HEAD
-      decltype(auto) operator*() const
-=======
       std::iterator_traits<const std::shared_ptr<xRooNode> *>::reference operator*() const
->>>>>>> 22aeb252
       {
          const std::shared_ptr<xRooNode> &out = std::vector<std::shared_ptr<xRooNode>>::const_iterator::operator*();
          if (out->get() && out->empty()) {
@@ -333,19 +329,11 @@
 
    // following versions are for the menu in the GUI
    /** @private */
-<<<<<<< HEAD
-   void _Add_(const char *name, const char *opt);                     // *MENU*
-   /** @private */
-   xRooNode _Multiply_(const char *what) { return Multiply(what); }   // *MENU*
-   /** @private */
-   void _Vary_(const char *what);                                     // *MENU*
-=======
    void _Add_(const char *name, const char *opt); // *MENU*
    /** @private */
    xRooNode _Multiply_(const char *what) { return Multiply(what); } // *MENU*
    /** @private */
    void _Vary_(const char *what); // *MENU*
->>>>>>> 22aeb252
    /** @private */
    xRooNode _Constrain_(const char *what) { return Constrain(what); } // *MENU*
    /** @private */
@@ -375,11 +363,7 @@
    bool SetBinData(int bin, double value, const xRooNode &data = "obsData"); // only valid for pdf nodes
 
    /** @private */
-<<<<<<< HEAD
-   void _SetContent_(double value);                                                      // *MENU*
-=======
    void _SetContent_(double value); // *MENU*
->>>>>>> 22aeb252
    /** @private */
    void _SetBinContent_(int bin, double value, const char *par = "", double parVal = 1); // *MENU*
 
@@ -432,11 +416,7 @@
             int seed = 0); // generate a dataset from a pdf node using given fr - if none given will use current fit
 
    /** @private */
-<<<<<<< HEAD
-   void _fit_(const char *constParValues = "");                   // *MENU*
-=======
    void _fit_(const char *constParValues = ""); // *MENU*
->>>>>>> 22aeb252
    /** @private */
    void _generate_(const char *name = "", bool expected = false); // *MENU*
    /** @private */
@@ -524,11 +504,7 @@
 };
 
 namespace cling {
-<<<<<<< HEAD
-std::string printValue(const xRooNode* val);
-=======
 std::string printValue(const xRooNode *val);
->>>>>>> 22aeb252
 }
 
 END_XROOFIT_NAMESPACE;
