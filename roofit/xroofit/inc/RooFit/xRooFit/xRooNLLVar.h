/*
 * Project: xRooFit
 * Author:
 *   Will Buttinger, RAL 2022
 *
 * Copyright (c) 2022, CERN
 *
 * Redistribution and use in source and binary forms,
 * with or without modification, are permitted according to the terms
 * listed in LICENSE (http://roofit.sourceforge.net/license.txt)
 */

#include "Config.h"

#ifdef XROOFIT_USE_PRAGMA_ONCE
#pragma once
#endif
#if !defined(XROOFIT_XROONLLVAR_H) || defined(XROOFIT_USE_PRAGMA_ONCE)
#ifndef XROOFIT_USE_PRAGMA_ONCE
#define XROOFIT_XROONLLVAR_H
#endif

#include "xRooFit.h"

#include <RooFitResult.h>
#include <RooLinkedList.h>

#include <Fit/FitConfig.h>
#include <Math/IOptions.h>
#include <TAttFill.h>
#include <TAttLine.h>
#include <TAttMarker.h>

#include <map>
#include <set>

class RooAbsReal;
class RooAbsPdf;
class RooAbsData;
class RooAbsCollection;
class RooConstraintSum;
class RooRealVar;
class RooCmdArg;

class TGraph;
class TGraphErrors;
class TMultiGraph;
class TFile;

namespace RooStats {
class HypoTestResult;
class HypoTestInverterResult;
} // namespace RooStats

BEGIN_XROOFIT_NAMESPACE

class xRooNode;

class xRooNLLVar : public std::shared_ptr<RooAbsReal> {

public:
   struct xValueWithError : public std::pair<double, double> {
      xValueWithError(const std::pair<double, double> &in = {0, 0}) : std::pair<double, double>(in) {}
      double value() const { return std::pair<double, double>::first; }
      double error() const { return std::pair<double, double>::second; }
   };

   void Print(Option_t *opt = "");

   xRooNLLVar(RooAbsPdf &pdf, const std::pair<RooAbsData *, const RooAbsCollection *> &data,
              const RooLinkedList &nllOpts = RooLinkedList());
   xRooNLLVar(const std::shared_ptr<RooAbsPdf> &pdf, const std::shared_ptr<RooAbsData> &data,
              const RooLinkedList &opts = RooLinkedList());
   xRooNLLVar(const std::shared_ptr<RooAbsPdf> &pdf,
              const std::pair<std::shared_ptr<RooAbsData>, std::shared_ptr<const RooAbsCollection>> &data,
              const RooLinkedList &opts = RooLinkedList());

   ~xRooNLLVar();

   // whenever implicitly converted to a RooAbsReal we will make sure our globs are set
   RooAbsReal *get() const { return func().get(); }
   RooAbsReal *operator->() const { return get(); }

   void reinitialize();

   void AddOption(const RooCmdArg &opt);

   std::pair<std::shared_ptr<RooAbsData>, std::shared_ptr<const RooAbsCollection>>
   getData() const; // returns pointer to data and snapshot of globs
   std::pair<std::shared_ptr<RooAbsData>, std::shared_ptr<const RooAbsCollection>>
   generate(bool expected = false, int seed = 0);
   // std::shared_ptr<const RooFitResult> snapshot();

   class xRooFitResult : public std::shared_ptr<const RooFitResult> {
   public:
      xRooFitResult(const RooFitResult &fr);
      xRooFitResult(const std::shared_ptr<xRooNode> &in,
                    const std::shared_ptr<xRooNLLVar> &nll = nullptr); // : fNode(in) { }
      const RooFitResult *operator->() const;
      //        operator std::shared_ptr<const RooFitResult>() const;
      operator const RooFitResult *() const;
      void Draw(Option_t *opt = "");

      std::shared_ptr<xRooNLLVar> nll() const { return fNll; }

      RooArgList poi()
      {
         return get()
                   ? RooArgList(*std::unique_ptr<RooAbsCollection>(get()->floatParsFinal().selectByAttrib("poi", true)))
                   : RooArgList();
      }

      // generate a conditional fit using the given poi set to the given values
      // alias is used to store the fit result in the map under a different name
      xRooFitResult cfit(const char *poiValues, const char *alias = nullptr);
      // generate the conditional fit required for an impact calculation
      xRooFitResult ifit(const char *np, bool up, bool prefit = false);
      // calculate the impact on poi due to np. if approx is true, will use the covariance approximation instead
      double impact(const char *poi, const char *np, bool up = true, bool prefit = false, bool approx = false);
      double impact(const char *np, bool up = true, bool prefit = false, bool approx = false)
      {
         auto _poi = poi();
         if (_poi.size() != 1)
            throw std::runtime_error("xRooFitResult::impact: not one POI");
         return impact(poi().contentsString().c_str(), np, up, prefit, approx);
      }

      // calculate error on poi conditional on the given NPs being held constant at their post-fit values
      // The conditional error is often presented as the difference in quadrature to the total error i.e.
      // error contribution due to conditional NPs = sqrt( pow(totError,2) - pow(condError,2) )
      double conditionalError(const char *poi, const char *nps, bool up = true, bool approx = false);

      // rank all the np based on impact ... will use the covariance approximation if full impact not available
      // the approxThreshold sets the level below which the approximation will be returned
      // e.g. set it to 0 to not do approximation
      RooArgList ranknp(const char *poi, bool up = true, bool prefit = false,
                        double approxThreshold = std::numeric_limits<double>::infinity());
      // version that assumes only one parameter is poi
      RooArgList
      ranknp(bool up = true, bool prefit = false, double approxThreshold = std::numeric_limits<double>::infinity())
      {
         auto _poi = poi();
         if (_poi.size() != 1)
            throw std::runtime_error("xRooFitResult::ranknp: not one POI");
         return ranknp(poi().contentsString().c_str(), up, prefit, approxThreshold);
      }

      std::shared_ptr<xRooNode> fNode;
      std::shared_ptr<xRooNLLVar> fNll;

      std::shared_ptr<std::map<std::string, xRooFitResult>> fCfits;
   };

   xRooFitResult minimize(const std::shared_ptr<ROOT::Fit::FitConfig> & = nullptr);

   void SetFitConfig(const std::shared_ptr<ROOT::Fit::FitConfig> &in) { fFitConfig = in; }
   std::shared_ptr<ROOT::Fit::FitConfig> fitConfig(); // returns fit config, or creates a default one if not existing
   ROOT::Math::IOptions *fitConfigOptions(); // return pointer to non-const version of the options inside the fit config

   class xRooHypoPoint : public TNamed {
   public:
      xRooHypoPoint(std::shared_ptr<RooStats::HypoTestResult> htr = nullptr, const RooAbsCollection *_coords = nullptr);
      static std::set<int> allowedStatusCodes;
      void Print(Option_t *opt = "") const override;
      void Draw(Option_t *opt = "") override;

      // status bitmask of the available fit results
      // 0 = all ok
      int status() const;

      xValueWithError pll(bool readOnly = false);      // observed test statistic value
      xValueWithError sigma_mu(bool readOnly = false); // estimate of sigma_mu parameter
      std::shared_ptr<const RooFitResult> ufit(bool readOnly = false);
      std::shared_ptr<const RooFitResult> cfit_null(bool readOnly = false);
      std::shared_ptr<const RooFitResult> cfit_alt(bool readOnly = false);
      std::shared_ptr<const RooFitResult> cfit_lbound(bool readOnly = false); // cfit @ the lower bound of mu
      std::shared_ptr<const RooFitResult> gfit() { return fGenFit; }          // non-zero if data was generated

      std::pair<std::shared_ptr<RooAbsData>, std::shared_ptr<const RooAbsCollection>> fData;
      std::pair<std::shared_ptr<RooAbsData>, std::shared_ptr<const RooAbsCollection>> data();

      xValueWithError getVal(const char *what);

      // leave nSigma=NaN for observed p-value
      xValueWithError pNull_asymp(double nSigma = std::numeric_limits<double>::quiet_NaN());
      xValueWithError pAlt_asymp(double nSigma = std::numeric_limits<double>::quiet_NaN());
      xValueWithError pCLs_asymp(double nSigma = std::numeric_limits<double>::quiet_NaN());
      xValueWithError ts_asymp(double nSigma = std::numeric_limits<double>::quiet_NaN()); // test statistic value

      xValueWithError pNull_toys(double nSigma = std::numeric_limits<double>::quiet_NaN());
      xValueWithError pAlt_toys(double nSigma = std::numeric_limits<double>::quiet_NaN());
      xValueWithError pCLs_toys(double nSigma = std::numeric_limits<double>::quiet_NaN())
      {
         if (fNullVal() == fAltVal())
            return std::pair<double, double>(1, 0); // by construction
         auto null = pNull_toys(nSigma);
         auto alt = pAlt_toys(nSigma);
         double nom = (null.first == 0) ? 0 : null.first / alt.first;
         // double up = (null.first + null.second == 0) ? 0 : ((alt.first-alt.second<=0) ?
         // std::numeric_limits<double>::infinity() : (null.first + null.second)/(alt.first - alt.second)); double down
         // = (null.first - null.second == 0) ? 0 : (null.first - null.second)/(alt.first + alt.second);
         //  old way ... now doing like in pCLs_asymp by calculating the two variations ... but this is pessimistic
         //  assumes p-values are anticorrelated!
         //  so reverting to old
         return std::pair<double, double>(nom, (alt.first - alt.second <= 0)
                                                  ? std::numeric_limits<double>::infinity()
                                                  : (sqrt(pow(null.second, 2) + pow(alt.second * nom, 2)) / alt.first));
         // return std::pair(nom,std::max(std::abs(up - nom), std::abs(down - nom)));
      }
      xValueWithError ts_toys(double nSigma = std::numeric_limits<double>::quiet_NaN()); // test statistic value

      // Create a HypoTestResult representing the current state of this hypoPoint
      RooStats::HypoTestResult result();

      xRooHypoPoint generateNull(int seed = 0);
      xRooHypoPoint generateAlt(int seed = 0);

      void
      addNullToys(int nToys = 1, int seed = 0, double target = std::numeric_limits<double>::quiet_NaN(),
                  double target_nSigma = std::numeric_limits<double>::quiet_NaN()); // if seed=0 will use a random seed
      void
      addAltToys(int nToys = 1, int seed = 0, double target = std::numeric_limits<double>::quiet_NaN(),
                 double target_nSigma = std::numeric_limits<double>::quiet_NaN()); // if seed=0 will use a random seed
      void
      addCLsToys(int nToys = 1, int seed = 0, double target = std::numeric_limits<double>::quiet_NaN(),
                 double target_nSigma = std::numeric_limits<double>::quiet_NaN()); // if seed=0 will use a random seed

      RooArgList poi() const;
      RooArgList alt_poi() const; // values of the poi in the alt hypothesis (will be nans if not defined)
      RooRealVar &mu_hat();       // throws exception if ufit not available

      std::shared_ptr<xRooHypoPoint>
      asimov(bool readOnly =
                false); // a two-sided hypoPoint with the alt hypothesis asimov dataset (used in sigma_mu() calculation)

      // std::string fPOIName;
      const char *fPOIName();
      xRooFit::Asymptotics::PLLType fPllType = xRooFit::Asymptotics::Unknown;
      // double fNullVal=1; double fAltVal=0;
      double fNullVal();
      double fAltVal();

      std::shared_ptr<const RooAbsCollection> coords; // pars of the nll that will be held const alongside POI

      std::shared_ptr<const RooFitResult> fUfit, fNull_cfit, fAlt_cfit, fLbound_cfit;
      std::shared_ptr<const RooFitResult> fGenFit; // if the data was generated, this is the fit is was generated from
      bool isExpected = false;                     // if genFit, flag says is asimov or not

      std::shared_ptr<xRooHypoPoint>
         fAsimov; // same as this point but pllType is twosided and data is expected post alt-fit

      // first is seed, second is ts value, third is weight
      std::vector<std::tuple<int, double, double>> nullToys; // would have to save these vectors for specific: null_cfit
                                                             // (genPoint), ufit, poiName, pllType, nullVal
      std::vector<std::tuple<int, double, double>> altToys;

      std::shared_ptr<xRooNLLVar> nllVar = nullptr; // hypopoints get a copy
      std::shared_ptr<RooStats::HypoTestResult> hypoTestResult = nullptr;
      std::shared_ptr<const RooFitResult> retrieveFit(int type);

      TString tsTitle(bool inWords = false) const;

   private:
      xValueWithError pX_toys(bool alt, double nSigma = std::numeric_limits<double>::quiet_NaN());
      size_t addToys(bool alt, int nToys, int initialSeed = 0, double target = std::numeric_limits<double>::quiet_NaN(),
                     double target_nSigma = std::numeric_limits<double>::quiet_NaN(), bool targetCLs = false,
                     double relErrThreshold = 2., size_t maxToys = 10000);
   };

   // use alt_value = nan to skip the asimov calculations
   xRooHypoPoint hypoPoint(const char *parName, double value,
                           double alt_value = std::numeric_limits<double>::quiet_NaN(),
                           const xRooFit::Asymptotics::PLLType &pllType = xRooFit::Asymptotics::Unknown);
   // same as above but specify parNames and values in a string
   xRooHypoPoint hypoPoint(const char *parValues, double alt_value, const xRooFit::Asymptotics::PLLType &pllType);
   // this next method requires poi to be flagged in the model already (with "poi" attribute) .. must be exactly one
   xRooHypoPoint hypoPoint(double value, double alt_value = std::numeric_limits<double>::quiet_NaN(),
                           const xRooFit::Asymptotics::PLLType &pllType = xRooFit::Asymptotics::Unknown);

   class xRooHypoSpace : public TNamed,
                         public TAttFill,
                         public TAttMarker,
                         public TAttLine,
                         public std::vector<xRooHypoPoint> {
   public:
      friend class xRooNLLVar;
      xRooHypoSpace(const char *name = "", const char *title = "");
      xRooHypoSpace(const RooStats::HypoTestInverterResult *result);

      bool AddModel(const xRooNode &pdf, const char *validity = "");

      void LoadFits(const char *apath);

      // A points over given parameter, number of points between low and high
      int AddPoints(const char *parName, size_t nPoints, double low, double high);

      void Print(Option_t *opt = "") const override;

      void Draw(Option_t *opt = "") override;

      RooArgList poi();
      std::shared_ptr<RooArgSet> pars() const { return fPars; };
      RooArgList axes() const;

      xRooHypoPoint &AddPoint(double value);            // adds by using the first axis var
      xRooHypoPoint &AddPoint(const char *coords = ""); // adds a new point at given coords or returns existing

      xRooHypoPoint &point(size_t i) { return at(i); }

      // build a TGraphErrors of pValues over the existing points
      // opt should include any of the following:
      //  cls: do pCLs, otherwise do pNull
      //  expX: do expected, X sigma (use +X or -X for contour, otherwise will return band unless X=0)
      //  toys: pvalues from available toys
      //  readonly: don't compute anything, just return available values
      std::shared_ptr<TGraphErrors> graph(const char *opt) const;

      // return a TMultiGraph containing the set of graphs for a particular visualization
      std::shared_ptr<TMultiGraph> graphs(const char *opt);

      // will evaluate more points until limit is below given relative uncert
      xValueWithError findlimit(const char *opt, double relUncert = std::numeric_limits<double>::infinity(),
                                unsigned int maxTries = 20);

      // get currently available limit, with error. Use nSigma = nan for observed limit
      xValueWithError limit(const char *type = "cls", double nSigma = std::numeric_limits<double>::quiet_NaN()) const;
      int scan(const char *type, size_t nPoints, double low = std::numeric_limits<double>::quiet_NaN(),
               double high = std::numeric_limits<double>::quiet_NaN(),
               const std::vector<double> &nSigmas = {0, 1, 2, -1, -2, std::numeric_limits<double>::quiet_NaN()},
               double relUncert = 0.1);
      int scan(const char *type = "cls",
               const std::vector<double> &nSigmas = {0, 1, 2, -1, -2, std::numeric_limits<double>::quiet_NaN()},
               double relUncert = 0.1)
      {
         return scan(type, 0, std::numeric_limits<double>::quiet_NaN(), std::numeric_limits<double>::quiet_NaN(),
                     nSigmas, relUncert);
      }
      int scan(const char *type, double nSigma, double relUncert = 0.1)
      {
         return scan(type, std::vector<double>{nSigma}, relUncert);
      }

      // key is nSigma or "obs" for observed
      // will only do obs if "obs" dataset is not a generated dataset
      std::map<std::string, xValueWithError>
      limits(const char *opt = "cls",
             const std::vector<double> &nSigmas = {0, 1, 2, -1, -2, std::numeric_limits<double>::quiet_NaN()},
             double relUncert = std::numeric_limits<double>::infinity());

      std::shared_ptr<xRooNode> pdf(const RooAbsCollection &parValues) const;
      std::shared_ptr<xRooNode> pdf(const char *parValues = "") const;

      // caller needs to take ownership of the returned object
      RooStats::HypoTestInverterResult *result();

   private:
      // estimates where corresponding pValues graph becomes equal to 0.05
      // linearly interpolates log(pVal) when obtaining limits.
      // returns value and error
      static xValueWithError GetLimit(const TGraph &pValues, double target = std::numeric_limits<double>::quiet_NaN());

      static RooArgList toArgs(const char *str);

      xRooFit::Asymptotics::PLLType fTestStatType = xRooFit::Asymptotics::Unknown;
      std::shared_ptr<RooArgSet> fPars;

      std::map<std::shared_ptr<xRooNode>, std::shared_ptr<xRooNLLVar>> fNlls; // existing NLL functions of added pdfs;

      std::set<std::pair<std::shared_ptr<RooArgList>, std::shared_ptr<xRooNode>>> fPdfs;

      std::shared_ptr<TFile> fFitDb;
   };

   xRooHypoSpace hypoSpace(const char *parName, int nPoints, double low, double high,
                           double alt_value = std::numeric_limits<double>::quiet_NaN(),
                           const xRooFit::Asymptotics::PLLType &pllType = xRooFit::Asymptotics::Unknown);
   xRooHypoSpace hypoSpace(const char *parName = "",
                           const xRooFit::Asymptotics::PLLType &pllType = xRooFit::Asymptotics::Unknown,
                           double alt_value = std::numeric_limits<double>::quiet_NaN());
   xRooHypoSpace hypoSpace(int nPoints, double low, double high,
                           double alt_value = std::numeric_limits<double>::quiet_NaN(),
                           const xRooFit::Asymptotics::PLLType &pllType = xRooFit::Asymptotics::Unknown);
   xRooHypoSpace hypoSpace(const char *parName, xRooFit::TestStatistic::Type tsType, int nPoints = 0)
   {
      return hypoSpace(parName, int(tsType), nPoints, -std::numeric_limits<double>::infinity(),
                       std::numeric_limits<double>::infinity());
   }

   std::shared_ptr<RooArgSet> pars(bool stripGlobalObs = true) const;

   void Draw(Option_t *opt = "");

   TObject *Scan(const RooArgList &scanPars, const std::vector<std::vector<double>> &coords,
                 const RooArgList &profilePars = RooArgList());
   TObject *Scan(const char *scanPars, const std::vector<std::vector<double>> &coords,
                 const RooArgList &profilePars = RooArgList());
   TObject *Scan(const char *scanPars, size_t nPoints, double low, double high, size_t nPointsY, double ylow,
                 double yhigh, const RooArgList &profilePars = RooArgList())
   {
      std::vector<std::vector<double>> coords;
      if (nPoints) {
         double step = (high - low) / (nPoints);
         for (size_t i = 0; i < nPoints; i++) {
            std::vector<double> coord({low + step * i});
            if (nPointsY) {
               double stepy = (yhigh - ylow) / (nPointsY);
               for (size_t j = 0; j < nPointsY; j++) {
                  coord.push_back({ylow + stepy * j});
                  coords.push_back(coord);
                  coord.resize(1);
               }
            } else {
               coords.push_back(coord);
            }
         }
      }
      return Scan(scanPars, coords, profilePars);
   }
   TObject *
   Scan(const char *scanPars, size_t nPoints, double low, double high, const RooArgList &profilePars = RooArgList())
   {
      return Scan(scanPars, nPoints, low, high, 0, 0, 0, profilePars);
   }

   std::shared_ptr<RooAbsReal> func() const; // will assign globs when called
   std::shared_ptr<RooAbsPdf> pdf() const { return fPdf; }
   RooAbsData *data() const; // returns the data hidden inside the NLLVar if there is some
   const RooAbsCollection *globs() const { return fGlobs.get(); }

   // NLL = mainTerm + constraintTerm
   // mainTerm = sum( entryVals ) + extendedTerm + simTerm [+ binnedDataTerm if activated binnedL option]
   // this is what it should be, at least

   // total nll should be all these values + constraint term + extended term + simTerm [+binnedDataTerm if activated
   // binnedL option]
<<<<<<< HEAD
   RooNLLVar *mainTerm() const;
=======
   /*RooAbsReal *mainTerm() const;*/
>>>>>>> 4f177922
   RooConstraintSum *constraintTerm() const;

   double mainTermVal() const;
   double constraintTermVal() const;

   double getEntryVal(size_t entry) const; // get the Nll value for a specific entry
   double extendedTermVal() const;
   double simTermVal() const;
   double binnedDataTermVal() const;
   double getEntryBinWidth(size_t entry) const;

   double ndof() const;
   double saturatedVal() const;
<<<<<<< HEAD
   double saturatedConstraintTerm() const;
   double saturatedMainTerm() const;
=======
   [[deprecated("Use saturatedConstraintTermVal()")]] double saturatedConstraintTerm() const
   {
      return saturatedConstraintTermVal();
   }
   double saturatedConstraintTermVal() const;
   [[deprecated("Use saturatedMainTermVal()")]] double saturatedMainTerm() const { return saturatedMainTermVal(); }
   double saturatedMainTermVal() const;
>>>>>>> 4f177922
   double pgof() const; // a goodness-of-fit pvalue based on profile likelihood of a saturated model
   double mainTermPgof() const;
   double mainTermNdof() const;

   std::set<std::string> binnedChannels() const;

   // change the dataset - will check globs are the same
   bool setData(const std::pair<std::shared_ptr<RooAbsData>, std::shared_ptr<const RooAbsCollection>> &_data);
   bool setData(const std::shared_ptr<RooAbsData> &data, const std::shared_ptr<const RooAbsCollection> &globs)
   {
      return setData(std::make_pair(data, globs));
   }
   bool setData(const xRooNode &data);

   // using shared ptrs everywhere, even for RooLinkedList which needs custom deleter to clear itself
   // but still work ok for assignment operations
   std::shared_ptr<RooAbsPdf> fPdf;
   std::shared_ptr<RooAbsData> fData;
   std::shared_ptr<const RooAbsCollection> fGlobs;

   std::shared_ptr<RooLinkedList> fOpts;
   std::shared_ptr<ROOT::Fit::FitConfig> fFitConfig;

   std::shared_ptr<RooAbsCollection> fFuncVars;
   std::shared_ptr<RooAbsCollection> fConstVars;
   std::shared_ptr<RooAbsCollection> fFuncGlobs;
   std::string fFuncCreationLog; // messaging from when function was last created -- to save from printing to screen

   bool kReuseNLL = true;
};

namespace cling {
std::string printValue(const xRooNLLVar::xValueWithError *val);
std::string printValue(const std::map<std::string, xRooNLLVar::xValueWithError> *m);
} // namespace cling

END_XROOFIT_NAMESPACE

#endif // include guard<|MERGE_RESOLUTION|>--- conflicted
+++ resolved
@@ -433,11 +433,7 @@
 
    // total nll should be all these values + constraint term + extended term + simTerm [+binnedDataTerm if activated
    // binnedL option]
-<<<<<<< HEAD
-   RooNLLVar *mainTerm() const;
-=======
    /*RooAbsReal *mainTerm() const;*/
->>>>>>> 4f177922
    RooConstraintSum *constraintTerm() const;
 
    double mainTermVal() const;
@@ -451,10 +447,6 @@
 
    double ndof() const;
    double saturatedVal() const;
-<<<<<<< HEAD
-   double saturatedConstraintTerm() const;
-   double saturatedMainTerm() const;
-=======
    [[deprecated("Use saturatedConstraintTermVal()")]] double saturatedConstraintTerm() const
    {
       return saturatedConstraintTermVal();
@@ -462,7 +454,6 @@
    double saturatedConstraintTermVal() const;
    [[deprecated("Use saturatedMainTermVal()")]] double saturatedMainTerm() const { return saturatedMainTermVal(); }
    double saturatedMainTermVal() const;
->>>>>>> 4f177922
    double pgof() const; // a goodness-of-fit pvalue based on profile likelihood of a saturated model
    double mainTermPgof() const;
    double mainTermNdof() const;
