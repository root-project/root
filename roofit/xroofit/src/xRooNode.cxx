--- conflicted
+++ resolved
@@ -5807,10 +5807,6 @@
       Double_t sum = F * (C * F);
 
       delete cloneFunc;
-<<<<<<< HEAD
-      delete errorParams;
-=======
->>>>>>> 7c5b7714
 
       return sqrt(sum);
    }
