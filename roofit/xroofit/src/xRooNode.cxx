--- conflicted
+++ resolved
@@ -34,21 +34,12 @@
 \endcode
 
  You can explore the content of the workspace somewhat like you would a file system: each node contains sub-nodes,
-<<<<<<< HEAD
- which you can interact with to explore ever deeper. The most relevant methods for navigating the workspace and exploring
- the content are:
-
-
-
-
-=======
  which you can interact with to explore ever deeper. The most relevant methods for navigating the workspace and
 exploring the content are:
 
 
 
 
->>>>>>> 22aeb252
  */
 
 #include "RVersion.h"
@@ -217,8 +208,6 @@
 #if ROOT_VERSION_CODE < ROOT_VERSION(6, 27, 00)
 #include "RooNaNPacker.h"
 #endif
-
-
 
 BEGIN_XROOFIT_NAMESPACE;
 
@@ -2102,14 +2091,6 @@
    } else if (auto w = get<RooWorkspace>(); w) {
       child.convertForAcquisition(*this);
       if (child.get()) {
-<<<<<<< HEAD
-         if(auto _d = child.get<RooAbsData>()) {
-            // don't use acquire method to import, because that adds datasets as Embeddded
-            if (!w->import(*_d)) {
-               return xRooNode(child.GetName(), *w->data(child.GetName()),*this);
-            } else {
-               throw std::runtime_error(TString::Format("Could not import dataset %s into workspace %s",child.GetName(),w->GetName()).Data());
-=======
          if (auto _d = child.get<RooAbsData>()) {
             // don't use acquire method to import, because that adds datasets as Embedded
             if (!w->import(*_d)) {
@@ -2118,7 +2099,6 @@
                throw std::runtime_error(
                   TString::Format("Could not import dataset %s into workspace %s", child.GetName(), w->GetName())
                      .Data());
->>>>>>> 22aeb252
             }
          } else {
             auto out = acquire(child.fComp);
@@ -5860,11 +5840,7 @@
       // or not clients
       // exclude obs and globs
       auto oo = obs(); // need to keep alive as may contain owning globs
-<<<<<<< HEAD
-      auto& _obs = *(oo.get<RooArgList>());
-=======
       auto &_obs = *(oo.get<RooArgList>());
->>>>>>> 22aeb252
       for (auto a : w->allFunctions()) {
          if (_obs.contains(*a))
             continue;
@@ -5999,38 +5975,6 @@
          out.emplace_back(std::make_shared<xRooNode>(*d, *this));
          out.back()->fFolder = "!datasets";
       }
-<<<<<<< HEAD
-   } else if (auto __ws = ws(); __ws) {
-      if (get<RooAbsPdf>() ||
-          (!get() && fParent &&
-           fParent->get<RooAbsPdf>())) { // second condition handles 'bins' nodes of pdf, which have null ptr
-         // only add datasets that have observables that cover all our observables
-         auto oo = obs(); // must keep alive in case is owning the globs
-         RooArgSet _obs(*oo.get<RooArgList>());
-         //_obs.add(coords(true).argList(), true); // include coord observables too, and current xaxis if there's one -
-         // added in loop below
-
-         TString cut;
-         RooArgSet cutobs;
-         for (auto _c : coords()) { // coords() moves vars to their respective coordinates too
-            if (auto _cat = _c->get<RooAbsCategoryLValue>(); _cat) {
-               if (cut != "")
-                  cut += " && ";
-               cut += TString::Format("%s==%d", _cat->GetName(), _cat->getCurrentIndex());
-               _obs.add(*_cat,
-                        true); // note: if we ever changed coords to return clones, would need to keep coords alive
-               cutobs.add(*_cat);
-            } else if (auto _rv = _c->get<RooAbsRealLValue>(); _rv) {
-               // todo: check coordRange is a single range rather than multirange
-               if (cut != "")
-                  cut += " && ";
-               cut +=
-                  TString::Format("%s>=%f&&%s<%f", _rv->GetName(), _rv->getMin(_rv->getStringAttribute("coordRange")),
-                                  _rv->GetName(), _rv->getMax(_rv->getStringAttribute("coordRange")));
-               _obs.add(*_rv,
-                        true); // note: if we ever changed coords to return clones, would need to keep coords alive
-               cutobs.add(*_rv);
-=======
    } else if (get<RooAbsPdf>() ||
               (!get() && fParent &&
                fParent->get<RooAbsPdf>())) { // second condition handles 'bins' nodes of pdf, which have null ptr
@@ -6070,40 +6014,17 @@
          for (auto cat : s->indexCat()) {
             if (!s->getPdf(cat.first.c_str())) {
                hasMissing = true;
->>>>>>> 22aeb252
             } else {
                if (extraCut != "")
                   extraCut += " || ";
                extraCut += TString::Format("%s==%d", s->indexCat().GetName(), cat.second);
             }
          }
-<<<<<<< HEAD
-         if (auto s = get<RooSimultaneous>()) {
-            // check if we have a pdf for every category ... if not then add to cut
-            bool hasMissing = false;
-            TString extraCut = "";
-            for (auto cat : s->indexCat()) {
-               if (!s->getPdf(cat.first.c_str())) {
-                  hasMissing = true;
-               } else {
-                  if (extraCut != "")
-                     extraCut += " || ";
-                  extraCut += TString::Format("%s==%d", s->indexCat().GetName(), cat.second);
-               }
-            }
-            if (hasMissing) {
-               if (cut != "")
-                  cut += " && ";
-               cut += "(" + extraCut + ")";
-               cutobs.add(s->indexCat());
-            }
-=======
          if (hasMissing) {
             if (cut != "")
                cut += " && ";
             cut += "(" + extraCut + ")";
             cutobs.add(s->indexCat());
->>>>>>> 22aeb252
          }
       }
 
@@ -6119,26 +6040,6 @@
       if (auto __ws = ws(); __ws) {
          xRooNode _wsNode(*__ws, *this);
          for (auto &d : _wsNode.datasets()) {
-<<<<<<< HEAD
-            if (std::unique_ptr<RooAbsCollection>(d->obs().argList().selectCommon(_obs))->size() == _obs.size()) {
-               // all obs present .. include
-
-               if (cut != "") {
-                  RooFormulaVar cutFormula("cut1", cut, cutobs); // doing this to avoid complaints about unused vars
-                  // TODO: Could consider using a 'filter' node (see filter() method) applied to the dataset instead
-                  // of creating and using a reduced dataset here
-                  out.emplace_back(std::make_shared<xRooNode>(
-                     std::shared_ptr<RooAbsData>(d->get<RooAbsData>()->reduce(*std::unique_ptr<RooAbsCollection>(d->robs().get<RooArgList>()->selectCommon(_obs)),cutFormula)), *this));
-                  // put a subset of the globs in the returned dataset too
-                  out.back()->get<RooAbsData>()->setGlobalObservables(*std::unique_ptr<RooAbsCollection>(d->globs().get<RooArgList>()->selectCommon(*globs().get<RooArgList>())));
-                  if (d->get()->TestBit(1 << 20))
-                     out.back()->get()->SetBit(1 << 20);
-                  // need to attach the original dataset so that things like SetBinContent can interact with it
-                  out.back()->fBrowsables.emplace_back(std::make_shared<xRooNode>(".sourceds", d->fComp, *this));
-               } else {
-                  out.emplace_back(std::make_shared<xRooNode>(d->fComp, *this));
-               }
-=======
             _datasets.push_back(d);
          }
       }
@@ -6164,7 +6065,6 @@
                out.back()->fBrowsables.emplace_back(std::make_shared<xRooNode>(".sourceds", d->fComp, *this));
             } else {
                out.emplace_back(std::make_shared<xRooNode>(d->fComp, *this));
->>>>>>> 22aeb252
             }
          }
       }
@@ -6235,11 +6135,7 @@
                   }
                } else {
                   auto _binning = v->getBinningPtr(nullptr);
-<<<<<<< HEAD
-                  if(_binning->isUniform()) {
-=======
                   if (_binning->isUniform()) {
->>>>>>> 22aeb252
                      theHist = new TH1D(
                         TString::Format("%s_%s", GetName(), vo->GetName()),
                         TString::Format("my temp hist;%s", strlen(vo->GetTitle()) ? vo->GetTitle() : vo->GetName()),
@@ -7431,11 +7327,7 @@
 
       // Strip out parameters with zero error
       RooArgList fpf_stripped;
-<<<<<<< HEAD
-      for (auto *frv : static_range_cast<RooRealVar *>(fi.floatParsFinal())) {
-=======
       for (auto *frv : static_range_cast<RooRealVar *>(fr.floatParsFinal())) {
->>>>>>> 22aeb252
          if (frv->getError() > 1e-20) {
             fpf_stripped.add(*frv);
          }
@@ -11168,20 +11060,6 @@
    return out;
 }
 
-<<<<<<< HEAD
-
-   std::string cling::printValue( const xRooNode *v ) {
-   if(!v) return "nullptr\n";
-   if(!v->empty()) {
-      std::string out;
-      size_t left = v->size();
-      for(auto n : *v) {
-         left--;
-         if(!out.empty()) out += ","; else out += "{";
-         out += n->GetName();
-         if(out.length()>100 && left > 0) {
-            out += TString::Format(",... and %lu more",left);
-=======
 std::string cling::printValue(const xRooNode *v)
 {
    if (!v)
@@ -11198,20 +11076,10 @@
          out += n->GetName();
          if (out.length() > 100 && left > 0) {
             out += TString::Format(",... and %lu more", left);
->>>>>>> 22aeb252
             break;
          }
       }
       out += "}\n";
-<<<<<<< HEAD
-      return out;
-   }
-   std::string out;
-   if(!(*v)) {
-      return "<empty node>";
-   } else {
-      return Form("Name: %s",v->GetName());
-=======
       out = std::string(Form(" %s", v->GetName())) + out;
       return out;
    }
@@ -11220,7 +11088,6 @@
       return "<empty node>";
    } else {
       return Form(" %s", v->GetName());
->>>>>>> 22aeb252
    }
 
    return out;
