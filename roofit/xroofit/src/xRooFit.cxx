--- conflicted
+++ resolved
@@ -935,11 +935,7 @@
    }
    if (out && !logs.empty()) {
       // save logs to StringVar in constPars list
-<<<<<<< HEAD
-      const_cast<RooArgList &>(out->constPars()).addOwned(*new RooStringVar(".log", "log", logs.c_str()));
-=======
       const_cast<RooArgList &>(out->constPars()).addOwned(std::make_unique<RooStringVar>(".log", "log", logs.c_str()));
->>>>>>> 7c5b7714
    }
 
    if (out && cacheDir && cacheDir->IsWritable()) {
@@ -960,11 +956,7 @@
          }
          // add the fitConfig name into the fit result before writing, so can retrieve in future
          const_cast<RooArgList &>(out->constPars())
-<<<<<<< HEAD
-            .addOwned(*new RooStringVar(".fitConfigName", "fitConfigName", configName.c_str()));
-=======
             .addOwned(std::make_unique<RooStringVar>(".fitConfigName", "fitConfigName", configName.c_str()));
->>>>>>> 7c5b7714
 
          dir->WriteObject(out.get(), out->GetName());
       }
