/*
 * Project: xRooFit
 * Author:
 *   Will Buttinger, RAL 2022
 *
 * Copyright (c) 2022, CERN
 *
 * Redistribution and use in source and binary forms,
 * with or without modification, are permitted according to the terms
 * listed in LICENSE (http://roofit.sourceforge.net/license.txt)
 */

/** \class ROOT::Experimental::XRooFit::xRooNLLVar
\ingroup xroofit

This xRooNLLVar object has several special methods, e.g. for fitting and toy dataset generation.

 */

#include "RVersion.h"

#if ROOT_VERSION_CODE < ROOT_VERSION(6, 27, 00)
#define protected public
#endif
#include "RooFitResult.h"
#include "RooNLLVar.h"
#ifdef protected
#undef protected
#endif

#include "xRooFit/xRooFit.h"

#include "RooCmdArg.h"
#include "RooAbsPdf.h"
#include "RooAbsData.h"

#include "RooConstraintSum.h"
#include "RooSimultaneous.h"
#include "RooAbsCategoryLValue.h"
#include "TPRegexp.h"
#include "TEfficiency.h"

#include "RooRealVar.h"
#include "Math/ProbFunc.h"
#include "RooRandom.h"

#include "TPad.h"
#include "TSystem.h"

#include "coutCapture.h"

#include <chrono>

#include "Math/GenAlgoOptions.h"

#if ROOT_VERSION_CODE < ROOT_VERSION(6, 27, 00)
#define private public
#define GETWS(a) a->_myws
#define GETWSSETS(w) w->_namedSets
#else
#define GETWS(a) a->workspace()
#define GETWSSETS(w) w->sets()
#endif
#include "RooWorkspace.h"
#ifdef private
#undef private
#endif

#if ROOT_VERSION_CODE < ROOT_VERSION(6, 27, 00)
#define protected public
#endif
#include "RooStats/HypoTestResult.h"
#ifdef protected
#undef protected
#endif

#include "TMultiGraph.h"
#include "TCanvas.h"
#include "TArrow.h"
#include "RooStringVar.h"
#include "TDirectory.h"
#include "TStyle.h"
#include "TH1D.h"
#include "TLegend.h"
#include "RooCategory.h"
#include "TTree.h"
#include "TGraph2D.h"

#include "RooGaussian.h"
#include "RooPoisson.h"

#include "TROOT.h"
#include "TKey.h"
#include "TRegexp.h"

BEGIN_XROOFIT_NAMESPACE;

std::set<int> xRooNLLVar::xRooHypoPoint::allowedStatusCodes = {0};

class AutoRestorer {
public:
   AutoRestorer(const RooAbsCollection &s, xRooNLLVar *nll = nullptr) : fSnap(s.snapshot()), fNll(nll)
   {
      fPars.add(s);
      if (fNll) {
         // if (!fNll->kReuseNLL) fOldNll = *fNll;
         fOldData = fNll->getData();
         fOldName = fNll->get()->GetName();
         fOldTitle = fNll->get()->getStringAttribute("fitresultTitle");
      }
   }
   ~AutoRestorer()
   {
      ((RooAbsCollection &)fPars) = *fSnap;
      if (fNll) {
         // commented out code was attempt to speed up things avoid unnecessarily reinitializing things over and over
         //            if (!fNll->kReuseNLL) {
         //                // can be faster just by putting back in old nll
         //                fNll->std::shared_ptr<RooAbsReal>::operator=(fOldNll);
         //                fNll->fData = fOldData.first;
         //                fNll->fGlobs = fOldData.second;
         //            } else {
         //                fNll->setData(fOldData);
         //                fNll->get()->SetName(fOldName);
         //                fNll->get()->setStringAttribute("fitresultTitle", (fOldTitle == "") ? nullptr : fOldTitle);
         //            }
         fNll->fGlobs = fOldData.second; // will mean globs matching checks are skipped in setData
         fNll->setData(fOldData);
         fNll->get()->SetName(fOldName);
         fNll->get()->setStringAttribute("fitresultTitle", (fOldTitle == "") ? nullptr : fOldTitle);
      }
   }
   RooArgSet fPars;
   std::unique_ptr<RooAbsCollection> fSnap;
   xRooNLLVar *fNll = nullptr;
   // std::shared_ptr<RooAbsReal> fOldNll;
   std::pair<std::shared_ptr<RooAbsData>, std::shared_ptr<const RooAbsCollection>> fOldData;
   TString fOldName, fOldTitle;
};

xRooNLLVar::~xRooNLLVar() {}

xRooNLLVar::xRooNLLVar(RooAbsPdf &pdf, const std::pair<RooAbsData *, const RooAbsCollection *> &data,
                       const RooLinkedList &nllOpts)
   : xRooNLLVar(std::shared_ptr<RooAbsPdf>(&pdf, [](RooAbsPdf *) {}),
                std::make_pair(std::shared_ptr<RooAbsData>(data.first, [](RooAbsData *) {}),
                               std::shared_ptr<const RooAbsCollection>(data.second, [](const RooAbsCollection *) {})),
                nllOpts)
{
}

xRooNLLVar::xRooNLLVar(const std::shared_ptr<RooAbsPdf> &pdf,
                       const std::pair<std::shared_ptr<RooAbsData>, std::shared_ptr<const RooAbsCollection>> &data,
                       const RooLinkedList &opts)
   : fPdf(pdf), fData(data.first), fGlobs(data.second)
{

   RooMsgService::instance().getStream(RooFit::INFO).removeTopic(RooFit::NumIntegration);

   fOpts = std::shared_ptr<RooLinkedList>(new RooLinkedList, [](RooLinkedList *l) {
      if (l)
         l->Delete();
      delete l;
   });
   fOpts->SetName("");

   // we *must* take global observables from the model even if they are included in the dataset
   // this is because the way xRooNLLVar is coded up it assumes the globs in the funcVars *ARE*
   // part of the model
   fOpts->Add(RooFit::GlobalObservablesSource("model").Clone(nullptr));

   for (int i = 0; i < opts.GetSize(); i++) {
      if (strlen(opts.At(i)->GetName()) == 0)
         continue; // skipping "none" cmds
      if (strcmp(opts.At(i)->GetName(), "GlobalObservables") == 0) {
         // will skip here to add with the obs from the function below
         // must match global observables
         auto gl = dynamic_cast<RooCmdArg *>(opts.At(i))->getSet(0);
         if (!fGlobs || !fGlobs->equals(*gl)) {
            throw std::runtime_error("GlobalObservables mismatch");
         }
      } else if (strcmp(opts.At(i)->GetName(), "Hesse") == 0) {
         fitConfig()->SetParabErrors(dynamic_cast<RooCmdArg *>(opts.At(i))->getInt(0)); // controls hesse
      } else if (strcmp(opts.At(i)->GetName(), "Strategy") == 0) {
         fitConfig()->MinimizerOptions().SetStrategy(dynamic_cast<RooCmdArg *>(opts.At(i))->getInt(0));
      } else if (strcmp(opts.At(i)->GetName(), "StrategySequence") == 0) {
         fitConfigOptions()->SetNamedValue("StrategySequence", dynamic_cast<RooCmdArg *>(opts.At(i))->getString(0));
      } else if (strcmp(opts.At(i)->GetName(), "Tolerance") == 0) {
         fitConfig()->MinimizerOptions().SetTolerance(dynamic_cast<RooCmdArg *>(opts.At(i))->getInt(0));
      } else if (strcmp(opts.At(i)->GetName(), "PrintLevel") == 0) {
         fitConfig()->MinimizerOptions().SetPrintLevel(dynamic_cast<RooCmdArg *>(opts.At(i))->getInt(0));
      } else {
         if (strcmp(opts.At(i)->GetName(), "Optimize") == 0) {
            // this flag will trigger constOptimizeTestStatistic to be called on the nll in createNLL method
            // we should ensure that the fitconfig setting is consistent with it ...
            fitConfigOptions()->SetValue("OptimizeConst", dynamic_cast<RooCmdArg *>(opts.At(i))->getInt(0));
         }
         fOpts->Add(opts.At(i)->Clone(nullptr)); // nullptr needed because accessing Clone via TObject base class puts
                                                 // "" instead, so doesnt copy names
      }
   }
   if (fGlobs) {
      // add global observables opt with function obs
      auto _vars = std::unique_ptr<RooArgSet>(fPdf->getVariables());
      if (auto extCon = dynamic_cast<RooCmdArg *>(fOpts->find("ExternalConstraints"))) {
         for (auto con : *extCon->getSet(0)) {
            _vars->add(*std::unique_ptr<RooArgSet>(con->getVariables()));
         }
      }
      auto _funcGlobs = std::unique_ptr<RooArgSet>(dynamic_cast<RooArgSet *>(_vars->selectCommon(*fGlobs)));
      fOpts->Add(RooFit::GlobalObservables(*_funcGlobs).Clone());
   }

   if (auto flag = dynamic_cast<RooCmdArg *>(fOpts->find("ReuseNLL"))) {
      kReuseNLL = flag->getInt(0);
   }

   // if fit range specified, and pdf is a RooSimultaneous, may need to 'reduce' the model if some of the pdfs are in
   // range and others are not
   if (auto range = dynamic_cast<RooCmdArg *>(fOpts->find("RangeWithName"))) {
      TString rangeName = range->getString(0);

      // reduce the data here for convenience, not really necessary because will happen inside RooNLLVar but still
      // fData.reset( fData->reduce(RooFit::SelectVars(*fData->get()),RooFit::CutRange(rangeName)) );

      if (auto s = dynamic_cast<RooSimultaneous *>(fPdf.get()); s) {
         auto &_cat = const_cast<RooAbsCategoryLValue &>(s->indexCat());
         std::vector<TString> chanPatterns;
         TStringToken pattern(rangeName, ",");
         bool hasRange(false);
         std::string noneCatRanges;
         while (pattern.NextToken()) {
            chanPatterns.emplace_back(pattern);
            if (_cat.hasRange(chanPatterns.back())) {
               hasRange = true;
            } else {
               if (!noneCatRanges.empty())
                  noneCatRanges += ",";
               noneCatRanges += chanPatterns.back();
            }
         }
         if (hasRange) {
            // must remove the ranges that referred to selections on channel category
            // otherwise RooFit will incorrectly evaluate the NLL (it creates a partition for each range given in the
            // list, which all end up being equal) the NLL would become scaled by the number of ranges given
            if (noneCatRanges.empty()) {
               fOpts->Remove(range);
               SafeDelete(range);
            } else {
               range->setString(0, noneCatRanges.c_str());
            }
            // must reduce because category var has one of the ranges
            auto newPdf =
               std::make_shared<RooSimultaneous>(TString::Format("%s_reduced", s->GetName()), "Reduced model", _cat);
            for (auto &c : _cat) {
               auto _pdf = s->getPdf(c.first.c_str());
               if (!_pdf)
                  continue;
               _cat.setIndex(c.second);
               bool matchAny = false;
               for (auto &p : chanPatterns) {
                  if (_cat.hasRange(p) && _cat.inRange(p)) {
                     matchAny = true;
                     break;
                  }
               }
               if (matchAny) {
                  newPdf->addPdf(*_pdf, c.first.c_str());
               }
            }
            fPdf = newPdf;
         }
      }
   }

   //    if (fGlobs) {
   //        // must check GlobalObservables is in the list
   //    }
   //
   //    if (auto globs = dynamic_cast<RooCmdArg*>(fOpts->find("GlobalObservables"))) {
   //        // first remove any obs the pdf doesnt depend on
   //        auto _vars = std::unique_ptr<RooAbsCollection>( fPdf->getVariables() );
   //        auto _funcGlobs = std::unique_ptr<RooAbsCollection>(_vars->selectCommon(*globs->getSet(0)));
   //        fGlobs.reset( std::unique_ptr<RooAbsCollection>(globs->getSet(0)->selectCommon(*_funcGlobs))->snapshot() );
   //        globs->setSet(0,dynamic_cast<const RooArgSet&>(*_funcGlobs)); // globs in linked list has its own argset
   //        but args need to live as long as the func
   //        /*RooArgSet toRemove;
   //        for(auto a : *globs->getSet(0)) {
   //            if (!_vars->find(*a)) toRemove.add(*a);
   //        }
   //        const_cast<RooArgSet*>(globs->getSet(0))->remove(toRemove);
   //        fGlobs.reset( globs->getSet(0)->snapshot() );
   //        fGlobs->setAttribAll("Constant",true);
   //        const_cast<RooArgSet*>(globs->getSet(0))->replace(*fGlobs);*/
   //    }
};

xRooNLLVar::xRooNLLVar(const std::shared_ptr<RooAbsPdf> &pdf, const std::shared_ptr<RooAbsData> &data,
                       const RooLinkedList &opts)
   : xRooNLLVar(
        pdf,
        std::make_pair(data, std::shared_ptr<const RooAbsCollection>(
                                (opts.find("GlobalObservables"))
                                   ? dynamic_cast<RooCmdArg *>(opts.find("GlobalObservables"))->getSet(0)->snapshot()
                                   : nullptr)),
        opts)
{
}

void xRooNLLVar::Print(Option_t *)
{
   std::cout << "PDF: ";
   if (fPdf) {
      fPdf->Print();
   } else {
      std::cout << "<null>" << std::endl;
   }
   std::cout << "Data: ";
   if (fData) {
      fData->Print();
   } else {
      std::cout << "<null>" << std::endl;
   }
   std::cout << "NLL Options: " << std::endl;
   for (int i = 0; i < fOpts->GetSize(); i++) {
      auto c = dynamic_cast<RooCmdArg *>(fOpts->At(i));
      if (!c)
         continue;
      std::cout << " " << c->GetName() << " : ";
      if (c->getString(0)) {
         std::cout << c->getString(0);
      } else if (c->getSet(0) && !c->getSet(0)->empty()) {
         std::cout << (c->getSet(0)->contentsString());
      } else {
         std::cout << c->getInt(0);
      }
      std::cout << std::endl;
   }
   if (fFitConfig) {
      std::cout << "Fit Config: " << std::endl;
      std::cout << "  UseParabErrors: " << (fFitConfig->ParabErrors() ? "True" : "False")
                << "  [toggles HESSE algorithm]" << std::endl;
      std::cout << "  MinimizerOptions: " << std::endl;
      fFitConfig->MinimizerOptions().Print();
   }
   std::cout << "Last Rebuild Log Output: " << fFuncCreationLog << std::endl;
}

void xRooNLLVar::reinitialize()
{
   TString oldName = "";
   if (std::shared_ptr<RooAbsReal>::get())
      oldName = std::shared_ptr<RooAbsReal>::get()->GetName();
   if (fPdf) {
      cout_redirect c(fFuncCreationLog);
      // need to find all RooRealSumPdf nodes and mark them binned or unbinned as required
      RooArgSet s;
      fPdf->treeNodeServerList(&s, nullptr, true, false);
      s.add(*fPdf); // ensure include self in case fitting a RooRealSumPdf
      bool isBinned = false;
      bool hasBinned = false; // if no binned option then 'auto bin' ...
      if (auto a = dynamic_cast<RooCmdArg *>(fOpts->find("Binned")); a) {
         hasBinned = true;
         isBinned = a->getInt(0);
      }
      std::map<RooAbsArg *, bool> origValues;
      if (hasBinned) {
         for (auto a : s) {
            if (a->InheritsFrom("RooRealSumPdf")) {
               // since RooNLLVar will assume binBoundaries available (not null), we should check bin boundaries
               // available
               bool setBinned = false;
               if (isBinned) {
                  std::unique_ptr<RooArgSet> obs(a->getObservables(fData->get()));
                  if (obs->size() == 1) { // RooNLLVar requires exactly 1 obs
                     auto *var = static_cast<RooRealVar *>(obs->first());
                     std::unique_ptr<std::list<double>> boundaries{dynamic_cast<RooAbsReal *>(a)->binBoundaries(
                        *var, -std::numeric_limits<double>::infinity(), std::numeric_limits<double>::infinity())};
                     if (boundaries) {
                        if (!std::shared_ptr<RooAbsReal>::get()) {
                           Info("xRooNLLVar", "%s will be evaluated as a Binned PDF (%d bins)", a->GetName(),
                                int(boundaries->size() - 1));
                        }
                        setBinned = true;
                     }
                  }
               }
               origValues[a] = a->getAttribute("BinnedLikelihood");
               a->setAttribute("BinnedLikelihood", setBinned);
            }
         }
      }
      // before creating, clear away caches if any if pdf is in ws
      if (GETWS(fPdf)) {
         std::set<std::string> setNames;
         for (auto &a : GETWSSETS(GETWS(fPdf))) {
            if (TString(a.first.c_str()).BeginsWith("CACHE_")) {
               setNames.insert(a.first);
            }
         }
         for (auto &a : setNames) {
            GETWS(fPdf)->removeSet(a.c_str());
         }
      }
      std::set<std::string> attribs;
      if (std::shared_ptr<RooAbsReal>::get())
         attribs = std::shared_ptr<RooAbsReal>::get()->attributes();
      this->reset(std::unique_ptr<RooAbsReal>{fPdf->createNLL(*fData, *fOpts)}.release());
      std::shared_ptr<RooAbsReal>::get()->SetName(TString::Format("nll_%s/%s", fPdf->GetName(), fData->GetName()));
      // RooFit only swaps in what it calls parameters, this misses out the RooConstVars which we treat as pars as well
      // so swap those in ... question: is recursiveRedirectServers usage in RooAbsOptTestStatic (and here) a memory
      // leak?? where do the replaced servers get deleted??

      for (auto &a : attribs)
         std::shared_ptr<RooAbsReal>::get()->setAttribute(a.c_str());
      // create parent on next line to avoid triggering workspace initialization code in constructor of xRooNode
      if (GETWS(fPdf)) {
         xRooNode(*GETWS(fPdf), std::make_shared<xRooNode>()).sterilize();
      } // there seems to be a nasty bug somewhere that can make the cache become invalid, so clear it here
      if (oldName != "")
         std::shared_ptr<RooAbsReal>::get()->SetName(oldName);
      if (!origValues.empty()) {
         // need to evaluate NOW so that slaves are created while the BinnedLikelihood settings are in place
         std::shared_ptr<RooAbsReal>::get()->getVal();
         for (auto &[o, v] : origValues)
            o->setAttribute("BinnedLikelihood", v);
      }
   }

   fFuncVars = std::unique_ptr<RooArgSet>{std::shared_ptr<RooAbsReal>::get()->getVariables()};
   if (fGlobs) {
      fFuncGlobs.reset(fFuncVars->selectCommon(*fGlobs));
      fFuncGlobs->setAttribAll("Constant", true);
   }
   fConstVars.reset(fFuncVars->selectByAttrib("Constant", true)); // will check if any of these have floated
}

std::pair<std::shared_ptr<RooAbsData>, std::shared_ptr<const RooAbsCollection>>
xRooNLLVar::generate(bool expected, int seed)
{
   if (!fPdf)
      return std::pair(nullptr, nullptr);
   auto fr = std::make_shared<RooFitResult>(TUUID().AsString());
   fr->setFinalParList(RooArgList());
   RooArgList l;
   l.add((fFuncVars) ? *fFuncVars : *std::unique_ptr<RooAbsCollection>(fPdf->getParameters(*fData)));
   fr->setConstParList(l);
   const_cast<RooArgList &>(fr->constPars()).setAttribAll("global", false);
   if (fGlobs)
      std::unique_ptr<RooAbsCollection>(fr->constPars().selectCommon(*fGlobs))->setAttribAll("global", true);
   return xRooFit::generateFrom(*fPdf, *fr, expected, seed);
}

xRooNLLVar::xRooFitResult::xRooFitResult(const std::shared_ptr<xRooNode> &in, const std::shared_ptr<xRooNLLVar> &nll)
   : std::shared_ptr<const RooFitResult>(std::dynamic_pointer_cast<const RooFitResult>(in->fComp)),
     fNode(in),
     fNll(nll),
     fCfits(std::make_shared<std::map<std::string, xRooFitResult>>())
{
}
const RooFitResult *xRooNLLVar::xRooFitResult::operator->() const
{
   return fNode->get<RooFitResult>();
}
// xRooNLLVar::xRooFitResult::operator std::shared_ptr<const RooFitResult>() const { return
// std::dynamic_pointer_cast<const RooFitResult>(fNode->fComp); }
xRooNLLVar::xRooFitResult::operator const RooFitResult *() const
{
   return fNode->get<const RooFitResult>();
}
void xRooNLLVar::xRooFitResult::Draw(Option_t *opt)
{
   fNode->Draw(opt);
}

xRooNLLVar::xRooFitResult xRooNLLVar::xRooFitResult::cfit(const char *poiValues, const char *alias)
{

   // create a hypoPoint with ufit equal to this fit
   // and poi equal to given poi
   if (!fNll)
      throw std::runtime_error("xRooFitResult::cfit: Cannot create cfit without nll");

   // see if fit already done
   if (alias) {
      if (auto res = fCfits->find(alias); res != fCfits->end()) {
         return res->second;
      }
   }
   if (auto res = fCfits->find(poiValues); res != fCfits->end()) {
      return res->second;
   }

   AutoRestorer s(*fNll->fFuncVars);
   *fNll->fFuncVars = get()->floatParsFinal();
   fNll->fFuncVars->assignValueOnly(get()->constPars());
   std::unique_ptr<RooAbsCollection>(fNll->fFuncVars->selectCommon(get()->floatParsFinal()))
      ->setAttribAll("Constant", false);
   std::unique_ptr<RooAbsCollection>(fNll->fFuncVars->selectCommon(get()->constPars()))->setAttribAll("Constant", true);

   auto hp = fNll->hypoPoint(poiValues, std::numeric_limits<double>::quiet_NaN(), xRooFit::Asymptotics::Unknown);
   hp.fUfit = *this;
   auto out = xRooNLLVar::xRooFitResult(std::make_shared<xRooNode>(hp.cfit_null(), fNode->fParent), fNll);
   fCfits->insert(std::pair((alias) ? alias : poiValues, out));
   return out;
}
xRooNLLVar::xRooFitResult xRooNLLVar::xRooFitResult::ifit(const char *np, bool up, bool prefit)
{
   RooRealVar *npVar = dynamic_cast<RooRealVar *>((prefit ? get()->floatParsInit() : get()->floatParsFinal()).find(np));
   if (!npVar)
      throw std::runtime_error("xRooFitResult::ifit: par not found");
   return cfit(TString::Format("%s=%f", np, npVar->getVal() + (up ? npVar->getErrorHi() : npVar->getErrorLo())));
}
double xRooNLLVar::xRooFitResult::impact(const char *poi, const char *np, bool up, bool prefit, bool covApprox)
{
   if (!covApprox) {
      // get the ifit and get the difference between the postFit poi values
      RooRealVar *poiHat = dynamic_cast<RooRealVar *>((get()->floatParsFinal()).find(poi));
      if (!poiHat)
         throw std::runtime_error("xRooFitResult::impact: poi not found");
      auto _ifit = ifit(np, up, prefit);
      if (!_ifit)
         throw std::runtime_error("xRooFitResult::impact: null ifit");
      if (_ifit->status() != 0)
         fNode->Warning("impact", "ifit status code is %d", _ifit->status());
      return _ifit->floatParsFinal().getRealValue(poi) - poiHat->getVal();
   } else {
      // estimate impact from the covariance matrix ....
      int iPoi = get()->floatParsFinal().index(poi);
      int iNp = get()->floatParsFinal().index(np);
      if (iPoi == -1)
         throw std::runtime_error("xRooFitResult::impact: poi not found");
      if (iNp == -1)
         throw std::runtime_error("xRooFitResult::impact: np not found");
      RooRealVar *npVar =
         dynamic_cast<RooRealVar *>((prefit ? get()->floatParsInit() : get()->floatParsFinal()).find(np));
      return get()->covarianceMatrix()(iPoi, iNp) / (up ? npVar->getErrorHi() : npVar->getErrorLo());
   }
   return std::numeric_limits<double>::quiet_NaN();
}

double xRooNLLVar::xRooFitResult::conditionalError(const char *poi, const char *nps, bool up, bool covApprox)
{
   // run a fit with given NPs held constant, return quadrature difference

   TString npNames;
   RooArgList vars;
   RooAbsArg *poiVar = nullptr;
   for (auto p : get()->floatParsFinal()) {
      if (strcmp(p->GetName(), poi) == 0) {
         vars.add(*p);
         poiVar = p;
         continue;
      }
      TStringToken pattern(nps, ",");
      bool matches = false;
      while (pattern.NextToken()) {
         TString s(pattern);
         if ((p->getStringAttribute("group") && s == p->getStringAttribute("group")) ||
             TString(p->GetName()).Contains(TRegexp(s, true)) || p->getAttribute(s)) {
            matches = true;
            break;
         }
      }
      if (matches) {
         if (npNames.Length())
            npNames += ",";
         npNames += p->GetName();
      } else {
         vars.add(*p); // keeping in reduced cov matrix
      }
   }
   if (!poiVar) {
      throw std::runtime_error(TString::Format("Could not find poi: %s", poi));
   }
   if (npNames == "") {
      fNode->Warning("conditionalError", "No parameters selected by: %s", nps);
      return (up) ? static_cast<RooRealVar *>(poiVar)->getErrorHi() : static_cast<RooRealVar *>(poiVar)->getErrorLo();
   }

   if (covApprox) {
      int idx = vars.index(poi);
      return sqrt(get()->conditionalCovarianceMatrix(vars)(idx, idx));
   }

   auto _cfit = cfit(npNames.Data(), nps);

   auto _poi = _cfit->floatParsFinal().find(poi);

   return (up) ? static_cast<RooRealVar *>(_poi)->getErrorHi() : static_cast<RooRealVar *>(_poi)->getErrorLo();
}

RooArgList xRooNLLVar::xRooFitResult::ranknp(const char *poi, bool up, bool prefit, double approxThreshold)
{

   RooRealVar *poiHat = dynamic_cast<RooRealVar *>((get()->floatParsFinal()).find(poi));
   if (!poiHat)
      throw std::runtime_error("xRooFitResult::ranknp: poi not found");

   std::vector<std::pair<std::string, double>> ranks;
   // first do with the covariance approximation, since that's always available
   for (auto par : get()->floatParsFinal()) {
      if (par == poiHat)
         continue;
      ranks.emplace_back(std::pair(par->GetName(), impact(poi, par->GetName(), up, prefit, true)));
   }

   std::sort(ranks.begin(), ranks.end(), [](auto &left, auto &right) {
      if (std::isnan(left.second) && !std::isnan(right.second))
         return false;
      if (!std::isnan(left.second) && std::isnan(right.second))
         return true;
      return fabs(left.second) > fabs(right.second);
   });

   // now redo the ones above the threshold
   for (auto &[n, v] : ranks) {
      if (v >= approxThreshold) {
         try {
            v = impact(poi, n.c_str(), up, prefit);
         } catch (...) {
            v = std::numeric_limits<double>::quiet_NaN();
         };
      }
   }

   // resort
   std::sort(ranks.begin(), ranks.end(), [](auto &left, auto &right) {
      if (std::isnan(left.second) && !std::isnan(right.second))
         return false;
      if (!std::isnan(left.second) && std::isnan(right.second))
         return true;
      return fabs(left.second) > fabs(right.second);
   });

   RooArgList out;
   out.setName("rankings");
   for (auto &[n, v] : ranks) {
      out.addClone(*get()->floatParsFinal().find(n.c_str()));
      auto vv = static_cast<RooRealVar *>(out.at(out.size() - 1));
      vv->setVal(v);
      vv->removeError();
      vv->removeRange();
   }
   return out;
}

xRooNLLVar::xRooFitResult xRooNLLVar::minimize(const std::shared_ptr<ROOT::Fit::FitConfig> &_config)
{
   auto &nll = *get();
   auto out = xRooFit::minimize(nll, (_config) ? _config : fitConfig(), fOpts);
   // add any pars that are const here that aren't in constPars list because they may have been
   // const-optimized and their values cached with the dataset, so if subsequently floated the
   // nll wont evaluate correctly
   // fConstVars.reset( fFuncVars->selectByAttrib("Constant",true) );

   // before returning, flag which of the constPars were actually global observables
   if (out) {
      const_cast<RooArgList &>(out->constPars()).setAttribAll("global", false);
      if (fGlobs)
         std::unique_ptr<RooAbsCollection>(out->constPars().selectCommon(*fGlobs))->setAttribAll("global", true);
   }
   return xRooFitResult(std::make_shared<xRooNode>(out, fPdf), std::make_shared<xRooNLLVar>(*this));
}

std::shared_ptr<ROOT::Fit::FitConfig> xRooNLLVar::fitConfig()
{
   if (!fFitConfig)
      fFitConfig = xRooFit::createFitConfig();
   return fFitConfig;
}

ROOT::Math::IOptions *xRooNLLVar::fitConfigOptions()
{
   if (auto conf = fitConfig(); conf)
      return const_cast<ROOT::Math::IOptions *>(conf->MinimizerOptions().ExtraOptions());
   return nullptr;
}

double xRooNLLVar::getEntryVal(size_t entry) const
{
   auto _data = data();
   if (!_data)
      return 0;
   if (size_t(_data->numEntries()) <= entry)
      return 0;
   auto _pdf = pdf();
   *std::unique_ptr<RooAbsCollection>(_pdf->getObservables(_data)) = *_data->get(entry);
   // if (auto s = dynamic_cast<RooSimultaneous*>(_pdf.get());s) return
   // -_data->weight()*s->getPdf(s->indexCat().getLabel())->getLogVal(_data->get());
   return -_data->weight() * _pdf->getLogVal(_data->get());
}

std::set<std::string> xRooNLLVar::binnedChannels() const
{
   std::set<std::string> out;

   auto binnedOpt = dynamic_cast<RooCmdArg *>(fOpts->find("Binned")); // the binned option, if explicitly specified

   if (auto s = dynamic_cast<RooSimultaneous *>(pdf().get())) {
      xRooNode simPdf(*s);
      bool allChannels = true;
      for (auto c : simPdf.bins()) {
         // see if there's a RooRealSumPdf in the channel - if there is, if it has BinnedLikelihood set
         // then assume is a BinnedLikelihood channel
         RooArgSet nodes;
         c->get<RooAbsArg>()->treeNodeServerList(&nodes, nullptr, true, false);
         bool isBinned = false;
         for (auto a : nodes) {
            if (a->InheritsFrom("RooRealSumPdf") &&
                ((binnedOpt && binnedOpt->getInt(0)) || (!binnedOpt && a->getAttribute("BinnedLikelihood")))) {
               TString chanName(c->GetName());
               out.insert(chanName(chanName.Index("=") + 1, chanName.Length()).Data());
               isBinned = true;
               break;
            }
         }
         if (!isBinned) {
            allChannels = false;
         }
      }
      if (allChannels) {
         out.clear();
         out.insert("*");
      }
   } else {
      RooArgSet nodes;
      pdf()->treeNodeServerList(&nodes, nullptr, true, false);
      for (auto a : nodes) {
         if (a->InheritsFrom("RooRealSumPdf") &&
             ((binnedOpt && binnedOpt->getInt(0)) || (!binnedOpt && a->getAttribute("BinnedLikelihood")))) {
            out.insert("*");
            break;
         }
      }
   }
   return out;
}

double xRooNLLVar::getEntryBinWidth(size_t entry) const
{

   auto _data = data();
   if (!_data)
      return 0;
   if (size_t(_data->numEntries()) <= entry)
      return 0;
   auto _pdf = pdf().get();
   std::unique_ptr<RooAbsCollection> _robs(_pdf->getObservables(_data->get()));
   *_robs = *_data->get(entry); // only set robs
   if (auto s = dynamic_cast<RooSimultaneous *>(_pdf); s) {
      _pdf = s->getPdf(s->indexCat().getCurrentLabel());
   }
   double volume = 1.;
   for (auto o : *_robs) {

      if (auto a = dynamic_cast<RooAbsRealLValue *>(o); a) {
         std::unique_ptr<std::list<double>> bins(
            _pdf->binBoundaries(*a, -std::numeric_limits<double>::infinity(), std::numeric_limits<double>::infinity()));
         if (bins) {
            double lowEdge = -std::numeric_limits<double>::infinity();
            for (auto b : *bins) {
               if (b > a->getVal()) {
                  volume *= (b - lowEdge);
                  break;
               }
               lowEdge = b;
            }
         }
      }
   }

   return volume;
}

double xRooNLLVar::saturatedConstraintTerm() const
{
   // for each global observable in the dataset, determine which constraint term is associated to it
   // and given its type, add the necessary saturated term...

   double out = 0;

   if (!fGlobs)
      return 0;

   auto cTerm = constraintTerm();
   if (!cTerm)
      return 0;

   for (auto c : cTerm->list()) {
      if (auto gaus = dynamic_cast<RooGaussian *>(c)) {
         auto v = dynamic_cast<RooAbsReal *>(fGlobs->find(gaus->getX().GetName()));
         if (!v) {
            v = dynamic_cast<RooAbsReal *>(fGlobs->find(
               gaus->getMean().GetName())); // shouldn't really happen but does for at least ws made by pyhf
         }
         if (!v)
            continue;
         out -= std::log(ROOT::Math::gaussian_pdf(v->getVal(), gaus->getSigma().getVal(), v->getVal()));
      } else if (auto pois = dynamic_cast<RooPoisson *>(c)) {
         auto v = dynamic_cast<RooAbsReal *>(fGlobs->find(pois->getX().GetName()));
         if (!v)
            continue;
         out -= std::log(TMath::Poisson(v->getVal(), v->getVal()));
      }
   }

   return out;
}

double xRooNLLVar::ndof() const
{
   return data()->numEntries() + (globs() ? globs()->size() : 0) -
          std::unique_ptr<RooAbsCollection>(pars()->selectByAttrib("Constant", false))->size();
}

double xRooNLLVar::pgof() const
{
   // note that if evaluating this for a single channel, until 6.30 is available if you are using Binned mode the pdf
   // will need to be part of a Simultaneous
   return TMath::Prob(2. * (get()->getVal() - saturatedVal()), ndof());
}

double xRooNLLVar::saturatedVal() const
{
   return saturatedNllTerm() + saturatedConstraintTerm();
}

double xRooNLLVar::saturatedNllTerm() const
{

   // Use this term to create a goodness-of-fit metric, which is approx chi2 distributed with numEntries (data) d.o.f:
   // prob = TMath::Prob( 2.*(nll.nllTerm()->getVal() - nll.saturatedNllTerm()), nll.data()->numEntries() )

   // note that need to construct nll with explicit Binned(1 or 0) option otherwise will pick up nll eval
   // from attributes in model already, so many get binned nllTerm eval when thinking not binned because didnt specify
   // Binned(1)

   auto _data = data();
   if (!_data)
      return std::numeric_limits<double>::quiet_NaN();

   std::set<std::string> _binnedChannels = binnedChannels();

   // for binned case each entry is: -(-N + Nlog(N) - std::lgamma(N+1))
   // for unbinned case each entry is: -(N*log(N/(sumN*binW))) = -N*logN + N*log(sumN) + N*log(binW)
   // but unbinned gets extendedTerm = sumN - sumN*log(sumN)
   // so resulting sum is just sumN - sum[ N*logN - N*log(binW) ]
   // which is the same as the binned case without the LnGamma part and with the extra sum[N*log(binW)] part

   const RooAbsCategoryLValue *cat = (dynamic_cast<RooSimultaneous *>(pdf().get()))
                                        ? &dynamic_cast<RooSimultaneous *>(pdf().get())->indexCat()
                                        : nullptr;

   double out = _data->sumEntries();
   for (int i = 0; i < _data->numEntries(); i++) {
      _data->get(i);
      double w = _data->weight();
      out -= w * std::log(w);
      if (_binnedChannels.count("*")) {
         out += std::lgamma(w + 1);
      } else if (_binnedChannels.empty()) {
         out += w * std::log(getEntryBinWidth(i));
      } else if (cat) {
         // need to determine which channel we are in for this entry to decide if binned or unbinned active
         if (_binnedChannels.count(_data->get()->getCatLabel(cat->GetName()))) {
            out += std::lgamma(w + 1);
         } else {
            out += w * std::log(getEntryBinWidth(i));
         }
      } else {
         throw std::runtime_error("Cannot determine category of RooSimultaneous pdf");
      }
   }

   out += simTerm();

   return out;
}

std::shared_ptr<RooArgSet> xRooNLLVar::pars(bool stripGlobalObs) const
{
   auto out = std::shared_ptr<RooArgSet>(get()->getVariables());
   if (stripGlobalObs && fGlobs) {
      out->remove(*fGlobs, true, true);
   }
   return out;
}

TObject *
xRooNLLVar::Scan(const char *scanPars, const std::vector<std::vector<double>> &coords, const RooArgList &profilePars)
{
   return Scan(*std::unique_ptr<RooAbsCollection>(get()->getVariables()->selectByName(scanPars)), coords, profilePars);
}

TObject *xRooNLLVar::Scan(const RooArgList &scanPars, const std::vector<std::vector<double>> &coords,
                          const RooArgList &profilePars)
{

   if (scanPars.size() > 2 || scanPars.empty())
      return nullptr;

   TGraph2D *out2d = (scanPars.size() == 2) ? new TGraph2D() : nullptr;
   TGraph *out1d = (out2d) ? nullptr : new TGraph();
   TNamed *out = (out2d) ? static_cast<TNamed *>(out2d) : static_cast<TNamed *>(out1d);
   out->SetName(get()->GetName());
   out->SetTitle(TString::Format("%s;%s%s%s", get()->GetTitle(), scanPars.first()->GetTitle(), out2d ? ";" : "",
                                 out2d ? scanPars.at(1)->GetTitle() : ""));

   std::unique_ptr<RooAbsCollection> funcVars(get()->getVariables());
   AutoRestorer snap(*funcVars);

   for (auto &coord : coords) {
      if (coord.size() != scanPars.size()) {
         throw std::runtime_error("Invalid coordinate");
      }
      for (size_t i = 0; i < coord.size(); i++) {
         static_cast<RooAbsRealLValue &>(scanPars[i]).setVal(coord[i]);
      }

      if (profilePars.empty()) {
         // just evaluate
         if (out2d) {
            out2d->SetPoint(out2d->GetN(), coord[0], coord[1], get()->getVal());
         } else {
            out1d->SetPoint(out1d->GetN(), coord[0], get()->getVal());
         }
      }
   }

   return out;
}

void xRooNLLVar::Draw(Option_t *opt)
{
   TString sOpt(opt);

   auto _pars = pars();

   if (sOpt == "sensitivity") {

      // will make a plot of DeltaNLL
   }

   if (sOpt == "floating") {
      // start scanning floating pars
      auto floats = std::unique_ptr<RooAbsCollection>(_pars->selectByAttrib("Constant", false));
      TVirtualPad *pad = gPad;
      if (!pad) {
         TCanvas::MakeDefCanvas();
         pad = gPad;
      }
      TMultiGraph *gr = new TMultiGraph;
      gr->SetName("multigraph");
      gr->SetTitle(TString::Format("%s;Normalized Parameter Value;#Delta NLL", get()->GetTitle()));
      /*((TPad*)pad)->DivideSquare(floats->size());
      int i=0;
      for(auto a : *floats) {
          i++;
          pad->cd(i);
          Draw(a->GetName());
      }*/
      return;
   }

   RooArgList vars;
   TStringToken pattern(sOpt, ":");
   while (pattern.NextToken()) {
      TString s(pattern);
      if (auto a = _pars->find(s); a)
         vars.add(*a);
   }

   if (vars.size() == 1) {
      TGraph *out = new TGraph;
      out->SetBit(kCanDelete);
      TGraph *bad = new TGraph;
      bad->SetBit(kCanDelete);
      bad->SetMarkerColor(kRed);
      bad->SetMarkerStyle(5);
      TMultiGraph *gr = (gPad) ? dynamic_cast<TMultiGraph *>(gPad->GetPrimitive("multigraph")) : nullptr;
      bool normRange = false;
      if (!gr) {
         gr = new TMultiGraph;
         gr->Add(out, "LP");
         gr->SetBit(kCanDelete);
      } else {
         normRange = true;
      }
      out->SetName(get()->GetName());
      gr->SetTitle(TString::Format("%s;%s;#Delta NLL", get()->GetTitle(), vars.at(0)->GetTitle()));
      // scan outwards from current value towards limits
      auto v = dynamic_cast<RooRealVar *>(vars.at(0));
      double low = v->getVal();
      double high = low;
      double step = (v->getMax() - v->getMin()) / 100;
      double init = v->getVal();
      double initVal = func()->getVal();
      // double xscale = (normRange) ? (2.*(v->getMax() - v->getMin())) : 1.;
      auto currTime = std::chrono::steady_clock::now();
      while (out->GetN() < 100 && (low > v->getMin() || high < v->getMax())) {
         if (out->GetN() == 0) {
            out->SetPoint(out->GetN(), low, 0);
            low -= step;
            high += step;
            if (!normRange) {
               gr->Draw("A");
               gPad->SetGrid();
            }
            continue;
         }
         if (low > v->getMin()) {
            v->setVal(low);
            auto _v = func()->getVal();
            if (std::isnan(_v) || std::isinf(_v)) {
               if (bad->GetN() == 0)
                  gr->Add(bad, "P");
               bad->SetPoint(bad->GetN(), low, out->GetPointY(0));
            } else {
               out->SetPoint(out->GetN(), low, _v - initVal);
            }
            low -= step;
         }
         if (high < v->getMax()) {
            v->setVal(high);
            auto _v = func()->getVal();
            if (std::isnan(_v) || std::isinf(_v)) {
               if (bad->GetN() == 0)
                  gr->Add(bad, "P");
               bad->SetPoint(bad->GetN(), high, out->GetPointY(0));
            } else {
               out->SetPoint(out->GetN(), high, _v - initVal);
            }
            high += step;
         }
         out->Sort();
         // should only do processEvents once every second in case using x11 (which is slow)
         gPad->Modified();
         if (std::chrono::steady_clock::now() - currTime > std::chrono::seconds(1)) {
            currTime = std::chrono::steady_clock::now();
            gPad->Update();
            gSystem->ProcessEvents();
         }
      }
      // add arrow to show current par value
      TArrow a;
      a.DrawArrow(init, 0, init, -0.1);
      gPad->Update();
#if ROOT_VERSION_CODE >= ROOT_VERSION(6, 30, 00)
      gPad->GetCanvas()->ResetUpdated(); // stops previous canvas being replaced in a jupyter notebook
#endif
      gSystem->ProcessEvents();
      v->setVal(init);
   } else {
      Error("Draw", "Name a parameter to scan over: Draw(<name>) , choose from: %s",
            _pars->empty() ? "" : _pars->contentsString().c_str());
   }
}

std::pair<std::shared_ptr<RooAbsData>, std::shared_ptr<const RooAbsCollection>> xRooNLLVar::getData() const
{
   return std::make_pair(fData, fGlobs);
}

bool xRooNLLVar::setData(const xRooNode &data)
{
   if (data.fComp && !data.get<RooAbsData>()) {
      return false;
   }
   return setData(std::dynamic_pointer_cast<RooAbsData>(data.fComp),
                  std::shared_ptr<const RooAbsCollection>(data.globs().argList().snapshot()));
}

bool xRooNLLVar::setData(const std::pair<std::shared_ptr<RooAbsData>, std::shared_ptr<const RooAbsCollection>> &_data)
{

   if (fData == _data.first && fGlobs == _data.second)
      return true;

   auto _globs = fGlobs; // done to keep globs alive while NLL might still be alive.

   auto _dglobs = (_data.second) ? _data.second
                                 : std::shared_ptr<const RooAbsCollection>(_data.first->getGlobalObservables(),
                                                                           [](const RooAbsCollection *) {});

   if (fGlobs && !(fGlobs->empty() && !_dglobs) && _data.first &&
       fGlobs != _dglobs) { // second condition allows for no globs being a nullptr, third allow globs to remain if
                            // nullifying data
      if (!_dglobs)
         throw std::runtime_error("Missing globs");
      // ignore 'extra' globs
      RooArgSet s;
      s.add(*fGlobs);
      std::unique_ptr<RooAbsCollection> _actualGlobs(fPdf->getObservables(s));
      RooArgSet s2;
      s2.add(*_dglobs);
      std::unique_ptr<RooAbsCollection> _actualGlobs2(fPdf->getObservables(s2));
      if (!_actualGlobs->equals(*_actualGlobs2)) {
         RooArgSet rC;
         rC.add(*_actualGlobs2);
         rC.remove(*std::unique_ptr<RooAbsCollection>(rC.selectCommon(*_actualGlobs)));
         TString r = (!rC.empty()) ? rC.contentsString() : "";
         RooArgSet lC;
         lC.add(*_actualGlobs);
         lC.remove(*std::unique_ptr<RooAbsCollection>(lC.selectCommon(*_actualGlobs2)));
         TString l = (!lC.empty()) ? lC.contentsString() : "";
         throw std::runtime_error(TString::Format("globs mismatch: adding %s removing %s", r.Data(), l.Data()));
      }
      fGlobs = _dglobs;
   }

   if (!std::shared_ptr<RooAbsReal>::get()) {
      fData = _data.first;
      return true; // not loaded yet so nothing to do
   }

   try {
      if (!kReuseNLL || nllTerm()->operMode() == RooAbsTestStatistic::MPMaster) {
         throw std::runtime_error("not supported");
      }
      bool out = false;
      if (_data.first) {
         if (_data.first->getGlobalObservables()) {
            // replace in all terms
            get()->setData(*_data.first, false);
         } else {
            // replace just in nllTerm ... note to self: why not just replace in all like above? should test!
            out = nllTerm()->setData(*_data.first, false /* clone data? */);
         }
      } else {
         reset();
      }
      fData = _data.first;
      return out;
   } catch (std::runtime_error &) {
      // happens when using MP need to rebuild the nll instead
      AutoRestorer snap(*fFuncVars);
      // ensure the const state is back where it was at nll construction time;
      fFuncVars->setAttribAll("Constant", false);
      fConstVars->setAttribAll("Constant", true);
      std::shared_ptr<RooAbsData> __data = fData; // do this just to keep fData alive while killing previous NLLVar
                                                  // (can't kill data while NLL constructed with it)
      fData = _data.first;
      reinitialize();
      return true;
   }
   throw std::runtime_error("Unable to setData");
}

std::shared_ptr<RooAbsReal> xRooNLLVar::func() const
{
   if (!(*this)) {
      const_cast<xRooNLLVar *>(this)->reinitialize();
   } else if (auto f = std::unique_ptr<RooAbsCollection>(fConstVars->selectByAttrib("Constant", false)); !f->empty()) {
      // have to reinitialize if const par values have changed - const optimization forces this
      // TODO: currently changes to globs also triggers this since the vars includes globs (vars are the non-obs pars)
      // std::cout << "Reinitializing because of change of const parameters:" << f->contentsString() << std::endl;
      const_cast<xRooNLLVar *>(this)->reinitialize();

      // note ... it may be sufficient here to do:
      // nll.constOptimizeTestStatistic(RooAbsArg::ConfigChange, constOptimize>1 /* do tracking too if >1 */); //
      // trigger a re-evaluate of which nodes to cache-and-track nll.constOptimizeTestStatistic(RooAbsArg::ValueChange,
      // constOptimize>1); // update the cache values -- is this needed??
      // this forces the optimization to be redone
      // for now leave as a reinitialize though, until had a chance to test this properly
   }
   if (fGlobs && fFuncGlobs) {
      *fFuncGlobs = *fGlobs;
      fFuncGlobs->setAttribAll("Constant", true);
   }
   return *this;
}

void xRooNLLVar::AddOption(const RooCmdArg &opt)
{
   fOpts->Add(opt.Clone(nullptr));
   if (std::shared_ptr<RooAbsReal>::get()) {
      reinitialize(); // do this way to keep name of nll if user set
   } else {
      reset(); // will trigger reinitialize
   }
}

RooAbsData *xRooNLLVar::data() const
{
   auto _nll = nllTerm();
   if (!_nll)
      return fData.get();
   RooAbsData *out = &_nll->data();
   if (!out)
      return fData.get();
   return out;
}

RooNLLVar *xRooNLLVar::nllTerm() const
{
   auto _func = func();
   if (auto a = dynamic_cast<RooNLLVar *>(_func.get()); a)
      return a;
   for (auto s : _func->servers()) {
      if (auto a = dynamic_cast<RooNLLVar *>(s); a)
         return a;
   }
   return nullptr;
}

double xRooNLLVar::extendedTerm() const
{
   // returns Nexp - Nobs*log(Nexp)
   return fPdf->extendedTerm(fData->sumEntries(), fData->get());
}

double xRooNLLVar::simTerm() const
{
   if (auto s = dynamic_cast<RooSimultaneous *>(fPdf.get()); s) {
      return fData->sumEntries() * log(1.0 * (s->servers().size() - 1)); // one of the servers is the cat
   }
   return 0;
}

double xRooNLLVar::binnedDataTerm() const
{
   // this is only relevant if BinnedLikelihood active
   // = sum[ N_i! ] since LnGamma(N_i+1) ~= N_i!
   // need to also subtract off sum[ N_i*log(width_i) ] in order to have formula: binnedLL = unbinnedLL + binnedDataTerm
   // note this is 0 if all the bin widths are 1
   double out = 0;
   for (int i = 0; i < fData->numEntries(); i++) {
      fData->get(i);
      out += std::lgamma(fData->weight() + 1) - fData->weight() * std::log(getEntryBinWidth(i));
   }

   return out;
}

RooConstraintSum *xRooNLLVar::constraintTerm() const
{
   auto _func = func();
   if (auto a = dynamic_cast<RooConstraintSum *>(_func.get()); a)
      return a;
   for (auto s : _func->servers()) {
      if (auto a = dynamic_cast<RooConstraintSum *>(s); a)
         return a;
   }
   return nullptr;
}

/*xRooNLLVar::operator RooAbsReal &() const {
    // this works in c++ but not in python
    std::cout << "implicit conversion" << std::endl;
    return *fFunc;
}*/

xRooNLLVar::xValueWithError xRooNLLVar::xRooHypoPoint::getVal(const char *what)
{
   TString sWhat(what);
   sWhat.ToLower();
   bool doTS = sWhat.Contains("ts");
   bool doCLs = sWhat.Contains("pcls");
   bool doNull = sWhat.Contains("pnull");
   bool doAlt = sWhat.Contains("palt");
   double nSigma = (sWhat.Contains("exp"))
                      ? (TString(sWhat(sWhat.Index("exp") + 3, sWhat.Index(" ", sWhat.Index("exp")) == -1
                                                                  ? sWhat.Length()
                                                                  : sWhat.Index(" ", sWhat.Index("exp"))))
                            .Atof())
                      : std::numeric_limits<double>::quiet_NaN();

   bool toys = sWhat.Contains("toys");

   // bool asymp = sWhat.Contains("asymp");

   bool readOnly = sWhat.Contains("readonly");

   if (!readOnly) {
      if (toys) {
         sigma_mu(); // means we will be able to evaluate the asymptotic values too
      }
      // only add toys if actually required
      if (getVal(sWhat + " readonly").second != 0) {
         if (sWhat.Contains("toys=")) {
            // extract number of toys required ... format is "nullToys.altToysFraction" if altToysFraction=0 then use
            // same for both
            size_t nToys = TString(sWhat(sWhat.Index("toys=") + 5, sWhat.Length())).Atoi();
            size_t nToysAlt = (TString(sWhat(sWhat.Index("toys=") + 5, sWhat.Length())).Atof() - nToys) * nToys;
            if (nToysAlt == 0)
               nToysAlt = nToys;
            if (nullToys.size() < nToys) {
               addNullToys(nToys - nullToys.size());
            }
            if (altToys.size() < nToysAlt) {
               addAltToys(nToysAlt - altToys.size());
            }
         } else if (doCLs && toys) {
            // auto toy-generating for limits .. do in blocks of 100
            addCLsToys(100, 0, 0.05, nSigma);
         }
      }
   }

   struct RestoreNll {
      RestoreNll(std::shared_ptr<xRooNLLVar> &v, bool r) : rr(r), var(v)
      {
         if (rr && var && var->get()) {
            _readOnly = var->get()->getAttribute("readOnly");
            var->get()->setAttribute("readOnly", rr);
         } else {
            rr = false;
         }
      };
      ~RestoreNll()
      {
         if (rr)
            var->get()->setAttribute("readOnly", _readOnly);
      };

      bool rr = false;
      bool _readOnly = false;

      std::shared_ptr<xRooNLLVar> &var;
   };

   RestoreNll rest(nllVar, readOnly);

   if (doTS)
      return (toys) ? ts_toys(nSigma) : ts_asymp(nSigma);
   if (doNull)
      return (toys) ? pNull_toys(nSigma) : pNull_asymp(nSigma);
   if (doAlt)
      return (toys) ? pAlt_toys(nSigma) : pAlt_asymp(nSigma);
   if (doCLs)
      return (toys) ? pCLs_toys(nSigma) : pCLs_asymp(nSigma);

   throw std::runtime_error(std::string("Unknown: ") + what);
}

RooArgList xRooNLLVar::xRooHypoPoint::poi() const
{
   RooArgList out;
   out.setName("poi");
   out.add(*std::unique_ptr<RooAbsCollection>(coords->selectByAttrib("poi", true)));
   return out;
}

RooArgList xRooNLLVar::xRooHypoPoint::alt_poi() const
{
   RooArgList out;
   out.setName("alt_poi");
   out.addClone(*std::unique_ptr<RooAbsCollection>(coords->selectByAttrib("poi", true)));
   for (auto a : out) {
      auto v = dynamic_cast<RooAbsRealLValue *>(a);
      if (!v)
         continue;
      if (auto s = a->getStringAttribute("altVal"); s && strlen(s)) {
         v->setVal(TString(s).Atof());
      } else {
         v->setVal(std::numeric_limits<double>::quiet_NaN());
      }
   }
   return out;
}

int xRooNLLVar::xRooHypoPoint::status() const
{
   auto &me = const_cast<xRooHypoPoint &>(*this);
   int out = 0;
   if (me.ufit(true) && !allowedStatusCodes.count(me.ufit(true)->status()))
      out += 1;
   if (me.cfit_null(true) && !allowedStatusCodes.count(me.cfit_null(true)->status()))
      out += 1 << 1;
   if (me.cfit_alt(true) && !allowedStatusCodes.count(me.cfit_alt(true)->status()))
      out += 1 << 2;
   if (me.asimov(true))
      out += me.asimov(true)->status() << 3;
   return out;
}

void xRooNLLVar::xRooHypoPoint::Print(Option_t *) const
{
   std::cout << "POI: " << const_cast<xRooHypoPoint *>(this)->poi().contentsString()
             << " , null: " << dynamic_cast<RooAbsReal *>(const_cast<xRooHypoPoint *>(this)->poi().first())->getVal()
             << " , alt: "
             << dynamic_cast<RooAbsReal *>(const_cast<xRooHypoPoint *>(this)->alt_poi().first())->getVal();
   std::cout << " , pllType: " << fPllType << std::endl;

   std::cout << " -        ufit: ";
   if (fUfit) {
      std::cout << fUfit->GetName() << " " << fUfit->minNll() << " (status=" << fUfit->status() << ") ("
                << const_cast<xRooHypoPoint *>(this)->mu_hat().GetName()
                << "_hat: " << const_cast<xRooHypoPoint *>(this)->mu_hat().getVal() << " +/- "
                << const_cast<xRooHypoPoint *>(this)->mu_hat().getError() << ")" << std::endl;
   } else {
      std::cout << "Not calculated" << std::endl;
   }
   std::cout << " -   null cfit: ";
   if (fNull_cfit) {
      std::cout << fNull_cfit->GetName() << " " << fNull_cfit->minNll() << " (status=" << fNull_cfit->status() << ")";
   } else {
      std::cout << "Not calculated";
   }
   if (!std::isnan(dynamic_cast<RooAbsReal *>(const_cast<xRooHypoPoint *>(this)->alt_poi().first())->getVal())) {
      std::cout << std::endl << " -    alt cfit: ";
      if (fAlt_cfit) {
         std::cout << fAlt_cfit->GetName() << " " << fAlt_cfit->minNll() << " (status=" << fAlt_cfit->status() << ")"
                   << std::endl;
      } else {
         std::cout << "Not calculated" << std::endl;
      }
      std::cout << " sigma_mu: ";
      const_cast<xRooHypoPoint *>(this)->asimov(true); // will trigger construction of fAsimov hypoPoint if possible
      if (!fAsimov || !fAsimov->fUfit || !fAsimov->fNull_cfit) {
         std::cout << "Not calculated";
      } else {
         std::cout << const_cast<xRooHypoPoint *>(this)->sigma_mu().first << " +/- "
                   << const_cast<xRooHypoPoint *>(this)->sigma_mu().second;
      }
      if (fAsimov) {
         std::cout << std::endl;
         std::cout << "   - asimov ufit: ";
         if (fAsimov->fUfit) {
            std::cout << fAsimov->fUfit->GetName() << " " << fAsimov->fUfit->minNll()
                      << " (status=" << fAsimov->fUfit->status() << ")";
         } else {
            std::cout << "Not calculated";
         }
         std::cout << std::endl << "   - asimov null cfit: ";
         if (fAsimov->fNull_cfit) {
            std::cout << fAsimov->fNull_cfit->GetName() << " " << fAsimov->fNull_cfit->minNll()
                      << " (status=" << fAsimov->fNull_cfit->status() << ")";
         } else {
            std::cout << "Not calculated";
         }
      }
      std::cout << std::endl;
   } else {
      std::cout << std::endl;
   }
   if (fGenFit)
      std::cout << " -      genFit: " << fGenFit->GetName() << std::endl;
   if (!nullToys.empty() || !altToys.empty()) {
      std::cout << " *   null toys: " << nullToys.size();
      size_t firstToy = 0;
      while (firstToy < nullToys.size() && std::isnan(std::get<1>(nullToys[firstToy])))
         firstToy++;
      if (firstToy > 0)
         std::cout << " [ of which " << firstToy << " are bad]";
      std::cout << " , alt toys: " << altToys.size();
      firstToy = 0;
      while (firstToy < altToys.size() && std::isnan(std::get<1>(altToys[firstToy])))
         firstToy++;
      if (firstToy > 0)
         std::cout << " [ of which " << firstToy << " are bad]";
      std::cout << std::endl;
   }
   // std::cout << " nllVar: " << nllVar << std::endl;
}

RooRealVar &xRooNLLVar::xRooHypoPoint::mu_hat()
{
   if (ufit()) {
      auto var = dynamic_cast<RooRealVar *>(ufit()->floatParsFinal().find(fPOIName()));
      if (var) {
         return *var;
<<<<<<< HEAD
      else
         throw std::runtime_error(TString::Format("Cannot find POI: %s",fPOIName()));
=======
      } else {
         throw std::runtime_error(TString::Format("Cannot find POI: %s", fPOIName()));
      }
>>>>>>> 22aeb252
   }
   throw std::runtime_error("Unconditional fit unavailable");
}

std::pair<std::shared_ptr<RooAbsData>, std::shared_ptr<const RooAbsCollection>> xRooNLLVar::xRooHypoPoint::data()
{
   if (fData.first)
      return fData;
   if (fGenFit && isExpected) {
      // std::cout << "Generating asimov" << std::endl;poi().Print("v");
      fData = xRooFit::generateFrom(*nllVar->fPdf, *fGenFit, true);
   }
   return fData;
}

xRooNLLVar::xRooHypoPoint::xRooHypoPoint(std::shared_ptr<RooStats::HypoTestResult> htr, const RooAbsCollection *_coords)
   : hypoTestResult(htr)
{
   if (hypoTestResult) {
      // load the pllType
      fPllType =
         xRooFit::Asymptotics::PLLType(hypoTestResult->GetFitInfo()->getGlobalObservables()->getCatIndex("pllType"));
      isExpected = hypoTestResult->GetFitInfo()->getGlobalObservables()->getRealValue("isExpected");

      // load the toys
      auto toys = hypoTestResult->GetNullDetailedOutput();
      if (toys) {
         // load coords from the nullDist globs list
         if (toys->getGlobalObservables()) {
            coords = std::shared_ptr<RooAbsCollection>(toys->getGlobalObservables()->snapshot());
         }
         for (int i = 0; i < toys->numEntries(); i++) {
            auto toy = toys->get(i);
            nullToys.emplace_back(
               std::make_tuple(int(toy->getRealValue("seed")), toy->getRealValue("ts"), toys->weight()));
         }
      }
      toys = hypoTestResult->GetAltDetailedOutput();
      if (toys) {
         for (int i = 0; i < toys->numEntries(); i++) {
            auto toy = toys->get(i);
            altToys.emplace_back(
               std::make_tuple(int(toy->getRealValue("seed")), toy->getRealValue("ts"), toys->weight()));
         }
      }
   }
   if (!coords && _coords)
      coords.reset(_coords->snapshot());
}

std::shared_ptr<xRooNLLVar::xRooHypoPoint> xRooNLLVar::xRooHypoPoint::asimov(bool readOnly)
{

   if (!fAsimov && (nllVar || hypoTestResult)) {
      auto theFit = (!fData.first && fGenFit && !isExpected)
                       ? fGenFit
                       : cfit_alt(readOnly); // first condition allows genFit to be used as the altFit *if* the data is
                                             // entirely absent, provided not expected data because we postpone data
                                             // creation til later in that case (see below)
      if (!theFit || allowedStatusCodes.find(theFit->status()) == allowedStatusCodes.end())
         return fAsimov;
      fAsimov = std::make_shared<xRooHypoPoint>(*this);
      fAsimov->coords.reset(fAsimov->coords->snapshot()); // create a copy so can remove the physical range below
      fAsimov->hypoTestResult.reset();
      fAsimov->fPllType = xRooFit::Asymptotics::TwoSided;
      for (auto p : fAsimov->poi()) {
         // dynamic_cast<RooRealVar *>(p)->removeRange("physical"); -- can't use this as will modify shared property
         if (auto v = dynamic_cast<RooRealVar *>(p)) {
            v->deleteSharedProperties(); // effectively removes all custom ranges
         }
      }

      fAsimov->nullToys.clear();
      fAsimov->altToys.clear();
      fAsimov->fUfit = retrieveFit(3);
      fAsimov->fNull_cfit = retrieveFit(4);
      fAsimov->fAlt_cfit.reset();
      fAsimov->fData =
         std::make_pair(nullptr, nullptr); // postpone generating expected data until we definitely need it
      fAsimov->fGenFit = theFit;
      fAsimov->isExpected = true;
   }

   return fAsimov;
}

xRooNLLVar::xValueWithError xRooNLLVar::xRooHypoPoint::pNull_asymp(double nSigma)
{
   if (fPllType != xRooFit::Asymptotics::Uncapped && ts_asymp(nSigma).first == 0)
      return std::pair<double, double>(1, 0);
   auto first_poi = dynamic_cast<RooRealVar *>(poi().first());
   if (!first_poi)
      return std::pair<double, double>(std::numeric_limits<double>::quiet_NaN(), 0);
   auto _sigma_mu = sigma_mu();
   double nom = xRooFit::Asymptotics::PValue(fPllType, ts_asymp(nSigma).first, fNullVal(), fNullVal(), _sigma_mu.first,
                                             first_poi->getMin("physical"), first_poi->getMax("physical"));
   double up =
      xRooFit::Asymptotics::PValue(fPllType, ts_asymp(nSigma).first + ts_asymp(nSigma).second, fNullVal(), fNullVal(),
                                   _sigma_mu.first, first_poi->getMin("physical"), first_poi->getMax("physical"));
   double down =
      xRooFit::Asymptotics::PValue(fPllType, ts_asymp(nSigma).first - ts_asymp(nSigma).second, fNullVal(), fNullVal(),
                                   _sigma_mu.first, first_poi->getMin("physical"), first_poi->getMax("physical"));
   return std::pair(nom, std::max(std::abs(up - nom), std::abs(down - nom)));
}

xRooNLLVar::xValueWithError xRooNLLVar::xRooHypoPoint::pAlt_asymp(double nSigma)
{
   if (fPllType != xRooFit::Asymptotics::Uncapped && ts_asymp(nSigma).first == 0)
      return std::pair<double, double>(1, 0);
   auto first_poi = dynamic_cast<RooRealVar *>(poi().first());
   if (!first_poi)
      return std::pair<double, double>(std::numeric_limits<double>::quiet_NaN(), 0);
   auto _sigma_mu = sigma_mu();
   double nom = xRooFit::Asymptotics::PValue(fPllType, ts_asymp(nSigma).first, fNullVal(), fAltVal(), _sigma_mu.first,
                                             first_poi->getMin("physical"), first_poi->getMax("physical"));
   double up =
      xRooFit::Asymptotics::PValue(fPllType, ts_asymp(nSigma).first + ts_asymp(nSigma).second, fNullVal(), fAltVal(),
                                   _sigma_mu.first, first_poi->getMin("physical"), first_poi->getMax("physical"));
   double down =
      xRooFit::Asymptotics::PValue(fPllType, ts_asymp(nSigma).first - ts_asymp(nSigma).second, fNullVal(), fAltVal(),
                                   _sigma_mu.first, first_poi->getMin("physical"), first_poi->getMax("physical"));

   return std::pair(nom, std::max(std::abs(up - nom), std::abs(down - nom)));
}

xRooNLLVar::xValueWithError xRooNLLVar::xRooHypoPoint::pCLs_asymp(double nSigma)
{
   if (fNullVal() == fAltVal())
      return std::pair<double, double>(1, 0); // by construction

   if (fPllType != xRooFit::Asymptotics::Uncapped && ts_asymp(nSigma).first == 0)
      return std::pair<double, double>(1, 0);
   auto first_poi = dynamic_cast<RooRealVar *>(poi().first());
   if (!first_poi)
      return std::pair<double, double>(std::numeric_limits<double>::quiet_NaN(), 0);

   auto _ts_asymp = ts_asymp(nSigma);
   auto _sigma_mu = sigma_mu();
   double nom1 = xRooFit::Asymptotics::PValue(fPllType, _ts_asymp.first, fNullVal(), fNullVal(), _sigma_mu.first,
                                              first_poi->getMin("physical"), first_poi->getMax("physical"));
   double up1 =
      xRooFit::Asymptotics::PValue(fPllType, _ts_asymp.first + _ts_asymp.second, fNullVal(), fNullVal(),
                                   _sigma_mu.first, first_poi->getMin("physical"), first_poi->getMax("physical"));
   double down1 =
      xRooFit::Asymptotics::PValue(fPllType, _ts_asymp.first - _ts_asymp.second, fNullVal(), fNullVal(),
                                   _sigma_mu.first, first_poi->getMin("physical"), first_poi->getMax("physical"));
   double nom2 = xRooFit::Asymptotics::PValue(fPllType, _ts_asymp.first, fNullVal(), fAltVal(), _sigma_mu.first,
                                              first_poi->getMin("physical"), first_poi->getMax("physical"));
   double up2 =
      xRooFit::Asymptotics::PValue(fPllType, _ts_asymp.first + _ts_asymp.second, fNullVal(), fAltVal(), _sigma_mu.first,
                                   first_poi->getMin("physical"), first_poi->getMax("physical"));
   double down2 =
      xRooFit::Asymptotics::PValue(fPllType, _ts_asymp.first - _ts_asymp.second, fNullVal(), fAltVal(), _sigma_mu.first,
                                   first_poi->getMin("physical"), first_poi->getMax("physical"));

   auto nom = (nom1 == 0) ? 0 : nom1 / nom2;
   auto up = (up1 == 0) ? 0 : up1 / up2;
   auto down = (down1 == 0) ? 0 : down1 / down2;

   return std::pair(nom, std::max(std::abs(up - nom), std::abs(down - nom)));
}

xRooNLLVar::xValueWithError xRooNLLVar::xRooHypoPoint::ts_asymp(double nSigma)
{
   if (std::isnan(nSigma))
      return pll();
   auto first_poi = dynamic_cast<RooRealVar *>(poi().first());
   auto _sigma_mu = sigma_mu();
   if (!first_poi || (!std::isnan(nSigma) && std::isnan(_sigma_mu.first)))
      return std::pair<double, double>(std::numeric_limits<double>::quiet_NaN(), 0);
   double nom = xRooFit::Asymptotics::k(fPllType, ROOT::Math::gaussian_cdf(nSigma), fNullVal(), fAltVal(),
                                        _sigma_mu.first, first_poi->getMin("physical"), first_poi->getMax("physical"));
   double up = xRooFit::Asymptotics::k(fPllType, ROOT::Math::gaussian_cdf(nSigma), fNullVal(), fAltVal(),
                                       _sigma_mu.first + _sigma_mu.second, first_poi->getMin("physical"),
                                       first_poi->getMax("physical"));
   double down = xRooFit::Asymptotics::k(fPllType, ROOT::Math::gaussian_cdf(nSigma), fNullVal(), fAltVal(),
                                         _sigma_mu.first - _sigma_mu.second, first_poi->getMin("physical"),
                                         first_poi->getMax("physical"));
   return std::pair<double, double>(nom, std::max(std::abs(nom - up), std::abs(nom - down)));
}

xRooNLLVar::xValueWithError xRooNLLVar::xRooHypoPoint::ts_toys(double nSigma)
{
   if (std::isnan(nSigma))
      return pll();
   // nans should appear in the alt toys first ... so loop until past nans
   size_t firstToy = 0;
   while (firstToy < altToys.size() && std::isnan(std::get<1>(altToys[firstToy])))
      firstToy++;
   if (firstToy >= altToys.size())
      return std::pair(std::numeric_limits<double>::quiet_NaN(), std::numeric_limits<double>::quiet_NaN());
   int targetIdx =
      (altToys.size() - firstToy) * ROOT::Math::gaussian_cdf(nSigma) + firstToy; // TODO: Account for weights
   return std::pair(std::get<1>(altToys[targetIdx]), (std::get<1>(altToys[std::min(int(altToys.size()), targetIdx)]) -
                                                      std::get<1>(altToys[std::max(0, targetIdx)])) /
                                                        2.);
}

xRooNLLVar::xValueWithError xRooNLLVar::xRooHypoPoint::pll(bool readOnly)
{
   auto _ufit = ufit(readOnly);
   if (!_ufit) {
      if (hypoTestResult)
         return std::pair<double, double>(hypoTestResult->GetTestStatisticData(), 0);
      return std::pair<double, double>(std::numeric_limits<double>::quiet_NaN(), 0);
   }
   if (allowedStatusCodes.find(_ufit->status()) == allowedStatusCodes.end()) {
      return std::pair<double, double>(std::numeric_limits<double>::quiet_NaN(), 0);
   }
   if (auto _first_poi = dynamic_cast<RooRealVar *>(poi().first());
       _first_poi && _first_poi->getMin("physical") > _first_poi->getMin() &&
       mu_hat().getVal() < _first_poi->getMin("physical")) {
      // replace _ufit with fit "boundary" conditional fit
      _ufit = cfit_lbound(readOnly);
      if (!_ufit) {
         return std::pair<double, double>(std::numeric_limits<double>::quiet_NaN(), 0);
      }
   }
   auto cFactor = (fPllType == xRooFit::Asymptotics::TwoSided)
                     ? 1.
                     : xRooFit::Asymptotics::CompatFactor(fPllType, fNullVal(), mu_hat().getVal());
   if (cFactor == 0)
      return std::pair<double, double>(0, 0);
   if (!cfit_null(readOnly) || allowedStatusCodes.find(cfit_null(readOnly)->status()) == allowedStatusCodes.end())
      return std::pair<double, double>(std::numeric_limits<double>::quiet_NaN(), 0);
   // std::cout << cfit->minNll() << ":" << cfit->edm() << " " << ufit->minNll() << ":" << ufit->edm() << std::endl;
   return std::pair<double, double>(2. * cFactor * (cfit_null(readOnly)->minNll() - _ufit->minNll()),
                                    2. * cFactor * sqrt(pow(cfit_null(readOnly)->edm(), 2) + pow(_ufit->edm(), 2)));
   // return 2.*cFactor*(cfit->minNll()+cfit->edm() - ufit->minNll()+ufit->edm());
}

std::shared_ptr<const RooFitResult> xRooNLLVar::xRooHypoPoint::retrieveFit(int type)
{
   if (!hypoTestResult)
      return nullptr;
   // see if can retrieve from that ....
   if (auto fits = hypoTestResult->GetFitInfo()) {
      for (int i = 0; i < fits->numEntries(); i++) {
         auto fit = fits->get(i);
         if (fit->getCatIndex("type") != type)
            continue;
         // found ufit ... construct
         std::string _name =
            fits->getGlobalObservables()->getStringValue(TString::Format("%s.name", fit->getCatLabel("type")));
         // see if can retrieve from any open file ....
         TDirectory *tmp = gDirectory;
         for (auto file : *gROOT->GetListOfFiles()) {
            if (auto k = static_cast<TDirectory *>(file)->FindKeyAny(_name.c_str())) {
               // use pre-retrieved fits if available
               xRooFit::StoredFitResult *storedFr =
                  k->GetMotherDir()->GetList()
                     ? dynamic_cast<xRooFit::StoredFitResult *>(k->GetMotherDir()->GetList()->FindObject(k->GetName()))
                     : nullptr;
               if (auto cachedFit = (storedFr) ? storedFr->fr.get() : k->ReadObject<RooFitResult>(); cachedFit) {
                  if (!storedFr) {
                     storedFr = new xRooFit::StoredFitResult(cachedFit);
                     k->GetMotherDir()->Add(storedFr);
                  }
                  gDirectory = tmp; // one of the above calls moves to key's directory ... i didn't check which
                  return storedFr->fr;
               }
            }
         }
         auto rfit = std::make_shared<RooFitResult>(_name.c_str(), TUUID(_name.c_str()).GetTime().AsString());
         rfit->setStatus(fit->getRealValue("status"));
         rfit->setMinNLL(fit->getRealValue("minNll"));
         rfit->setEDM(fit->getRealValue("edm"));
         rfit->setCovQual(fit->getRealValue("covQual"));
         if (type == 0) {
            std::unique_ptr<RooAbsCollection> par_hats(
               hypoTestResult->GetFitInfo()->getGlobalObservables()->selectByName(coords->contentsString().c_str()));
            par_hats->setName("floatParsFinal");
            rfit->setFinalParList(*par_hats);
         } else {
            rfit->setFinalParList(RooArgList());
         }
         rfit->setConstParList(RooArgList());
         rfit->setInitParList(RooArgList());
         TMatrixDSym cov(0);
         rfit->setCovarianceMatrix(cov);
         return rfit;
      }
   }
   return nullptr;
}

std::shared_ptr<const RooFitResult> xRooNLLVar::xRooHypoPoint::ufit(bool readOnly)
{
   if (fUfit)
      return fUfit;
   if (auto rfit = retrieveFit(0)) {
      return fUfit = rfit;
   }
   if (!nllVar || (readOnly && nllVar->get() && !nllVar->get()->getAttribute("readOnly")))
      return nullptr;
   if (!nllVar->fFuncVars)
      nllVar->reinitialize();
   AutoRestorer snap(*nllVar->fFuncVars, nllVar.get());
   if (!fData.first) {
      if (!readOnly && isExpected && fGenFit) {
         // can try to do a readOnly in case can load from cache
         bool tmp = nllVar->get()->getAttribute("readOnly");
         nllVar->get()->setAttribute("readOnly");
         auto out = ufit(true);
         nllVar->get()->setAttribute("readOnly", tmp);
         if (out) {
            // retrieve from cache worked, no need to generate dataset
            return out;
         } else if (!tmp) { // don't need to setData if doing a readOnly fit
            nllVar->setData(data());
         }
      }
   } else if (!nllVar->get()->getAttribute("readOnly")) { // don't need to setData if doing a readOnly fit
      nllVar->setData(fData);
   }
   nllVar->fFuncVars->setAttribAll("Constant", false);
   *nllVar->fFuncVars = *coords; // will reconst the coords
   if (nllVar->fFuncGlobs)
      nllVar->fFuncGlobs->setAttribAll("Constant", true);
   std::unique_ptr<RooAbsCollection>(nllVar->fFuncVars->selectCommon(poi()))
      ->setAttribAll("Constant", false); // float the poi
   if (fGenFit) {
      // make initial guess same as pars we generated with
      nllVar->fFuncVars->assignValueOnly(fGenFit->constPars());
      nllVar->fFuncVars->assignValueOnly(fGenFit->floatParsFinal());
      // rename nll so if caching fit results will cache into subdir
      nllVar->get()->SetName(
         TString::Format("%s/%s_%s", nllVar->get()->GetName(), fGenFit->GetName(), (isExpected) ? "asimov" : "toys"));
      if (!isExpected)
         nllVar->get()->SetName(TString::Format("%s/%s", nllVar->get()->GetName(), fData.first->GetName()));

   } else if (!std::isnan(fAltVal())) {
      // guess data given is expected to align with alt value, unless initVal attribute specified
      for (auto _poiCoord : poi()) {
         auto _poi = dynamic_cast<RooRealVar *>(nllVar->fFuncVars->find(_poiCoord->GetName()));
         if (_poi) {
            _poi->setVal(_poi->getStringAttribute("initVal") ? TString(_poi->getStringAttribute("initVal")).Atof()
                                                             : fAltVal());
         }
      }
   }
   return (fUfit = nllVar->minimize());
}

std::string collectionContents(const RooAbsCollection &coll)
{
   std::string out;
   for (auto &c : coll) {
      if (!out.empty())
         out += ",";
      out += c->GetName();
      if (auto v = dynamic_cast<RooAbsReal *>(c); v) {
         out += TString::Format("=%g", v->getVal());
      } else if (auto cc = dynamic_cast<RooAbsCategory *>(c); cc) {
         out += TString::Format("=%s", cc->getLabel());
      } else if (auto s = dynamic_cast<RooStringVar *>(c); v) {
         out += TString::Format("=%s", s->getVal());
      }
   }
   return out;
}

std::shared_ptr<const RooFitResult> xRooNLLVar::xRooHypoPoint::cfit_null(bool readOnly)
{
   if (fNull_cfit)
      return fNull_cfit;
   if (auto rfit = retrieveFit(1)) {
      return fNull_cfit = rfit;
   }
   if (!nllVar || (readOnly && nllVar->get() && !nllVar->get()->getAttribute("readOnly")))
      return nullptr;
   if (!nllVar->fFuncVars)
      nllVar->reinitialize();
   AutoRestorer snap(*nllVar->fFuncVars, nllVar.get());
   if (!fData.first) {
      if (!readOnly && isExpected && fGenFit) {
         // can try to do a readOnly in case can load from cache
         bool tmp = nllVar->get()->getAttribute("readOnly");
         nllVar->get()->setAttribute("readOnly");
         auto out = cfit_null(true);
         nllVar->get()->setAttribute("readOnly", tmp);
         if (out) {
            // retrieve from cache worked, no need to generate dataset
            return out;
         } else if (!tmp) { // don't need to setData if doing a readOnly fit
            nllVar->setData(data());
         }
      }
   } else if (!nllVar->get()->getAttribute("readOnly")) { // don't need to setData if doing a readOnly fit
      nllVar->setData(fData);
   }
   if (fUfit) {
      // move to ufit coords before evaluating
      *nllVar->fFuncVars = fUfit->floatParsFinal();
   }
   nllVar->fFuncVars->setAttribAll("Constant", false);
   *nllVar->fFuncVars = *coords; // will reconst the coords
   if (nllVar->fFuncGlobs)
      nllVar->fFuncGlobs->setAttribAll("Constant", true);
   if (fPOIName()) {
      nllVar->fFuncVars->find(fPOIName())
         ->setStringAttribute("altVal", (!std::isnan(fAltVal())) ? TString::Format("%g", fAltVal()) : nullptr);
   }
   if (fGenFit) {
      nllVar->get()->SetName(
         TString::Format("%s/%s_%s", nllVar->get()->GetName(), fGenFit->GetName(), (isExpected) ? "asimov" : "toys"));
      if (!isExpected)
         nllVar->get()->SetName(TString::Format("%s/%s", nllVar->get()->GetName(), fData.first->GetName()));
   }
   nllVar->get()->setStringAttribute("fitresultTitle", collectionContents(poi()).c_str());
   return (fNull_cfit = nllVar->minimize());
}

std::shared_ptr<const RooFitResult> xRooNLLVar::xRooHypoPoint::cfit_lbound(bool readOnly)
{
   auto _first_poi = dynamic_cast<RooRealVar *>(poi().first());
   if (!_first_poi)
      return nullptr;
   if (_first_poi->getMin("physical") <= _first_poi->getMin())
      return nullptr;
   if (fLbound_cfit)
      return fLbound_cfit;
   if (auto rfit = retrieveFit(6)) {
      return fLbound_cfit = rfit;
   }
   if (!nllVar || (readOnly && nllVar->get() && !nllVar->get()->getAttribute("readOnly")))
      return nullptr;
   if (!nllVar->fFuncVars)
      nllVar->reinitialize();
   AutoRestorer snap(*nllVar->fFuncVars, nllVar.get());
   if (!fData.first) {
      if (!readOnly && isExpected && fGenFit) {
         // can try to do a readOnly in case can load from cache
         bool tmp = nllVar->get()->getAttribute("readOnly");
         nllVar->get()->setAttribute("readOnly");
         auto out = cfit_lbound(true);
         nllVar->get()->setAttribute("readOnly", tmp);
         if (out) {
            // retrieve from cache worked, no need to generate dataset
            return out;
         } else if (!tmp) { // don't need to setData if doing a readOnly fit
            nllVar->setData(data());
         }
      }
   } else if (!nllVar->get()->getAttribute("readOnly")) { // don't need to setData if doing a readOnly fit
      nllVar->setData(fData);
   }
   if (fUfit) {
      // move to ufit coords before evaluating
      *nllVar->fFuncVars = fUfit->floatParsFinal();
   }
   nllVar->fFuncVars->setAttribAll("Constant", false);
   *nllVar->fFuncVars = *coords; // will reconst the coords
   nllVar->fFuncVars->setRealValue(_first_poi->GetName(), _first_poi->getMin("physical"));
   if (nllVar->fFuncGlobs)
      nllVar->fFuncGlobs->setAttribAll("Constant", true);
   if (fPOIName()) {
      nllVar->fFuncVars->find(fPOIName())
         ->setStringAttribute("altVal", (!std::isnan(fAltVal())) ? TString::Format("%g", fAltVal()) : nullptr);
   }
   if (fGenFit) {
      nllVar->get()->SetName(
         TString::Format("%s/%s_%s", nllVar->get()->GetName(), fGenFit->GetName(), (isExpected) ? "asimov" : "toys"));
      if (!isExpected)
         nllVar->get()->SetName(TString::Format("%s/%s", nllVar->get()->GetName(), fData.first->GetName()));
   }
   nllVar->get()->setStringAttribute(
      "fitresultTitle",
      collectionContents(*std::unique_ptr<RooAbsCollection>(nllVar->fFuncVars->selectCommon(poi()))).c_str());
   return (fLbound_cfit = nllVar->minimize());
}

std::shared_ptr<const RooFitResult> xRooNLLVar::xRooHypoPoint::cfit_alt(bool readOnly)
{
   if (std::isnan(fAltVal()))
      return nullptr;
   if (fAlt_cfit)
      return fAlt_cfit;
   if (auto rfit = retrieveFit(2)) {
      return fAlt_cfit = rfit;
   }
   if (!nllVar || (readOnly && nllVar->get() && !nllVar->get()->getAttribute("readOnly")))
      return nullptr;
   if (!nllVar->fFuncVars)
      nllVar->reinitialize();
   AutoRestorer snap(*nllVar->fFuncVars, nllVar.get());
   if (!fData.first) {
      if (!readOnly && isExpected && fGenFit) {
         // can try to do a readOnly in case can load from cache
         bool tmp = nllVar->get()->getAttribute("readOnly");
         nllVar->get()->setAttribute("readOnly");
         auto out = cfit_alt(true);
         nllVar->get()->setAttribute("readOnly", tmp);
         if (out) {
            // retrieve from cache worked, no need to generate dataset
            return out;
         } else if (!tmp) { // don't need to setData if doing a readOnly fit
            nllVar->setData(data());
         }
      }
   } else if (!nllVar->get()->getAttribute("readOnly")) { // don't need to setData if doing a readOnly fit
      nllVar->setData(fData);
   }
   if (fUfit) {
      // move to ufit coords before evaluating
      *nllVar->fFuncVars = fUfit->floatParsFinal();
   }
   nllVar->fFuncVars->setAttribAll("Constant", false);
   *nllVar->fFuncVars = *coords; // will reconst the coords
   if (nllVar->fFuncGlobs)
      nllVar->fFuncGlobs->setAttribAll("Constant", true);
   *nllVar->fFuncVars = alt_poi();
   if (fGenFit) {
      nllVar->get()->SetName(
         TString::Format("%s/%s_%s", nllVar->get()->GetName(), fGenFit->GetName(), (isExpected) ? "asimov" : "toys"));
      if (!isExpected)
         nllVar->get()->SetName(TString::Format("%s/%s", nllVar->get()->GetName(), fData.first->GetName()));
   }
   nllVar->get()->setStringAttribute("fitresultTitle", collectionContents(alt_poi()).c_str());
   return (fAlt_cfit = nllVar->minimize());
}

xRooNLLVar::xValueWithError xRooNLLVar::xRooHypoPoint::sigma_mu(bool readOnly)
{

   auto asi = asimov(readOnly);

   if (!asi) {
      return std::pair<double, double>(std::numeric_limits<double>::quiet_NaN(), 0);
   }

   auto out = asi->pll(readOnly);
   return std::pair<double, double>(std::abs(fNullVal() - fAltVal()) / sqrt(out.first),
                                    out.second * 0.5 * std::abs(fNullVal() - fAltVal()) /
                                       (out.first * sqrt(out.first)));
}

xRooNLLVar::xValueWithError xRooNLLVar::xRooHypoPoint::pX_toys(bool alt, double nSigma)
{
   auto _ts = ts_toys(nSigma);
   if (std::isnan(_ts.first))
      return _ts;
   if (fPllType != xRooFit::Asymptotics::Uncapped && _ts.first == 0)
      return std::pair<double, double>(1, 0); // don't need toys to compute this point!

   TEfficiency eff("", "", 1, 0, 1);

   auto &_theToys = (alt) ? altToys : nullToys;

   if (_theToys.empty()) {
      return std::pair(0.5, std::numeric_limits<double>::infinity());
   }

   // loop over toys, count how many are > ts value
   // nans (mean bad ts evaluations) will count towards uncertainty
   int nans = 0;
   double result = 0;
   double result_err_up = 0;
   double result_err_down = 0;
   for (auto &toy : _theToys) {
      if (std::isnan(std::get<1>(toy))) {
         nans++;
      } else {
         bool res = std::get<1>(toy) >= _ts.first;
         if (std::get<2>(toy) != 1) {
            eff.FillWeighted(res, 0.5, std::get<2>(toy));
         } else {
            eff.Fill(res, 0.5);
         }
         if (res)
            result += std::get<2>(toy);
         if (std::get<1>(toy) >= _ts.first - _ts.second)
            result_err_up += std::get<2>(toy);
         if (std::get<1>(toy) >= _ts.first - _ts.second)
            result_err_down += std::get<2>(toy);
      }
   }
   // symmetrize the error
   result_err_up -= result;
   result_err_down -= result;
   double result_err = std::max(std::abs(result_err_up), std::abs(result_err_down));
   // assume the nans would "add" to the p-value, conservative scenario
   result_err += nans;
   result_err /= _theToys.size();

   // don't include the nans for the central value though
   result /= (_theToys.size() - nans);

   // add to the result_err (in quadrature) the uncert due to limited stats
   result_err = sqrt(result_err * result_err + eff.GetEfficiencyErrorUp(1) * eff.GetEfficiencyErrorUp(1));
   return std::pair<double, double>(result, result_err);
}

xRooNLLVar::xValueWithError xRooNLLVar::xRooHypoPoint::pNull_toys(double nSigma)
{
   return pX_toys(false, nSigma);
}

xRooNLLVar::xValueWithError xRooNLLVar::xRooHypoPoint::pAlt_toys(double nSigma)
{
   if (!std::isnan(nSigma)) {
      return std::pair<double, double>(ROOT::Math::gaussian_cdf(nSigma), 0); // by construction
   }
   return pX_toys(true, nSigma);
}

xRooNLLVar::xRooHypoPoint xRooNLLVar::xRooHypoPoint::generateNull(int seed)
{
   xRooHypoPoint out;
   out.coords = coords;
   out.fPllType = fPllType; // out.fPOIName = fPOIName; out.fNullVal=fNullVal; out.fAltVal = fAltVal;
   out.nllVar = nllVar;
   if (!nllVar)
      return out;
   auto _cfit = cfit_null();
   if (!_cfit)
      return out;
   if (!nllVar->fFuncVars)
      nllVar->reinitialize();
   //*nllVar->fFuncVars = cfit_null()->floatParsFinal();
   //*nllVar->fFuncVars = cfit_null()->constPars();
   out.fData = xRooFit::generateFrom(*nllVar->fPdf, *_cfit, false, seed); // nllVar->generate(false,seed);
   out.fGenFit = _cfit;
   return out;
}

xRooNLLVar::xRooHypoPoint xRooNLLVar::xRooHypoPoint::generateAlt(int seed)
{
   xRooHypoPoint out;
   out.coords = coords;
   out.fPllType = fPllType; // out.fPOIName = fPOIName; out.fNullVal=fNullVal; out.fAltVal = fAltVal;
   out.nllVar = nllVar;
   if (!nllVar)
      return out;
   if (!cfit_alt())
      return out;
   if (!nllVar->fFuncVars)
      nllVar->reinitialize();
   //*nllVar->fFuncVars = cfit_alt()->floatParsFinal();
   //*nllVar->fFuncVars = cfit_alt()->constPars();
   out.fData =
      xRooFit::generateFrom(*nllVar->fPdf, *cfit_alt(), false, seed); // out.data = nllVar->generate(false,seed);
   out.fGenFit = cfit_alt();
   return out;
}

size_t xRooNLLVar::xRooHypoPoint::addToys(bool alt, int nToys, int initialSeed, double target, double target_nSigma,
                                          bool targetCLs, double relErrThreshold, size_t maxToys)
{
   if ((alt && !cfit_alt()) || (!alt && !cfit_null())) {
      throw std::runtime_error("Cannot add toys, invalid conditional fit");
   }

   auto condition = [&]() { // returns true if need more toys
      if (std::isnan(target))
         return false;
      auto obs = targetCLs ? pCLs_toys(target_nSigma) : (alt ? pAlt_toys(target_nSigma) : pNull_toys(target_nSigma));
      if (!std::isnan(obs.first)) {
         double diff = (target < 0) ? obs.first : std::abs(obs.first - target);
         double err = obs.second;
         if (err > 1e-4 && diff <= relErrThreshold * obs.second) {
            // return true; // more toys needed
            if (targetCLs) {
               // decide which type we'd want to generate and update alt flag
               auto pNull = pNull_toys(target_nSigma);
               auto pAlt = pAlt_toys(target_nSigma);
               // std::cout << obs.first << " +/- " << obs.second << ": " << pNull.first << " +/- " << pNull.second << "
               // , " << pAlt.first << " +/- " << pAlt.second << std::endl;
               alt = (pAlt.second * pNull.first > pNull.second * pAlt.first);
               if ((alt ? pAlt.second : pNull.second) < 1e-4)
                  return false; // stop if error gets too small
            }
            return true;
         }
      }
      return false;
   };

   if (!std::isnan(target) && std::isnan(ts_toys(target_nSigma).first)) {
      if (std::isnan(target_nSigma)) {
         throw std::runtime_error("Cannot target obs p-value because ts value unavailable");
      }
      if (targetCLs && pCLs_toys(target_nSigma).second == 0) {
         // this happens if the mu_test=mu_alt ... no toys needed
         return 0;
      }

      // try generating 100 alt toys
      Info("addToys", "First generating 100 alt toys in order to determine expected ts value");
      addToys(true, 100, initialSeed);
      // if still null then exit
      if (std::isnan(ts_toys(target_nSigma).first)) {
         throw std::runtime_error("Unable to determine expected ts value");
      }
   }

   size_t nans = 0;
   float lastTime = 0;
   int lasti = 0;
   auto g = gROOT->Get<TGraph>("toyTime");
   if (!g) {
      g = new TGraph;
      g->SetNameTitle("toyTime", "Time per toy;Toy;time [s]");
      gROOT->Add(g);
   }
   g->Set(0);
   TStopwatch s2;
   s2.Start();
   TStopwatch s;
   s.Start();

   size_t toysAdded(0);
   size_t altToysAdded(0);
   if (initialSeed) {
      RooRandom::randomGenerator()->SetSeed(initialSeed);
   }
   do {
      auto &toys = (alt) ? altToys : nullToys;
      if (toys.size() >= maxToys) {
         // cannot generate more toys, reached limit already
         break;
      }
      // don't generate toys if reached target
      if (!std::isnan(target) && !condition()) {
         break;
      }
      auto currVal = std::isnan(target) ? std::pair(0., 0.)
                                        : (targetCLs ? pCLs_toys(target_nSigma)
                                                     : (alt ? pAlt_toys(target_nSigma) : pNull_toys(target_nSigma)));
      size_t nnToys = std::min(size_t(nToys), (maxToys - toys.size()));

      for (size_t i = 0; i < nnToys; i++) {
         int seed = RooRandom::randomGenerator()->Integer(std::numeric_limits<uint32_t>::max());
         auto toy = ((alt) ? generateAlt(seed) : generateNull(seed));
         TDirectory *tmp = gDirectory;
         gDirectory = nullptr; // disables any saving of fit results for toys
         toys.push_back(std::make_tuple(seed, toy.pll().first, 1.));
         gDirectory = tmp;
         (alt ? altToysAdded : toysAdded)++;
         if (std::isnan(std::get<1>(toys.back())))
            nans++;
         g->SetPoint(g->GetN(), g->GetN(), s.RealTime() - lastTime); // stops the clock
         lastTime = s.RealTime();
         if (s.RealTime() > 10) {
            std::cout << "\r"
                      << TString::Format("Generated %d/%d %s hypothesis toys [%.2f toys/s]",
                                         int(alt ? altToysAdded : toysAdded), int(nnToys), alt ? "alt" : "null",
                                         double(altToysAdded + toysAdded - lasti) / s.RealTime());
            if (!std::isnan(target)) {
               std::cout << " [current=" << currVal.first << "+/-" << currVal.second << " target=" << target
                         << " nSigma=" << target_nSigma << "]";
            }
            std::cout << "..." << std::flush;
            lasti = altToysAdded + toysAdded;
            s.Reset();
            Draw();
            if (gPad) {
               gPad->Update();
               gSystem->ProcessEvents();
            }
            s.Start();
            // std::cout << "Generated " << i << "/" << nToys << (alt ? " alt " : " null ") << " hypothesis toys " ..."
            // << std::endl;
         }
         s.Continue();
      }
      // sort the toys ... put nans first - do by setting all as negative inf (is that still necessary with the custom
      // sort below??)
      for (auto &t : toys) {
         if (std::isnan(std::get<1>(t)))
            std::get<1>(t) = -std::numeric_limits<double>::infinity();
      }
      std::sort(toys.begin(), toys.end(),
                [](const decltype(nullToys)::value_type &a, const decltype(nullToys)::value_type &b) -> bool {
                   if (std::isnan(std::get<1>(a)))
                      return true;
                   if (std::isnan(std::get<1>(b)))
                      return false;
                   return std::get<1>(a) < std::get<1>(b);
                });
      for (auto &t : toys) {
         if (std::isinf(std::get<1>(t)))
            std::get<1>(t) = std::numeric_limits<double>::quiet_NaN();
      }
      if (std::isnan(target)) {
         break; // no more toys if not doing a target
      }
      // if(condition()) {
      //    Info("addToys","Generating more toys to determine p-value ... currently: %f +/-
      //    %f",pNull_toys(target_nSigma).first,pNull_toys(target_nSigma).second);
      // }
   } while (condition());
   if (lasti) {
      std::cout << "\r"
                << "Finished Generating ";
      if (toysAdded) {
         std::cout << toysAdded << " null ";
      }
      if (altToysAdded) {
         std::cout << altToysAdded << " alt ";
      }
      std::cout << "toys " << TString::Format("[%.2f toys/s overall]", double(toysAdded + altToysAdded) / s2.RealTime())
                << std::endl;
      Draw();
      if (gPad) {
         gPad->Update();
#if ROOT_VERSION_CODE >= ROOT_VERSION(6, 30, 00)
         gPad->GetCanvas()->ResetUpdated(); // stops previous canvas being replaced in a jupyter notebook
#endif
         gSystem->ProcessEvents();
      }
   }

   if (nans > 0) {
      std::cout << "Warning: " << nans << " toys were bad" << std::endl;
   }
   return toysAdded;
}

void xRooNLLVar::xRooHypoPoint::addNullToys(int nToys, int seed, double target, double target_nSigma)
{
   addToys(false, nToys, seed, target, target_nSigma);
}
void xRooNLLVar::xRooHypoPoint::addAltToys(int nToys, int seed, double target, double target_nSigma)
{
   addToys(true, nToys, seed, target, target_nSigma);
}

void xRooNLLVar::xRooHypoPoint::addCLsToys(int nToys, int seed, double target, double target_nSigma)
{
   addToys(false, nToys, seed, target, target_nSigma, true);
   return;
   //
   //   auto condition = [&](bool doingAlt=false) { // returns true if need more toys
   //      if(std::isnan(target)) return false;
   //      auto pval = pCLs_toys(target_nSigma);
   //      if (!std::isnan(pval.first)) {
   //         double diff = std::abs(pval.first - target);
   //         double err = pval.second;
   //         if (err > 1e-4 && diff <= 2 * pval.second) {
   //            return true; // more toys needed
   //            // decide which type we'd want to generate
   //            // if it matches the type we are generating, then return true
   //            auto pNull = pNull_toys(target_nSigma);
   //            auto pAlt = pAlt_toys(target_nSigma);
   //            if ((doingAlt ? pAlt.second : pNull.second) < 1e-4) return false; // stop if error gets too small
   //            bool doAlt = (pAlt.second * pNull.first > pNull.second * pAlt.first);
   //            return doAlt == doingAlt;
   //         }
   //      }
   //      return false;
   //   };
   //   while(condition()) {
   //      bool doAlt = false;
   //      double relErrThreshold = 2;
   //      if(nullToys.size()<size_t(nToys)) {
   //         addToys(false,nToys);continue;
   //      } else if(altToys.size()<size_t(nToys)) {
   //         addToys(true,nToys);continue;
   //      } else {
   //         // see which have bigger errors ... generate more of that ...
   //         auto pNull = pNull_toys(target_nSigma);
   //         auto pAlt = pAlt_toys(target_nSigma);
   //         doAlt = (pAlt.second*pNull.first > pNull.second*pAlt.first);
   //         if( (doAlt ? pAlt.second : pNull.second) < 1e-4 ) break; // stop if error gets too small
   //         auto pCLs = pCLs_toys(target_nSigma);
   //         relErrThreshold = (doAlt) ? (pNull.second/pNull.first) : (pAlt.second/pAlt.first);
   //         relErrThreshold = std::min(2.,std::abs(relErrThreshold));
   //         std::cout << "Current pCLs = " << pCLs.first << " +/- " << pCLs.second
   //                   << " (pNull = " << pNull.first << " +/- " << pNull.second
   //                  << " , pAlt = " << pAlt.first << " +/- " << pAlt.second << ") ... generating more " << (doAlt ?
   //                  "alt" : "null") << " toys " << relErrThreshold  << std::endl;
   //
   //      }
   //      if( addToys(doAlt, nToys/*, seed, -1, target_nSigma,relErrThreshold*/) == 0) {
   //         break; // no toys got added, so stop looping
   //      }
   //   }
}

xRooNLLVar::xRooHypoPoint
xRooNLLVar::hypoPoint(const char *poiValues, double alt_value, const xRooFit::Asymptotics::PLLType &pllType)
{
   xRooHypoPoint out;
   // out.fPOIName = parName; out.fNullVal = value; out.fAltVal = alt_value;

   if (!fFuncVars) {
      reinitialize();
   }
   AutoRestorer snap(*fFuncVars);

   out.nllVar = std::make_shared<xRooNLLVar>(*this);
   out.fData = getData();

   TStringToken pattern(poiValues, ",");
   TString poiNames;
   while (pattern.NextToken()) {
      TString s = pattern.Data();
      TString cName = s;
      double val = std::numeric_limits<double>::quiet_NaN();
      auto i = s.Index("=");
      if (i != -1) {
         cName = s(0, i);
         TString cVal = s(i + 1, s.Length());
         if (!cVal.IsFloat())
            throw std::runtime_error("poiValues must contain value");
         val = cVal.Atof();
      }
      auto v = dynamic_cast<RooRealVar *>(fFuncVars->find(cName));
      if (!v)
         throw std::runtime_error("Cannot find poi");
      if (!std::isnan(val))
         v->setVal(val);
      v->setConstant(); // because will select constants as coords
      if (poiNames != "") {
         poiNames += ",";
      }
      poiNames += cName;
   }
   if (poiNames == "") {
      throw std::runtime_error("No poi");
   }
   if (!std::isnan(alt_value)) {
      std::unique_ptr<RooAbsCollection> thePoi(fFuncVars->selectByName(poiNames));
      for (auto b : *thePoi) {
         if (!static_cast<RooRealVar *>(b)->hasRange("physical")) {
            static_cast<RooRealVar *>(b)->setRange("physical", 0, std::numeric_limits<double>::infinity());
         }
      }
   }
   auto _snap = std::unique_ptr<RooAbsCollection>(fFuncVars->selectByAttrib("Constant", true))->snapshot();
   _snap->setAttribAll("poi", false);
   std::unique_ptr<RooAbsCollection> _poi(_snap->selectByName(poiNames));
   _poi->setAttribAll("poi", true);
   if (std::isnan(alt_value)) {
      for (auto a : *_poi)
         a->setStringAttribute("altVal", nullptr);
   } else {
      for (auto a : *_poi)
         a->setStringAttribute("altVal", TString::Format("%g", alt_value));
   }
   if (fGlobs)
      _snap->remove(*fGlobs, true, true);
   out.coords.reset(_snap);

   auto _type = pllType;
   if (_type == xRooFit::Asymptotics::Unknown) {
      // decide based on values
      if (std::isnan(alt_value)) {
         _type = xRooFit::Asymptotics::TwoSided;
      } else if (dynamic_cast<RooRealVar *>(_poi->first())->getVal() >= alt_value) {
         _type = xRooFit::Asymptotics::OneSidedPositive;
      } else {
         _type = xRooFit::Asymptotics::Uncapped;
      }
   }

   out.fPllType = _type;

   return out;
}

xRooNLLVar::xRooHypoPoint
xRooNLLVar::hypoPoint(double value, double alt_value, const xRooFit::Asymptotics::PLLType &pllType)
{
   if (!fFuncVars) {
      reinitialize();
   }
   std::unique_ptr<RooAbsCollection> _poi(fFuncVars->selectByAttrib("poi", true));
   if (_poi->empty()) {
      throw std::runtime_error("No POI specified in model");
   } else if (_poi->size() != 1) {
      throw std::runtime_error("Multiple POI specified in model");
   }
   return hypoPoint(_poi->first()->GetName(), value, alt_value, pllType);
}

xRooNLLVar::xRooHypoPoint
xRooNLLVar::hypoPoint(const char *parName, double value, double alt_value, const xRooFit::Asymptotics::PLLType &pllType)
{
   return hypoPoint(TString::Format("%s=%f", parName, value), alt_value, pllType);
}

void xRooNLLVar::xRooHypoPoint::Draw(Option_t *opt)
{

   if (!nllVar && !hypoTestResult)
      return;

   TString sOpt(opt);
   sOpt.ToLower();
   bool hasSame = sOpt.Contains("same");
   sOpt.ReplaceAll("same", "");

   TVirtualPad *pad = gPad;

   TH1 *hAxis = nullptr;

   auto clearPad = []() {
      gPad->Clear();
      if (gPad->GetNumber() == 0) {
         gPad->SetBottomMargin(gStyle->GetPadBottomMargin());
         gPad->SetTopMargin(gStyle->GetPadTopMargin());
         gPad->SetLeftMargin(gStyle->GetPadLeftMargin());
         gPad->SetRightMargin(gStyle->GetPadRightMargin());
      }
   };

   if (!hasSame || !pad) {
      if (!pad) {
         TCanvas::MakeDefCanvas();
         pad = gPad;
      }
      clearPad();
   } else {
      // get the histogram representing the axes
      hAxis = dynamic_cast<TH1 *>(pad->GetPrimitive(".axis"));
      if (!hAxis) {
         for (auto o : *pad->GetListOfPrimitives()) {
            if (hAxis = dynamic_cast<TH1 *>(o); hAxis)
               break;
         }
      }
   }

   // get min and max values
   double _min = std::numeric_limits<double>::quiet_NaN();
   double _max = -std::numeric_limits<double>::quiet_NaN();

   for (auto &p : nullToys) {
      if (std::get<2>(p) == 0)
         continue;
      if (std::isnan(std::get<1>(p)))
         continue;
      _min = std::min(std::get<1>(p), _min);
      _max = std::max(std::get<1>(p), _max);
   }
   for (auto &p : altToys) {
      if (std::get<2>(p) == 0)
         continue;
      if (std::isnan(std::get<1>(p)))
         continue;
      _min = std::min(std::get<1>(p), _min);
      _max = std::max(std::get<1>(p), _max);
   }

   auto obs = pll();
   if (!std::isnan(obs.first)) {
      _min = std::min(obs.first - std::abs(obs.first) * 0.1, _min);
      _max = std::max(obs.first + std::abs(obs.first) * 0.1, _max);
   }
   // these are used down below to add obs p-values to legend, but up here because can trigger fits that create asimov
   auto pNull = pNull_toys();
   auto pAlt = pAlt_toys();
   auto pNullA = pNull_asymp();
   auto pAltA = pAlt_asymp();
   sigma_mu(true);
   auto asi = (fAsimov && fAsimov->fUfit && fAsimov->fNull_cfit) ? fAsimov->pll().first
                                                                 : std::numeric_limits<double>::quiet_NaN();
   if (!std::isnan(asi) && asi > 0 && fPllType != xRooFit::Asymptotics::Unknown) {
      // can calculate asymptotic distributions,
      _min = std::min(asi - std::abs(asi), _min);
      _max = std::max(asi + std::abs(asi), _max);
   }
   if (_min > 0)
      _min = 0;

   auto _poi = dynamic_cast<RooRealVar *>(poi().first());

   auto makeHist = [&](bool isAlt) {
      TString title;
      auto h = new TH1D((isAlt) ? "alt_toys" : "null_toys", "", 100, _min, _max + (_max - _min) * 0.01);
      h->SetDirectory(nullptr);
      size_t nBadOrZero = 0;
      for (auto &p : (isAlt) ? altToys : nullToys) {
         double w = std::isnan(std::get<1>(p)) ? 0 : std::get<2>(p);
         if (w == 0)
            nBadOrZero++;
         if (!std::isnan(std::get<1>(p)))
            h->Fill(std::get<1>(p), w);
      }
      if (h->GetEntries() > 0)
         h->Scale(1. / h->Integral(0, h->GetNbinsX() + 1));

      // add POI values to identify hypos
      //        for(auto p : *fPOI) {
      //            if (auto v = dynamic_cast<RooRealVar*>(p)) {
      //                if (auto v2 = dynamic_cast<RooRealVar*>(fAltPoint->fCoords->find(*v)); v2 &&
      //                v2->getVal()!=v->getVal()) {
      //                    // found point that differs in poi and altpoint value, so print my coords value for this
      //                    title += TString::Format("%s' = %g,
      //                    ",v->GetTitle(),dynamic_cast<RooRealVar*>(fCoords->find(*v))->getVal());
      //                }
      //            }
      //        }
      if (fPOIName())
         title += TString::Format("%s' = %g", fPOIName(), (isAlt) ? fAltVal() : fNullVal());
      title += TString::Format(" , N_{toys}=%d", int((isAlt) ? altToys.size() : nullToys.size()));
      if (nBadOrZero > 0)
         title += TString::Format(" (N_{bad/0}=%d)", int(nBadOrZero));
      title += ";";
      title += tsTitle();
      title += TString::Format(";Probability Mass");
      h->SetTitle(title);
      h->SetLineColor(isAlt ? kRed : kBlue);
      h->SetLineWidth(2);
      h->SetMarkerSize(0);
      h->SetBit(kCanDelete);
      return h;
   };

   auto nullHist = makeHist(false);
   auto altHist = makeHist(true);

   TLegend *l = nullptr;
   auto h = (nullHist->GetEntries()) ? nullHist : altHist;
   if (!hasSame) {
      gPad->SetLogy();
      auto axis = static_cast<TH1 *>(h->Clone(".axis"));
      axis->SetBit(kCanDelete);
      axis->SetStats(false);
      axis->Reset("ICES");
      axis->SetTitle(TString::Format("%s HypoPoint", collectionContents(poi()).c_str()));
      axis->SetLineWidth(0);
      axis->Draw(""); // h->Draw("axis"); cant use axis option if want title drawn
      axis->SetMinimum(1e-7);
      axis->GetYaxis()->SetRangeUser(1e-7, 10);
      axis->SetMaximum(h->GetMaximum());
      hAxis = axis;
      l = new TLegend(0.4, 0.7, 1. - gPad->GetRightMargin(), 1. - gPad->GetTopMargin());
      l->SetName("legend");
      l->SetFillStyle(0);
      l->SetBorderSize(0);
      l->SetBit(kCanDelete);
      l->Draw();
   } else {
      for (auto o : *gPad->GetListOfPrimitives()) {
         l = dynamic_cast<TLegend *>(o);
         if (l)
            break;
      }
   }

   if (h->GetEntries() > 0) {
      h->Draw("esame");
   } else {
      h->Draw("axissame"); // for unknown reason if second histogram empty it still draws with two weird bars???
   }
   h = altHist;
   if (h->GetEntries() > 0) {
      h->Draw("esame");
   } else {
      h->Draw("axissame"); // for unknown reason if second histogram empty it still draws with two weird bars???
   }

   if (l) {
      l->AddEntry(nullHist);
      l->AddEntry(altHist);
   }

   if (fAsimov && fAsimov->fUfit && fAsimov->fNull_cfit && !std::isnan(sigma_mu().first) && !std::isnan(fAltVal())) {
      auto hh = static_cast<TH1 *>(nullHist->Clone("null_asymp"));
      hh->SetBit(kCanDelete);
      hh->SetStats(false);
      hh->SetLineStyle(2);
      hh->Reset();
      for (int i = 1; i <= hh->GetNbinsX(); i++) {
         hh->SetBinContent(
            i, xRooFit::Asymptotics::PValue(fPllType, hh->GetBinLowEdge(i), fNullVal(), fNullVal(), sigma_mu().first,
                                            _poi->getMin("physical"), _poi->getMax("physical")) -
                  xRooFit::Asymptotics::PValue(fPllType, hh->GetBinLowEdge(i + 1), fNullVal(), fNullVal(),
                                               sigma_mu().first, _poi->getMin("physical"), _poi->getMax("physical")));
      }
      hh->Draw("lsame");
      hh = static_cast<TH1 *>(altHist->Clone("alt_asymp"));
      hh->SetBit(kCanDelete);
      hh->SetStats(false);
      hh->SetLineStyle(2);
      hh->Reset();
      for (int i = 1; i <= hh->GetNbinsX(); i++) {
         hh->SetBinContent(
            i, xRooFit::Asymptotics::PValue(fPllType, hh->GetBinLowEdge(i), fNullVal(), fAltVal(), sigma_mu().first,
                                            _poi->getMin("physical"), _poi->getMax("physical")) -
                  xRooFit::Asymptotics::PValue(fPllType, hh->GetBinLowEdge(i + 1), fNullVal(), fAltVal(),
                                               sigma_mu().first, _poi->getMin("physical"), _poi->getMax("physical")));
      }
      hh->Draw("lsame");
   }

   // draw observed points
   TLine ll;
   ll.SetLineStyle(1);
   ll.SetLineWidth(3);
   // for(auto p : fObs) {
   auto tl = ll.DrawLine(obs.first, hAxis->GetMinimum(), obs.first, 0.1);
   auto label = TString::Format("obs ts = %.4f", obs.first);
   if (obs.second)
      label += TString::Format(" #pm %.4f", obs.second);

   l->AddEntry(tl, label, "l");
   label = "";
   if (!std::isnan(pNull.first) || !std::isnan(pAlt.first)) {
      auto pCLs = pCLs_toys();
      label += " p_{toy}=(";
      label += (std::isnan(pNull.first)) ? "-" : TString::Format("%.4f #pm %.4f", pNull.first, pNull.second);
      label += (std::isnan(pAlt.first)) ? ",-" : TString::Format(",%.4f #pm %.4f", pAlt.first, pAlt.second);
      label += (std::isnan(pCLs.first)) ? ",-)" : TString::Format(",%.4f #pm %.4f)", pCLs.first, pCLs.second);
   }
   if (label.Length() > 0)
      l->AddEntry("", label, "");
   label = "";
   if (!std::isnan(pNullA.first) || !std::isnan(pAltA.first)) {
      auto pCLs = pCLs_asymp();
      label += " p_{asymp}=(";
      label += (std::isnan(pNullA.first)) ? "-" : TString::Format("%.4f #pm %.4f", pNullA.first, pNullA.second);
      label += (std::isnan(pAltA.first)) ? ",-" : TString::Format(",%.4f #pm %.4f", pAltA.first, pAltA.second);
      label += (std::isnan(pCLs.first)) ? ",-)" : TString::Format(",%.4f #pm %.4f)", pCLs.first, pCLs.second);
   }
   if (label.Length() > 0)
      l->AddEntry("", label, "");

   if (auto ax = dynamic_cast<TH1 *>(gPad->GetPrimitive(".axis")))
      ax->GetYaxis()->SetRangeUser(1e-7, 1);
}

TString xRooNLLVar::xRooHypoPoint::tsTitle(bool inWords) const
{
   auto v = dynamic_cast<RooRealVar *>(poi().empty() ? nullptr : poi().first());
   if (fPllType == xRooFit::Asymptotics::OneSidedPositive) {
      if (v && v->hasRange("physical") && v->getMin("physical") != -std::numeric_limits<double>::infinity()) {
         return (inWords) ? TString::Format("Lower-Bound One-Sided Limit PLR")
                          : TString::Format("#tilde{q}_{%s=%g}", v->GetTitle(), v->getVal());
      } else if (v) {
         return (inWords) ? TString::Format("One-Sided Limit PLR")
                          : TString::Format("q_{%s=%g}", v->GetTitle(), v->getVal());
      } else {
         return "q";
      }
   } else if (fPllType == xRooFit::Asymptotics::TwoSided) {
      if (v && v->hasRange("physical") && v->getMin("physical") != -std::numeric_limits<double>::infinity()) {
         return (inWords) ? TString::Format("Lower-Bound PLR")
                          : TString::Format("#tilde{t}_{%s=%g}", v->GetTitle(), v->getVal());
      } else if (v) {
         return (inWords) ? TString::Format("-2log[L(%s,#hat{#hat{#theta}})/L(#hat{%s},#hat{#theta})]", v->GetTitle(),
                                            v->GetTitle())
                          : TString::Format("t_{%s=%g}", v->GetTitle(), v->getVal());
      } else
         return "t";
   } else if (fPllType == xRooFit::Asymptotics::OneSidedNegative) {
      if (v && v->hasRange("physical") && v->getMin("physical") != -std::numeric_limits<double>::infinity()) {
         return (inWords) ? TString::Format("Lower-Bound One-Sided Discovery PLR")
                          : TString::Format("#tilde{r}_{%s=%g}", v->GetTitle(), v->getVal());
      } else if (v) {
         return (inWords) ? TString::Format("One-Sided Discovery PLR")
                          : TString::Format("r_{%s=%g}", v->GetTitle(), v->getVal());
      } else {
         return "r";
      }
   } else if (fPllType == xRooFit::Asymptotics::Uncapped) {
      if (v && v->hasRange("physical") && v->getMin("physical") != -std::numeric_limits<double>::infinity()) {
         return (inWords) ? TString::Format("Lower-Bound Uncapped PLR")
                          : TString::Format("#tilde{s}_{%s=%g}", v->GetTitle(), v->getVal());
      } else if (v) {
         return (inWords) ? TString::Format("Uncapped PLR") : TString::Format("s_{%s=%g}", v->GetTitle(), v->getVal());
      } else {
         return "s";
      }
   } else {
      return "Test Statistic";
   }
}

const char *xRooNLLVar::xRooHypoPoint::fPOIName()
{
   return (poi().empty()) ? nullptr : (poi().first())->GetName();
}
double xRooNLLVar::xRooHypoPoint::fNullVal()
{
   auto first_poi = dynamic_cast<RooAbsReal *>(poi().first());
   return (first_poi == nullptr) ? std::numeric_limits<double>::quiet_NaN() : first_poi->getVal();
}
double xRooNLLVar::xRooHypoPoint::fAltVal()
{
   auto _alt_poi = alt_poi(); // need to keep alive as alt_poi owns its contents
   auto first_poi = dynamic_cast<RooAbsReal *>(_alt_poi.first());
   return (first_poi == nullptr) ? std::numeric_limits<double>::quiet_NaN() : first_poi->getVal();
}

xRooNLLVar::xRooHypoSpace xRooNLLVar::hypoSpace(const char *parName, int nPoints, double low, double high,
                                                double alt_value, const xRooFit::Asymptotics::PLLType &pllType)
{
   if (nPoints < 0) {
      // catches case where pyROOT has converted TestStatistic enum to int
      int tsType = nPoints;
      double alt_val = std::numeric_limits<double>::quiet_NaN();
      if (tsType == xRooFit::TestStatistic::qmutilde || tsType == xRooFit::TestStatistic::qmu) {
         alt_val = 0;
      } else if (tsType == xRooFit::TestStatistic::q0 || tsType == xRooFit::TestStatistic::uncappedq0) {
         alt_val = 1;
      }

      auto out = hypoSpace(parName, pllType, alt_val);

<<<<<<< HEAD

=======
>>>>>>> 22aeb252
      // TODO: things like the physical range and alt value can't be stored on the poi
      // because if they change they will change for all hypoSpaces at once, so cannot have
      // two hypoSpace with e.g. different physical ranges.
      // the hypoSpace should make a copy of them at some point
      for (auto p : out.poi()) {
         if (tsType == xRooFit::TestStatistic::qmutilde) {
            dynamic_cast<RooRealVar *>(p)->setRange("physical", 0, std::numeric_limits<double>::infinity());
            Info("xRooNLLVar::hypoSpace", "Setting physical range of %s to [0,inf]", p->GetName());
<<<<<<< HEAD
         } else if(dynamic_cast<RooRealVar *>(p)->hasRange("physical")) {
            dynamic_cast<RooRealVar *>(p)->removeRange("physical");
            Info("xRooNLLVar::hypoSpace", "Setting physical range of %s to [-inf,inf] (i.e. removed range)", p->GetName());
         }
      }


=======
         } else if (dynamic_cast<RooRealVar *>(p)->hasRange("physical")) {
            dynamic_cast<RooRealVar *>(p)->removeRange("physical");
            Info("xRooNLLVar::hypoSpace", "Setting physical range of %s to [-inf,inf] (i.e. removed range)",
                 p->GetName());
         }
      }

>>>>>>> 22aeb252
      // ensure pll type is set explicitly if known at this point
      if (tsType == xRooFit::TestStatistic::qmutilde || tsType == xRooFit::TestStatistic::qmu) {
         out.fTestStatType = xRooFit::Asymptotics::OneSidedPositive;
      } else if (tsType == xRooFit::TestStatistic::uncappedq0) {
         out.fTestStatType = xRooFit::Asymptotics::Uncapped;
      } else if (tsType == xRooFit::TestStatistic::q0) {
         out.fTestStatType = xRooFit::Asymptotics::OneSidedNegative;
      }

      // in this case the arguments are shifted over by one
      if (int(low + 0.5) > 0) {
         out.AddPoints(parName, int(low + 0.5), high, alt_value);
      } else {
<<<<<<< HEAD
         for (auto p : out.poi()) {
            dynamic_cast<RooRealVar *>(p)->setRange("scan", high, alt_value);
=======
         if (!std::isnan(high) && !std::isnan(alt_value) && !(std::isinf(high) && std::isinf(alt_value))) {
            for (auto p : out.poi()) {
               dynamic_cast<RooRealVar *>(p)->setRange("scan", high, alt_value);
            }
>>>>>>> 22aeb252
         }
      }
      return out;
   }

   xRooNLLVar::xRooHypoSpace hs = hypoSpace(parName, pllType, alt_value);
   if (nPoints > 0)
      hs.AddPoints(parName, nPoints, low, high);
   else {
<<<<<<< HEAD
      for (auto p : hs.poi()) {
         dynamic_cast<RooRealVar *>(p)->setRange("scan", low, high);
=======
      if (!std::isnan(low) && !std::isnan(high) && !(std::isinf(low) && std::isinf(high))) {
         for (auto p : hs.poi()) {
            dynamic_cast<RooRealVar *>(p)->setRange("scan", low, high);
         }
>>>>>>> 22aeb252
      }
   }
   return hs;
}

xRooNLLVar::xRooHypoSpace xRooNLLVar::hypoSpace(int nPoints, double low, double high, double alt_value,
                                                const xRooFit::Asymptotics::PLLType &pllType)
{
   auto _poi = std::unique_ptr<RooAbsCollection>(
      std::unique_ptr<RooAbsCollection>(pdf()->getVariables())->selectByAttrib("poi", true));
   if (_poi->empty())
      throw std::runtime_error("You must specify a POI for the hypoSpace");
   return hypoSpace(_poi->first()->GetName(), nPoints, low, high, alt_value, pllType);
}

xRooNLLVar::xRooHypoSpace
xRooNLLVar::hypoSpace(const char *parName, const xRooFit::Asymptotics::PLLType &pllType, double alt_value)
{
   xRooNLLVar::xRooHypoSpace s(parName, parName);

   s.AddModel(pdf());
   if (strlen(parName)) {
      std::unique_ptr<RooAbsCollection> axes(s.pars()->selectByName(parName));
      if (axes->empty())
         throw std::runtime_error("parameter not found");
      axes->setAttribAll("axis", true);
   }
   /*if (std::unique_ptr<RooAbsCollection>(s.pars()->selectByAttrib("poi", true))->empty()) {
      throw std::runtime_error("You must specify at least one POI for the hypoSpace");
   }*/
   s.fNlls[s.fPdfs.begin()->second] = std::make_shared<xRooNLLVar>(*this);
   s.fTestStatType = pllType;

   for (auto poi : s.poi()) {
      poi->setStringAttribute("altVal", std::isnan(alt_value) ? nullptr : TString::Format("%f", alt_value));
   }

   return s;
}

RooStats::HypoTestResult xRooNLLVar::xRooHypoPoint::result()
{
   if (hypoTestResult) {
      return *hypoTestResult;
   }
   RooStats::HypoTestResult out;
   out.SetBackgroundAsAlt(true);
   out.SetName(TUUID().AsString());
   out.SetTitle(TString::Format("%s HypoPoint", collectionContents(poi()).c_str()));

   bool setReadonly = false;
   if (nllVar && !nllVar->get()->getAttribute("readOnly")) {
      setReadonly = true;
      nllVar->get()->setAttribute("readOnly");
   }

   auto ts_obs = ts_asymp();

   out.SetTestStatisticData(ts_obs.first);

   // build a ds to hold all fits ... store coords in the globs list of the nullDist
   // also need to store at least mu_hat value(s)
   RooArgList fitDetails;
   RooArgList fitMeta;
   fitMeta.addClone(RooCategory(
      "pllType", "test statistic type",
      {{"TwoSided", 0}, {"OneSidedPositive", 1}, {"OneSidedNegative", 2}, {"Uncapped", 3}, {"Unknown", 4}}));
   if (ufit()) {
      fitMeta.addClone(ufit()->floatParsFinal());
   }
   fitMeta.setCatIndex("pllType", int(fPllType));
   fitMeta.addClone(RooRealVar("isExpected", "isExpected", int(isExpected)));
   fitDetails.addClone(RooCategory("type", "fit type",
                                   {{"ufit", 0},
                                    {"cfit_null", 1},
                                    {"cfit_alt", 2},
                                    {"asimov_ufit", 3},
                                    {"asimov_cfit_null", 4},
                                    {"gen", 5},
                                    {"cfit_lbound", 6}}));
   // fitDetails.addClone(RooStringVar("name", "Fit Name", "")); -- not supported properly in ROOT yet
   fitDetails.addClone(RooRealVar("status", "status", 0));
   fitDetails.addClone(RooRealVar("covQual", "covQual", 0));
   fitDetails.addClone(RooRealVar("minNll", "minNll", 0));
   fitDetails.addClone(RooRealVar("edm", "edm", 0));
   auto fitDS = new RooDataSet("fits", "fit summary data", fitDetails);
   fitDS->convertToTreeStore(); // strings not stored properly in vector store, so do convert!

   for (int i = 0; i < 7; i++) {
      std::shared_ptr<const RooFitResult> fit;
      switch (i) {
      case 0: fit = ufit(); break;
      case 1: fit = cfit_null(); break;
      case 2: fit = cfit_alt(); break;
      case 3: fit = asimov() ? asimov()->ufit(true) : nullptr; break;
      case 4: fit = asimov() ? asimov()->cfit_null(true) : nullptr; break;
      case 5: fit = fGenFit; break;
      case 6: fit = cfit_lbound(); break;
      }
      if (fit) {
         fitDetails.setCatIndex("type", i);
         fitMeta.addClone(RooStringVar(TString::Format("%s.name", fitDetails.getCatLabel("type")),
                                       fitDetails.getCatLabel("type"), fit->GetName()));
         // fitDetails.setStringValue("name",fit->GetName());
         fitDetails.setRealValue("status", fit->status());
         fitDetails.setRealValue("minNll", fit->minNll());
         fitDetails.setRealValue("edm", fit->edm());
         fitDetails.setRealValue("covQual", fit->covQual());
         fitDS->add(fitDetails);
      }
   }
   fitDS->setGlobalObservables(fitMeta);

   out.SetFitInfo(fitDS);

   RooArgList nullDetails;
   RooArgList nullMeta;
   nullMeta.addClone(*coords);
   nullDetails.addClone(RooRealVar("seed", "Toy Seed", 0));
   nullDetails.addClone(RooRealVar("ts", "test statistic value", 0));
   nullDetails.addClone(RooRealVar("weight", "weight", 1));
   auto nullToyDS = new RooDataSet("nullToys", "nullToys", nullDetails, RooFit::WeightVar("weight"));
   nullToyDS->setGlobalObservables(nullMeta);
   if (!nullToys.empty()) {

      std::vector<double> values;
      std::vector<double> weights;
      values.reserve(nullToys.size());
      weights.reserve(nullToys.size());

      for (auto &t : nullToys) {
         values.push_back(std::get<1>(t));
         weights.push_back(std::get<2>(t));
         nullDetails.setRealValue("seed", std::get<0>(t));
         nullDetails.setRealValue("ts", std::get<1>(t));
         nullToyDS->add(nullDetails, std::get<2>(t));
      }
      out.SetNullDistribution(new RooStats::SamplingDistribution("null", "Null dist", values, weights, tsTitle()));
#if ROOT_VERSION_CODE < ROOT_VERSION(6, 27, 00)
      out.fNullPValue = pNull_toys().first; // technically set above
      out.fNullPValueError =
         pNull_toys().second; // overrides binomial error used in SamplingDistribution::IntegralAndError
#else
      out.SetNullPValue(pNull_toys().first); // technically set above
      out.SetNullPValueError(
         pNull_toys().second); // overrides binomial error used in SamplingDistribution::IntegralAndError
#endif
   } else {
#if ROOT_VERSION_CODE < ROOT_VERSION(6, 27, 00)
      out.fNullPValue = pNull_asymp().first;
      out.fNullPValueError = pNull_asymp().second;
#else
      out.SetNullPValue(pNull_asymp().first);
      out.SetNullPValueError(pNull_asymp().second);
#endif
   }
   out.SetNullDetailedOutput(nullToyDS);

   if (!altToys.empty()) {
      std::vector<double> values;
      std::vector<double> weights;
      values.reserve(altToys.size());
      weights.reserve(altToys.size());
      RooArgList altDetails;
      RooArgList altMeta;
      altDetails.addClone(RooRealVar("seed", "Toy Seed", 0));
      altDetails.addClone(RooRealVar("ts", "test statistic value", 0));
      altDetails.addClone(RooRealVar("weight", "weight", 1));
      auto altToyDS = new RooDataSet("altToys", "altToys", altDetails, RooFit::WeightVar("weight"));
      altToyDS->setGlobalObservables(altMeta);
      for (auto &t : altToys) {
         values.push_back(std::get<1>(t));
         weights.push_back(std::get<2>(t));
         altDetails.setRealValue("seed", std::get<0>(t));
         altDetails.setRealValue("ts", std::get<1>(t));
         altToyDS->add(altDetails, std::get<2>(t));
      }
      out.SetAltDistribution(new RooStats::SamplingDistribution("alt", "Alt dist", values, weights, tsTitle()));
      out.SetAltDetailedOutput(altToyDS);
#if ROOT_VERSION_CODE < ROOT_VERSION(6, 27, 00)
      out.fAlternatePValue = pAlt_toys().first; // technically set above
      out.fAlternatePValueError =
         pAlt_toys().second; // overrides binomial error used in SamplingDistribution::IntegralAndError
#else
      out.SetAltPValue(pAlt_toys().first); // technically set above
      out.SetAltPValueError(
         pAlt_toys().second); // overrides binomial error used in SamplingDistribution::IntegralAndError
#endif

   } else {
#if ROOT_VERSION_CODE < ROOT_VERSION(6, 27, 00)
      out.fAlternatePValue = pAlt_asymp().first;
      out.fAlternatePValueError = pAlt_asymp().second;
#else
      out.SetAltPValue(pAlt_asymp().first);
      out.SetAltPValueError(pAlt_asymp().second);
#endif
   }

   if (setReadonly) {
      nllVar->get()->setAttribute("readOnly", false);
   }

   return out;
}

std::string cling::printValue(const xRooNLLVar::xValueWithError *v)
{
   if (!v)
      return "xValueWithError: nullptr\n";
   return Form("%f +/- %f", v->first, v->second);
}
std::string cling::printValue(const std::map<std::string, xRooNLLVar::xValueWithError> *m)
{
   if (!m)
      return "nullptr\n";
   std::string out = "{\n";
   for (auto [k, v] : *m) {
      out += "\"" + k + "\" => " + printValue(&v) + "\n";
   }
   out += "}\n";
   return out;
}

END_XROOFIT_NAMESPACE;<|MERGE_RESOLUTION|>--- conflicted
+++ resolved
@@ -1461,14 +1461,9 @@
       auto var = dynamic_cast<RooRealVar *>(ufit()->floatParsFinal().find(fPOIName()));
       if (var) {
          return *var;
-<<<<<<< HEAD
-      else
-         throw std::runtime_error(TString::Format("Cannot find POI: %s",fPOIName()));
-=======
       } else {
          throw std::runtime_error(TString::Format("Cannot find POI: %s", fPOIName()));
       }
->>>>>>> 22aeb252
    }
    throw std::runtime_error("Unconditional fit unavailable");
 }
@@ -2772,10 +2767,6 @@
 
       auto out = hypoSpace(parName, pllType, alt_val);
 
-<<<<<<< HEAD
-
-=======
->>>>>>> 22aeb252
       // TODO: things like the physical range and alt value can't be stored on the poi
       // because if they change they will change for all hypoSpaces at once, so cannot have
       // two hypoSpace with e.g. different physical ranges.
@@ -2784,15 +2775,6 @@
          if (tsType == xRooFit::TestStatistic::qmutilde) {
             dynamic_cast<RooRealVar *>(p)->setRange("physical", 0, std::numeric_limits<double>::infinity());
             Info("xRooNLLVar::hypoSpace", "Setting physical range of %s to [0,inf]", p->GetName());
-<<<<<<< HEAD
-         } else if(dynamic_cast<RooRealVar *>(p)->hasRange("physical")) {
-            dynamic_cast<RooRealVar *>(p)->removeRange("physical");
-            Info("xRooNLLVar::hypoSpace", "Setting physical range of %s to [-inf,inf] (i.e. removed range)", p->GetName());
-         }
-      }
-
-
-=======
          } else if (dynamic_cast<RooRealVar *>(p)->hasRange("physical")) {
             dynamic_cast<RooRealVar *>(p)->removeRange("physical");
             Info("xRooNLLVar::hypoSpace", "Setting physical range of %s to [-inf,inf] (i.e. removed range)",
@@ -2800,7 +2782,6 @@
          }
       }
 
->>>>>>> 22aeb252
       // ensure pll type is set explicitly if known at this point
       if (tsType == xRooFit::TestStatistic::qmutilde || tsType == xRooFit::TestStatistic::qmu) {
          out.fTestStatType = xRooFit::Asymptotics::OneSidedPositive;
@@ -2814,15 +2795,10 @@
       if (int(low + 0.5) > 0) {
          out.AddPoints(parName, int(low + 0.5), high, alt_value);
       } else {
-<<<<<<< HEAD
-         for (auto p : out.poi()) {
-            dynamic_cast<RooRealVar *>(p)->setRange("scan", high, alt_value);
-=======
          if (!std::isnan(high) && !std::isnan(alt_value) && !(std::isinf(high) && std::isinf(alt_value))) {
             for (auto p : out.poi()) {
                dynamic_cast<RooRealVar *>(p)->setRange("scan", high, alt_value);
             }
->>>>>>> 22aeb252
          }
       }
       return out;
@@ -2832,15 +2808,10 @@
    if (nPoints > 0)
       hs.AddPoints(parName, nPoints, low, high);
    else {
-<<<<<<< HEAD
-      for (auto p : hs.poi()) {
-         dynamic_cast<RooRealVar *>(p)->setRange("scan", low, high);
-=======
       if (!std::isnan(low) && !std::isnan(high) && !(std::isinf(low) && std::isinf(high))) {
          for (auto p : hs.poi()) {
             dynamic_cast<RooRealVar *>(p)->setRange("scan", low, high);
          }
->>>>>>> 22aeb252
       }
    }
    return hs;
