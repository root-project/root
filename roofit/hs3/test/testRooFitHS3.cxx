// Tests for the RooJSONFactoryWSTool
// Authors: Carsten D. Burgard, DESY/ATLAS, 12/2021
//          Jonas Rembser, CERN 12/2022

#include <RooFitHS3/JSONIO.h>
#include <RooFitHS3/RooJSONFactoryWSTool.h>

#include <RooAddPdf.h>
#include <RooCategory.h>
#include <RooConstVar.h>
#include <RooExponential.h>
#include <RooGenericPdf.h>
#include <RooGaussian.h>
#include <RooGlobalFunc.h>
#include <RooHelpers.h>
#include <RooHistFunc.h>
#include <RooHistPdf.h>
#include <RooLognormal.h>
#include <RooMultiVarGaussian.h>
#include <RooPoisson.h>
#include <RooProdPdf.h>
#include <RooRealIntegral.h>
#include <RooRealVar.h>
#include <RooSimultaneous.h>
#include <RooWorkspace.h>
#include <RooFormulaVar.h>

#include <TROOT.h>

#include <gtest/gtest.h>

namespace {

// If the JSON files should be written out for debugging purpose.
const bool writeJsonFiles = false;

// Validate the JSON IO for a given RooAbsReal in a RooWorkspace. The workspace
// will be written out and read back, and then the values of the old and new
// RooAbsReal will be compared for equality in each bin of the observable that
// is called "x" by convention.
int validate(RooWorkspace &ws1, std::string const &argName, bool exact = true)
{
   RooWorkspace ws2;

   const std::string json1 = RooJSONFactoryWSTool{ws1}.exportJSONtoString();
   RooJSONFactoryWSTool{ws2}.importJSONfromString(json1);

   // Export the re-imported workspace back to JSON, and compare the first JSON
   // with the second one. They should be identical.
   const std::string json2 = RooJSONFactoryWSTool{ws2}.exportJSONtoString();
   EXPECT_EQ(json2, json1) << argName;

   if (writeJsonFiles) {
      RooJSONFactoryWSTool{ws1}.exportJSON(argName + "_1.json");
      RooJSONFactoryWSTool{ws2}.exportJSON(argName + "_2.json");
   }

   // It would be nice to do a similar closure check for the original and for
   // the re-imported workspace. However, there is no way to compare workspaces
   // for equality. But we can still check that the objects in the workspace
   // have at least the same name.
   RooArgSet comps1 = ws1.components();
   RooArgSet comps2 = ws2.components();
   EXPECT_EQ(comps2.size(), comps1.size());

   comps1.sort();
   comps2.sort();

   for (std::size_t i = 0; i < comps1.size(); ++i) {
      EXPECT_STREQ(comps1[i]->GetName(), comps2[i]->GetName());
   }

   RooRealVar &x1 = *ws1.var("x");
   RooRealVar &x2 = *ws2.var("x");

   RooAbsReal &arg1 = *ws1.function(argName);
   RooAbsReal &arg2 = *ws2.function(argName);

   RooArgSet nset1{x1};
   RooArgSet nset2{x2};

   bool allGood = true;
   for (int i = 0; i < x1.numBins(); ++i) {
      x1.setBin(i);
      x2.setBin(i);
      const double val1 = arg1.getVal(nset1);
      const double val2 = arg2.getVal(nset2);
      allGood &= (exact ? (val1 == val2) : std::abs(val1 - val2) < 1e-10);
   }

   return allGood ? 0 : 1;
}

int validate(std::vector<std::string> const &expressions, bool exact = true)
{
   RooWorkspace ws;
   for (std::size_t iExpr = 0; iExpr < expressions.size() - 1; ++iExpr) {
      ws.factory(expressions[iExpr]);
   }
   const std::string argName = ws.factory(expressions.back())->GetName();
   return validate(ws, argName, exact);
}

int validate(RooAbsArg const &arg, bool exact = true)
{
   RooWorkspace ws;
   ws.import(arg, RooFit::Silence());
   return validate(ws, arg.GetName(), exact);
}

} // namespace

// Test that the IO of attributes and string attributes works.
TEST(RooFitHS3, AttributesIO)
{

   std::string jsonString;

   // Export to JSON
   {
      RooWorkspace ws{"workspace"};
      ws.factory("Gaussian::pdf(x[0, 10], mean[5], sigma[1.0, 0.1, 10])");
      RooAbsPdf &pdf = *ws.pdf("pdf");

      // set attributes
      pdf.setAttribute("attr0");
      pdf.setStringAttribute("key0", "val0");

      jsonString = RooJSONFactoryWSTool{ws}.exportJSONtoString();
   }

   // Import JSON
   RooWorkspace ws{"workspace"};
   RooJSONFactoryWSTool{ws}.importJSONfromString(jsonString);
   RooAbsPdf &pdf = *ws.pdf("pdf");

   EXPECT_TRUE(pdf.getAttribute("attr0")) << "IO of attribute didn't work!";
   EXPECT_FALSE(pdf.getAttribute("attr1")) << "unexpected attribute found!";

   EXPECT_STREQ(pdf.getStringAttribute("key0"), "val0") << "IO of string attribute didn't work!";
   EXPECT_STREQ(pdf.getStringAttribute("key1"), nullptr) << "unexpected string attribute found!";
}

TEST(RooFitHS3, RooAddPdf)
{
   int status = validate({"Gaussian::sig(x[5.20, 5.30], sigmean[5.28, 5.20, 5.30], sigwidth[0.0027, 0.001, 1.])",
                          "ArgusBG::bkg(x, 5.291, argpar[-20.0, -100., -1.])",
                          "SUM::model(nsig[200, 0., 10000] * sig, nbkg[800, 0., 10000] * bkg)"});
   EXPECT_EQ(status, 0);

   // With the next part of the test, we want to cover the closure of
   // coefficient normalization reference observables.
   RooWorkspace ws;
   ws.factory("Gaussian::sig_1(x[5.20, 5.30], sigmean[5.28, 5.20, 5.30], sigwidth[0.0027, 0.001, 1.])");
   ws.factory("Uniform::sig_2(x_2[0, 10])");

   ws.factory("ArgusBG::bkg_1(x, 5.291, argpar[-20.0, -100., -1.])");
   // Some pdf in x_2 needs to be non linear, otherwise the reference
   // normalization set makes no difference.
   ws.factory("Polynomial::bkg_2(x_2, {a2[1.0, 0.0, 2.0]}, 2)");

   ws.factory("PROD::sig(sig_1, sig_2)");
   ws.factory("PROD::bkg(bkg_1, bkg_2)");

   ws.factory("nsig[200, 0., 10000]");
   ws.factory("nbkg[800, 0., 10000]");
   RooAddPdf addPdf{"model_cond", "model_cond", {*ws.pdf("sig"), *ws.pdf("bkg")}, {*ws.var("nsig"), *ws.var("nbkg")}};
   addPdf.fixCoefNormalization({*ws.var("x"), *ws.var("x_2")});
   status = validate(addPdf);
   EXPECT_EQ(status, 0);
}

TEST(RooFitHS3, RooArgusBG)
{
   int status = validate({"ArgusBG::argusBG(x[0, 20], x0[10], c[-1], p[0.5])"});
   EXPECT_EQ(status, 0);
}

TEST(RooFitHS3, RooBifurGauss)
{
   int status = validate({"BifurGauss::bifurGauss(x[0, 10], mean[5], sigmaL[1.0, 0.1, 10], sigmaR[2.0, 0.1, 10])"});
   EXPECT_EQ(status, 0);
}

TEST(RooFitHS3, RooCBShape)
{
   int status = validate({"CBShape::cbShape(x[-10, 10], x0[0], sigma[2.0], alpha[1.4], n[1.2])"});
   EXPECT_EQ(status, 0);
}

/// Test that the IO of pdfs that contain literal RooConstVars works.
TEST(RooFitHS3, RooConstVar)
{
   RooRealVar x{"x", "x", 100, 0, 1000};
   int status = validate(RooPoisson{"pdf_with_const_var", "pdf_with_const_var", x, RooFit::RooConst(100.)});
   EXPECT_EQ(status, 0);
}

TEST(RooFitHS3, RooExponential)
{
   int status = validate({"Exponential::exponential_1(x[0, 10], c[-0.1])"});
   EXPECT_EQ(status, 0);
   RooWorkspace ws;
   ws.factory("x[0, 10]");
   ws.factory("c[-0.1]");
   RooExponential exponential2{"exponential_2", "exponential_2", *ws.var("x"), *ws.var("c"), true};
   status = validate(exponential2);
   EXPECT_EQ(status, 0);
}

TEST(RooFitHS3, RooLegacyExpPoly)
{
   // To silence the numeric integration
   RooHelpers::LocalChangeMsgLevel changeMsgLvl(RooFit::WARNING);

   // Test different values for "lowestOrder"
   int status = 0;
   status = validate({"LegacyExpPoly::exppoly0(x[0, 10], {a_0[3.0], a_1[-0.3, -10, 10], a_2[0.01, -10, 10]}, 0)"});
   EXPECT_EQ(status, 0);
   status = validate({"LegacyExpPoly::exppoly1(x[0, 10], {a_1[-0.1, -10, 10], a_2[0.003, -10, 10]}, 1)"});
   EXPECT_EQ(status, 0);
   status = validate({"LegacyExpPoly::exppoly1(x[0, 10], {a_2[0.003, -10, 10]}, 2)"});
   EXPECT_EQ(status, 0);
}

TEST(RooFitHS3, RooGamma)
{
   int status = validate({"Gamma::gamma_dist(x[5.0, 10.0], gamma[1.0, 0.1, 10.0], beta[1.0, 0.1, 10.0], mu[5.0])"});
   EXPECT_EQ(status, 0);
}

TEST(RooFitHS3, RooGaussian)
{
   int status = validate({"Gaussian::gaussian(x[0, 10], mean[5], sigma[1.0, 0.1, 10])"});
   EXPECT_EQ(status, 0);
}

TEST(RooFitHS3, RooBernstein)
{
   int status = validate({"RooBernstein::bernstein(x[0, 10], { a[1], 3, b[5, 0, 20] })"});
   EXPECT_EQ(status, 0);
}

TEST(RooFitHS3, RooGenericPdf)
{
   // To silence the numeric integration
   RooHelpers::LocalChangeMsgLevel changeMsgLvl(RooFit::WARNING);

   // At this point, only basic arithmetic operations with +, -, * and / are
   // defined in the HS3 standard.
   int status = validate({"x[0, 10]", "c[5]", "a[1.0, 0.1, 10]", "EXPR::genericPdf1('a * x + c', {x, a, c})"});
   EXPECT_EQ(status, 0);

   // Test that it also works with index notation builtin to TFormula
   status = validate({"x[0, 10]", "c[5]", "a[1.0, 0.1, 10]", "EXPR::genericPdf2('x[1] * x[0] + x[2]', {x, a, c})"});
   EXPECT_EQ(status, 0);

   // Test for ordinal notation
   status = validate({"x[0, 10]", "c[5]", "a[1.0, 0.1, 10]", "EXPR::genericPdf3('@1 * @0 + @2', {x, a, c})"});
   EXPECT_EQ(status, 0);

   // Test for variable names with numbers and extra whitespaces in it
   status = validate({"m_001_mu[1.0, 0.1, 10]", "x[0, 5]", "m_003_mu[5]",
                      "EXPR::genericPdf4('@0   *  2  *      @1 +   @2', {m_001_mu, x, m_003_mu})"});
   EXPECT_EQ(status, 0);
}

TEST(RooFitHS3, RooHistPdf)
{
   RooHelpers::LocalChangeMsgLevel changeMsgLvl(RooFit::WARNING);

   RooRealVar x{"x", "x", 0.0, 0.02};
   x.setBins(2);

   RooDataHist dataHist{"myDataHist", "myDataHist", x};
   dataHist.set(0, 23, -1);
   dataHist.set(1, 17, -1);

   int status = validate(RooHistPdf{"histPdf", "histPdf", x, dataHist});
   EXPECT_EQ(status, 0);
}

TEST(RooFitHS3, RooLandau)
{
   int status = validate({"Landau::landau(x[0, 10], mean[5], sigma[1.0, 0.1, 10])"});
   EXPECT_EQ(status, 0);
}

TEST(RooFitHS3, RooLognormal)
{
   RooWorkspace ws;
   int status = validate({"Lognormal::lognormal_1(x[1.0, 1.1, 10], mu_2[2.0, 1.1, 10], k_1[2.0, 1.1, 5.0])"});
   EXPECT_EQ(status, 0);
   ws.factory("x[1.0, 1.1, 10]");
   ws.factory("mu_2[0.7, 0.1, 2.3]");
   ws.factory("k_2[0.7, 0.1, 1.6]");
   RooLognormal lognormal2{"lognormal_2", "lognormal_2", *ws.var("x"), *ws.var("mu_2"), *ws.var("k_2"), true};
   status = validate(lognormal2);
   EXPECT_EQ(status, 0);
}

TEST(RooFitHS3, RooMultiVarGaussian)
{
   // To silence the numeric differentiation
   RooHelpers::LocalChangeMsgLevel changeMsgLvl(RooFit::WARNING);

   using RooFit::RooConst;

   RooRealVar x{"x", "x", 0, 10};
   RooRealVar y{"y", "y", 0, 10};
   RooRealVar mean{"mean", "mean", 3};
   TMatrixDSym cov{2};
   cov(0, 0) = 1.0;
   cov(0, 1) = 0.2;
   cov(1, 0) = 0.2;
   cov(1, 1) = 1.0;
   RooMultiVarGaussian multiVarGauss{"multi_var_gauss", "", {x, y}, {mean, RooConst(5.0)}, cov};
   int status = validate(multiVarGauss);
   EXPECT_EQ(status, 0);
}

TEST(RooFitHS3, RooPoisson)
{
   int status = 0;

   for (auto noRounding : {false, true}) {

      std::string name = "poisson";
      name += noRounding ? "_true" : "_false";

      RooRealVar x{"x", "x", 0, 10};
      RooRealVar mean{"mean", "mean", 5};
      RooPoisson poisson{name.c_str(), name.c_str(), x, mean, noRounding};
      status = validate(poisson);
      EXPECT_EQ(status, 0);
   }
}

TEST(RooFitHS3, RooPolynomial)
{
   // Test different values for "lowestOrder"
   int status = 0;
   status = validate({"Polynomial::poly0(x[0, 10], {a_0[3.0], a_1[-0.3, -10, 10], a_2[0.01, -10, 10]}, 0)"});
   EXPECT_EQ(status, 0);
   status = validate({"Polynomial::poly1(x[0, 10], {a_1[-0.1, -10, 10], a_2[0.003, -10, 10]}, 1)"});
   EXPECT_EQ(status, 0);
   status = validate({"Polynomial::poly1(x[0, 10], {a_2[0.003, -10, 10]}, 2)"});
   EXPECT_EQ(status, 0);
}

TEST(RooFitHS3, RooPowerSum)
<<<<<<< HEAD
{
   int status = 0;
   status = validate({"PowerSum::power(x[0, 10], {a_0[3.0], a_1[-0.3, -10, 10]}, {1.0, 2.0})"});
   EXPECT_EQ(status, 0);
}

TEST(RooFitHS3, RooRealIntegral)
{
   int status = 0;
=======
{
   int status = 0;
   status = validate({"PowerSum::power(x[0, 10], {a_0[3.0], a_1[-0.3, -10, 10]}, {1.0, 2.0})"});
   EXPECT_EQ(status, 0);
}

TEST(RooFitHS3, RooRealIntegral)
{
   int status = 0;
>>>>>>> 4f177922

   RooRealVar v1("v1", "v1", 0.6, 0., 1.);
   RooRealVar v2("v2", "v2", 1.0, 0., 2.);
   RooGenericPdf formula{"formula", "2 * x[0] * x[1]", {v1, v2}};
   RooArgSet funcNormSet{v1, v2};
   RooRealIntegral integ{"integ", "integ", formula, v2};
   RooRealIntegral integWithNormSet{"integ_with_norm_set", "integ_with_norm_set", formula, v2, &funcNormSet};

   RooRealVar x("x", "x", -8, 8);
   RooRealVar sigma("sigma", "sigma", 0.3, 0.1, 10);

   RooGaussian pdfContainingIntegralA("pdf_containing_integral_a", "pdf_containing_integral_a", x, integ, sigma);
   status = validate(pdfContainingIntegralA);
   EXPECT_EQ(status, 0);

   RooGaussian pdfContainingIntegralB("pdf_containing_integral_b", "pdf_containing_integral_b", x, integWithNormSet,
                                      sigma);
   status = validate(pdfContainingIntegralB);
   EXPECT_EQ(status, 0);
}

TEST(RooFitHS3, RooUniform)
{
   int status = 0;
   status = validate({"Uniform::uniform({x[0.0, 10.0], y[0.0, 5.0]})"});
   EXPECT_EQ(status, 0);
}

TEST(RooFitHS3, SimultaneousGaussians)
{
   // Create a test model: RooSimultaneous with Gaussian in one component, and
   // product of two Gaussians in the other.
   RooRealVar x("x", "x", -8, 8);
   RooRealVar mean("mean", "mean", 0, -8, 8);
   RooRealVar sigma("sigma", "sigma", 0.3, 0.1, 10);
   RooGaussian g1("g1", "g1", x, mean, sigma);
   RooGaussian g2("g2", "g2", x, mean, 0.3);
   RooProdPdf model("model", "model", RooArgList{g1, g2});
   RooGaussian model_ctl("model_ctl", "model_ctl", x, mean, sigma);
   RooCategory sample("sample", "sample", {{"physics", 0}, {"control", 1}});
   RooSimultaneous simPdf("simPdf", "simultaneous pdf", sample);
   simPdf.addPdf(model, "physics");
   simPdf.addPdf(model_ctl, "control");

   int status = validate(simPdf);
   EXPECT_EQ(status, 0);
}

// https://github.com/root-project/root/issues/14637
TEST(RooFitHS3, ScientificNotation)
{
   RooRealVar v1("v1","v1",1.0);
   RooRealVar v2("v2","v2",1.0);

   // make a formula that is some parameters times some numbers
   auto thestring = "@0*0.2e-6 + @1*0.1";
   RooArgList arglist;
   arglist.add(v1);
   arglist.add(v2);

   RooFormulaVar fvBad("fvBad", "fvBad", thestring, arglist);

   // make gaussian with mean as that formula
   RooRealVar x("x","x",0.0,-5.0,5.0);
   RooGaussian g("g","g",x, fvBad, 1.0);

   RooWorkspace ws("ws");
   ws.import(g);
   //std::cout << (fvBad.expression()) << std::endl;

   // export to json
   RooJSONFactoryWSTool t(ws);
   auto jsonStr = t.exportJSONtoString();

   // try to import, before the fix, it threw RooJSONFactoryWSTool::DependencyMissingError because of problem reading the exponential char
   RooWorkspace newws("newws");
   RooJSONFactoryWSTool t2(newws);
   ASSERT_TRUE(t2.importJSONfromString(jsonStr));
}<|MERGE_RESOLUTION|>--- conflicted
+++ resolved
@@ -349,7 +349,6 @@
 }
 
 TEST(RooFitHS3, RooPowerSum)
-<<<<<<< HEAD
 {
    int status = 0;
    status = validate({"PowerSum::power(x[0, 10], {a_0[3.0], a_1[-0.3, -10, 10]}, {1.0, 2.0})"});
@@ -359,17 +358,6 @@
 TEST(RooFitHS3, RooRealIntegral)
 {
    int status = 0;
-=======
-{
-   int status = 0;
-   status = validate({"PowerSum::power(x[0, 10], {a_0[3.0], a_1[-0.3, -10, 10]}, {1.0, 2.0})"});
-   EXPECT_EQ(status, 0);
-}
-
-TEST(RooFitHS3, RooRealIntegral)
-{
-   int status = 0;
->>>>>>> 4f177922
 
    RooRealVar v1("v1", "v1", 0.6, 0., 1.);
    RooRealVar v2("v2", "v2", 1.0, 0., 2.);
