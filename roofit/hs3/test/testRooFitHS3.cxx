// Tests for the RooJSONFactoryWSTool
// Authors: Carsten D. Burgard, DESY/ATLAS, 12/2021
//          Jonas Rembser, CERN 12/2022

#include <RooFitHS3/JSONIO.h>
#include <RooFitHS3/RooJSONFactoryWSTool.h>

<<<<<<< HEAD
#include <RooHistFunc.h>
#include <RooHistPdf.h>
#include <RooRealVar.h>
#include <RooConstVar.h>
#include <RooWorkspace.h>
#include <RooGlobalFunc.h>
#include <RooGaussian.h>
#include <RooHelpers.h>
#include <RooMultiVarGaussian.h>
#include <RooRealVar.h>
#include <RooSimultaneous.h>
#include <RooProdPdf.h>
#include <RooPoisson.h>
#include <RooCategory.h>
=======
#include <RooAddPdf.h>
#include <RooCategory.h>
#include <RooConstVar.h>
#include <RooExponential.h>
#include <RooGaussian.h>
#include <RooGlobalFunc.h>
#include <RooHelpers.h>
#include <RooHistFunc.h>
#include <RooHistPdf.h>
#include <RooLognormal.h>
#include <RooMultiVarGaussian.h>
#include <RooPoisson.h>
#include <RooProdPdf.h>
#include <RooRealVar.h>
#include <RooRealVar.h>
#include <RooSimultaneous.h>
#include <RooWorkspace.h>
>>>>>>> 49ae85f5

#include <TROOT.h>

#include <gtest/gtest.h>

namespace {

// If the JSON files should be written out for debugging purpose.
<<<<<<< HEAD
const bool writeJsonFiles = false;
=======
const bool writeJsonFiles = true;
>>>>>>> 49ae85f5

// Validate the JSON IO for a given RooAbsReal in a RooWorkspace. The workspace
// will be written out and read back, and then the values of the old and new
// RooAbsReal will be compared for equality in each bin of the observable that
// is called "x" by convention.
<<<<<<< HEAD
int validate(RooWorkspace &ws1, std::string const &argName)
=======
int validate(RooWorkspace &ws1, std::string const &argName, bool exact = true)
>>>>>>> 49ae85f5
{
   RooWorkspace ws2;

   if (writeJsonFiles) {
      RooJSONFactoryWSTool{ws1}.exportJSON(argName + ".json");
   }
   RooJSONFactoryWSTool{ws2}.importJSONfromString(RooJSONFactoryWSTool{ws1}.exportJSONtoString());
<<<<<<< HEAD

   RooRealVar &x1 = *ws1.var("x");
   RooRealVar &x2 = *ws2.var("x");

   RooAbsReal &arg1 = *ws1.function(argName);
   RooAbsReal &arg2 = *ws2.function(argName);

   RooArgSet nset1{x1};
   RooArgSet nset2{x2};

   bool allGood = true;
   for (int i = 0; i < x1.numBins(); ++i) {
      x1.setBin(i);
      x2.setBin(i);
      const double val1 = arg1.getVal(nset1);
      const double val2 = arg2.getVal(nset2);
      allGood &= val1 == val2;
   }

   return allGood ? 0 : 1;
}

int validate(std::vector<std::string> const &expressions)
{
   RooWorkspace ws;
   for (std::size_t iExpr = 0; iExpr < expressions.size() - 1; ++iExpr) {
      ws.factory(expressions[iExpr]);
   }
   const std::string argName = ws.factory(expressions.back())->GetName();
   return validate(ws, argName);
}

int validate(RooAbsArg const &arg)
{
   RooWorkspace ws;
   ws.import(arg, RooFit::Silence());
   return validate(ws, arg.GetName());
}

} // namespace

// Test that the IO of attributes and string attributes works.
TEST(RooFitHS3, AttributesIO)
{

   std::string jsonString;

   // Export to JSON
   {
      RooWorkspace ws{"workspace"};
      ws.factory("Gaussian::pdf(x[0, 10], mean[5], sigma[1.0, 0.1, 10])");
      RooAbsPdf &pdf = *ws.pdf("pdf");

      // set attributes
      pdf.setAttribute("attr0");
      pdf.setStringAttribute("key0", "val0");

      jsonString = RooJSONFactoryWSTool{ws}.exportJSONtoString();
   }

=======

   RooRealVar &x1 = *ws1.var("x");
   RooRealVar &x2 = *ws2.var("x");

   RooAbsReal &arg1 = *ws1.function(argName);
   RooAbsReal &arg2 = *ws2.function(argName);

   RooArgSet nset1{x1};
   RooArgSet nset2{x2};

   bool allGood = true;
   for (int i = 0; i < x1.numBins(); ++i) {
      x1.setBin(i);
      x2.setBin(i);
      const double val1 = arg1.getVal(nset1);
      const double val2 = arg2.getVal(nset2);
      allGood &= (exact ? (val1 == val2) : std::abs(val1 - val2) < 1e-10);
   }

   return allGood ? 0 : 1;
}

int validate(std::vector<std::string> const &expressions, bool exact = true)
{
   RooWorkspace ws;
   for (std::size_t iExpr = 0; iExpr < expressions.size() - 1; ++iExpr) {
      ws.factory(expressions[iExpr]);
   }
   const std::string argName = ws.factory(expressions.back())->GetName();
   return validate(ws, argName, exact);
}

int validate(RooAbsArg const &arg, bool exact = true)
{
   RooWorkspace ws;
   ws.import(arg, RooFit::Silence());
   return validate(ws, arg.GetName(), exact);
}

} // namespace

// Test that the IO of attributes and string attributes works.
TEST(RooFitHS3, AttributesIO)
{

   std::string jsonString;

   // Export to JSON
   {
      RooWorkspace ws{"workspace"};
      ws.factory("Gaussian::pdf(x[0, 10], mean[5], sigma[1.0, 0.1, 10])");
      RooAbsPdf &pdf = *ws.pdf("pdf");

      // set attributes
      pdf.setAttribute("attr0");
      pdf.setStringAttribute("key0", "val0");

      jsonString = RooJSONFactoryWSTool{ws}.exportJSONtoString();
   }

>>>>>>> 49ae85f5
   // Import JSON
   RooWorkspace ws{"workspace"};
   RooJSONFactoryWSTool{ws}.importJSONfromString(jsonString);
   RooAbsPdf &pdf = *ws.pdf("pdf");

   EXPECT_TRUE(pdf.getAttribute("attr0")) << "IO of attribute didn't work!";
   EXPECT_FALSE(pdf.getAttribute("attr1")) << "unexpected attribute found!";

   EXPECT_STREQ(pdf.getStringAttribute("key0"), "val0") << "IO of string attribute didn't work!";
   EXPECT_STREQ(pdf.getStringAttribute("key1"), nullptr) << "unexpected string attribute found!";
}

TEST(RooFitHS3, RooAddPdf)
{
<<<<<<< HEAD
   int status =
      validate({"Gaussian::signalModel(x[5.20, 5.30], sigmean[5.28, 5.20, 5.30], sigwidth[0.0027, 0.001, 1.])",
                "ArgusBG::background(x, 5.291, argpar[-20.0, -100., -1.])",
                "SUM::model(nsig[200, 0., 10000] * signalModel, nbkg[800, 0., 10000] * background)"});
=======
   int status = validate({"Gaussian::sig(x[5.20, 5.30], sigmean[5.28, 5.20, 5.30], sigwidth[0.0027, 0.001, 1.])",
                          "ArgusBG::bkg(x, 5.291, argpar[-20.0, -100., -1.])",
                          "SUM::model(nsig[200, 0., 10000] * sig, nbkg[800, 0., 10000] * bkg)"});
   EXPECT_EQ(status, 0);

   // With the next part of the test, we want to cover the closure of
   // coefficient normalization reference observables.
   RooWorkspace ws;
   ws.factory("Gaussian::sig_1(x[5.20, 5.30], sigmean[5.28, 5.20, 5.30], sigwidth[0.0027, 0.001, 1.])");
   ws.factory("Uniform::sig_2(x_2[0, 10])");

   ws.factory("ArgusBG::bkg_1(x, 5.291, argpar[-20.0, -100., -1.])");
   // Some pdf in x_2 needs to be non linear, otherwise the reference
   // normalization set makes no difference.
   ws.factory("Polynomial::bkg_2(x_2, {a2[1.0, 0.0, 2.0]}, 2)");

   ws.factory("PROD::sig(sig_1, sig_2)");
   ws.factory("PROD::bkg(bkg_1, bkg_2)");

   ws.factory("nsig[200, 0., 10000]");
   ws.factory("nbkg[800, 0., 10000]");
   RooAddPdf addPdf{"model_cond", "model_cond", {*ws.pdf("sig"), *ws.pdf("bkg")}, {*ws.var("nsig"), *ws.var("nbkg")}};
   addPdf.fixCoefNormalization({*ws.var("x"), *ws.var("x_2")});
   status = validate(addPdf);
>>>>>>> 49ae85f5
   EXPECT_EQ(status, 0);
}

TEST(RooFitHS3, RooArgusBG)
{
   int status = validate({"ArgusBG::argusBG(x[0, 20], x0[10], c[-1], p[0.5])"});
   EXPECT_EQ(status, 0);
}
<<<<<<< HEAD

TEST(RooFitHS3, RooBifurGauss)
{
   int status = validate({"BifurGauss::bifurGauss(x[0, 10], mean[5], sigmaL[1.0, 0.1, 10], sigmaR[2.0, 0.1, 10])"});
   EXPECT_EQ(status, 0);
}

TEST(RooFitHS3, RooCBShape)
{
   int status = validate({"CBShape::cbShape(x[-10, 10], x0[0], sigma[2.0], alpha[1.4], n[1.2])"});
   EXPECT_EQ(status, 0);
}

/// Test that the IO of pdfs that contain RooConstVars works.
TEST(RooFitHS3, RooConstVar)
{
   RooRealVar x{"x", "x", 100, 0, 1000};
   RooConstVar mean{"mean", "mean", 100};
   int status = validate(RooPoisson{"pdf_with_const_var", "pdf_with_const_var", x, mean});
   EXPECT_EQ(status, 0);
}

TEST(RooFitHS3, RooExponential)
{
   int status = validate({"Exponential::exponential(x[0, 10], c[-0.1])"});
   EXPECT_EQ(status, 0);
}

TEST(RooFitHS3, RooExpPoly)
{
   // To silence the numeric integration
   RooHelpers::LocalChangeMsgLevel changeMsgLvl(RooFit::WARNING);

   // Test different values for "lowestOrder"
   int status = 0;
   status = validate({"ExpPoly::exppoly0(x[0, 10], {a_0[3.0], a_1[-0.3, -10, 10], a_2[0.01, -10, 10]}, 0)"});
   EXPECT_EQ(status, 0);
   status = validate({"ExpPoly::exppoly1(x[0, 10], {a_1[-0.1, -10, 10], a_2[0.003, -10, 10]}, 1)"});
   EXPECT_EQ(status, 0);
   status = validate({"ExpPoly::exppoly1(x[0, 10], {a_2[0.003, -10, 10]}, 2)"});
   EXPECT_EQ(status, 0);
}

TEST(RooFitHS3, RooGamma)
{
   int status = validate({"Gamma::gamma_dist(x[5.0, 10.0], gamma[1.0, 0.1, 10.0], beta[1.0, 0.1, 10.0], mu[5.0])"});
   EXPECT_EQ(status, 0);
}

TEST(RooFitHS3, RooGaussian)
{
   int status = validate({"Gaussian::gaussian(x[0, 10], mean[5], sigma[1.0, 0.1, 10])"});
   EXPECT_EQ(status, 0);
}

TEST(RooFitHS3, RooGenericPdf)
{
   // To silence the numeric integration
   RooHelpers::LocalChangeMsgLevel changeMsgLvl(RooFit::WARNING);

   // At this point, only basic arithmetic operations with +, -, * and / are
   // defined in the HS3 standard.
   int status = validate({"x[0, 10]", "c[5]", "a[1.0, 0.1, 10]", "EXPR::genericPdf('a * x + c', {x, a, c})"});
   EXPECT_EQ(status, 0);
}

TEST(RooFitHS3, RooHistPdf)
{
   RooHelpers::LocalChangeMsgLevel changeMsgLvl(RooFit::WARNING);

   RooRealVar x{"x", "x", 0.0, 0.02};
   x.setBins(2);

   RooDataHist dataHist{"myDataHist", "myDataHist", x};
   dataHist.set(0, 23, -1);
   dataHist.set(1, 17, -1);

   int status = validate(RooHistPdf{"histPdf", "histPdf", x, dataHist});
   EXPECT_EQ(status, 0);
}

TEST(RooFitHS3, RooLandau)
{
   int status = validate({"Landau::landau(x[0, 10], mean[5], sigma[1.0, 0.1, 10])"});
   EXPECT_EQ(status, 0);
}

TEST(RooFitHS3, RooLognormal)
{
   int status = validate({"Lognormal::lognormal(x[0.1, 2.0], m0[0.0, 0.1, 10], k[3.0, 1.1, 10])"});
   EXPECT_EQ(status, 0);
}

TEST(RooFitHS3, RooMultiVarGaussian)
{
   // To silence the numeric differentiation
   RooHelpers::LocalChangeMsgLevel changeMsgLvl(RooFit::WARNING);

   using RooFit::RooConst;

   RooRealVar x{"x", "x", 0, 10};
   RooRealVar y{"y", "y", 0, 10};
   RooRealVar mean{"mean", "mean", 3};
   TMatrixDSym cov{2};
   cov(0, 0) = 1.0;
   cov(0, 1) = 0.2;
   cov(1, 0) = 0.2;
   cov(1, 1) = 1.0;
   RooMultiVarGaussian multiVarGauss{"multi_var_gauss", "", {x, y}, {mean, RooConst(5.0)}, cov};
   int status = validate(multiVarGauss);
   EXPECT_EQ(status, 0);
}

TEST(RooFitHS3, RooPoisson)
{
   int status = validate({"Poisson::poisson(x[0, 10], mean[5])"});
   EXPECT_EQ(status, 0);
}

TEST(RooFitHS3, RooPolynomial)
{
   // Test different values for "lowestOrder"
   int status = 0;
   status = validate({"Polynomial::poly0(x[0, 10], {a_0[3.0], a_1[-0.3, -10, 10], a_2[0.01, -10, 10]}, 0)"});
   EXPECT_EQ(status, 0);
   status = validate({"Polynomial::poly1(x[0, 10], {a_1[-0.1, -10, 10], a_2[0.003, -10, 10]}, 1)"});
   EXPECT_EQ(status, 0);
   status = validate({"Polynomial::poly1(x[0, 10], {a_2[0.003, -10, 10]}, 2)"});
   EXPECT_EQ(status, 0);
}

TEST(RooFitHS3, RooPower)
{
   int status = 0;
   status = validate({"Power::power(x[0, 10], {a_0[3.0], a_1[-0.3, -10, 10]}, {1.0, 2.0})"});
   EXPECT_EQ(status, 0);
}

TEST(RooFitHS3, RooUniform)
{
   int status = 0;
   status = validate({"Uniform::uniform({x[0.0, 10.0], y[0.0, 5.0]})"});
   EXPECT_EQ(status, 0);
}

=======

TEST(RooFitHS3, RooBifurGauss)
{
   int status = validate({"BifurGauss::bifurGauss(x[0, 10], mean[5], sigmaL[1.0, 0.1, 10], sigmaR[2.0, 0.1, 10])"});
   EXPECT_EQ(status, 0);
}

TEST(RooFitHS3, RooCBShape)
{
   int status = validate({"CBShape::cbShape(x[-10, 10], x0[0], sigma[2.0], alpha[1.4], n[1.2])"});
   EXPECT_EQ(status, 0);
}

/// Test that the IO of pdfs that contain RooConstVars works.
TEST(RooFitHS3, RooConstVar)
{
   RooRealVar x{"x", "x", 100, 0, 1000};
   RooConstVar mean{"mean", "mean", 100};
   int status = validate(RooPoisson{"pdf_with_const_var", "pdf_with_const_var", x, mean});
   EXPECT_EQ(status, 0);
}

TEST(RooFitHS3, RooExponential)
{
   int status = validate({"Exponential::exponential_1(x[0, 10], c[-0.1])"});
   EXPECT_EQ(status, 0);
   RooWorkspace ws;
   ws.factory("x[0, 10]");
   ws.factory("c[-0.1]");
   RooExponential exponential2{"exponential_2", "exponential_2", *ws.var("x"), *ws.var("c"), true};
   status = validate(exponential2);
   EXPECT_EQ(status, 0);
}

TEST(RooFitHS3, RooExpPoly)
{
   // To silence the numeric integration
   RooHelpers::LocalChangeMsgLevel changeMsgLvl(RooFit::WARNING);

   // Test different values for "lowestOrder"
   int status = 0;
   status = validate({"ExpPoly::exppoly0(x[0, 10], {a_0[3.0], a_1[-0.3, -10, 10], a_2[0.01, -10, 10]}, 0)"});
   EXPECT_EQ(status, 0);
   status = validate({"ExpPoly::exppoly1(x[0, 10], {a_1[-0.1, -10, 10], a_2[0.003, -10, 10]}, 1)"});
   EXPECT_EQ(status, 0);
   status = validate({"ExpPoly::exppoly1(x[0, 10], {a_2[0.003, -10, 10]}, 2)"});
   EXPECT_EQ(status, 0);
}

TEST(RooFitHS3, RooGamma)
{
   int status = validate({"Gamma::gamma_dist(x[5.0, 10.0], gamma[1.0, 0.1, 10.0], beta[1.0, 0.1, 10.0], mu[5.0])"});
   EXPECT_EQ(status, 0);
}

TEST(RooFitHS3, RooGaussian)
{
   int status = validate({"Gaussian::gaussian(x[0, 10], mean[5], sigma[1.0, 0.1, 10])"});
   EXPECT_EQ(status, 0);
}

TEST(RooFitHS3, RooBernstein)
{
   int status = validate({"RooBernstein::bernstein(x[0, 10], { a[1], 3, b[5, 0, 20] })"});
   EXPECT_EQ(status, 0);
}

TEST(RooFitHS3, RooGenericPdf)
{
   // To silence the numeric integration
   RooHelpers::LocalChangeMsgLevel changeMsgLvl(RooFit::WARNING);

   // At this point, only basic arithmetic operations with +, -, * and / are
   // defined in the HS3 standard.
   int status = validate({"x[0, 10]", "c[5]", "a[1.0, 0.1, 10]", "EXPR::genericPdf1('a * x + c', {x, a, c})"});
   EXPECT_EQ(status, 0);

   // Test that it also works with index notation builtin to TFormula
   status = validate({"x[0, 10]", "c[5]", "a[1.0, 0.1, 10]", "EXPR::genericPdf2('x[1] * x[0] + x[2]', {x, a, c})"});
   EXPECT_EQ(status, 0);

   // Test for ordinal notation
   status = validate({"x[0, 10]", "c[5]", "a[1.0, 0.1, 10]", "EXPR::genericPdf3('@1 * @0 + @2', {x, a, c})"});
   EXPECT_EQ(status, 0);

   // Test for variable names with numbers and extra whitespaces in it
   status = validate({"m_001_mu[1.0, 0.1, 10]", "x[0, 5]", "m_003_mu[5]",
                      "EXPR::genericPdf4('@0   *  2  *      @1 +   @2', {m_001_mu, x, m_003_mu})"});
   EXPECT_EQ(status, 0);
}

TEST(RooFitHS3, RooHistPdf)
{
   RooHelpers::LocalChangeMsgLevel changeMsgLvl(RooFit::WARNING);

   RooRealVar x{"x", "x", 0.0, 0.02};
   x.setBins(2);

   RooDataHist dataHist{"myDataHist", "myDataHist", x};
   dataHist.set(0, 23, -1);
   dataHist.set(1, 17, -1);

   int status = validate(RooHistPdf{"histPdf", "histPdf", x, dataHist});
   EXPECT_EQ(status, 0);
}

TEST(RooFitHS3, RooLandau)
{
   int status = validate({"Landau::landau(x[0, 10], mean[5], sigma[1.0, 0.1, 10])"});
   EXPECT_EQ(status, 0);
}

TEST(RooFitHS3, RooLognormal)
{
   RooWorkspace ws;
   int status = validate({"Lognormal::lognormal_1(x[1.0, 1.1, 10], mu_2[2.0, 1.1, 10], k_1[2.0, 1.1, 5.0])"});
   EXPECT_EQ(status, 0);
   ws.factory("x[1.0, 1.1, 10]");
   ws.factory("mu_2[0.7, 0.1, 2.3]");
   ws.factory("k_2[0.7, 0.1, 1.6]");
   RooLognormal lognormal2{"lognormal_2", "lognormal_2", *ws.var("x"), *ws.var("mu_2"), *ws.var("k_2"), true};
   status = validate(lognormal2);
   EXPECT_EQ(status, 0);
}

TEST(RooFitHS3, RooMultiVarGaussian)
{
   // To silence the numeric differentiation
   RooHelpers::LocalChangeMsgLevel changeMsgLvl(RooFit::WARNING);

   using RooFit::RooConst;

   RooRealVar x{"x", "x", 0, 10};
   RooRealVar y{"y", "y", 0, 10};
   RooRealVar mean{"mean", "mean", 3};
   TMatrixDSym cov{2};
   cov(0, 0) = 1.0;
   cov(0, 1) = 0.2;
   cov(1, 0) = 0.2;
   cov(1, 1) = 1.0;
   RooMultiVarGaussian multiVarGauss{"multi_var_gauss", "", {x, y}, {mean, RooConst(5.0)}, cov};
   int status = validate(multiVarGauss);
   EXPECT_EQ(status, 0);
}

TEST(RooFitHS3, RooPoisson)
{
   int status = 0;

   for (auto noRounding : {false, true}) {

      std::string name = "poisson";
      name += noRounding ? "_true" : "_false";

      RooRealVar x{"x", "x", 0, 10};
      RooRealVar mean{"mean", "mean", 5};
      RooPoisson poisson{name.c_str(), name.c_str(), x, mean, noRounding};
      status = validate(poisson);
      EXPECT_EQ(status, 0);
   }
}

TEST(RooFitHS3, RooPolynomial)
{
   // Test different values for "lowestOrder"
   int status = 0;
   status = validate({"Polynomial::poly0(x[0, 10], {a_0[3.0], a_1[-0.3, -10, 10], a_2[0.01, -10, 10]}, 0)"});
   EXPECT_EQ(status, 0);
   status = validate({"Polynomial::poly1(x[0, 10], {a_1[-0.1, -10, 10], a_2[0.003, -10, 10]}, 1)"});
   EXPECT_EQ(status, 0);
   status = validate({"Polynomial::poly1(x[0, 10], {a_2[0.003, -10, 10]}, 2)"});
   EXPECT_EQ(status, 0);
}

TEST(RooFitHS3, RooPower)
{
   int status = 0;
   status = validate({"Power::power(x[0, 10], {a_0[3.0], a_1[-0.3, -10, 10]}, {1.0, 2.0})"});
   EXPECT_EQ(status, 0);
}

TEST(RooFitHS3, RooUniform)
{
   int status = 0;
   status = validate({"Uniform::uniform({x[0.0, 10.0], y[0.0, 5.0]})"});
   EXPECT_EQ(status, 0);
}

>>>>>>> 49ae85f5
TEST(RooFitHS3, SimultaneousGaussians)
{
   // Create a test model: RooSimultaneous with Gaussian in one component, and
   // product of two Gaussians in the other.
   RooRealVar x("x", "x", -8, 8);
   RooRealVar mean("mean", "mean", 0, -8, 8);
   RooRealVar sigma("sigma", "sigma", 0.3, 0.1, 10);
   RooGaussian g1("g1", "g1", x, mean, sigma);
<<<<<<< HEAD
   RooGaussian g2("g2", "g2", x, mean, RooFit::RooConst(0.3));
=======
   RooGaussian g2("g2", "g2", x, mean, 0.3);
>>>>>>> 49ae85f5
   RooProdPdf model("model", "model", RooArgList{g1, g2});
   RooGaussian model_ctl("model_ctl", "model_ctl", x, mean, sigma);
   RooCategory sample("sample", "sample", {{"physics", 0}, {"control", 1}});
   RooSimultaneous simPdf("simPdf", "simultaneous pdf", sample);
   simPdf.addPdf(model, "physics");
   simPdf.addPdf(model_ctl, "control");

   int status = validate(simPdf);
   EXPECT_EQ(status, 0);
}<|MERGE_RESOLUTION|>--- conflicted
+++ resolved
@@ -5,22 +5,6 @@
 #include <RooFitHS3/JSONIO.h>
 #include <RooFitHS3/RooJSONFactoryWSTool.h>
 
-<<<<<<< HEAD
-#include <RooHistFunc.h>
-#include <RooHistPdf.h>
-#include <RooRealVar.h>
-#include <RooConstVar.h>
-#include <RooWorkspace.h>
-#include <RooGlobalFunc.h>
-#include <RooGaussian.h>
-#include <RooHelpers.h>
-#include <RooMultiVarGaussian.h>
-#include <RooRealVar.h>
-#include <RooSimultaneous.h>
-#include <RooProdPdf.h>
-#include <RooPoisson.h>
-#include <RooCategory.h>
-=======
 #include <RooAddPdf.h>
 #include <RooCategory.h>
 #include <RooConstVar.h>
@@ -38,7 +22,6 @@
 #include <RooRealVar.h>
 #include <RooSimultaneous.h>
 #include <RooWorkspace.h>
->>>>>>> 49ae85f5
 
 #include <TROOT.h>
 
@@ -47,21 +30,13 @@
 namespace {
 
 // If the JSON files should be written out for debugging purpose.
-<<<<<<< HEAD
-const bool writeJsonFiles = false;
-=======
 const bool writeJsonFiles = true;
->>>>>>> 49ae85f5
 
 // Validate the JSON IO for a given RooAbsReal in a RooWorkspace. The workspace
 // will be written out and read back, and then the values of the old and new
 // RooAbsReal will be compared for equality in each bin of the observable that
 // is called "x" by convention.
-<<<<<<< HEAD
-int validate(RooWorkspace &ws1, std::string const &argName)
-=======
 int validate(RooWorkspace &ws1, std::string const &argName, bool exact = true)
->>>>>>> 49ae85f5
 {
    RooWorkspace ws2;
 
@@ -69,68 +44,6 @@
       RooJSONFactoryWSTool{ws1}.exportJSON(argName + ".json");
    }
    RooJSONFactoryWSTool{ws2}.importJSONfromString(RooJSONFactoryWSTool{ws1}.exportJSONtoString());
-<<<<<<< HEAD
-
-   RooRealVar &x1 = *ws1.var("x");
-   RooRealVar &x2 = *ws2.var("x");
-
-   RooAbsReal &arg1 = *ws1.function(argName);
-   RooAbsReal &arg2 = *ws2.function(argName);
-
-   RooArgSet nset1{x1};
-   RooArgSet nset2{x2};
-
-   bool allGood = true;
-   for (int i = 0; i < x1.numBins(); ++i) {
-      x1.setBin(i);
-      x2.setBin(i);
-      const double val1 = arg1.getVal(nset1);
-      const double val2 = arg2.getVal(nset2);
-      allGood &= val1 == val2;
-   }
-
-   return allGood ? 0 : 1;
-}
-
-int validate(std::vector<std::string> const &expressions)
-{
-   RooWorkspace ws;
-   for (std::size_t iExpr = 0; iExpr < expressions.size() - 1; ++iExpr) {
-      ws.factory(expressions[iExpr]);
-   }
-   const std::string argName = ws.factory(expressions.back())->GetName();
-   return validate(ws, argName);
-}
-
-int validate(RooAbsArg const &arg)
-{
-   RooWorkspace ws;
-   ws.import(arg, RooFit::Silence());
-   return validate(ws, arg.GetName());
-}
-
-} // namespace
-
-// Test that the IO of attributes and string attributes works.
-TEST(RooFitHS3, AttributesIO)
-{
-
-   std::string jsonString;
-
-   // Export to JSON
-   {
-      RooWorkspace ws{"workspace"};
-      ws.factory("Gaussian::pdf(x[0, 10], mean[5], sigma[1.0, 0.1, 10])");
-      RooAbsPdf &pdf = *ws.pdf("pdf");
-
-      // set attributes
-      pdf.setAttribute("attr0");
-      pdf.setStringAttribute("key0", "val0");
-
-      jsonString = RooJSONFactoryWSTool{ws}.exportJSONtoString();
-   }
-
-=======
 
    RooRealVar &x1 = *ws1.var("x");
    RooRealVar &x2 = *ws2.var("x");
@@ -191,7 +104,6 @@
       jsonString = RooJSONFactoryWSTool{ws}.exportJSONtoString();
    }
 
->>>>>>> 49ae85f5
    // Import JSON
    RooWorkspace ws{"workspace"};
    RooJSONFactoryWSTool{ws}.importJSONfromString(jsonString);
@@ -206,12 +118,6 @@
 
 TEST(RooFitHS3, RooAddPdf)
 {
-<<<<<<< HEAD
-   int status =
-      validate({"Gaussian::signalModel(x[5.20, 5.30], sigmean[5.28, 5.20, 5.30], sigwidth[0.0027, 0.001, 1.])",
-                "ArgusBG::background(x, 5.291, argpar[-20.0, -100., -1.])",
-                "SUM::model(nsig[200, 0., 10000] * signalModel, nbkg[800, 0., 10000] * background)"});
-=======
    int status = validate({"Gaussian::sig(x[5.20, 5.30], sigmean[5.28, 5.20, 5.30], sigwidth[0.0027, 0.001, 1.])",
                           "ArgusBG::bkg(x, 5.291, argpar[-20.0, -100., -1.])",
                           "SUM::model(nsig[200, 0., 10000] * sig, nbkg[800, 0., 10000] * bkg)"});
@@ -236,7 +142,6 @@
    RooAddPdf addPdf{"model_cond", "model_cond", {*ws.pdf("sig"), *ws.pdf("bkg")}, {*ws.var("nsig"), *ws.var("nbkg")}};
    addPdf.fixCoefNormalization({*ws.var("x"), *ws.var("x_2")});
    status = validate(addPdf);
->>>>>>> 49ae85f5
    EXPECT_EQ(status, 0);
 }
 
@@ -245,7 +150,6 @@
    int status = validate({"ArgusBG::argusBG(x[0, 20], x0[10], c[-1], p[0.5])"});
    EXPECT_EQ(status, 0);
 }
-<<<<<<< HEAD
 
 TEST(RooFitHS3, RooBifurGauss)
 {
@@ -270,7 +174,13 @@
 
 TEST(RooFitHS3, RooExponential)
 {
-   int status = validate({"Exponential::exponential(x[0, 10], c[-0.1])"});
+   int status = validate({"Exponential::exponential_1(x[0, 10], c[-0.1])"});
+   EXPECT_EQ(status, 0);
+   RooWorkspace ws;
+   ws.factory("x[0, 10]");
+   ws.factory("c[-0.1]");
+   RooExponential exponential2{"exponential_2", "exponential_2", *ws.var("x"), *ws.var("c"), true};
+   status = validate(exponential2);
    EXPECT_EQ(status, 0);
 }
 
@@ -301,6 +211,12 @@
    EXPECT_EQ(status, 0);
 }
 
+TEST(RooFitHS3, RooBernstein)
+{
+   int status = validate({"RooBernstein::bernstein(x[0, 10], { a[1], 3, b[5, 0, 20] })"});
+   EXPECT_EQ(status, 0);
+}
+
 TEST(RooFitHS3, RooGenericPdf)
 {
    // To silence the numeric integration
@@ -308,7 +224,20 @@
 
    // At this point, only basic arithmetic operations with +, -, * and / are
    // defined in the HS3 standard.
-   int status = validate({"x[0, 10]", "c[5]", "a[1.0, 0.1, 10]", "EXPR::genericPdf('a * x + c', {x, a, c})"});
+   int status = validate({"x[0, 10]", "c[5]", "a[1.0, 0.1, 10]", "EXPR::genericPdf1('a * x + c', {x, a, c})"});
+   EXPECT_EQ(status, 0);
+
+   // Test that it also works with index notation builtin to TFormula
+   status = validate({"x[0, 10]", "c[5]", "a[1.0, 0.1, 10]", "EXPR::genericPdf2('x[1] * x[0] + x[2]', {x, a, c})"});
+   EXPECT_EQ(status, 0);
+
+   // Test for ordinal notation
+   status = validate({"x[0, 10]", "c[5]", "a[1.0, 0.1, 10]", "EXPR::genericPdf3('@1 * @0 + @2', {x, a, c})"});
+   EXPECT_EQ(status, 0);
+
+   // Test for variable names with numbers and extra whitespaces in it
+   status = validate({"m_001_mu[1.0, 0.1, 10]", "x[0, 5]", "m_003_mu[5]",
+                      "EXPR::genericPdf4('@0   *  2  *      @1 +   @2', {m_001_mu, x, m_003_mu})"});
    EXPECT_EQ(status, 0);
 }
 
@@ -335,7 +264,14 @@
 
 TEST(RooFitHS3, RooLognormal)
 {
-   int status = validate({"Lognormal::lognormal(x[0.1, 2.0], m0[0.0, 0.1, 10], k[3.0, 1.1, 10])"});
+   RooWorkspace ws;
+   int status = validate({"Lognormal::lognormal_1(x[1.0, 1.1, 10], mu_2[2.0, 1.1, 10], k_1[2.0, 1.1, 5.0])"});
+   EXPECT_EQ(status, 0);
+   ws.factory("x[1.0, 1.1, 10]");
+   ws.factory("mu_2[0.7, 0.1, 2.3]");
+   ws.factory("k_2[0.7, 0.1, 1.6]");
+   RooLognormal lognormal2{"lognormal_2", "lognormal_2", *ws.var("x"), *ws.var("mu_2"), *ws.var("k_2"), true};
+   status = validate(lognormal2);
    EXPECT_EQ(status, 0);
 }
 
@@ -361,184 +297,6 @@
 
 TEST(RooFitHS3, RooPoisson)
 {
-   int status = validate({"Poisson::poisson(x[0, 10], mean[5])"});
-   EXPECT_EQ(status, 0);
-}
-
-TEST(RooFitHS3, RooPolynomial)
-{
-   // Test different values for "lowestOrder"
-   int status = 0;
-   status = validate({"Polynomial::poly0(x[0, 10], {a_0[3.0], a_1[-0.3, -10, 10], a_2[0.01, -10, 10]}, 0)"});
-   EXPECT_EQ(status, 0);
-   status = validate({"Polynomial::poly1(x[0, 10], {a_1[-0.1, -10, 10], a_2[0.003, -10, 10]}, 1)"});
-   EXPECT_EQ(status, 0);
-   status = validate({"Polynomial::poly1(x[0, 10], {a_2[0.003, -10, 10]}, 2)"});
-   EXPECT_EQ(status, 0);
-}
-
-TEST(RooFitHS3, RooPower)
-{
-   int status = 0;
-   status = validate({"Power::power(x[0, 10], {a_0[3.0], a_1[-0.3, -10, 10]}, {1.0, 2.0})"});
-   EXPECT_EQ(status, 0);
-}
-
-TEST(RooFitHS3, RooUniform)
-{
-   int status = 0;
-   status = validate({"Uniform::uniform({x[0.0, 10.0], y[0.0, 5.0]})"});
-   EXPECT_EQ(status, 0);
-}
-
-=======
-
-TEST(RooFitHS3, RooBifurGauss)
-{
-   int status = validate({"BifurGauss::bifurGauss(x[0, 10], mean[5], sigmaL[1.0, 0.1, 10], sigmaR[2.0, 0.1, 10])"});
-   EXPECT_EQ(status, 0);
-}
-
-TEST(RooFitHS3, RooCBShape)
-{
-   int status = validate({"CBShape::cbShape(x[-10, 10], x0[0], sigma[2.0], alpha[1.4], n[1.2])"});
-   EXPECT_EQ(status, 0);
-}
-
-/// Test that the IO of pdfs that contain RooConstVars works.
-TEST(RooFitHS3, RooConstVar)
-{
-   RooRealVar x{"x", "x", 100, 0, 1000};
-   RooConstVar mean{"mean", "mean", 100};
-   int status = validate(RooPoisson{"pdf_with_const_var", "pdf_with_const_var", x, mean});
-   EXPECT_EQ(status, 0);
-}
-
-TEST(RooFitHS3, RooExponential)
-{
-   int status = validate({"Exponential::exponential_1(x[0, 10], c[-0.1])"});
-   EXPECT_EQ(status, 0);
-   RooWorkspace ws;
-   ws.factory("x[0, 10]");
-   ws.factory("c[-0.1]");
-   RooExponential exponential2{"exponential_2", "exponential_2", *ws.var("x"), *ws.var("c"), true};
-   status = validate(exponential2);
-   EXPECT_EQ(status, 0);
-}
-
-TEST(RooFitHS3, RooExpPoly)
-{
-   // To silence the numeric integration
-   RooHelpers::LocalChangeMsgLevel changeMsgLvl(RooFit::WARNING);
-
-   // Test different values for "lowestOrder"
-   int status = 0;
-   status = validate({"ExpPoly::exppoly0(x[0, 10], {a_0[3.0], a_1[-0.3, -10, 10], a_2[0.01, -10, 10]}, 0)"});
-   EXPECT_EQ(status, 0);
-   status = validate({"ExpPoly::exppoly1(x[0, 10], {a_1[-0.1, -10, 10], a_2[0.003, -10, 10]}, 1)"});
-   EXPECT_EQ(status, 0);
-   status = validate({"ExpPoly::exppoly1(x[0, 10], {a_2[0.003, -10, 10]}, 2)"});
-   EXPECT_EQ(status, 0);
-}
-
-TEST(RooFitHS3, RooGamma)
-{
-   int status = validate({"Gamma::gamma_dist(x[5.0, 10.0], gamma[1.0, 0.1, 10.0], beta[1.0, 0.1, 10.0], mu[5.0])"});
-   EXPECT_EQ(status, 0);
-}
-
-TEST(RooFitHS3, RooGaussian)
-{
-   int status = validate({"Gaussian::gaussian(x[0, 10], mean[5], sigma[1.0, 0.1, 10])"});
-   EXPECT_EQ(status, 0);
-}
-
-TEST(RooFitHS3, RooBernstein)
-{
-   int status = validate({"RooBernstein::bernstein(x[0, 10], { a[1], 3, b[5, 0, 20] })"});
-   EXPECT_EQ(status, 0);
-}
-
-TEST(RooFitHS3, RooGenericPdf)
-{
-   // To silence the numeric integration
-   RooHelpers::LocalChangeMsgLevel changeMsgLvl(RooFit::WARNING);
-
-   // At this point, only basic arithmetic operations with +, -, * and / are
-   // defined in the HS3 standard.
-   int status = validate({"x[0, 10]", "c[5]", "a[1.0, 0.1, 10]", "EXPR::genericPdf1('a * x + c', {x, a, c})"});
-   EXPECT_EQ(status, 0);
-
-   // Test that it also works with index notation builtin to TFormula
-   status = validate({"x[0, 10]", "c[5]", "a[1.0, 0.1, 10]", "EXPR::genericPdf2('x[1] * x[0] + x[2]', {x, a, c})"});
-   EXPECT_EQ(status, 0);
-
-   // Test for ordinal notation
-   status = validate({"x[0, 10]", "c[5]", "a[1.0, 0.1, 10]", "EXPR::genericPdf3('@1 * @0 + @2', {x, a, c})"});
-   EXPECT_EQ(status, 0);
-
-   // Test for variable names with numbers and extra whitespaces in it
-   status = validate({"m_001_mu[1.0, 0.1, 10]", "x[0, 5]", "m_003_mu[5]",
-                      "EXPR::genericPdf4('@0   *  2  *      @1 +   @2', {m_001_mu, x, m_003_mu})"});
-   EXPECT_EQ(status, 0);
-}
-
-TEST(RooFitHS3, RooHistPdf)
-{
-   RooHelpers::LocalChangeMsgLevel changeMsgLvl(RooFit::WARNING);
-
-   RooRealVar x{"x", "x", 0.0, 0.02};
-   x.setBins(2);
-
-   RooDataHist dataHist{"myDataHist", "myDataHist", x};
-   dataHist.set(0, 23, -1);
-   dataHist.set(1, 17, -1);
-
-   int status = validate(RooHistPdf{"histPdf", "histPdf", x, dataHist});
-   EXPECT_EQ(status, 0);
-}
-
-TEST(RooFitHS3, RooLandau)
-{
-   int status = validate({"Landau::landau(x[0, 10], mean[5], sigma[1.0, 0.1, 10])"});
-   EXPECT_EQ(status, 0);
-}
-
-TEST(RooFitHS3, RooLognormal)
-{
-   RooWorkspace ws;
-   int status = validate({"Lognormal::lognormal_1(x[1.0, 1.1, 10], mu_2[2.0, 1.1, 10], k_1[2.0, 1.1, 5.0])"});
-   EXPECT_EQ(status, 0);
-   ws.factory("x[1.0, 1.1, 10]");
-   ws.factory("mu_2[0.7, 0.1, 2.3]");
-   ws.factory("k_2[0.7, 0.1, 1.6]");
-   RooLognormal lognormal2{"lognormal_2", "lognormal_2", *ws.var("x"), *ws.var("mu_2"), *ws.var("k_2"), true};
-   status = validate(lognormal2);
-   EXPECT_EQ(status, 0);
-}
-
-TEST(RooFitHS3, RooMultiVarGaussian)
-{
-   // To silence the numeric differentiation
-   RooHelpers::LocalChangeMsgLevel changeMsgLvl(RooFit::WARNING);
-
-   using RooFit::RooConst;
-
-   RooRealVar x{"x", "x", 0, 10};
-   RooRealVar y{"y", "y", 0, 10};
-   RooRealVar mean{"mean", "mean", 3};
-   TMatrixDSym cov{2};
-   cov(0, 0) = 1.0;
-   cov(0, 1) = 0.2;
-   cov(1, 0) = 0.2;
-   cov(1, 1) = 1.0;
-   RooMultiVarGaussian multiVarGauss{"multi_var_gauss", "", {x, y}, {mean, RooConst(5.0)}, cov};
-   int status = validate(multiVarGauss);
-   EXPECT_EQ(status, 0);
-}
-
-TEST(RooFitHS3, RooPoisson)
-{
    int status = 0;
 
    for (auto noRounding : {false, true}) {
@@ -580,7 +338,6 @@
    EXPECT_EQ(status, 0);
 }
 
->>>>>>> 49ae85f5
 TEST(RooFitHS3, SimultaneousGaussians)
 {
    // Create a test model: RooSimultaneous with Gaussian in one component, and
@@ -589,11 +346,7 @@
    RooRealVar mean("mean", "mean", 0, -8, 8);
    RooRealVar sigma("sigma", "sigma", 0.3, 0.1, 10);
    RooGaussian g1("g1", "g1", x, mean, sigma);
-<<<<<<< HEAD
-   RooGaussian g2("g2", "g2", x, mean, RooFit::RooConst(0.3));
-=======
    RooGaussian g2("g2", "g2", x, mean, 0.3);
->>>>>>> 49ae85f5
    RooProdPdf model("model", "model", RooArgList{g1, g2});
    RooGaussian model_ctl("model_ctl", "model_ctl", x, mean, sigma);
    RooCategory sample("sample", "sample", {{"physics", 0}, {"control", 1}});
