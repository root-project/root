/*
 * Project: RooFit
 * Authors:
 *   Carsten D. Burgard, DESY/ATLAS, Dec 2021
 *
 * Copyright (c) 2022, CERN
 *
 * Redistribution and use in source and binary forms,
 * with or without modification, are permitted according to the terms
 * listed in LICENSE (http://roofit.sourceforge.net/license.txt)
 */

#ifndef RooFitHS3_JSONIO_h
#define RooFitHS3_JSONIO_h

#include <map>
#include <memory>
#include <string>
#include <vector>

class RooAbsArg;
class RooJSONFactoryWSTool;

class TClass;

namespace RooFit {
namespace Detail {
class JSONNode;
class JSONTree;
} // namespace Detail

namespace JSONIO {

class Importer {
public:
   virtual ~Importer() {}
   virtual bool importArg(RooJSONFactoryWSTool *tool, const RooFit::Detail::JSONNode &node) const
   {
      return importFunction(tool, node);
   }
   // These two functions importPdf() and importFunction() are supposed to get
<<<<<<< HEAD
   // deprecated at some point, and get superseeded by the general importArg().
=======
   // deprecated at some point, and get superseded by the general importArg().
>>>>>>> 49ae85f5
   // The reason for having these functions call each other in a loop by
   // default is backwards compatibility: no matter which function is
   // overridden, it will be called eventually.
   virtual bool importFunction(RooJSONFactoryWSTool *tool, const RooFit::Detail::JSONNode &node) const
   {
      return importPdf(tool, node);
   }
   virtual bool importPdf(RooJSONFactoryWSTool *tool, const RooFit::Detail::JSONNode &node) const
   {
      return importArg(tool, node);
   }
};
class Exporter {
public:
   virtual std::string const &key() const = 0;
   virtual bool autoExportDependants() const { return true; }
   virtual bool exportObject(RooJSONFactoryWSTool *, const RooAbsArg *, RooFit::Detail::JSONNode &) const
   {
      return false;
   }
   virtual ~Exporter() {}
};
struct ExportKeys {
   std::string type;
   std::map<std::string, std::string> proxies;
};
struct ImportExpression {
   TClass const *tclass = nullptr;
   std::vector<std::string> arguments;
};

using ImportMap = std::map<const std::string, std::vector<std::unique_ptr<const Importer>>>;
using ExportMap = std::map<TClass const *, std::vector<std::unique_ptr<const Exporter>>>;
using ExportKeysMap = std::map<TClass const *, ExportKeys>;
using ImportExpressionMap = std::map<const std::string, ImportExpression>;

void setupKeys();
ImportMap &importers();
ExportMap &exporters();
ImportExpressionMap &importExpressions();
ExportKeysMap &exportKeys();

template <class T>
static bool registerImporter(const std::string &key, bool topPriority = true)
{
   return registerImporter(key, std::make_unique<T>(), topPriority);
}
template <class T>
static bool registerExporter(const TClass *key, bool topPriority = true)
{
   return registerExporter(key, std::make_unique<T>(), topPriority);
}

bool registerImporter(const std::string &key, std::unique_ptr<const Importer> f, bool topPriority = true);
bool registerExporter(const TClass *key, std::unique_ptr<const Exporter> f, bool topPriority = true);
int removeImporters(const std::string &needle);
int removeExporters(const std::string &needle);
void printImporters();
void printExporters();

void loadFactoryExpressions(const std::string &fname);
void clearFactoryExpressions();
void printFactoryExpressions();
void loadExportKeys(const std::string &fname);
void clearExportKeys();
void printExportKeys();

} // namespace JSONIO

} // namespace RooFit

#endif<|MERGE_RESOLUTION|>--- conflicted
+++ resolved
@@ -39,11 +39,7 @@
       return importFunction(tool, node);
    }
    // These two functions importPdf() and importFunction() are supposed to get
-<<<<<<< HEAD
-   // deprecated at some point, and get superseeded by the general importArg().
-=======
    // deprecated at some point, and get superseded by the general importArg().
->>>>>>> 49ae85f5
    // The reason for having these functions call each other in a loop by
    // default is backwards compatibility: no matter which function is
    // overridden, it will be called eventually.
