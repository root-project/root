/*
 * Project: RooFit
 * Authors:
 *   Carsten D. Burgard, DESY/ATLAS, Dec 2021
 *
 * Copyright (c) 2022, CERN
 *
 * Redistribution and use in source and binary forms,
 * with or without modification, are permitted according to the terms
 * listed in LICENSE (http://roofit.sourceforge.net/license.txt)
 */

#ifndef RooFitHS3_RooJSONFactoryWSTool_h
#define RooFitHS3_RooJSONFactoryWSTool_h

#include <RooFit/Detail/JSONInterface.h>

#include <RooArgList.h>
#include <RooArgSet.h>
#include <RooGlobalFunc.h>
#include <RooWorkspace.h>

#include <map>
#include <stdexcept>
#include <set>

namespace RooFit {
namespace JSONIO {
namespace Detail {
class Domains;
}
} // namespace JSONIO
} // namespace RooFit
namespace RooStats {
class ModelConfig;
}

class RooJSONFactoryWSTool {
public:
   static constexpr bool useListsInsteadOfDicts = true;

   struct CombinedData {
      std::string name;
      std::map<std::string, std::string> components;
   };

   RooJSONFactoryWSTool(RooWorkspace &ws);

   ~RooJSONFactoryWSTool();
<<<<<<< HEAD

   static std::ostream &log(int level);
=======
>>>>>>> 49ae85f5

   static std::string name(const RooFit::Detail::JSONNode &n);

   static RooFit::Detail::JSONNode &appendNamedChild(RooFit::Detail::JSONNode &node, std::string const &name);
   static RooFit::Detail::JSONNode const *findNamedChild(RooFit::Detail::JSONNode const &node, std::string const &name);

<<<<<<< HEAD
   static void fillSeq(RooFit::Detail::JSONNode &node, RooAbsCollection const &coll);
=======
   static void fillSeq(RooFit::Detail::JSONNode &node, RooAbsCollection const &coll, size_t nMax = -1);
>>>>>>> 49ae85f5

   template <class T>
   T *request(const std::string &objname, const std::string &requestAuthor)
   {
      if (T *out = requestImpl<T>(objname)) {
         return out;
      }
      throw DependencyMissingError(requestAuthor, objname, T::Class()->GetName());
   }

   template <class T>
   T *requestArg(const RooFit::Detail::JSONNode &node, const std::string &key)
<<<<<<< HEAD
   {
      std::string requestAuthor(RooJSONFactoryWSTool::name(node));
      if (!node.has_child(key)) {
         RooJSONFactoryWSTool::error("no \"" + key + "\" given in \"" + requestAuthor + "\"");
      }
      return request<T>(node[key].val(), requestAuthor);
   }

   template <class T, class Coll_t>
   Coll_t requestCollection(const RooFit::Detail::JSONNode &node, const std::string &seqName)
   {
      std::string requestAuthor(RooJSONFactoryWSTool::name(node));
      if (!node.has_child(seqName)) {
         RooJSONFactoryWSTool::error("no \"" + seqName + "\" given in \"" + requestAuthor + "\"");
      }
      if (!node[seqName].is_seq()) {
         RooJSONFactoryWSTool::error("\"" + seqName + "\" in \"" + requestAuthor + "\" is not a sequence");
      }

      Coll_t out;
      for (const auto &elem : node[seqName].children()) {
         out.add(*request<T>(elem.val(), requestAuthor));
      }
      return out;
   }

   template <class T>
   RooArgSet requestArgSet(const RooFit::Detail::JSONNode &node, const std::string &seqName)
   {
      return requestCollection<T, RooArgSet>(node, seqName);
   }

   template <class T>
   RooArgList requestArgList(const RooFit::Detail::JSONNode &node, const std::string &seqName)
   {
      return requestCollection<T, RooArgList>(node, seqName);
   }

   RooWorkspace *workspace() { return &_workspace; }

   template <class Obj_t>
   Obj_t &wsImport(Obj_t const &obj)
   {
      _workspace.import(obj, RooFit::RecycleConflictNodes(true), RooFit::Silence(true));
      return *static_cast<Obj_t *>(_workspace.obj(obj.GetName()));
   }

   template <class Obj_t, typename... Args_t>
   Obj_t &wsEmplace(RooStringView name, Args_t &&...args)
   {
      return wsImport(Obj_t(name, name, std::forward<Args_t>(args)...));
   }

   static void error(const char *s);
   inline static void error(const std::string &s) { error(s.c_str()); }

   static std::unique_ptr<RooDataHist> readBinnedData(const RooFit::Detail::JSONNode &n, const std::string &namecomp);
   static std::unique_ptr<RooDataHist>
   readBinnedData(const RooFit::Detail::JSONNode &n, const std::string &namecomp, RooArgList const &varlist);
=======
   {
      std::string requestAuthor(RooJSONFactoryWSTool::name(node));
      if (!node.has_child(key)) {
         RooJSONFactoryWSTool::error("no \"" + key + "\" given in \"" + requestAuthor + "\"");
      }
      return request<T>(node[key].val(), requestAuthor);
   }

   template <class T, class Coll_t>
   Coll_t requestCollection(const RooFit::Detail::JSONNode &node, const std::string &seqName)
   {
      std::string requestAuthor(RooJSONFactoryWSTool::name(node));
      if (!node.has_child(seqName)) {
         RooJSONFactoryWSTool::error("no \"" + seqName + "\" given in \"" + requestAuthor + "\"");
      }
      if (!node[seqName].is_seq()) {
         RooJSONFactoryWSTool::error("\"" + seqName + "\" in \"" + requestAuthor + "\" is not a sequence");
      }

      Coll_t out;
      for (const auto &elem : node[seqName].children()) {
         out.add(*request<T>(elem.val(), requestAuthor));
      }
      return out;
   }

   template <class T>
   RooArgSet requestArgSet(const RooFit::Detail::JSONNode &node, const std::string &seqName)
   {
      return requestCollection<T, RooArgSet>(node, seqName);
   }

   template <class T>
   RooArgList requestArgList(const RooFit::Detail::JSONNode &node, const std::string &seqName)
   {
      return requestCollection<T, RooArgList>(node, seqName);
   }

   RooWorkspace *workspace() { return &_workspace; }

   template <class Obj_t>
   Obj_t &wsImport(Obj_t const &obj)
   {
      _workspace.import(obj, RooFit::RecycleConflictNodes(true), RooFit::Silence(true));
      return *static_cast<Obj_t *>(_workspace.obj(obj.GetName()));
   }

   template <class Obj_t, typename... Args_t>
   Obj_t &wsEmplace(RooStringView name, Args_t &&...args)
   {
      return wsImport(Obj_t(name.c_str(), name.c_str(), std::forward<Args_t>(args)...));
   }

   [[noreturn]] static void error(const char *s);
   [[noreturn]] inline static void error(const std::string &s) { error(s.c_str()); }
   static std::ostream &warning(const std::string &s);

   static RooArgSet readAxes(const RooFit::Detail::JSONNode &node);
   static std::unique_ptr<RooDataHist>
   readBinnedData(const RooFit::Detail::JSONNode &n, const std::string &namecomp, RooArgSet const &vars);
>>>>>>> 49ae85f5

   bool importJSON(std::string const &filename);
   bool importYML(std::string const &filename);
   bool importJSON(std::istream &os);
   bool importYML(std::istream &os);
   bool exportJSON(std::string const &fileName);
   bool exportYML(std::string const &fileName);
   bool exportJSON(std::ostream &os);
   bool exportYML(std::ostream &os);

   std::string exportJSONtoString();
   std::string exportYMLtoString();
   bool importJSONfromString(const std::string &s);
   bool importYMLfromString(const std::string &s);
   void importJSONElement(const std::string &name, const std::string &jsonString);
   void importVariableElement(const RooFit::Detail::JSONNode &n);

   void importFunction(const RooFit::Detail::JSONNode &n, bool importAllDependants);
   void importFunction(const std::string &jsonString, bool importAllDependants);

   static std::unique_ptr<RooFit::Detail::JSONTree> createNewJSONTree();

   static RooFit::Detail::JSONNode &makeVariablesNode(RooFit::Detail::JSONNode &rootNode);

   // error handling helpers
   class DependencyMissingError : public std::exception {
      std::string _parent, _child, _class, _message;

   public:
      DependencyMissingError(const std::string &p, const std::string &c, const std::string &classname)
         : _parent(p), _child(c), _class(classname)
      {
         _message = "object '" + _parent + "' is missing dependency '" + _child + "' of type '" + _class + "'";
      };
      const std::string &parent() const { return _parent; }
      const std::string &child() const { return _child; }
      const std::string &classname() const { return _class; }
      const char *what() const noexcept override { return _message.c_str(); }
   };

   template <typename... Keys_t>
   static RooFit::Detail::JSONNode &getRooFitInternal(RooFit::Detail::JSONNode &node, Keys_t const &...keys)
   {
      return node.get("misc", "ROOT_internal", keys...);
   }

   static void
   exportHisto(RooArgSet const &vars, std::size_t n, double const *contents, RooFit::Detail::JSONNode &output);

   static void exportArray(std::size_t n, double const *contents, RooFit::Detail::JSONNode &output);

<<<<<<< HEAD
   static void exportCategory(RooAbsCategory const &cat, RooFit::Detail::JSONNode &node);

   void queueExport(RooAbsArg const &arg) { _serversToExport.push_back(&arg); }

=======
   void exportCategory(RooAbsCategory const &cat, RooFit::Detail::JSONNode &node);

   void queueExport(RooAbsArg const &arg) { _serversToExport.push_back(&arg); }

   RooFit::Detail::JSONNode &createAdHoc(const std::string &toplevel, const std::string &name);
   RooAbsReal *importTransformed(const std::string &name, const std::string &tag, const std::string &operation_name,
                                 const std::string &formula);
   std::string exportTransformed(const RooAbsReal *original, const std::string &tag, const std::string &operation_name,
                                 const std::string &formula);

   void setAttribute(const std::string &obj, const std::string &attrib);
   bool hasAttribute(const std::string &obj, const std::string &attrib);
   std::string getStringAttribute(const std::string &obj, const std::string &attrib);
   void setStringAttribute(const std::string &obj, const std::string &attrib, const std::string &value);

>>>>>>> 49ae85f5
private:
   template <class T>
   T *requestImpl(const std::string &objname);

   void exportObject(RooAbsArg const &func, std::set<std::string> &exportedObjectNames);

   void exportData(RooAbsData const &data);
   RooJSONFactoryWSTool::CombinedData exportCombinedData(RooAbsData const &data);

   void importAllNodes(const RooFit::Detail::JSONNode &n);

   void importVariable(const RooFit::Detail::JSONNode &n);
   void importDependants(const RooFit::Detail::JSONNode &n);

   void exportVariable(const RooAbsArg *v, RooFit::Detail::JSONNode &n);
   void exportVariables(const RooArgSet &allElems, RooFit::Detail::JSONNode &n);

   void exportAllObjects(RooFit::Detail::JSONNode &n);

   void exportModelConfig(RooFit::Detail::JSONNode &rootnode, RooStats::ModelConfig const &mc,
                          const std::vector<RooJSONFactoryWSTool::CombinedData> &d);

   void exportSingleModelConfig(RooFit::Detail::JSONNode &rootnode, RooStats::ModelConfig const &mc,
                                std::string const &analysisName,
                                std::map<std::string, std::string> const *dataComponents);

   // member variables
   const RooFit::Detail::JSONNode *_rootnodeInput = nullptr;
   const RooFit::Detail::JSONNode *_attributesNode = nullptr;
   RooFit::Detail::JSONNode *_rootnodeOutput = nullptr;
   RooFit::Detail::JSONNode *_varsNode = nullptr;
   RooWorkspace &_workspace;

   // objects to represent intermediate information
   std::unique_ptr<RooFit::JSONIO::Detail::Domains> _domains;
   std::vector<RooAbsArg const *> _serversToExport;
};
#endif<|MERGE_RESOLUTION|>--- conflicted
+++ resolved
@@ -47,22 +47,13 @@
    RooJSONFactoryWSTool(RooWorkspace &ws);
 
    ~RooJSONFactoryWSTool();
-<<<<<<< HEAD
-
-   static std::ostream &log(int level);
-=======
->>>>>>> 49ae85f5
 
    static std::string name(const RooFit::Detail::JSONNode &n);
 
    static RooFit::Detail::JSONNode &appendNamedChild(RooFit::Detail::JSONNode &node, std::string const &name);
    static RooFit::Detail::JSONNode const *findNamedChild(RooFit::Detail::JSONNode const &node, std::string const &name);
 
-<<<<<<< HEAD
-   static void fillSeq(RooFit::Detail::JSONNode &node, RooAbsCollection const &coll);
-=======
    static void fillSeq(RooFit::Detail::JSONNode &node, RooAbsCollection const &coll, size_t nMax = -1);
->>>>>>> 49ae85f5
 
    template <class T>
    T *request(const std::string &objname, const std::string &requestAuthor)
@@ -75,7 +66,6 @@
 
    template <class T>
    T *requestArg(const RooFit::Detail::JSONNode &node, const std::string &key)
-<<<<<<< HEAD
    {
       std::string requestAuthor(RooJSONFactoryWSTool::name(node));
       if (!node.has_child(key)) {
@@ -126,66 +116,6 @@
    template <class Obj_t, typename... Args_t>
    Obj_t &wsEmplace(RooStringView name, Args_t &&...args)
    {
-      return wsImport(Obj_t(name, name, std::forward<Args_t>(args)...));
-   }
-
-   static void error(const char *s);
-   inline static void error(const std::string &s) { error(s.c_str()); }
-
-   static std::unique_ptr<RooDataHist> readBinnedData(const RooFit::Detail::JSONNode &n, const std::string &namecomp);
-   static std::unique_ptr<RooDataHist>
-   readBinnedData(const RooFit::Detail::JSONNode &n, const std::string &namecomp, RooArgList const &varlist);
-=======
-   {
-      std::string requestAuthor(RooJSONFactoryWSTool::name(node));
-      if (!node.has_child(key)) {
-         RooJSONFactoryWSTool::error("no \"" + key + "\" given in \"" + requestAuthor + "\"");
-      }
-      return request<T>(node[key].val(), requestAuthor);
-   }
-
-   template <class T, class Coll_t>
-   Coll_t requestCollection(const RooFit::Detail::JSONNode &node, const std::string &seqName)
-   {
-      std::string requestAuthor(RooJSONFactoryWSTool::name(node));
-      if (!node.has_child(seqName)) {
-         RooJSONFactoryWSTool::error("no \"" + seqName + "\" given in \"" + requestAuthor + "\"");
-      }
-      if (!node[seqName].is_seq()) {
-         RooJSONFactoryWSTool::error("\"" + seqName + "\" in \"" + requestAuthor + "\" is not a sequence");
-      }
-
-      Coll_t out;
-      for (const auto &elem : node[seqName].children()) {
-         out.add(*request<T>(elem.val(), requestAuthor));
-      }
-      return out;
-   }
-
-   template <class T>
-   RooArgSet requestArgSet(const RooFit::Detail::JSONNode &node, const std::string &seqName)
-   {
-      return requestCollection<T, RooArgSet>(node, seqName);
-   }
-
-   template <class T>
-   RooArgList requestArgList(const RooFit::Detail::JSONNode &node, const std::string &seqName)
-   {
-      return requestCollection<T, RooArgList>(node, seqName);
-   }
-
-   RooWorkspace *workspace() { return &_workspace; }
-
-   template <class Obj_t>
-   Obj_t &wsImport(Obj_t const &obj)
-   {
-      _workspace.import(obj, RooFit::RecycleConflictNodes(true), RooFit::Silence(true));
-      return *static_cast<Obj_t *>(_workspace.obj(obj.GetName()));
-   }
-
-   template <class Obj_t, typename... Args_t>
-   Obj_t &wsEmplace(RooStringView name, Args_t &&...args)
-   {
       return wsImport(Obj_t(name.c_str(), name.c_str(), std::forward<Args_t>(args)...));
    }
 
@@ -196,7 +126,6 @@
    static RooArgSet readAxes(const RooFit::Detail::JSONNode &node);
    static std::unique_ptr<RooDataHist>
    readBinnedData(const RooFit::Detail::JSONNode &n, const std::string &namecomp, RooArgSet const &vars);
->>>>>>> 49ae85f5
 
    bool importJSON(std::string const &filename);
    bool importYML(std::string const &filename);
@@ -248,12 +177,6 @@
 
    static void exportArray(std::size_t n, double const *contents, RooFit::Detail::JSONNode &output);
 
-<<<<<<< HEAD
-   static void exportCategory(RooAbsCategory const &cat, RooFit::Detail::JSONNode &node);
-
-   void queueExport(RooAbsArg const &arg) { _serversToExport.push_back(&arg); }
-
-=======
    void exportCategory(RooAbsCategory const &cat, RooFit::Detail::JSONNode &node);
 
    void queueExport(RooAbsArg const &arg) { _serversToExport.push_back(&arg); }
@@ -269,7 +192,6 @@
    std::string getStringAttribute(const std::string &obj, const std::string &attrib);
    void setStringAttribute(const std::string &obj, const std::string &attrib, const std::string &value);
 
->>>>>>> 49ae85f5
 private:
    template <class T>
    T *requestImpl(const std::string &objname);
