--- conflicted
+++ resolved
@@ -26,10 +26,6 @@
 #include <RooTFnBinding.h>
 #include <RooHistFunc.h>
 #include <RooHistPdf.h>
-<<<<<<< HEAD
-#include <RooProdPdf.h>
-=======
->>>>>>> 7c5b7714
 #include <RooPolynomial.h>
 #include <RooRealSumFunc.h>
 #include <RooRealSumPdf.h>
@@ -83,9 +79,6 @@
             startidx = expression.size();
             arguments.push_back(arg);
          }
-<<<<<<< HEAD
-      }
-=======
       }
    }
    if (startidx < expression.size())
@@ -109,34 +102,14 @@
       }
       tool->wsImport(RooArg_t{name.c_str(), formula, dependents});
       return true;
->>>>>>> 7c5b7714
-   }
-   if (startidx < expression.size())
-      arguments.push_back(expression.substr(startidx));
-   return arguments;
-}
-
-<<<<<<< HEAD
-template <class RooArg_t>
-class RooFormulaArgFactory : public RooFit::JSONIO::Importer {
-=======
+   }
+};
+
 class RooAddPdfFactory : public RooFit::JSONIO::Importer {
->>>>>>> 7c5b7714
-public:
-   bool importArg(RooJSONFactoryWSTool *tool, const JSONNode &p) const override
-   {
-      std::string name(RooJSONFactoryWSTool::name(p));
-<<<<<<< HEAD
-      if (!p.has_child("expression")) {
-         RooJSONFactoryWSTool::error("no expression given for '" + name + "'");
-      }
-      TString formula(p["expression"].val());
-      RooArgList dependents;
-      for (const auto &d : extract_arguments(formula.Data())) {
-         dependents.add(*tool->request<RooAbsReal>(d, name));
-      }
-      tool->wsImport(RooArg_t{name.c_str(), formula, dependents});
-=======
+public:
+   bool importArg(RooJSONFactoryWSTool *tool, const JSONNode &p) const override
+   {
+      std::string name(RooJSONFactoryWSTool::name(p));
       tool->wsEmplace<RooAddPdf>(name, tool->requestArgList<RooAbsPdf>(p, "summands"),
                                  tool->requestArgList<RooAbsReal>(p, "coefficients"));
       return true;
@@ -150,7 +123,6 @@
       std::string name(RooJSONFactoryWSTool::name(p));
       RooHistFunc *hf = static_cast<RooHistFunc *>(tool->request<RooAbsReal>(p["histogram"].val(), name));
       tool->wsEmplace<RooBinWidthFunction>(name, *hf, p["divideByBinWidth"].val_bool());
->>>>>>> 7c5b7714
       return true;
    }
 };
@@ -160,10 +132,6 @@
    bool importArg(RooJSONFactoryWSTool *tool, const JSONNode &p) const override
    {
       std::string name(RooJSONFactoryWSTool::name(p));
-<<<<<<< HEAD
-      tool->wsEmplace<RooAddPdf>(name, tool->requestArgList<RooAbsPdf>(p, "summands"),
-                                 tool->requestArgList<RooAbsReal>(p, "coefficients"));
-=======
 
       RooAbsPdf *pdf = tool->requestArg<RooAbsPdf>(p, "pdf");
       RooRealVar *obs = tool->requestArg<RooRealVar>(p, "observable");
@@ -182,7 +150,6 @@
 
       tool->wsEmplace<RooBinSamplingPdf>(name, *obs, *pdf, epsilon);
 
->>>>>>> 7c5b7714
       return true;
    }
 };
@@ -192,10 +159,6 @@
    bool importArg(RooJSONFactoryWSTool *tool, const JSONNode &p) const override
    {
       std::string name(RooJSONFactoryWSTool::name(p));
-<<<<<<< HEAD
-      RooHistFunc *hf = static_cast<RooHistFunc *>(tool->request<RooAbsReal>(p["histogram"].val(), name));
-      tool->wsEmplace<RooBinWidthFunction>(name, *hf, p["divideByBinWidth"].val_bool());
-=======
 
       bool extended = false;
       if (p.has_child("extended") && p["extended"].val_bool()) {
@@ -214,7 +177,6 @@
       std::string name(RooJSONFactoryWSTool::name(p));
       tool->wsEmplace<RooRealSumFunc>(name, tool->requestArgList<RooAbsReal>(p, "samples"),
                                       tool->requestArgList<RooAbsReal>(p, "coefficients"));
->>>>>>> 7c5b7714
       return true;
    }
 };
@@ -224,20 +186,8 @@
    bool importArg(RooJSONFactoryWSTool *tool, const JSONNode &p) const override
    {
       std::string name(RooJSONFactoryWSTool::name(p));
-<<<<<<< HEAD
-
-      RooAbsPdf *pdf = tool->requestArg<RooAbsPdf>(p, "pdf");
-      RooRealVar *obs = tool->requestArg<RooRealVar>(p, "observable");
-
-      if (!pdf->dependsOn(*obs)) {
-         pdf->Print("t");
-         RooJSONFactoryWSTool::error(std::string("pdf '") + pdf->GetName() + "' does not depend on observable '" +
-                                     obs->GetName() + "' as indicated by parent RooBinSamplingPdf '" + name +
-                                     "', please check!");
-=======
       if (!p.has_child("coefficients")) {
          RooJSONFactoryWSTool::error("no coefficients given in '" + name + "'");
->>>>>>> 7c5b7714
       }
       RooAbsReal *x = tool->requestArg<RooAbsReal>(p, "x");
       RooArgList coefs;
@@ -256,12 +206,6 @@
          }
          ++order;
       }
-<<<<<<< HEAD
-      double epsilon(p["epsilon"].val_double());
-
-      tool->wsEmplace<RooBinSamplingPdf>(name, *obs, *pdf, epsilon);
-=======
->>>>>>> 7c5b7714
 
       tool->wsEmplace<RooPolynomial>(name, *x, coefs, lowestOrder);
       return true;
@@ -273,36 +217,6 @@
    bool importArg(RooJSONFactoryWSTool *tool, const JSONNode &p) const override
    {
       std::string name(RooJSONFactoryWSTool::name(p));
-<<<<<<< HEAD
-
-      bool extended = false;
-      if (p.has_child("extended") && p["extended"].val_bool()) {
-         extended = true;
-      }
-      tool->wsEmplace<RooRealSumPdf>(name, tool->requestArgList<RooAbsReal>(p, "samples"),
-                                     tool->requestArgList<RooAbsReal>(p, "coefficients"), extended);
-      return true;
-   }
-};
-
-class RooRealSumFuncFactory : public RooFit::JSONIO::Importer {
-public:
-   bool importFunction(RooJSONFactoryWSTool *tool, const JSONNode &p) const override
-   {
-      std::string name(RooJSONFactoryWSTool::name(p));
-      tool->wsEmplace<RooRealSumFunc>(name, tool->requestArgList<RooAbsReal>(p, "samples"),
-                                      tool->requestArgList<RooAbsReal>(p, "coefficients"));
-      return true;
-   }
-};
-
-class RooPolynomialFactory : public RooFit::JSONIO::Importer {
-public:
-   bool importPdf(RooJSONFactoryWSTool *tool, const JSONNode &p) const override
-   {
-      std::string name(RooJSONFactoryWSTool::name(p));
-=======
->>>>>>> 7c5b7714
       if (!p.has_child("coefficients")) {
          RooJSONFactoryWSTool::error("no coefficients given in '" + name + "'");
       }
@@ -324,22 +238,14 @@
          ++order;
       }
 
-<<<<<<< HEAD
-      tool->wsEmplace<RooPolynomial>(name, *x, coefs, lowestOrder);
-=======
       tool->wsEmplace<RooExpPoly>(name, *x, coefs, lowestOrder);
->>>>>>> 7c5b7714
       return true;
    }
 };
 
 class RooMultiVarGaussianFactory : public RooFit::JSONIO::Importer {
 public:
-<<<<<<< HEAD
-   bool importPdf(RooJSONFactoryWSTool *tool, const JSONNode &p) const override
-=======
-   bool importArg(RooJSONFactoryWSTool *tool, const JSONNode &p) const override
->>>>>>> 7c5b7714
+   bool importArg(RooJSONFactoryWSTool *tool, const JSONNode &p) const override
    {
       std::string name(RooJSONFactoryWSTool::name(p));
       bool has_cov = p.has_child("covariances");
@@ -395,13 +301,8 @@
    {
       const RooRealSumPdf *pdf = static_cast<const RooRealSumPdf *>(func);
       elem["type"] << key();
-<<<<<<< HEAD
-      elem["samples"].fill_seq(pdf->funcList(), [](auto const &item) { return item->GetName(); });
-      elem["coefficients"].fill_seq(pdf->coefList(), [](auto const &item) { return item->GetName(); });
-=======
       RooJSONFactoryWSTool::fillSeq(elem["samples"], pdf->funcList());
       RooJSONFactoryWSTool::fillSeq(elem["coefficients"], pdf->coefList());
->>>>>>> 7c5b7714
       elem["extended"] << (pdf->extendMode() == RooAbsPdf::CanBeExtended);
       return true;
    }
@@ -414,13 +315,8 @@
    {
       const RooRealSumFunc *pdf = static_cast<const RooRealSumFunc *>(func);
       elem["type"] << key();
-<<<<<<< HEAD
-      elem["samples"].fill_seq(pdf->funcList(), [](auto const &item) { return item->GetName(); });
-      elem["coefficients"].fill_seq(pdf->coefList(), [](auto const &item) { return item->GetName(); });
-=======
       RooJSONFactoryWSTool::fillSeq(elem["samples"], pdf->funcList());
       RooJSONFactoryWSTool::fillSeq(elem["coefficients"], pdf->coefList());
->>>>>>> 7c5b7714
       return true;
    }
 };
@@ -433,11 +329,7 @@
       const RooHistFunc *hf = static_cast<const RooHistFunc *>(func);
       elem["type"] << key();
       RooDataHist const &dh = hf->dataHist();
-<<<<<<< HEAD
-      tool->exportHisto(*dh.get(), dh.numEntries(), dh.weightArray(), elem["data"]);
-=======
       tool->exportHisto(*dh.get(), dh.numEntries(), dh.weightArray(), elem["data"].set_map());
->>>>>>> 7c5b7714
       return true;
    }
 };
@@ -450,12 +342,8 @@
       if (!p.has_child("data")) {
          RooJSONFactoryWSTool::error("function '" + name + "' is of histogram type, but does not define a 'data' key");
       }
-<<<<<<< HEAD
-      std::unique_ptr<RooDataHist> dataHist = RooJSONFactoryWSTool::readBinnedData(p["data"], name);
-=======
       std::unique_ptr<RooDataHist> dataHist =
          RooJSONFactoryWSTool::readBinnedData(p["data"], name, RooJSONFactoryWSTool::readAxes(p["data"]));
->>>>>>> 7c5b7714
       tool->wsEmplace<RooHistFunc>(name, *dataHist->get(), *dataHist);
       return true;
    }
@@ -469,33 +357,21 @@
       const RooHistPdf *hf = static_cast<const RooHistPdf *>(func);
       elem["type"] << key();
       RooDataHist const &dh = hf->dataHist();
-<<<<<<< HEAD
-      tool->exportHisto(*dh.get(), dh.numEntries(), dh.weightArray(), elem["data"]);
-=======
       tool->exportHisto(*dh.get(), dh.numEntries(), dh.weightArray(), elem["data"].set_map());
->>>>>>> 7c5b7714
       return true;
    }
 };
 
 class RooHistPdfFactory : public RooFit::JSONIO::Importer {
 public:
-<<<<<<< HEAD
-   bool importPdf(RooJSONFactoryWSTool *tool, const JSONNode &p) const override
-=======
-   bool importArg(RooJSONFactoryWSTool *tool, const JSONNode &p) const override
->>>>>>> 7c5b7714
+   bool importArg(RooJSONFactoryWSTool *tool, const JSONNode &p) const override
    {
       std::string name(RooJSONFactoryWSTool::name(p));
       if (!p.has_child("data")) {
          RooJSONFactoryWSTool::error("function '" + name + "' is of histogram type, but does not define a 'data' key");
       }
-<<<<<<< HEAD
-      std::unique_ptr<RooDataHist> dataHist = RooJSONFactoryWSTool::readBinnedData(p["data"], name);
-=======
       std::unique_ptr<RooDataHist> dataHist =
          RooJSONFactoryWSTool::readBinnedData(p["data"], name, RooJSONFactoryWSTool::readAxes(p["data"]));
->>>>>>> 7c5b7714
       tool->wsEmplace<RooHistPdf>(name, *dataHist->get(), *dataHist);
       return true;
    }
@@ -536,9 +412,6 @@
    {
       const RooArg_t *pdf = static_cast<const RooArg_t *>(func);
       elem["type"] << key();
-<<<<<<< HEAD
-      elem["expression"] << pdf->expression();
-=======
       TString expression(pdf->expression());
       for (size_t i = 0; i < pdf->nParameters(); ++i) {
          RooAbsArg *par = pdf->getParameter(i);
@@ -547,7 +420,6 @@
          expression.ReplaceAll(ss.str().c_str(), par->GetName());
       }
       elem["expression"] << expression.Data();
->>>>>>> 7c5b7714
       return true;
    }
 };
@@ -558,43 +430,6 @@
    bool exportObject(RooJSONFactoryWSTool *, const RooAbsArg *func, JSONNode &elem) const override
    {
       auto *pdf = static_cast<const RooPolynomial *>(func);
-      elem["type"] << key();
-      elem["x"] << pdf->x().GetName();
-<<<<<<< HEAD
-      auto &coefs = elem["coefficients"];
-=======
-      auto &coefs = elem["coefficients"].set_seq();
->>>>>>> 7c5b7714
-      // Write out the default coefficient that RooFit uses for the lower
-      // orders before the order of the first coefficient. Like this, the
-      // output is more self-documenting.
-      for (int i = 0; i < pdf->lowestOrder(); ++i) {
-         coefs.append_child() << (i == 0 ? "1.0" : "0.0");
-      }
-      for (const auto &coef : pdf->coefList()) {
-         coefs.append_child() << coef->GetName();
-      }
-      return true;
-   }
-};
-
-<<<<<<< HEAD
-class RooMultiVarGaussianStreamer : public RooFit::JSONIO::Exporter {
-=======
-class RooExpPolyStreamer : public RooFit::JSONIO::Exporter {
->>>>>>> 7c5b7714
-public:
-   std::string const &key() const override;
-   bool exportObject(RooJSONFactoryWSTool *, const RooAbsArg *func, JSONNode &elem) const override
-   {
-<<<<<<< HEAD
-      auto *pdf = static_cast<const RooMultiVarGaussian *>(func);
-      elem["type"] << key();
-      elem["x"].fill_seq(pdf->xVec(), [](auto const &item) { return item->GetName(); });
-      elem["mean"].fill_seq(pdf->muVec(), [](auto const &item) { return item->GetName(); });
-      elem["covariances"].fill_mat(pdf->covarianceMatrix());
-=======
-      auto *pdf = static_cast<const RooExpPoly *>(func);
       elem["type"] << key();
       elem["x"] << pdf->x().GetName();
       auto &coefs = elem["coefficients"].set_seq();
@@ -607,16 +442,32 @@
       for (const auto &coef : pdf->coefList()) {
          coefs.append_child() << coef->GetName();
       }
->>>>>>> 7c5b7714
-      return true;
-   }
-};
-
-<<<<<<< HEAD
-class RooTFnBindingStreamer : public RooFit::JSONIO::Exporter {
-public:
-   std::string const &key() const override;
-=======
+      return true;
+   }
+};
+
+class RooExpPolyStreamer : public RooFit::JSONIO::Exporter {
+public:
+   std::string const &key() const override;
+   bool exportObject(RooJSONFactoryWSTool *, const RooAbsArg *func, JSONNode &elem) const override
+   {
+      auto *pdf = static_cast<const RooExpPoly *>(func);
+      elem["type"] << key();
+      elem["x"] << pdf->x().GetName();
+      auto &coefs = elem["coefficients"].set_seq();
+      // Write out the default coefficient that RooFit uses for the lower
+      // orders before the order of the first coefficient. Like this, the
+      // output is more self-documenting.
+      for (int i = 0; i < pdf->lowestOrder(); ++i) {
+         coefs.append_child() << (i == 0 ? "1.0" : "0.0");
+      }
+      for (const auto &coef : pdf->coefList()) {
+         coefs.append_child() << coef->GetName();
+      }
+      return true;
+   }
+};
+
 class RooMultiVarGaussianStreamer : public RooFit::JSONIO::Exporter {
 public:
    std::string const &key() const override;
@@ -634,7 +485,6 @@
 class RooTFnBindingStreamer : public RooFit::JSONIO::Exporter {
 public:
    std::string const &key() const override;
->>>>>>> 7c5b7714
    bool exportObject(RooJSONFactoryWSTool *, const RooAbsArg *func, JSONNode &elem) const override
    {
       auto *pdf = static_cast<const RooTFnBinding *>(func);
@@ -670,10 +520,7 @@
 DEFINE_EXPORTER_KEY(RooHistPdfStreamer, "histogram_dist");
 DEFINE_EXPORTER_KEY(RooBinSamplingPdfStreamer, "binsampling");
 DEFINE_EXPORTER_KEY(RooBinWidthFunctionStreamer, "binwidth");
-<<<<<<< HEAD
-=======
 DEFINE_EXPORTER_KEY(RooExpPolyStreamer, "exp_poly_dist");
->>>>>>> 7c5b7714
 DEFINE_EXPORTER_KEY(RooPolynomialStreamer, "polynomial_dist");
 DEFINE_EXPORTER_KEY(RooMultiVarGaussianStreamer, "multinormal_dist");
 DEFINE_EXPORTER_KEY(RooTFnBindingStreamer, "generic_function");
@@ -694,10 +541,7 @@
    registerImporter<RooBinWidthFunctionFactory>("binwidth", false);
    registerImporter<RooRealSumPdfFactory>("weighted_sum_dist", false);
    registerImporter<RooRealSumFuncFactory>("weighted_sum", false);
-<<<<<<< HEAD
-=======
    registerImporter<RooExpPolyFactory>("exp_poly_dist", false);
->>>>>>> 7c5b7714
    registerImporter<RooPolynomialFactory>("polynomial_dist", false);
    registerImporter<RooMultiVarGaussianFactory>("multinormal_dist", false);
 
@@ -709,10 +553,7 @@
    registerExporter<RooFormulaArgStreamer<RooFormulaVar>>(RooFormulaVar::Class(), false);
    registerExporter<RooRealSumPdfStreamer>(RooRealSumPdf::Class(), false);
    registerExporter<RooRealSumFuncStreamer>(RooRealSumFunc::Class(), false);
-<<<<<<< HEAD
-=======
    registerExporter<RooExpPolyStreamer>(RooExpPoly::Class(), false);
->>>>>>> 7c5b7714
    registerExporter<RooPolynomialStreamer>(RooPolynomial::Class(), false);
    registerExporter<RooMultiVarGaussianStreamer>(RooMultiVarGaussian::Class(), false);
    registerExporter<RooTFnBindingStreamer>(RooTFnBinding::Class(), false);
