/*
 * Project: RooFit
 * Authors:
 *   Carsten D. Burgard, DESY/ATLAS, Dec 2021
 *
 * Copyright (c) 2022, CERN
 *
 * Redistribution and use in source and binary forms,
 * with or without modification, are permitted according to the terms
 * listed in LICENSE (http://roofit.sourceforge.net/license.txt)
 */

#include <RooFitHS3/JSONIO.h>
#include <RooFitHS3/RooJSONFactoryWSTool.h>

#include <RooConstVar.h>
#include <RooRealVar.h>
#include <RooBinning.h>
#include <RooAbsCategory.h>
#include <RooRealProxy.h>
#include <RooListProxy.h>
#include <RooAbsProxy.h>
#include <RooCategory.h>
#include <RooDataSet.h>
#include <RooDataHist.h>
#include <RooSimultaneous.h>
#include <RooFormulaVar.h>
#include <RooFit/ModelConfig.h>

#include "JSONIOUtils.h"
#include "Domains.h"

#include "RooFitImplHelpers.h"

#include <TROOT.h>

#include <algorithm>
#include <fstream>
#include <iostream>
#include <stack>
#include <stdexcept>

/** \class RooJSONFactoryWSTool
\ingroup roofit_dev_docs_hs3

When using \ref Roofitmain, statistical models can be conveniently handled and
stored as a RooWorkspace. However, for the sake of interoperability
with other statistical frameworks, and also ease of manipulation, it
may be useful to store statistical models in text form.

The RooJSONFactoryWSTool is a helper class to achieve exactly this,
exporting to and importing from JSON.

In order to import a workspace from a JSON file, you can do

~~~ {.py}
ws = ROOT.RooWorkspace("ws")
tool = ROOT.RooJSONFactoryWSTool(ws)
tool.importJSON("myjson.json")
~~~

Similarly, in order to export a workspace to a JSON file, you can do

~~~ {.py}
tool = ROOT.RooJSONFactoryWSTool(ws)
tool.exportJSON("myjson.json")
~~~

Analogously, in C++, you can do

~~~ {.cxx}
#include "RooFitHS3/RooJSONFactoryWSTool.h"
// ...
RooWorkspace ws("ws");
RooJSONFactoryWSTool tool(ws);
tool.importJSON("myjson.json");
~~~
<<<<<<< HEAD

and

~~~ {.cxx}
#include "RooFitHS3/RooJSONFactoryWSTool.h"
// ...
RooJSONFactoryWSTool tool(ws);
tool.exportJSON("myjson.json");
~~~

For more details, consult the tutorial <a href="rf515__hfJSON_8py.html">rf515_hfJSON</a>.
=======
>>>>>>> 4f177922

and

~~~ {.cxx}
#include "RooFitHS3/RooJSONFactoryWSTool.h"
// ...
RooJSONFactoryWSTool tool(ws);
tool.exportJSON("myjson.json");
~~~

For more details, consult the tutorial <a href="rf515__hfJSON_8py.html">rf515_hfJSON</a>.

The RooJSONFactoryWSTool only knows about a limited set of classes for
import and export. If import or export of a class you're interested in
fails, you might need to add your own importer or exporter. Please
consult the relevant section in the \ref roofit_dev_docs to learn how to do that (\ref roofit_dev_docs_hs3).

You can always get a list of all the available importers and exporters by calling the following functions:
~~~ {.py}
ROOT.RooFit.JSONIO.printImporters()
ROOT.RooFit.JSONIO.printExporters()
ROOT.RooFit.JSONIO.printFactoryExpressions()
ROOT.RooFit.JSONIO.printExportKeys()
~~~

Alternatively, you can generate a LaTeX version of the available importers and exporters by calling
~~~ {.py}
tool = ROOT.RooJSONFactoryWSTool(ws)
tool.writedoc("hs3.tex")
~~~
*/

constexpr auto hs3VersionTag = "0.2";

using RooFit::Detail::JSONNode;
using RooFit::Detail::JSONTree;

namespace {

std::vector<std::string> valsToStringVec(JSONNode const &node)
{
   std::vector<std::string> out;
   out.reserve(node.num_children());
   for (JSONNode const &elem : node.children()) {
      out.push_back(elem.val());
   }
   return out;
}

/**
 * @brief Check if the number of components in CombinedData matches the number of categories in the RooSimultaneous PDF.
 *
 * This function checks whether the number of components in the provided CombinedData 'data' matches the number of
 * categories in the provided RooSimultaneous PDF 'pdf'.
 *
 * @param data The reference to the CombinedData to be checked.
 * @param pdf The pointer to the RooSimultaneous PDF for comparison.
 * @return bool Returns true if the number of components in 'data' matches the number of categories in 'pdf'; otherwise,
 * returns false.
 */
bool matches(const RooJSONFactoryWSTool::CombinedData &data, const RooSimultaneous *pdf)
{
   return data.components.size() == pdf->indexCat().size();
}

/**
 * @struct Var
 * @brief Structure to store variable information.
 *
 * This structure represents variable information such as the number of bins, minimum and maximum values,
 * and a vector of binning edges for a variable.
 */
struct Var {
   int nbins;                 // Number of bins
   double min;                // Minimum value
   double max;                // Maximum value
   std::vector<double> edges; // Vector of edges

   /**
    * @brief Constructor for Var.
    * @param n Number of bins.
    */
   Var(int n) : nbins(n), min(0), max(n) {}

   /**
    * @brief Constructor for Var from JSONNode.
    * @param val JSONNode containing variable information.
    */
   Var(const JSONNode &val);
};

/**
 * @brief Check if a string represents a valid number.
 *
 * This function checks whether the provided string 'str' represents a valid number.
 * The function returns true if the entire string can be parsed as a number (integer or floating-point); otherwise, it
 * returns false.
 *
 * @param str The string to be checked.
 * @return bool Returns true if the string 'str' represents a valid number; otherwise, returns false.
 */
bool isNumber(const std::string &str)
{
   bool first = true;
   for (char const &c : str) {
      if (std::isdigit(c) == 0 && c != '.' && !(first && (c == '-' || c == '+')))
         return false;
      first = false;
   }
   return true;
}

/**
 * @brief Configure a RooRealVar based on information from a JSONNode.
 *
 * This function configures the provided RooRealVar 'v' based on the information provided in the JSONNode 'p'.
 * The JSONNode 'p' contains information about various properties of the RooRealVar, such as its value, error, number of
 * bins, etc. The function reads these properties from the JSONNode and sets the corresponding properties of the
 * RooRealVar accordingly.
 *
 * @param domains The reference to the RooFit::JSONIO::Detail::Domains containing domain information for variables (not
 * used in this function).
 * @param p The JSONNode containing information about the properties of the RooRealVar 'v'.
 * @param v The reference to the RooRealVar to be configured.
 * @return void
 */
void configureVariable(RooFit::JSONIO::Detail::Domains &domains, const JSONNode &p, RooRealVar &v)
{
   if (!p.has_child("name")) {
      RooJSONFactoryWSTool::error("cannot instantiate variable without \"name\"!");
   }
   if (auto n = p.find("value"))
      v.setVal(n->val_double());
   domains.writeVariable(v);
   if (auto n = p.find("nbins"))
      v.setBins(n->val_int());
   if (auto n = p.find("relErr"))
      v.setError(v.getVal() * n->val_double());
   if (auto n = p.find("err"))
      v.setError(n->val_double());
   if (auto n = p.find("const")) {
      v.setConstant(n->val_bool());
   } else {
      v.setConstant(false);
   }
}

JSONNode const *getVariablesNode(JSONNode const &rootNode)
{
   auto paramPointsNode = rootNode.find("parameter_points");
   if (!paramPointsNode)
      return nullptr;
   auto out = RooJSONFactoryWSTool::findNamedChild(*paramPointsNode, "default_values");
   if (out == nullptr)
      return nullptr;
   return &((*out)["parameters"]);
}

Var::Var(const JSONNode &val)
{
   if (val.find("edges")) {
      for (auto const &child : val.children()) {
         this->edges.push_back(child.val_double());
      }
      this->nbins = this->edges.size();
      this->min = this->edges[0];
      this->max = this->edges[this->nbins - 1];
   } else {
      if (!val.find("nbins")) {
         this->nbins = 1;
      } else {
         this->nbins = val["nbins"].val_int();
      }
      if (!val.find("min")) {
         this->min = 0;
      } else {
         this->min = val["min"].val_double();
      }
      if (!val.find("max")) {
         this->max = 1;
      } else {
         this->max = val["max"].val_double();
      }
   }
}

std::string genPrefix(const JSONNode &p, bool trailing_underscore)
{
   std::string prefix;
   if (!p.is_map())
      return prefix;
   if (auto node = p.find("namespaces")) {
      for (const auto &ns : node->children()) {
         if (!prefix.empty())
            prefix += "_";
         prefix += ns.val();
      }
   }
   if (trailing_underscore && !prefix.empty())
      prefix += "_";
   return prefix;
}

// helpers for serializing / deserializing binned datasets
void genIndicesHelper(std::vector<std::vector<int>> &combinations, std::vector<int> &curr_comb,
                      const std::vector<int> &vars_numbins, size_t curridx)
{
   if (curridx == vars_numbins.size()) {
      // we have filled a combination. Copy it.
      combinations.emplace_back(curr_comb);
   } else {
      for (int i = 0; i < vars_numbins[curridx]; ++i) {
         curr_comb[curridx] = i;
         ::genIndicesHelper(combinations, curr_comb, vars_numbins, curridx + 1);
      }
   }
}

/**
 * @brief Import attributes from a JSONNode into a RooAbsArg.
 *
 * This function imports attributes, represented by the provided JSONNode 'node', into the provided RooAbsArg 'arg'.
 * The attributes are read from the JSONNode and applied to the RooAbsArg.
 *
 * @param arg The pointer to the RooAbsArg to which the attributes will be imported.
 * @param node The JSONNode containing information about the attributes to be imported.
 * @return void
 */
void importAttributes(RooAbsArg *arg, JSONNode const &node)
{
   if (auto seq = node.find("dict")) {
      for (const auto &attr : seq->children()) {
         arg->setStringAttribute(attr.key().c_str(), attr.val().c_str());
      }
   }
   if (auto seq = node.find("tags")) {
      for (const auto &attr : seq->children()) {
         arg->setAttribute(attr.val().c_str());
      }
   }
}

// RooWSFactoryTool expression handling
std::string generate(const RooFit::JSONIO::ImportExpression &ex, const JSONNode &p, RooJSONFactoryWSTool *tool)
{
   std::stringstream expression;
   std::string classname(ex.tclass->GetName());
   size_t colon = classname.find_last_of(':');
   expression << (colon < classname.size() ? classname.substr(colon + 1) : classname);
   bool first = true;
   const auto &name = RooJSONFactoryWSTool::name(p);
   for (auto k : ex.arguments) {
      expression << (first ? "::" + name + "(" : ",");
      first = false;
      if (k == "true" || k == "false") {
         expression << (k == "true" ? "1" : "0");
      } else if (!p.has_child(k)) {
         std::stringstream errMsg;
         errMsg << "node '" << name << "' is missing key '" << k << "'";
         RooJSONFactoryWSTool::error(errMsg.str());
      } else if (p[k].is_seq()) {
         bool firstInner = true;
         expression << "{";
         for (RooAbsArg *arg : tool->requestArgList<RooAbsReal>(p, k)) {
            expression << (firstInner ? "" : ",") << arg->GetName();
            firstInner = false;
         }
         expression << "}";
      } else {
         tool->requestArg<RooAbsReal>(p, p[k].key());
         expression << p[k].val();
      }
   }
   expression << ")";
   return expression.str();
}

/**
 * @brief Generate bin indices for a set of RooRealVars.
 *
 * This function generates all possible combinations of bin indices for the provided RooArgSet 'vars' containing
 * RooRealVars. Each bin index represents a possible bin selection for the corresponding RooRealVar. The bin indices are
 * stored in a vector of vectors, where each inner vector represents a combination of bin indices for all RooRealVars.
 *
 * @param vars The RooArgSet containing the RooRealVars for which bin indices will be generated.
 * @return std::vector<std::vector<int>> A vector of vectors containing all possible combinations of bin indices.
 */
std::vector<std::vector<int>> generateBinIndices(const RooArgSet &vars)
{
   std::vector<std::vector<int>> combinations;
   std::vector<int> vars_numbins;
   vars_numbins.reserve(vars.size());
   for (const auto *absv : static_range_cast<RooRealVar *>(vars)) {
      vars_numbins.push_back(absv->getBins());
   }
   std::vector<int> curr_comb(vars.size());
   ::genIndicesHelper(combinations, curr_comb, vars_numbins, 0);
   return combinations;
}

template <typename... Keys_t>
JSONNode const *findRooFitInternal(JSONNode const &node, Keys_t const &...keys)
{
   return node.find("misc", "ROOT_internal", keys...);
}

/**
 * @brief Check if a RooAbsArg is a literal constant variable.
 *
 * This function checks whether the provided RooAbsArg 'arg' is a literal constant variable.
 * A literal constant variable is a RooConstVar with a numeric value as a name.
 *
 * @param arg The reference to the RooAbsArg to be checked.
 * @return bool Returns true if 'arg' is a literal constant variable; otherwise, returns false.
 */
bool isLiteralConstVar(RooAbsArg const &arg)
{
   bool isRooConstVar = dynamic_cast<RooConstVar const *>(&arg);
   return isRooConstVar && isNumber(arg.GetName());
}

/**
 * @brief Export attributes of a RooAbsArg to a JSONNode.
 *
 * This function exports the attributes of the provided RooAbsArg 'arg' to the JSONNode 'rootnode'.
 *
 * @param arg The pointer to the RooAbsArg from which attributes will be exported.
 * @param rootnode The JSONNode to which the attributes will be exported.
 * @return void
 */
void exportAttributes(const RooAbsArg *arg, JSONNode &rootnode)
{
   // If this RooConst is a literal number, we don't need to export the attributes.
   if (isLiteralConstVar(*arg)) {
      return;
   }

   JSONNode *node = nullptr;

   auto initializeNode = [&]() {
      if (node)
         return;

      node = &RooJSONFactoryWSTool::getRooFitInternal(rootnode, "attributes").set_map()[arg->GetName()].set_map();
   };

   // RooConstVars are not a thing in HS3, and also for RooFit they are not
   // that important: they are just constants. So we don't need to remember
<<<<<<< HEAD
   // any intormation about them.
=======
   // any information about them.
>>>>>>> 4f177922
   if (dynamic_cast<RooConstVar const *>(arg)) {
      return;
   }

   // export all string attributes of an object
   if (!arg->stringAttributes().empty()) {
      for (const auto &it : arg->stringAttributes()) {
         // Skip some RooFit internals
         if (it.first == "factory_tag" || it.first == "PROD_TERM_TYPE")
            continue;
         initializeNode();
         (*node)["dict"].set_map()[it.first] << it.second;
      }
   }
   if (!arg->attributes().empty()) {
      for (auto const &attr : arg->attributes()) {
         // Skip some RooFit internals
         if (attr == "SnapShot_ExtRefClone" || attr == "RooRealConstant_Factory_Object")
            continue;
         initializeNode();
         (*node)["tags"].set_seq().append_child() << attr;
      }
   }
}

/**
 * @brief Create several observables in the workspace.
 *
 * This function obtains a list of observables from the provided
 * RooWorkspace 'ws' based on their names given in the 'axes" field of
 * the JSONNode 'node'.  The observables are added to the RooArgSet
 * 'out'.
 *
 * @param ws The RooWorkspace in which the observables will be created.
 * @param node The JSONNode containing information about the observables to be created.
 * @param out The RooArgSet to which the created observables will be added.
 * @return void
 */
void getObservables(RooWorkspace const &ws, const JSONNode &node, RooArgSet &out)
{
   std::map<std::string, Var> vars;
   for (const auto &p : node["axes"].children()) {
      vars.emplace(RooJSONFactoryWSTool::name(p), Var(p));
   }

   for (auto v : vars) {
      std::string name(v.first);
      if (ws.var(name)) {
         out.add(*ws.var(name));
      } else {
         std::stringstream errMsg;
         errMsg << "The observable \"" << name << "\" could not be found in the workspace!";
         RooJSONFactoryWSTool::error(errMsg.str());
      }
   }
}

/**
 * @brief Import data from the JSONNode into the workspace.
 *
 * This function imports data, represented by the provided JSONNode 'p', into the workspace represented by the provided
 * RooWorkspace. The data information is read from the JSONNode and added to the workspace.
 *
 * @param p The JSONNode representing the data to be imported.
 * @param workspace The RooWorkspace to which the data will be imported.
 * @return std::unique_ptr<RooAbsData> A unique pointer to the RooAbsData object representing the imported data.
 *                                     The caller is responsible for managing the memory of the returned object.
 */
std::unique_ptr<RooAbsData> loadData(const JSONNode &p, RooWorkspace &workspace)
{
   std::string name(RooJSONFactoryWSTool::name(p));

   RooJSONFactoryWSTool::testValidName(name, true);

   std::string const &type = p["type"].val();
   if (type == "binned") {
      // binned
      return RooJSONFactoryWSTool::readBinnedData(p, name, RooJSONFactoryWSTool::readAxes(p));
   } else if (type == "unbinned") {
      // unbinned
      RooArgSet vars;
      getObservables(workspace, p, vars);
      RooArgList varlist(vars);
      auto data = std::make_unique<RooDataSet>(name, name, vars, RooFit::WeightVar());
      auto &coords = p["entries"];
      if (!coords.is_seq()) {
         RooJSONFactoryWSTool::error("key 'entries' is not a list!");
      }
      std::vector<double> weightVals;
      if (p.has_child("weights")) {
         auto &weights = p["weights"];
         if (coords.num_children() != weights.num_children()) {
            RooJSONFactoryWSTool::error("inconsistent number of entries and weights!");
         }
         for (auto const &weight : weights.children()) {
            weightVals.push_back(weight.val_double());
         }
      }
      std::size_t i = 0;
      for (auto const &point : coords.children()) {
         if (!point.is_seq()) {
            std::stringstream errMsg;
            errMsg << "coordinate point '" << i << "' is not a list!";
            RooJSONFactoryWSTool::error(errMsg.str());
         }
         if (point.num_children() != varlist.size()) {
            RooJSONFactoryWSTool::error("inconsistent number of entries and observables!");
         }
         std::size_t j = 0;
         for (auto const &pointj : point.children()) {
            auto *v = static_cast<RooRealVar *>(varlist.at(j));
            v->setVal(pointj.val_double());
            ++j;
         }
         if (weightVals.size() > 0) {
            data->add(vars, weightVals[i]);
         } else {
            data->add(vars, 1.);
         }
         ++i;
      }
      return data;
   }

   std::stringstream ss;
   ss << "RooJSONFactoryWSTool() failed to create dataset " << name << std::endl;
   RooJSONFactoryWSTool::error(ss.str());
   return nullptr;
}

/**
 * @brief Import an analysis from the JSONNode into the workspace.
 *
 * This function imports an analysis, represented by the provided JSONNodes 'analysisNode' and 'likelihoodsNode',
 * into the workspace represented by the provided RooWorkspace. The analysis information is read from the JSONNodes
 * and added to the workspace as one or more RooStats::ModelConfig objects.
 *
 * @param rootnode The root JSONNode representing the entire JSON file.
 * @param analysisNode The JSONNode representing the analysis to be imported.
 * @param likelihoodsNode The JSONNode containing information about likelihoods associated with the analysis.
 * @param domainsNode The JSONNode containing information about domains associated with the analysis.
 * @param workspace The RooWorkspace to which the analysis will be imported.
 * @param datasets A vector of unique pointers to RooAbsData objects representing the data associated with the analysis.
 * @return void
 */
void importAnalysis(const JSONNode &rootnode, const JSONNode &analysisNode, const JSONNode &likelihoodsNode,
                    const JSONNode &domainsNode, RooWorkspace &workspace,
                    const std::vector<std::unique_ptr<RooAbsData>> &datasets)
{
   // if this is a toplevel pdf, also create a modelConfig for it
   std::string const &analysisName = RooJSONFactoryWSTool::name(analysisNode);
   JSONNode const *mcAuxNode = findRooFitInternal(rootnode, "ModelConfigs", analysisName);

   JSONNode const *mcNameNode = mcAuxNode ? mcAuxNode->find("mcName") : nullptr;
   std::string mcname = mcNameNode ? mcNameNode->val() : analysisName;
   if (workspace.obj(mcname))
      return;

   workspace.import(RooStats::ModelConfig{mcname.c_str(), mcname.c_str()});
   auto *mc = static_cast<RooStats::ModelConfig *>(workspace.obj(mcname));
   mc->SetWS(workspace);

   std::vector<std::string> nllDataNames;

   auto *nllNode = RooJSONFactoryWSTool::findNamedChild(likelihoodsNode, analysisNode["likelihood"].val());
   if (!nllNode) {
      throw std::runtime_error("likelihood node not found!");
   }
   if (!nllNode->has_child("distributions")) {
      throw std::runtime_error("likelihood node has no distributions attached!");
<<<<<<< HEAD
   }
   if (!nllNode->has_child("data")) {
      throw std::runtime_error("likelihood node has no data attached!");
   }
=======
   }
   if (!nllNode->has_child("data")) {
      throw std::runtime_error("likelihood node has no data attached!");
   }
>>>>>>> 4f177922
   std::vector<std::string> nllDistNames = valsToStringVec((*nllNode)["distributions"]);
   RooArgSet extConstraints;
   for (auto &nameNode : (*nllNode)["aux_distributions"].children()) {
      if (RooAbsArg *extConstraint = workspace.arg(nameNode.val())) {
         extConstraints.add(*extConstraint);
      }
   }
   RooArgSet observables;
   for (auto &nameNode : (*nllNode)["data"].children()) {
      nllDataNames.push_back(nameNode.val());
      for (const auto &d : datasets) {
         if (d->GetName() == nameNode.val()) {
            observables.add(*d->get());
         }
      }
   }

   JSONNode const *pdfNameNode = mcAuxNode ? mcAuxNode->find("pdfName") : nullptr;
   std::string const pdfName = pdfNameNode ? pdfNameNode->val() : "simPdf";

   RooAbsPdf *pdf = static_cast<RooSimultaneous *>(workspace.pdf(pdfName));

   if (!pdf) {
      // if there is no simultaneous pdf, we can check whether there is only one pdf in the list
      if (nllDistNames.size() == 1) {
         // if so, we can use that one to populate the ModelConfig
         pdf = workspace.pdf(nllDistNames[0]);
      } else {
         // otherwise, we have no choice but to build a simPdf by hand
         std::string simPdfName = analysisName + "_simPdf";
         std::string indexCatName = analysisName + "_categoryIndex";
         RooCategory indexCat{indexCatName.c_str(), indexCatName.c_str()};
         std::map<std::string, RooAbsPdf *> pdfMap;
         for (std::size_t i = 0; i < nllDistNames.size(); ++i) {
            indexCat.defineType(nllDistNames[i], i);
            pdfMap[nllDistNames[i]] = workspace.pdf(nllDistNames[i]);
         }
         RooSimultaneous simPdf{simPdfName.c_str(), simPdfName.c_str(), pdfMap, indexCat};
         workspace.import(simPdf, RooFit::RecycleConflictNodes(true), RooFit::Silence(true));
         pdf = static_cast<RooSimultaneous *>(workspace.pdf(simPdfName));
      }
   }

   mc->SetPdf(*pdf);

   if (!extConstraints.empty())
      mc->SetExternalConstraints(extConstraints);

   auto readArgSet = [&](std::string const &name) {
      RooArgSet out;
      for (auto const &child : analysisNode[name].children()) {
         out.add(*workspace.arg(child.val()));
      }
      return out;
   };

   mc->SetParametersOfInterest(readArgSet("parameters_of_interest"));
   mc->SetObservables(observables);
   RooArgSet pars;
   pdf->getParameters(&observables, pars);

   // Figure out the set parameters that appear in the main measurement:
   // getAllConstraints() has the side effect to remove all parameters from
   // "mainPars" that are not part of any pdf over observables.
   RooArgSet mainPars{pars};
   pdf->getAllConstraints(observables, mainPars, /*stripDisconnected*/ true);

   RooArgSet domainPars;
   for (auto &domain : analysisNode["domains"].children()) {
      const auto &thisDomain = RooJSONFactoryWSTool::findNamedChild(domainsNode, domain.val());
      if (!thisDomain || !thisDomain->has_child("axes"))
         continue;
      for (auto &var : (*thisDomain)["axes"].children()) {
         auto *wsvar = workspace.var(RooJSONFactoryWSTool::name(var));
         if (wsvar)
            domainPars.add(*wsvar);
      }
   }

   RooArgSet nps;
   RooArgSet globs;
   for (const auto &p : pars) {
      if (mc->GetParametersOfInterest()->find(*p))
         continue;
      if (p->isConstant() && !mainPars.find(*p) && domainPars.find(*p)) {
         globs.add(*p);
      } else if (domainPars.find(*p)) {
         nps.add(*p);
      }
   }
   mc->SetGlobalObservables(globs);
   mc->SetNuisanceParameters(nps);

   if (mcAuxNode) {
      if (auto found = mcAuxNode->find("combined_data_name")) {
         pdf->setStringAttribute("combined_data_name", found->val().c_str());
      }
   }
}

void combinePdfs(const JSONNode &rootnode, RooWorkspace &ws)
{
   auto *combinedPdfInfoNode = findRooFitInternal(rootnode, "combined_distributions");

   // If there is no info on combining pdfs
   if (combinedPdfInfoNode == nullptr) {
      return;
   }

   for (auto &info : combinedPdfInfoNode->children()) {

      // parse the information
      std::string combinedName = info.key();
      std::string indexCatName = info["index_cat"].val();
      std::vector<std::string> labels = valsToStringVec(info["labels"]);
      std::vector<int> indices;
      std::vector<std::string> pdfNames = valsToStringVec(info["distributions"]);
      for (auto &n : info["indices"].children()) {
         indices.push_back(n.val_int());
      }

      RooCategory indexCat{indexCatName.c_str(), indexCatName.c_str()};
      std::map<std::string, RooAbsPdf *> pdfMap;

      for (std::size_t iChannel = 0; iChannel < labels.size(); ++iChannel) {
         indexCat.defineType(labels[iChannel], indices[iChannel]);
         pdfMap[labels[iChannel]] = ws.pdf(pdfNames[iChannel]);
      }

      RooSimultaneous simPdf{combinedName.c_str(), combinedName.c_str(), pdfMap, indexCat};
      ws.import(simPdf, RooFit::RecycleConflictNodes(true), RooFit::Silence(true));
   }
}

void combineDatasets(const JSONNode &rootnode, std::vector<std::unique_ptr<RooAbsData>> &datasets)
{
   auto *combinedDataInfoNode = findRooFitInternal(rootnode, "combined_datasets");

   // If there is no info on combining datasets
   if (combinedDataInfoNode == nullptr) {
      return;
   }

   for (auto &info : combinedDataInfoNode->children()) {

      // parse the information
      std::string combinedName = info.key();
      std::string indexCatName = info["index_cat"].val();
      std::vector<std::string> labels = valsToStringVec(info["labels"]);
      std::vector<int> indices;
      for (auto &n : info["indices"].children()) {
         indices.push_back(n.val_int());
      }
      if (indices.size() != labels.size()) {
         RooJSONFactoryWSTool::error("mismatch in number of indices and labels!");
      }

      // Create the combined dataset for RooFit
      std::map<std::string, std::unique_ptr<RooAbsData>> dsMap;
      RooCategory indexCat{indexCatName.c_str(), indexCatName.c_str()};
      RooArgSet allVars{indexCat};
      for (std::size_t iChannel = 0; iChannel < labels.size(); ++iChannel) {
         auto componentName = combinedName + "_" + labels[iChannel];
         // We move the found channel data out of the "datasets" vector, such that
         // the data components don't get imported anymore.
         std::unique_ptr<RooAbsData> &component = *std::find_if(
            datasets.begin(), datasets.end(), [&](auto &d) { return d && d->GetName() == componentName; });
         if (!component)
            RooJSONFactoryWSTool::error("unable to obtain component matching component name '" + componentName + "'");
         allVars.add(*component->get());
         dsMap.insert({labels[iChannel], std::move(component)});
         indexCat.defineType(labels[iChannel], indices[iChannel]);
      }

      auto combined = std::make_unique<RooDataSet>(combinedName, combinedName, allVars, RooFit::Import(dsMap),
                                                   RooFit::Index(indexCat));
      datasets.emplace_back(std::move(combined));
   }
}

template <class T>
void sortByName(T &coll)
{
   std::sort(coll.begin(), coll.end(), [](auto &l, auto &r) { return strcmp(l->GetName(), r->GetName()) < 0; });
}

} // namespace

RooJSONFactoryWSTool::RooJSONFactoryWSTool(RooWorkspace &ws) : _workspace{ws} {}

RooJSONFactoryWSTool::~RooJSONFactoryWSTool() {}

void RooJSONFactoryWSTool::fillSeq(JSONNode &node, RooAbsCollection const &coll, size_t nMax)
{
   const size_t old_children = node.num_children();
   node.set_seq();
   size_t n = 0;
   for (RooAbsArg const *arg : coll) {
      if (n >= nMax)
         break;
      if (isLiteralConstVar(*arg)) {
         node.append_child() << static_cast<RooConstVar const *>(arg)->getVal();
      } else {
         node.append_child() << arg->GetName();
      }
      ++n;
   }
   if (node.num_children() != old_children + coll.size()) {
      error("unable to stream collection " + std::string(coll.GetName()) + " to " + node.key());
   }
}

JSONNode &RooJSONFactoryWSTool::appendNamedChild(JSONNode &node, std::string const &name)
{
   if (!useListsInsteadOfDicts) {
      return node.set_map()[name].set_map();
   }
   JSONNode &child = node.set_seq().append_child().set_map();
   child["name"] << name;
   return child;
}

JSONNode const *RooJSONFactoryWSTool::findNamedChild(JSONNode const &node, std::string const &name)
{
   if (!useListsInsteadOfDicts) {
      if (!node.is_map())
         return nullptr;
      return node.find(name);
   }
   if (!node.is_seq())
      return nullptr;
   for (JSONNode const &child : node.children()) {
      if (child["name"].val() == name)
         return &child;
   }

   return nullptr;
}

/**
 * @brief Check if a string is a valid name.
 *
 * A valid name should start with a letter or an underscore, followed by letters, digits, or underscores.
 * Only characters from the ASCII character set are allowed.
 *
 * @param str The string to be checked.
 * @return bool Returns true if the string is a valid name; otherwise, returns false.
 */
bool RooJSONFactoryWSTool::isValidName(const std::string &str)
{
   // Check if the string is empty or starts with a non-letter/non-underscore character
   if (str.empty() || !(std::isalpha(str[0]) || str[0] == '_')) {
      return false;
   }

   // Check the remaining characters in the string
   for (char c : str) {
      // Allow letters, digits, and underscore
      if (!(std::isalnum(c) || c == '_')) {
         return false;
      }
   }

   // If all characters are valid, the string is a valid name
   return true;
}

bool RooJSONFactoryWSTool::allowExportInvalidNames(true);
bool RooJSONFactoryWSTool::testValidName(const std::string &name, bool forceError)
{
   if (!RooJSONFactoryWSTool::isValidName(name)) {
      std::stringstream ss;
      ss << "RooJSONFactoryWSTool() name '" << name << "' is not valid!" << std::endl;
      if (RooJSONFactoryWSTool::allowExportInvalidNames && !forceError) {
         RooJSONFactoryWSTool::warning(ss.str());
         return false;
      } else {
         RooJSONFactoryWSTool::error(ss.str());
      }
   }
   return true;
}

std::string RooJSONFactoryWSTool::name(const JSONNode &n)
{
   return useListsInsteadOfDicts ? n["name"].val() : n.key();
}

JSONNode &RooJSONFactoryWSTool::makeVariablesNode(JSONNode &rootNode)
{
   return appendNamedChild(rootNode["parameter_points"], "default_values")["parameters"];
}

template <>
RooRealVar *RooJSONFactoryWSTool::requestImpl<RooRealVar>(const std::string &objname)
{
   if (RooRealVar *retval = _workspace.var(objname))
      return retval;
   if (JSONNode const *vars = getVariablesNode(*_rootnodeInput)) {
      if (auto node = vars->find(objname)) {
         this->importVariable(*node);
         if (RooRealVar *retval = _workspace.var(objname))
            return retval;
      }
   }
   return nullptr;
}

template <>
RooAbsPdf *RooJSONFactoryWSTool::requestImpl<RooAbsPdf>(const std::string &objname)
{
   if (RooAbsPdf *retval = _workspace.pdf(objname))
      return retval;
   if (auto distributionsNode = _rootnodeInput->find("distributions")) {
      if (auto child = findNamedChild(*distributionsNode, objname)) {
         this->importFunction(*child, true);
         if (RooAbsPdf *retval = _workspace.pdf(objname))
            return retval;
      }
   }
   return nullptr;
}

template <>
RooAbsReal *RooJSONFactoryWSTool::requestImpl<RooAbsReal>(const std::string &objname)
{
   if (RooAbsReal *retval = _workspace.function(objname))
      return retval;
   if (isNumber(objname))
      return &RooFit::RooConst(std::stod(objname));
   if (RooAbsPdf *pdf = requestImpl<RooAbsPdf>(objname))
      return pdf;
   if (RooRealVar *var = requestImpl<RooRealVar>(objname))
      return var;
   if (auto functionNode = _rootnodeInput->find("functions")) {
      if (auto child = findNamedChild(*functionNode, objname)) {
         this->importFunction(*child, true);
         if (RooAbsReal *retval = _workspace.function(objname))
            return retval;
      }
   }
   return nullptr;
}

/**
 * @brief Export a variable from the workspace to a JSONNode.
 *
 * This function exports a variable, represented by the provided RooAbsArg pointer 'v', from the workspace to a
 * JSONNode. The variable's information is added to the JSONNode as key-value pairs.
 *
 * @param v The pointer to the RooAbsArg representing the variable to be exported.
 * @param node The JSONNode to which the variable will be exported.
 * @return void
 */
void RooJSONFactoryWSTool::exportVariable(const RooAbsArg *v, JSONNode &node)
{
   auto *cv = dynamic_cast<const RooConstVar *>(v);
   auto *rrv = dynamic_cast<const RooRealVar *>(v);
   if (!cv && !rrv)
      return;

   // for RooConstVar, if name and value are the same, we don't need to do anything
   if (cv && strcmp(cv->GetName(), TString::Format("%g", cv->getVal()).Data()) == 0) {
      return;
   }

   // this variable was already exported
   if (findNamedChild(node, v->GetName())) {
      return;
   }

   JSONNode &var = appendNamedChild(node, v->GetName());

   if (cv) {
      var["value"] << cv->getVal();
      var["const"] << true;
   } else if (rrv) {
      var["value"] << rrv->getVal();
      if (rrv->isConstant()) {
         var["const"] << rrv->isConstant();
      }
      if (rrv->getBins() != 100) {
         var["nbins"] << rrv->getBins();
      }
      _domains->readVariable(*rrv);
   }
}

/**
 * @brief Export variables from the workspace to a JSONNode.
 *
 * This function exports variables, represented by the provided RooArgSet, from the workspace to a JSONNode.
 * The variables' information is added to the JSONNode as key-value pairs.
 *
 * @param allElems The RooArgSet representing the variables to be exported.
 * @param n The JSONNode to which the variables will be exported.
 * @return void
 */
void RooJSONFactoryWSTool::exportVariables(const RooArgSet &allElems, JSONNode &n)
{
   // export a list of RooRealVar objects
   for (RooAbsArg *arg : allElems) {
      exportVariable(arg, n);
   }
}

std::string RooJSONFactoryWSTool::exportTransformed(const RooAbsReal *original, const std::string &suffix,
                                                    const std::string &formula)
{
   std::string newname = std::string(original->GetName()) + suffix;
   RooFit::Detail::JSONNode &trafo_node = appendNamedChild((*_rootnodeOutput)["functions"], newname);
   trafo_node["type"] << "generic_function";
   trafo_node["expression"] << TString::Format(formula.c_str(), original->GetName()).Data();
   this->setAttribute(newname, "roofit_skip"); // this function should not be imported back in
   return newname;
}

/**
 * @brief Export an object from the workspace to a JSONNode.
 *
 * This function exports an object, represented by the provided RooAbsArg, from the workspace to a JSONNode.
 * The object's information is added to the JSONNode as key-value pairs.
 *
 * @param func The RooAbsArg representing the object to be exported.
 * @param exportedObjectNames A set of strings containing names of previously exported objects to avoid duplicates.
 *                            This set is updated with the name of the newly exported object.
 * @return void
 */
void RooJSONFactoryWSTool::exportObject(RooAbsArg const &func, std::set<std::string> &exportedObjectNames)
{
   const std::string name = func.GetName();

   // if this element was already exported, skip
   if (exportedObjectNames.find(name) != exportedObjectNames.end())
      return;

   exportedObjectNames.insert(name);

   if (auto simPdf = dynamic_cast<RooSimultaneous const *>(&func)) {
      // RooSimultaneous is not used in the HS3 standard, we only export the
      // dependents and some ROOT internal information.
      exportObjects(func.servers(), exportedObjectNames);

      std::vector<std::string> channelNames;
      for (auto const &item : simPdf->indexCat()) {
         channelNames.push_back(item.first);
      }

      auto &infoNode = getRooFitInternal(*_rootnodeOutput, "combined_distributions").set_map();
      auto &child = infoNode[simPdf->GetName()].set_map();
      child["index_cat"] << simPdf->indexCat().GetName();
      exportCategory(simPdf->indexCat(), child);
      child["distributions"].set_seq();
      for (auto const &item : simPdf->indexCat()) {
         child["distributions"].append_child() << simPdf->getPdf(item.first.c_str())->GetName();
      }

      return;
   } else if (dynamic_cast<RooAbsCategory const *>(&func)) {
      // categories are created by the respective RooSimultaneous, so we're skipping the export here
      return;
   } else if (dynamic_cast<RooRealVar const *>(&func) || dynamic_cast<RooConstVar const *>(&func)) {
      exportVariable(&func, *_varsNode);
      return;
   }

   auto &collectionNode = (*_rootnodeOutput)[dynamic_cast<RooAbsPdf const *>(&func) ? "distributions" : "functions"];

   auto const &exporters = RooFit::JSONIO::exporters();
   auto const &exportKeys = RooFit::JSONIO::exportKeys();

   TClass *cl = func.IsA();

   auto &elem = appendNamedChild(collectionNode, name);

   auto it = exporters.find(cl);
   if (it != exporters.end()) { // check if we have a specific exporter available
      for (auto &exp : it->second) {
         _serversToExport.clear();
         if (!exp->exportObject(this, &func, elem)) {
            // The exporter might have messed with the content of the node
            // before failing. That's why we clear it and only reset the name.
            elem.clear();
            elem.set_map();
            if (useListsInsteadOfDicts) {
               elem["name"] << name;
            }
            continue;
         }
         if (exp->autoExportDependants()) {
            exportObjects(func.servers(), exportedObjectNames);
         } else {
            exportObjects(_serversToExport, exportedObjectNames);
         }
         return;
      }
   }

   // generic export using the factory expressions
   const auto &dict = exportKeys.find(cl);
   if (dict == exportKeys.end()) {
      std::cerr << "unable to export class '" << cl->GetName() << "' - no export keys available!\n"
                << "there are several possible reasons for this:\n"
                << " 1. " << cl->GetName() << " is a custom class that you or some package you are using added.\n"
                << " 2. " << cl->GetName()
                << " is a ROOT class that nobody ever bothered to write a serialization definition for.\n"
                << " 3. something is wrong with your setup, e.g. you might have called "
                   "RooFit::JSONIO::clearExportKeys() and/or never successfully read a file defining these "
                   "keys with RooFit::JSONIO::loadExportKeys(filename)\n"
                << "either way, please make sure that:\n"
                << " 3: you are reading a file with export keys - call RooFit::JSONIO::printExportKeys() to "
                   "see what is available\n"
                << " 2 & 1: you might need to write a serialization definition yourself. check "
                   "https://root.cern/doc/master/group__roofit__dev__docs__hs3.html to "
                   "see how to do this!\n";
      return;
   }

   elem["type"] << dict->second.type;

   size_t nprox = func.numProxies();

   for (size_t i = 0; i < nprox; ++i) {
      RooAbsProxy *p = func.getProxy(i);
      if (!p)
         continue;

      // some proxies start with a "!". This is a magic symbol that we don't want to stream
      std::string pname(p->name());
      if (pname[0] == '!')
         pname.erase(0, 1);

      auto k = dict->second.proxies.find(pname);
      if (k == dict->second.proxies.end()) {
         std::cerr << "failed to find key matching proxy '" << pname << "' for type '" << dict->second.type
                   << "', encountered in '" << func.GetName() << "', skipping" << std::endl;
         return;
      }

      // empty string is interpreted as an instruction to ignore this value
      if (k->second.empty())
         continue;

      if (auto l = dynamic_cast<RooAbsCollection *>(p)) {
         fillSeq(elem[k->second], *l);
      }
      if (auto r = dynamic_cast<RooArgProxy *>(p)) {
         if (isLiteralConstVar(*r->absArg())) {
            elem[k->second] << static_cast<RooConstVar *>(r->absArg())->getVal();
         } else {
            elem[k->second] << r->absArg()->GetName();
         }
      }
   }

   // export all the servers of a given RooAbsArg
   for (RooAbsArg *s : func.servers()) {
      if (!s) {
         std::cerr << "unable to locate server of " << func.GetName() << std::endl;
         continue;
      }
      this->exportObject(*s, exportedObjectNames);
   }
}

/**
 * @brief Import a function from the JSONNode into the workspace.
 *
 * This function imports a function from the given JSONNode into the workspace.
 * The function's information is read from the JSONNode and added to the workspace.
 *
 * @param p The JSONNode representing the function to be imported.
 * @param importAllDependants A boolean flag indicating whether to import all dependants (servers) of the function.
 * @return void
 */
void RooJSONFactoryWSTool::importFunction(const JSONNode &p, bool importAllDependants)
{
   std::string name(RooJSONFactoryWSTool::name(p));

   // If this node if marked to be skipped by RooFit, exit
   if (hasAttribute(name, "roofit_skip")) {
      return;
   }

   auto const &importers = RooFit::JSONIO::importers();
   auto const &factoryExpressions = RooFit::JSONIO::importExpressions();

   // some preparations: what type of function are we dealing with here?
<<<<<<< HEAD
   if (!::isValidName(name)) {
      std::stringstream ss;
      ss << "RooJSONFactoryWSTool() function name '" << name << "' is not valid!" << std::endl;
      RooJSONFactoryWSTool::error(ss.str());
   }
=======
   RooJSONFactoryWSTool::testValidName(name, true);
>>>>>>> 4f177922

   // if the RooAbsArg already exists, we don't need to do anything
   if (_workspace.arg(name)) {
      return;
   }
   // if the key we found is not a map, it's an error
   if (!p.is_map()) {
      std::stringstream ss;
      ss << "RooJSONFactoryWSTool() function node " + name + " is not a map!";
      RooJSONFactoryWSTool::error(ss.str());
      return;
   }
   std::string prefix = genPrefix(p, true);
   if (!prefix.empty())
      name = prefix + name;
   if (!p.has_child("type")) {
      std::stringstream ss;
      ss << "RooJSONFactoryWSTool() no type given for function '" << name << "', skipping." << std::endl;
      RooJSONFactoryWSTool::error(ss.str());
      return;
   }

   std::string functype(p["type"].val());

   // import all dependents if importing a workspace, not for creating new objects
   if (!importAllDependants) {
      this->importDependants(p);
   }

   // check for specific implementations
   auto it = importers.find(functype);
   bool ok = false;
   if (it != importers.end()) {
      for (auto &imp : it->second) {
         ok = imp->importArg(this, p);
         if (ok)
            break;
      }
   }
   if (!ok) { // generic import using the factory expressions
      auto expr = factoryExpressions.find(functype);
      if (expr != factoryExpressions.end()) {
         std::string expression = ::generate(expr->second, p, this);
         if (!_workspace.factory(expression)) {
            std::stringstream ss;
            ss << "RooJSONFactoryWSTool() failed to create " << expr->second.tclass->GetName() << " '" << name
               << "', skipping. expression was\n"
               << expression << std::endl;
            RooJSONFactoryWSTool::error(ss.str());
         }
      } else {
         std::stringstream ss;
         ss << "RooJSONFactoryWSTool() no handling for type '" << functype << "' implemented, skipping."
            << "\n"
            << "there are several possible reasons for this:\n"
            << " 1. " << functype << " is a custom type that is not available in RooFit.\n"
            << " 2. " << functype
            << " is a ROOT class that nobody ever bothered to write a deserialization definition for.\n"
            << " 3. something is wrong with your setup, e.g. you might have called "
               "RooFit::JSONIO::clearFactoryExpressions() and/or never successfully read a file defining "
               "these expressions with RooFit::JSONIO::loadFactoryExpressions(filename)\n"
            << "either way, please make sure that:\n"
            << " 3: you are reading a file with factory expressions - call "
               "RooFit::JSONIO::printFactoryExpressions() "
               "to see what is available\n"
            << " 2 & 1: you might need to write a deserialization definition yourself. check "
               "https://root.cern/doc/master/group__roofit__dev__docs__hs3.html to see "
               "how to do this!"
            << std::endl;
         RooJSONFactoryWSTool::error(ss.str());
         return;
      }
   }
   RooAbsReal *func = _workspace.function(name);
   if (!func) {
      std::stringstream err;
      err << "something went wrong importing function '" << name << "'.";
      RooJSONFactoryWSTool::error(err.str());
   }
}

/**
 * @brief Import a function from a JSON string into the workspace.
 *
 * This function imports a function from the provided JSON string into the workspace.
 * The function's information is read from the JSON string and added to the workspace.
 *
 * @param jsonString The JSON string containing the function information.
 * @param importAllDependants A boolean flag indicating whether to import all dependants (servers) of the function.
 * @return void
 */
void RooJSONFactoryWSTool::importFunction(const std::string &jsonString, bool importAllDependants)
{
   this->importFunction((JSONTree::create(jsonString))->rootnode(), importAllDependants);
}

/**
 * @brief Export histogram data to a JSONNode.
 *
 * This function exports histogram data, represented by the provided variables and contents, to a JSONNode.
 * The histogram's axes information and bin contents are added as key-value pairs to the JSONNode.
 *
 * @param vars The RooArgSet representing the variables associated with the histogram.
 * @param n The number of bins in the histogram.
 * @param contents A pointer to the array containing the bin contents of the histogram.
 * @param output The JSONNode to which the histogram data will be exported.
 * @return void
 */
void RooJSONFactoryWSTool::exportHisto(RooArgSet const &vars, std::size_t n, double const *contents, JSONNode &output)
{
   auto &observablesNode = output["axes"].set_seq();
   // axes have to be ordered to get consistent bin indices
   for (auto *var : static_range_cast<RooRealVar *>(vars)) {
      JSONNode &obsNode = observablesNode.append_child().set_map();
      std::string name = var->GetName();
      RooJSONFactoryWSTool::testValidName(name, false);
      obsNode["name"] << name;
      if (var->getBinning().isUniform()) {
         obsNode["min"] << var->getMin();
         obsNode["max"] << var->getMax();
         obsNode["nbins"] << var->getBins();
      } else {
         auto &edges = obsNode["edges"];
         edges.set_seq();
         double val = var->getBinning().binLow(0);
         edges.append_child() << val;
         for (int i = 0; i < var->getBinning().numBins(); ++i) {
            val = var->getBinning().binHigh(i);
            edges.append_child() << val;
         }
      }
   }

   return exportArray(n, contents, output["contents"]);
}

/**
 * @brief Export an array of doubles to a JSONNode.
 *
 * This function exports an array of doubles, represented by the provided size and contents,
 * to a JSONNode. The array elements are added to the JSONNode as a sequence of values.
 *
 * @param n The size of the array.
 * @param contents A pointer to the array containing the double values.
 * @param output The JSONNode to which the array will be exported.
 * @return void
 */
void RooJSONFactoryWSTool::exportArray(std::size_t n, double const *contents, JSONNode &output)
{
   output.set_seq();
   for (std::size_t i = 0; i < n; ++i) {
      double w = contents[i];
      // To make sure there are no unnecessary floating points in the JSON
      if (int(w) == w) {
         output.append_child() << int(w);
      } else {
         output.append_child() << w;
      }
   }
}

/**
 * @brief Export a RooAbsCategory object to a JSONNode.
 *
 * This function exports a RooAbsCategory object, represented by the provided categories and indices,
 * to a JSONNode. The category labels and corresponding indices are added to the JSONNode as key-value pairs.
 *
 * @param cat The RooAbsCategory object to be exported.
 * @param node The JSONNode to which the category data will be exported.
 * @return void
 */
void RooJSONFactoryWSTool::exportCategory(RooAbsCategory const &cat, JSONNode &node)
{
   auto &labels = node["labels"].set_seq();
   auto &indices = node["indices"].set_seq();

   for (auto const &item : cat) {
      std::string label;
      if (std::isalpha(item.first[0])) {
         label = RooFit::Detail::makeValidVarName(item.first);
         if (label != item.first) {
            oocoutW(nullptr, IO) << "RooFitHS3: changed '" << item.first << "' to '" << label
                                 << "' to become a valid name";
         }
      } else {
         RooJSONFactoryWSTool::error("refusing to change first character of string '" + item.first +
                                     "' to make a valid name!");
         label = item.first;
      }
      labels.append_child() << label;
      indices.append_child() << item.second;
   }
}

/**
 * @brief Export combined data from the workspace to a custom struct.
 *
 * This function exports combined data from the workspace, represented by the provided RooAbsData object,
 * to a CombinedData struct. The struct contains information such as variables, categories,
 * and bin contents of the combined data.
 *
 * @param data The RooAbsData object representing the combined data to be exported.
 * @return CombinedData A custom struct containing the exported combined data.
 */
RooJSONFactoryWSTool::CombinedData RooJSONFactoryWSTool::exportCombinedData(RooAbsData const &data)
{
   // find category observables
   RooAbsCategory *cat = nullptr;
   for (RooAbsArg *obs : *data.get()) {
      if (dynamic_cast<RooAbsCategory *>(obs)) {
         if (cat) {
            RooJSONFactoryWSTool::error("dataset '" + std::string(data.GetName()) +
                                        " has several category observables!");
         }
         cat = static_cast<RooAbsCategory *>(obs);
      }
   }

   // prepare return value
   RooJSONFactoryWSTool::CombinedData datamap;

   if (!cat)
      return datamap;
   // this is a combined dataset

   datamap.name = data.GetName();

   // Write information necessary to reconstruct the combined dataset upon import
   auto &child = getRooFitInternal(*_rootnodeOutput, "combined_datasets").set_map()[data.GetName()].set_map();
   child["index_cat"] << cat->GetName();
   exportCategory(*cat, child);

   // Find a RooSimultaneous model that would fit to this dataset
   RooSimultaneous const *simPdf = nullptr;
   auto *combinedPdfInfoNode = findRooFitInternal(*_rootnodeOutput, "combined_distributions");
   if (combinedPdfInfoNode) {
      for (auto &info : combinedPdfInfoNode->children()) {
         if (info["index_cat"].val() == cat->GetName()) {
            simPdf = static_cast<RooSimultaneous const *>(_workspace.pdf(info.key()));
         }
      }
   }

   // If there is an associated simultaneous pdf for the index category, we
   // use the RooAbsData::split() overload that takes the RooSimultaneous.
   // Like this, the observables that are not relevant for a given channel
   // are automatically split from the component datasets.
   std::unique_ptr<TList> dataList{simPdf ? data.split(*simPdf, true) : data.split(*cat, true)};

   for (RooAbsData *absData : static_range_cast<RooAbsData *>(*dataList)) {
      std::string catName(absData->GetName());
      std::string dataName;
      if (std::isalpha(catName[0])) {
         dataName = RooFit::Detail::makeValidVarName(catName);
         if (dataName != catName) {
            oocoutW(nullptr, IO) << "RooFitHS3: changed '" << catName << "' to '" << dataName
                                 << "' to become a valid name";
         }
      } else {
         RooJSONFactoryWSTool::error("refusing to change first character of string '" + catName +
                                     "' to make a valid name!");
         dataName = catName;
      }
      absData->SetName((std::string(data.GetName()) + "_" + dataName).c_str());
      datamap.components[catName] = absData->GetName();
      this->exportData(*absData);
   }
   return datamap;
}

/**
 * @brief Export data from the workspace to a JSONNode.
 *
 * This function exports data represented by the provided RooAbsData object,
 * to a JSONNode. The data's information is added as key-value pairs to the JSONNode.
 *
 * @param data The RooAbsData object representing the data to be exported.
 * @return void
 */
void RooJSONFactoryWSTool::exportData(RooAbsData const &data)
{
   // find category observables
   RooAbsCategory *cat = nullptr;
   for (RooAbsArg *obs : *data.get()) {
      if (dynamic_cast<RooAbsCategory *>(obs)) {
         if (cat) {
            RooJSONFactoryWSTool::error("dataset '" + std::string(data.GetName()) +
                                        " has several category observables!");
         }
         cat = static_cast<RooAbsCategory *>(obs);
      }
   }

   if (cat)
      return;

   JSONNode &output = appendNamedChild((*_rootnodeOutput)["data"], data.GetName());

   // this is a binned dataset
   if (auto dh = dynamic_cast<RooDataHist const *>(&data)) {
      output["type"] << "binned";
      return exportHisto(*dh->get(), dh->numEntries(), dh->weightArray(), output);
   }

   // this is a regular unbinned dataset

   // This works around a problem in RooStats/HistFactory that was only fixed
   // in ROOT 6.30: until then, the weight variable of the observed dataset,
   // called "weightVar", was added to the observables. Therefore, it also got
   // added to the Asimov dataset. But the Asimov has its own weight variable,
   // called "binWeightAsimov", making "weightVar" an actual observable in the
   // Asimov data. But this is only by accident and should be removed.
   RooArgSet variables = *data.get();
   if (auto weightVar = variables.find("weightVar")) {
      variables.remove(*weightVar);
   }

   // Check if this actually represents a binned dataset, and then import it
   // like a RooDataHist. This happens frequently when people create combined
   // RooDataSets from binned data to fit HistFactory models. In this case, it
   // doesn't make sense to export them like an unbinned dataset, because the
   // coordinates are redundant information with the binning. We only do this
   // for 1D data for now.
   if (data.isWeighted() && variables.size() == 1) {
      bool isBinnedData = false;
      auto &x = static_cast<RooRealVar const &>(*variables[0]);
      std::vector<double> contents;
      int i = 0;
      for (; i < data.numEntries(); ++i) {
         data.get(i);
         if (x.getBin() != i)
            break;
         contents.push_back(data.weight());
      }
      if (i == x.getBins())
         isBinnedData = true;
      if (isBinnedData) {
         output["type"] << "binned";
         return exportHisto(variables, data.numEntries(), contents.data(), output);
      }
   }

   output["type"] << "unbinned";

   for (RooAbsArg *arg : variables) {
      exportVariable(arg, output["axes"]);
   }
   auto &coords = output["entries"].set_seq();
   std::vector<double> weightVals;
   bool hasNonUnityWeights = false;
   for (int i = 0; i < data.numEntries(); ++i) {
      data.get(i);
      coords.append_child().fill_seq(variables, [](auto x) { return static_cast<RooRealVar *>(x)->getVal(); });
      if (data.isWeighted()) {
         weightVals.push_back(data.weight());
         if (data.weight() != 1.)
            hasNonUnityWeights = true;
      }
   }
   if (data.isWeighted() && hasNonUnityWeights) {
      output["weights"].fill_seq(weightVals);
   }
}

/**
 * @brief Read axes from the JSONNode and create a RooArgSet representing them.
 *
 * This function reads axes information from the given JSONNode and
 * creates a RooArgSet with variables representing these axes.
 *
 * @param topNode The JSONNode containing the axes information to be read.
 * @return RooArgSet A RooArgSet containing the variables created from the JSONNode.
 */
RooArgSet RooJSONFactoryWSTool::readAxes(const JSONNode &topNode)
{
   RooArgSet vars;

   for (JSONNode const &node : topNode["axes"].children()) {
      if (node.has_child("edges")) {
         std::vector<double> edges;
         for (auto const &bound : node["edges"].children()) {
            edges.push_back(bound.val_double());
         }
         auto obs = std::make_unique<RooRealVar>(node["name"].val().c_str(), node["name"].val().c_str(), edges[0],
                                                 edges[edges.size() - 1]);
         RooBinning bins(obs->getMin(), obs->getMax());
         for (auto b : edges) {
            bins.addBoundary(b);
         }
         obs->setBinning(bins);
         vars.addOwned(std::move(obs));
      } else {
         auto obs = std::make_unique<RooRealVar>(node["name"].val().c_str(), node["name"].val().c_str(),
                                                 node["min"].val_double(), node["max"].val_double());
         obs->setBins(node["nbins"].val_int());
         vars.addOwned(std::move(obs));
      }
   }

   return vars;
}

/**
 * @brief Read binned data from the JSONNode and create a RooDataHist object.
 *
 * This function reads binned data from the given JSONNode and creates a RooDataHist object.
 * The binned data is associated with the specified name and variables (RooArgSet) in the workspace.
 *
 * @param n The JSONNode representing the binned data to be read.
 * @param name The name to be associated with the created RooDataHist object.
 * @param vars The RooArgSet representing the variables associated with the binned data.
 * @return std::unique_ptr<RooDataHist> A unique pointer to the created RooDataHist object.
 */
std::unique_ptr<RooDataHist>
RooJSONFactoryWSTool::readBinnedData(const JSONNode &n, const std::string &name, RooArgSet const &vars)
{
   if (!n.has_child("contents"))
      RooJSONFactoryWSTool::error("no contents given");

   JSONNode const &contents = n["contents"];

   if (!contents.is_seq())
      RooJSONFactoryWSTool::error("contents are not in list form");

   JSONNode const *errors = nullptr;
   if (n.has_child("errors")) {
      errors = &n["errors"];
      if (!errors->is_seq())
         RooJSONFactoryWSTool::error("errors are not in list form");
   }

   auto bins = generateBinIndices(vars);
   if (contents.num_children() != bins.size()) {
      std::stringstream errMsg;
      errMsg << "inconsistent bin numbers: contents=" << contents.num_children() << ", bins=" << bins.size();
      RooJSONFactoryWSTool::error(errMsg.str());
   }
   auto dh = std::make_unique<RooDataHist>(name, name, vars);
   std::vector<double> contentVals;
   contentVals.reserve(contents.num_children());
   for (auto const &cont : contents.children()) {
      contentVals.push_back(cont.val_double());
   }
   std::vector<double> errorVals;
   if (errors) {
      errorVals.reserve(errors->num_children());
      for (auto const &err : errors->children()) {
         errorVals.push_back(err.val_double());
      }
   }
   for (size_t ibin = 0; ibin < bins.size(); ++ibin) {
      const double err = errors ? errorVals[ibin] : -1;
      dh->set(ibin, contentVals[ibin], err);
   }
   return dh;
}

/**
 * @brief Import a variable from the JSONNode into the workspace.
 *
 * This function imports a variable from the given JSONNode into the workspace.
 * The variable's information is read from the JSONNode and added to the workspace.
 *
 * @param p The JSONNode representing the variable to be imported.
 * @return void
 */
void RooJSONFactoryWSTool::importVariable(const JSONNode &p)
{
   // import a RooRealVar object
   std::string name(RooJSONFactoryWSTool::name(p));
   RooJSONFactoryWSTool::testValidName(name, true);

   if (_workspace.var(name))
      return;
   if (!p.is_map()) {
      std::stringstream ss;
      ss << "RooJSONFactoryWSTool() node '" << name << "' is not a map, skipping.";
      oocoutE(nullptr, InputArguments) << ss.str() << std::endl;
      return;
   }
   if (_attributesNode) {
      if (auto *attrNode = _attributesNode->find(name)) {
         // We should not create RooRealVar objects for RooConstVars!
         if (attrNode->has_child("is_const_var") && (*attrNode)["is_const_var"].val_int() == 1) {
            wsEmplace<RooConstVar>(name, p["value"].val_double());
            return;
         }
      }
   }
   configureVariable(*_domains, p, wsEmplace<RooRealVar>(name, 1.));
}

/**
 * @brief Import all dependants (servers) of a node into the workspace.
 *
 * This function imports all the dependants (servers) of the given JSONNode into the workspace.
 * The dependants' information is read from the JSONNode and added to the workspace.
 *
 * @param n The JSONNode representing the node whose dependants are to be imported.
 * @return void
 */
void RooJSONFactoryWSTool::importDependants(const JSONNode &n)
{
   // import all the dependants of an object
   if (JSONNode const *varsNode = getVariablesNode(n)) {
      for (const auto &p : varsNode->children()) {
         importVariable(p);
      }
   }
   if (auto seq = n.find("functions")) {
      for (const auto &p : seq->children()) {
         this->importFunction(p, true);
      }
   }
   if (auto seq = n.find("distributions")) {
      for (const auto &p : seq->children()) {
         this->importFunction(p, true);
      }
   }
}

void RooJSONFactoryWSTool::exportModelConfig(JSONNode &rootnode, RooStats::ModelConfig const &mc,
                                             const std::vector<CombinedData> &combDataSets)
{
   auto pdf = dynamic_cast<RooSimultaneous const *>(mc.GetPdf());
   if (pdf == nullptr) {
      warning("RooFitHS3 only supports ModelConfigs with RooSimultaneous! Skipping ModelConfig.");
      return;
   }

   for (std::size_t i = 0; i < std::max(combDataSets.size(), std::size_t(1)); ++i) {
      const bool hasdata = i < combDataSets.size();
      if (hasdata && !matches(combDataSets.at(i), pdf))
         continue;

      std::string analysisName(pdf->GetName());
      if (hasdata)
         analysisName += "_" + combDataSets[i].name;

      exportSingleModelConfig(rootnode, mc, analysisName, hasdata ? &combDataSets[i].components : nullptr);
   }
}

void RooJSONFactoryWSTool::exportSingleModelConfig(JSONNode &rootnode, RooStats::ModelConfig const &mc,
                                                   std::string const &analysisName,
                                                   std::map<std::string, std::string> const *dataComponents)
{
   auto pdf = static_cast<RooSimultaneous const *>(mc.GetPdf());

   JSONNode &analysisNode = appendNamedChild(rootnode["analyses"], analysisName);

   auto &domains = analysisNode["domains"].set_seq();

   analysisNode["likelihood"] << analysisName;

   auto &nllNode = appendNamedChild(rootnode["likelihoods"], analysisName);
   nllNode["distributions"].set_seq();
   nllNode["data"].set_seq();

   if (dataComponents) {
      for (auto const &item : pdf->indexCat()) {
         const auto &dataComp = dataComponents->find(item.first);
         nllNode["distributions"].append_child() << pdf->getPdf(item.first)->GetName();
         nllNode["data"].append_child() << dataComp->second;
      }
   }

   if (mc.GetExternalConstraints()) {
      auto &extConstrNode = nllNode["aux_distributions"];
      extConstrNode.set_seq();
      for (const auto &constr : *mc.GetExternalConstraints()) {
         extConstrNode.append_child() << constr->GetName();
      }
   }

   auto writeList = [&](const char *name, RooArgSet const *args) {
      if (!args)
         return;

      std::vector<std::string> names;
      names.reserve(args->size());
      for (RooAbsArg const *arg : *args)
         names.push_back(arg->GetName());
      std::sort(names.begin(), names.end());
      analysisNode[name].fill_seq(names);
   };

   writeList("parameters_of_interest", mc.GetParametersOfInterest());

   auto &domainsNode = rootnode["domains"];

   if (mc.GetNuisanceParameters()) {
      std::string npDomainName = analysisName + "_nuisance_parameters";
      domains.append_child() << npDomainName;
      RooFit::JSONIO::Detail::Domains::ProductDomain npDomain;
      for (auto *np : static_range_cast<const RooRealVar *>(*mc.GetNuisanceParameters())) {
         npDomain.readVariable(*np);
      }
      npDomain.writeJSON(appendNamedChild(domainsNode, npDomainName));
   }

<<<<<<< HEAD
=======
   if (mc.GetGlobalObservables()) {
      std::string globDomainName = analysisName + "_global_observables";
      domains.append_child() << globDomainName;
      RooFit::JSONIO::Detail::Domains::ProductDomain globDomain;
      for (auto *glob : static_range_cast<const RooRealVar *>(*mc.GetGlobalObservables())) {
         globDomain.readVariable(*glob);
      }
      globDomain.writeJSON(appendNamedChild(domainsNode, globDomainName));
   }

>>>>>>> 4f177922
   if (mc.GetParametersOfInterest()) {
      std::string poiDomainName = analysisName + "_parameters_of_interest";
      domains.append_child() << poiDomainName;
      RooFit::JSONIO::Detail::Domains::ProductDomain poiDomain;
      for (auto *poi : static_range_cast<const RooRealVar *>(*mc.GetParametersOfInterest())) {
         poiDomain.readVariable(*poi);
      }
      poiDomain.writeJSON(appendNamedChild(domainsNode, poiDomainName));
   }

   auto &modelConfigAux = getRooFitInternal(rootnode, "ModelConfigs", analysisName);
   modelConfigAux.set_map();
   modelConfigAux["pdfName"] << pdf->GetName();
   modelConfigAux["mcName"] << mc.GetName();
}

/**
 * @brief Export all objects in the workspace to a JSONNode.
 *
 * This function exports all the objects in the workspace to the provided JSONNode.
 * The objects' information is added as key-value pairs to the JSONNode.
 *
 * @param n The JSONNode to which the objects will be exported.
 * @return void
 */
void RooJSONFactoryWSTool::exportAllObjects(JSONNode &n)
{
   _domains = std::make_unique<RooFit::JSONIO::Detail::Domains>();
   _varsNode = &makeVariablesNode(n);
   _rootnodeOutput = &n;

   // export all toplevel pdfs
   std::vector<RooAbsPdf *> allpdfs;
   for (auto &arg : _workspace.allPdfs()) {
      if (!arg->hasClients()) {
         if (auto *pdf = dynamic_cast<RooAbsPdf *>(arg)) {
            allpdfs.push_back(pdf);
         }
      }
   }
   sortByName(allpdfs);
   std::set<std::string> exportedObjectNames;
   exportObjects(allpdfs, exportedObjectNames);

   // export attributes of all objects
   for (RooAbsArg *arg : _workspace.components()) {
      exportAttributes(arg, n);
   }

   // export all datasets
   std::vector<RooAbsData *> alldata;
   for (auto &d : _workspace.allData()) {
      alldata.push_back(d);
   }
   sortByName(alldata);
   // first, take care of combined datasets
   std::vector<RooJSONFactoryWSTool::CombinedData> combData;
   for (auto &d : alldata) {
      auto data = this->exportCombinedData(*d);
      if (!data.components.empty())
         combData.push_back(data);
   }
   // next, take care of regular datasets
   for (auto &d : alldata) {
      this->exportData(*d);
   }

   // export all ModelConfig objects and attached Pdfs
   for (TObject *obj : _workspace.allGenericObjects()) {
      if (auto mc = dynamic_cast<RooStats::ModelConfig *>(obj)) {
         exportModelConfig(n, *mc, combData);
      }
   }

   for (auto *snsh : static_range_cast<RooArgSet const *>(_workspace.getSnapshots())) {
      RooArgSet snapshotSorted;
      // We only want to add the variables that actually got exported and skip
      // the ones that the pdfs encoded implicitly (like in the case of
      // HistFactory).
      for (RooAbsArg *arg : *snsh) {
         if (exportedObjectNames.find(arg->GetName()) != exportedObjectNames.end()) {
            bool do_export = false;
            for (const auto &pdf : allpdfs) {
               if (pdf->dependsOn(*arg)) {
                  do_export = true;
               }
            }
            if (do_export) {
               RooJSONFactoryWSTool::testValidName(arg->GetName(), true);
               snapshotSorted.add(*arg);
            }
         }
      }
      snapshotSorted.sort();
      std::string name(snsh->GetName());
      if (name != "default_values") {
         this->exportVariables(snapshotSorted, appendNamedChild(n["parameter_points"], name)["parameters"]);
      }
   }
   _varsNode = nullptr;
   _domains->writeJSON(n["domains"]);
   _domains.reset();
   _rootnodeOutput = nullptr;
}

/**
 * @brief Import the workspace from a JSON string.
 *
 * @param s The JSON string containing the workspace data.
 * @return bool Returns true on successful import, false otherwise.
 */
bool RooJSONFactoryWSTool::importJSONfromString(const std::string &s)
{
   std::stringstream ss(s);
   return importJSON(ss);
}

/**
 * @brief Import the workspace from a YML string.
 *
 * @param s The YML string containing the workspace data.
 * @return bool Returns true on successful import, false otherwise.
 */
bool RooJSONFactoryWSTool::importYMLfromString(const std::string &s)
{
   std::stringstream ss(s);
   return importYML(ss);
}

/**
 * @brief Export the workspace to a JSON string.
 *
 * @return std::string The JSON string representing the exported workspace.
 */
std::string RooJSONFactoryWSTool::exportJSONtoString()
{
   std::stringstream ss;
   exportJSON(ss);
   return ss.str();
}

/**
 * @brief Export the workspace to a YML string.
 *
 * @return std::string The YML string representing the exported workspace.
 */
std::string RooJSONFactoryWSTool::exportYMLtoString()
{
   std::stringstream ss;
   exportYML(ss);
   return ss.str();
}

/**
 * @brief Create a new JSON tree with version information.
 *
 * @return std::unique_ptr<JSONTree> A unique pointer to the created JSON tree.
 */
std::unique_ptr<JSONTree> RooJSONFactoryWSTool::createNewJSONTree()
{
   std::unique_ptr<JSONTree> tree = JSONTree::create();
   JSONNode &n = tree->rootnode();
   n.set_map();
   auto &metadata = n["metadata"].set_map();

   // add the mandatory hs3 version number
   metadata["hs3_version"] << hs3VersionTag;

   // Add information about the ROOT version that was used to generate this file
   auto &rootInfo = appendNamedChild(metadata["packages"], "ROOT");
   std::string versionName = gROOT->GetVersion();
   // We want to consistently use dots such that the version name can be easily
   // digested automatically.
   std::replace(versionName.begin(), versionName.end(), '/', '.');
   rootInfo["version"] << versionName;

   return tree;
}

/**
 * @brief Export the workspace to JSON format and write to the output stream.
 *
 * @param os The output stream to write the JSON data to.
 * @return bool Returns true on successful export, false otherwise.
 */
bool RooJSONFactoryWSTool::exportJSON(std::ostream &os)
{
   std::unique_ptr<JSONTree> tree = createNewJSONTree();
   JSONNode &n = tree->rootnode();
   this->exportAllObjects(n);
   n.writeJSON(os);
   return true;
}

/**
 * @brief Export the workspace to JSON format and write to the specified file.
 *
 * @param filename The name of the JSON file to create and write the data to.
 * @return bool Returns true on successful export, false otherwise.
 */
bool RooJSONFactoryWSTool::exportJSON(std::string const &filename)
{
   std::ofstream out(filename.c_str());
   if (!out.is_open()) {
      std::stringstream ss;
      ss << "RooJSONFactoryWSTool() invalid output file '" << filename << "'." << std::endl;
      RooJSONFactoryWSTool::error(ss.str());
      return false;
   }
   return this->exportJSON(out);
}

/**
 * @brief Export the workspace to YML format and write to the output stream.
 *
 * @param os The output stream to write the YML data to.
 * @return bool Returns true on successful export, false otherwise.
 */
bool RooJSONFactoryWSTool::exportYML(std::ostream &os)
{
   std::unique_ptr<JSONTree> tree = createNewJSONTree();
   JSONNode &n = tree->rootnode();
   this->exportAllObjects(n);
   n.writeYML(os);
   return true;
}

/**
 * @brief Export the workspace to YML format and write to the specified file.
 *
 * @param filename The name of the YML file to create and write the data to.
 * @return bool Returns true on successful export, false otherwise.
 */
bool RooJSONFactoryWSTool::exportYML(std::string const &filename)
{
   std::ofstream out(filename.c_str());
   if (!out.is_open()) {
      std::stringstream ss;
      ss << "RooJSONFactoryWSTool() invalid output file '" << filename << "'." << std::endl;
      RooJSONFactoryWSTool::error(ss.str());
      return false;
   }
   return this->exportYML(out);
}

bool RooJSONFactoryWSTool::hasAttribute(const std::string &obj, const std::string &attrib)
{
   if (!_attributesNode)
      return false;
   if (auto attrNode = _attributesNode->find(obj)) {
      if (auto seq = attrNode->find("tags")) {
         for (auto &a : seq->children()) {
            if (a.val() == attrib)
               return true;
         }
      }
   }
   return false;
}
void RooJSONFactoryWSTool::setAttribute(const std::string &obj, const std::string &attrib)
{
   auto node = &RooJSONFactoryWSTool::getRooFitInternal(*_rootnodeOutput, "attributes").set_map()[obj].set_map();
   auto &tags = (*node)["tags"];
   tags.set_seq();
   tags.append_child() << attrib;
}

std::string RooJSONFactoryWSTool::getStringAttribute(const std::string &obj, const std::string &attrib)
{
   if (!_attributesNode)
      return "";
   if (auto attrNode = _attributesNode->find(obj)) {
      if (auto dict = attrNode->find("dict")) {
         if (auto *a = dict->find(attrib)) {
            return a->val();
         }
      }
   }
   return "";
}
void RooJSONFactoryWSTool::setStringAttribute(const std::string &obj, const std::string &attrib,
                                              const std::string &value)
{
   auto node = &RooJSONFactoryWSTool::getRooFitInternal(*_rootnodeOutput, "attributes").set_map()[obj].set_map();
   auto &dict = (*node)["dict"];
   dict.set_map();
   dict[attrib] << value;
}

/**
 * @brief Imports all nodes of the JSON data and adds them to the workspace.
 *
 * @param n The JSONNode representing the root node of the JSON data.
 * @return void
 */
void RooJSONFactoryWSTool::importAllNodes(const JSONNode &n)
{
   // Per HS3 standard, the hs3_version in the metadata is required. So we
   // error out if it is missing. TODO: now we are only checking if the
   // hs3_version tag exists, but in the future when the HS3 specification
   // versions are actually frozen, we should also check if the hs3_version is
   // one that RooFit can actually read.
   auto metadata = n.find("metadata");
   if (!metadata || !metadata->find("hs3_version")) {
      std::stringstream ss;
      ss << "The HS3 version is missing in the JSON!\n"
         << "Please include the HS3 version in the metadata field, e.g.:\n"
         << "    \"metadata\" :\n"
         << "    {\n"
         << "        \"hs3_version\" : \"" << hs3VersionTag << "\"\n"
         << "    }";
      error(ss.str());
   }

   _domains = std::make_unique<RooFit::JSONIO::Detail::Domains>();
   if (auto domains = n.find("domains")) {
      _domains->readJSON(*domains);
   }
   _domains->populate(_workspace);

   _rootnodeInput = &n;

   _attributesNode = findRooFitInternal(*_rootnodeInput, "attributes");

   this->importDependants(n);

   if (auto paramPointsNode = n.find("parameter_points")) {
      for (const auto &snsh : paramPointsNode->children()) {
         std::string name = RooJSONFactoryWSTool::name(snsh);
<<<<<<< HEAD
         if (!::isValidName(name)) {
            std::stringstream ss;
            ss << "RooJSONFactoryWSTool() node name '" << name << "' is not valid!" << std::endl;
            RooJSONFactoryWSTool::error(ss.str());
         }
=======
         RooJSONFactoryWSTool::testValidName(name, true);
>>>>>>> 4f177922

         RooArgSet vars;
         for (const auto &var : snsh["parameters"].children()) {
            if (RooRealVar *rrv = _workspace.var(RooJSONFactoryWSTool::name(var))) {
               configureVariable(*_domains, var, *rrv);
               vars.add(*rrv);
            }
         }
         _workspace.saveSnapshot(name, vars);
      }
   }

   combinePdfs(*_rootnodeInput, _workspace);

   // Import attributes
   if (_attributesNode) {
      for (const auto &elem : _attributesNode->children()) {
         if (RooAbsArg *arg = _workspace.arg(elem.key()))
            importAttributes(arg, elem);
      }
   }

   _attributesNode = nullptr;

   // We delay the import of the data to after combineDatasets(), because it
   // might be that some datasets are merged to combined datasets there. In
   // that case, we will remove the components from the "datasets" vector so they
   // don't get imported.
   std::vector<std::unique_ptr<RooAbsData>> datasets;
   if (auto dataNode = n.find("data")) {
      for (const auto &p : dataNode->children()) {
         datasets.push_back(loadData(p, _workspace));
      }
   }

   // Now, read in analyses and likelihoods if there are any

   if (auto analysesNode = n.find("analyses")) {
      for (JSONNode const &analysisNode : analysesNode->children()) {
         importAnalysis(*_rootnodeInput, analysisNode, n["likelihoods"], n["domains"], _workspace, datasets);
      }
   }

   combineDatasets(*_rootnodeInput, datasets);

   for (auto const &d : datasets) {
      if (d)
         _workspace.import(*d);
   }

   _rootnodeInput = nullptr;
   _domains.reset();
}

/**
 * @brief Imports a JSON file from the given input stream to the workspace.
 *
 * @param is The input stream containing the JSON data.
 * @return bool Returns true on successful import, false otherwise.
 */
bool RooJSONFactoryWSTool::importJSON(std::istream &is)
{
   // import a JSON file to the workspace
   std::unique_ptr<JSONTree> tree = JSONTree::create(is);
   this->importAllNodes(tree->rootnode());
   if (this->workspace()->getSnapshot("default_values")) {
      this->workspace()->loadSnapshot("default_values");
   }
   return true;
}

/**
 * @brief Imports a JSON file from the given filename to the workspace.
 *
 * @param filename The name of the JSON file to import.
 * @return bool Returns true on successful import, false otherwise.
 */
bool RooJSONFactoryWSTool::importJSON(std::string const &filename)
{
   // import a JSON file to the workspace
   std::ifstream infile(filename.c_str());
   if (!infile.is_open()) {
      std::stringstream ss;
      ss << "RooJSONFactoryWSTool() invalid input file '" << filename << "'." << std::endl;
      RooJSONFactoryWSTool::error(ss.str());
      return false;
   }
   return this->importJSON(infile);
}

/**
 * @brief Imports a YML file from the given input stream to the workspace.
 *
 * @param is The input stream containing the YML data.
 * @return bool Returns true on successful import, false otherwise.
 */
bool RooJSONFactoryWSTool::importYML(std::istream &is)
{
   // import a YML file to the workspace
   std::unique_ptr<JSONTree> tree = JSONTree::create(is);
   this->importAllNodes(tree->rootnode());
   return true;
}

/**
 * @brief Imports a YML file from the given filename to the workspace.
 *
 * @param filename The name of the YML file to import.
 * @return bool Returns true on successful import, false otherwise.
 */
bool RooJSONFactoryWSTool::importYML(std::string const &filename)
{
   // import a YML file to the workspace
   std::ifstream infile(filename.c_str());
   if (!infile.is_open()) {
      std::stringstream ss;
      ss << "RooJSONFactoryWSTool() invalid input file '" << filename << "'." << std::endl;
      RooJSONFactoryWSTool::error(ss.str());
      return false;
   }
   return this->importYML(infile);
}

void RooJSONFactoryWSTool::importJSONElement(const std::string &name, const std::string &jsonString)
{
   std::unique_ptr<RooFit::Detail::JSONTree> tree = RooFit::Detail::JSONTree::create(jsonString);
   JSONNode &n = tree->rootnode();
   n["name"] << name;

   bool isVariable = true;
   if (n.find("type")) {
      isVariable = false;
   }

   if (isVariable) {
      this->importVariableElement(n);
   } else {
      this->importFunction(n, false);
   }
}

void RooJSONFactoryWSTool::importVariableElement(const JSONNode &elementNode)
{
   std::unique_ptr<RooFit::Detail::JSONTree> tree = varJSONString(elementNode);
   JSONNode &n = tree->rootnode();
   _domains = std::make_unique<RooFit::JSONIO::Detail::Domains>();
   if (auto domains = n.find("domains"))
      _domains->readJSON(*domains);

   _rootnodeInput = &n;
   _attributesNode = findRooFitInternal(*_rootnodeInput, "attributes");

   JSONNode const *varsNode = getVariablesNode(n);
   const auto &p = varsNode->child(0);
   importVariable(p);

   auto paramPointsNode = n.find("parameter_points");
   const auto &snsh = paramPointsNode->child(0);
   std::string name = RooJSONFactoryWSTool::name(snsh);
   RooArgSet vars;
   const auto &var = snsh["parameters"].child(0);
   if (RooRealVar *rrv = _workspace.var(RooJSONFactoryWSTool::name(var))) {
      configureVariable(*_domains, var, *rrv);
      vars.add(*rrv);
   }

   // Import attributes
   if (_attributesNode) {
      for (const auto &elem : _attributesNode->children()) {
         if (RooAbsArg *arg = _workspace.arg(elem.key()))
            importAttributes(arg, elem);
      }
   }

   _attributesNode = nullptr;
   _rootnodeInput = nullptr;
   _domains.reset();
}

/**
 * @brief Writes a warning message to the RooFit message service.
 *
 * @param str The warning message to be logged.
 * @return std::ostream& A reference to the output stream.
 */
std::ostream &RooJSONFactoryWSTool::warning(std::string const &str)
{
   return RooMsgService::instance().log(nullptr, RooFit::MsgLevel::ERROR, RooFit::IO) << str << std::endl;
}

/**
 * @brief Writes an error message to the RooFit message service and throws a runtime_error.
 *
 * @param s The error message to be logged and thrown.
 * @return void
 */
void RooJSONFactoryWSTool::error(const char *s)
{
   RooMsgService::instance().log(nullptr, RooFit::MsgLevel::ERROR, RooFit::IO) << s << std::endl;
   throw std::runtime_error(s);
}<|MERGE_RESOLUTION|>--- conflicted
+++ resolved
@@ -75,20 +75,6 @@
 RooJSONFactoryWSTool tool(ws);
 tool.importJSON("myjson.json");
 ~~~
-<<<<<<< HEAD
-
-and
-
-~~~ {.cxx}
-#include "RooFitHS3/RooJSONFactoryWSTool.h"
-// ...
-RooJSONFactoryWSTool tool(ws);
-tool.exportJSON("myjson.json");
-~~~
-
-For more details, consult the tutorial <a href="rf515__hfJSON_8py.html">rf515_hfJSON</a>.
-=======
->>>>>>> 4f177922
 
 and
 
@@ -437,11 +423,7 @@
 
    // RooConstVars are not a thing in HS3, and also for RooFit they are not
    // that important: they are just constants. So we don't need to remember
-<<<<<<< HEAD
-   // any intormation about them.
-=======
    // any information about them.
->>>>>>> 4f177922
    if (dynamic_cast<RooConstVar const *>(arg)) {
       return;
    }
@@ -612,17 +594,10 @@
    }
    if (!nllNode->has_child("distributions")) {
       throw std::runtime_error("likelihood node has no distributions attached!");
-<<<<<<< HEAD
    }
    if (!nllNode->has_child("data")) {
       throw std::runtime_error("likelihood node has no data attached!");
    }
-=======
-   }
-   if (!nllNode->has_child("data")) {
-      throw std::runtime_error("likelihood node has no data attached!");
-   }
->>>>>>> 4f177922
    std::vector<std::string> nllDistNames = valsToStringVec((*nllNode)["distributions"]);
    RooArgSet extConstraints;
    for (auto &nameNode : (*nllNode)["aux_distributions"].children()) {
@@ -1211,15 +1186,7 @@
    auto const &factoryExpressions = RooFit::JSONIO::importExpressions();
 
    // some preparations: what type of function are we dealing with here?
-<<<<<<< HEAD
-   if (!::isValidName(name)) {
-      std::stringstream ss;
-      ss << "RooJSONFactoryWSTool() function name '" << name << "' is not valid!" << std::endl;
-      RooJSONFactoryWSTool::error(ss.str());
-   }
-=======
    RooJSONFactoryWSTool::testValidName(name, true);
->>>>>>> 4f177922
 
    // if the RooAbsArg already exists, we don't need to do anything
    if (_workspace.arg(name)) {
@@ -1821,8 +1788,6 @@
       npDomain.writeJSON(appendNamedChild(domainsNode, npDomainName));
    }
 
-<<<<<<< HEAD
-=======
    if (mc.GetGlobalObservables()) {
       std::string globDomainName = analysisName + "_global_observables";
       domains.append_child() << globDomainName;
@@ -1833,7 +1798,6 @@
       globDomain.writeJSON(appendNamedChild(domainsNode, globDomainName));
    }
 
->>>>>>> 4f177922
    if (mc.GetParametersOfInterest()) {
       std::string poiDomainName = analysisName + "_parameters_of_interest";
       domains.append_child() << poiDomainName;
@@ -2163,15 +2127,7 @@
    if (auto paramPointsNode = n.find("parameter_points")) {
       for (const auto &snsh : paramPointsNode->children()) {
          std::string name = RooJSONFactoryWSTool::name(snsh);
-<<<<<<< HEAD
-         if (!::isValidName(name)) {
-            std::stringstream ss;
-            ss << "RooJSONFactoryWSTool() node name '" << name << "' is not valid!" << std::endl;
-            RooJSONFactoryWSTool::error(ss.str());
-         }
-=======
          RooJSONFactoryWSTool::testValidName(name, true);
->>>>>>> 4f177922
 
          RooArgSet vars;
          for (const auto &var : snsh["parameters"].children()) {
