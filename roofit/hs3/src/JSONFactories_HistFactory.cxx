/*
 * Project: RooFit
 * Authors:
 *   Carsten D. Burgard, DESY/ATLAS, Dec 2021
 *
 * Copyright (c) 2022, CERN
 *
 * Redistribution and use in source and binary forms,
 * with or without modification, are permitted according to the terms
 * listed in LICENSE (http://roofit.sourceforge.net/license.txt)
 */

#include <RooFitHS3/RooJSONFactoryWSTool.h>
#include <RooFitHS3/JSONIO.h>
#include <RooFit/Detail/JSONInterface.h>

#include <RooStats/HistFactory/Detail/HistFactoryImpl.h>
#include <RooStats/HistFactory/ParamHistFunc.h>
#include <RooStats/HistFactory/PiecewiseInterpolation.h>
#include <RooStats/HistFactory/FlexibleInterpVar.h>
#include <RooConstVar.h>
#include <RooRealVar.h>
#include <RooDataHist.h>
#include <RooHistFunc.h>
#include <RooRealSumPdf.h>
#include <RooBinWidthFunction.h>
#include <RooProdPdf.h>
#include <RooPoisson.h>
#include <RooLognormal.h>
#include <RooGaussian.h>
#include <RooProduct.h>
#include <RooWorkspace.h>

#include "static_execute.h"
#include "JSONIOUtils.h"

using RooFit::Detail::JSONNode;

using namespace RooStats::HistFactory;
using namespace RooStats::HistFactory::Detail;
using namespace RooStats::HistFactory::Detail::MagicConstants;

namespace {

inline void writeAxis(JSONNode &axis, RooRealVar const &obs)
{
   auto &binning = obs.getBinning();
   if (binning.isUniform()) {
      axis["nbins"] << obs.numBins();
      axis["min"] << obs.getMin();
      axis["max"] << obs.getMax();
   } else {
      auto &edges = axis["edges"];
      edges.set_seq();
      double val = binning.binLow(0);
      edges.append_child() << val;
      for (int i = 0; i < binning.numBins(); ++i) {
         val = binning.binHigh(i);
         edges.append_child() << val;
      }
   }
}

double round_prec(double d, int nSig)
{
   if (d == 0.0)
      return 0.0;
   int ndigits = std::floor(std::log10(std::abs(d))) + 1 - nSig;
   double sf = std::pow(10, ndigits);
   if (std::abs(d / sf) < 2)
      ndigits--;
   return sf * std::round(d / sf);
}

// To avoid repeating the same string literals that can potentially get out of
// sync.
namespace Literals {
constexpr auto staterror = "staterror";
}

void erasePrefix(std::string &str, std::string_view prefix)
{
   if (startsWith(str, prefix)) {
      str.erase(0, prefix.size());
   }
}

bool eraseSuffix(std::string &str, std::string_view suffix)
{
   if (endsWith(str, suffix)) {
      str.erase(str.size() - suffix.size());
      return true;
   } else {
      return false;
   }
}

template <class Coll>
void sortByName(Coll &coll)
{
   std::sort(coll.begin(), coll.end(), [](auto &l, auto &r) { return l.name < r.name; });
}

template <class T>
T *findClient(RooAbsArg *gamma)
{
   for (const auto &client : gamma->clients()) {
      if (auto casted = dynamic_cast<T *>(client)) {
         return casted;
      } else {
         T *c = findClient<T>(client);
         if (c)
            return c;
      }
   }
   return nullptr;
}

RooAbsPdf *findConstraint(RooAbsArg *g)
{
   RooPoisson *constraint_p = findClient<RooPoisson>(g);
   if (constraint_p)
      return constraint_p;
   RooGaussian *constraint_g = findClient<RooGaussian>(g);
   if (constraint_g)
      return constraint_g;
   RooLognormal *constraint_l = findClient<RooLognormal>(g);
   if (constraint_l)
      return constraint_l;
   return nullptr;
}

std::string toString(TClass *c)
{
   if (!c) {
      return "Const";
   }
   if (c == RooPoisson::Class()) {
      return "Poisson";
   }
   if (c == RooGaussian::Class()) {
      return "Gauss";
   }
   if (c == RooLognormal::Class()) {
      return "Lognormal";
   }
   return "unknown";
}

inline std::string defaultGammaName(std::string const &sysname, std::size_t i)
{
   return "gamma_" + sysname + "_bin_" + std::to_string(i);
}

/// Export the names of the gamma parameters to the modifier struct if the
/// names don't match the default gamma parameter names, which is gamma_<sysname>_bin_<i>
void optionallyExportGammaParameters(JSONNode &mod, std::string const &sysname,
                                     std::vector<std::string> const &paramNames)
{
   for (std::size_t i = 0; i < paramNames.size(); ++i) {
      if (paramNames[i] != defaultGammaName(sysname, i)) {
         mod["parameters"].fill_seq(paramNames);
         return;
      }
   }
}

RooRealVar &createNominal(RooWorkspace &ws, std::string const &parname, double val, double min, double max)
{
   RooRealVar &nom = getOrCreate<RooRealVar>(ws, "nom_" + parname, val, min, max);
   nom.setConstant(true);
   return nom;
}

/// Get the conventional name of the constraint pdf for a constrained
/// parameter.
std::string constraintName(std::string const &paramName)
{
   return paramName + "Constraint";
}

RooAbsPdf &getConstraint(RooWorkspace &ws, const std::string &pname)
{
   RooRealVar *constrParam = ws.var(pname);
   constrParam->setError(1.0);
   return getOrCreate<RooGaussian>(ws, constraintName(pname), *constrParam, *ws.var("nom_" + pname), 1.);
}

ParamHistFunc &createPHF(const std::string &phfname, std::string const &sysname,
                         const std::vector<std::string> &parnames, const std::vector<double> &vals,
                         RooJSONFactoryWSTool &tool, RooArgList &constraints, const RooArgSet &observables,
                         const std::string &constraintType, double gammaMin, double gammaMax, double minSigma)
{
   RooWorkspace &ws = *tool.workspace();

   RooArgList gammas;
   for (std::size_t i = 0; i < vals.size(); ++i) {
      const std::string name = parnames.empty() ? defaultGammaName(sysname, i) : parnames[i];
      gammas.add(getOrCreate<RooRealVar>(ws, name, 1., gammaMin, gammaMax));
   }

   auto &phf = tool.wsEmplace<ParamHistFunc>(phfname, observables, gammas);

   if (constraintType != "Const") {
      auto constraintsInfo = createGammaConstraints(
         gammas, vals, minSigma, constraintType == "Poisson" ? Constraint::Poisson : Constraint::Gaussian);
      for (auto const &term : constraintsInfo.constraints) {
         ws.import(*term, RooFit::RecycleConflictNodes());
         constraints.add(*ws.pdf(term->GetName()));
      }
   } else {
      for (auto *gamma : static_range_cast<RooRealVar *>(gammas)) {
         gamma->setConstant(true);
      }
   }

   return phf;
}

bool hasStaterror(const JSONNode &comp)
{
   if (!comp.has_child("modifiers"))
      return false;
   for (const auto &mod : comp["modifiers"].children()) {
      if (mod["type"].val() == ::Literals::staterror)
         return true;
   }
   return false;
}

const JSONNode &findStaterror(const JSONNode &comp)
{
   if (comp.has_child("modifiers")) {
      for (const auto &mod : comp["modifiers"].children()) {
         if (mod["type"].val() == ::Literals::staterror)
            return mod;
      }
   }
   RooJSONFactoryWSTool::error("sample '" + RooJSONFactoryWSTool::name(comp) + "' does not have a " +
                               ::Literals::staterror + " modifier!");
}

bool importHistSample(RooJSONFactoryWSTool &tool, RooDataHist &dh, RooArgSet const &varlist,
                      RooAbsArg const *mcStatObject, const std::string &fprefix, const JSONNode &p,
                      RooArgList &constraints)
{
   RooWorkspace &ws = *tool.workspace();

   std::string sampleName = RooJSONFactoryWSTool::name(p);
   std::string prefixedName = fprefix + "_" + sampleName;

   std::string channelName = fprefix;
   erasePrefix(channelName, "model_");

   if (!p.has_child("data")) {
      RooJSONFactoryWSTool::error("sample '" + sampleName + "' does not define a 'data' key");
   }

   auto &hf = tool.wsEmplace<RooHistFunc>("hist_" + prefixedName, varlist, dh);
   hf.SetTitle(RooJSONFactoryWSTool::name(p).c_str());

   RooArgList shapeElems;
   RooArgList normElems;

   shapeElems.add(tool.wsEmplace<RooBinWidthFunction>(prefixedName + "_binWidth", hf, true));

   if (hasStaterror(p)) {
      shapeElems.add(*mcStatObject);
   }

   if (p.has_child("modifiers")) {
      RooArgList overall_nps;
      std::vector<double> overall_low;
      std::vector<double> overall_high;

      RooArgList histNps;
      RooArgList histoLo;
      RooArgList histoHi;

      int idx = 0;
      for (const auto &mod : p["modifiers"].children()) {
         std::string const &modtype = mod["type"].val();
         std::string const &sysname =
            mod.has_child("name")
               ? mod["name"].val()
               : (mod.has_child("parameter") ? mod["parameter"].val() : "syst_" + std::to_string(idx));
         ++idx;
         if (modtype == "staterror") {
            // this is dealt with at a different place, ignore it for now
         } else if (modtype == "normfactor") {
            RooRealVar &constrParam = getOrCreate<RooRealVar>(ws, sysname, 1., -3, 5);
            normElems.add(constrParam);
            if (auto constrInfo = mod.find("constraint_name")) {
               auto constraint = tool.request<RooAbsReal>(constrInfo->val(), sampleName);
               if (auto gauss = dynamic_cast<RooGaussian const *>(constraint)) {
                  constrParam.setError(gauss->getSigma().getVal());
               }
               constraints.add(*constraint);
            }
         } else if (modtype == "normsys") {
            auto *parameter = mod.find("parameter");
            std::string parname(parameter ? parameter->val() : "alpha_" + sysname);
            createNominal(ws, parname, 0.0, -10, 10);
            overall_nps.add(getOrCreate<RooRealVar>(ws, parname, 0., -5, 5));
            auto &data = mod["data"];
            // the below contains a a hack to cut off variations that go below 0
            // this is needed because with interpolation code 4, which is the default, interpolation is done in
            // log-space. hence, values <= 0 result in NaN which propagate throughout the model and cause evaluations to
            // fail if you know a nicer way to solve this, please go ahead and fix the lines below
            overall_low.push_back(data["lo"].val_double() > 0 ? data["lo"].val_double()
                                                              : std::numeric_limits<double>::epsilon());
            overall_high.push_back(data["hi"].val_double() > 0 ? data["hi"].val_double()
                                                               : std::numeric_limits<double>::epsilon());
            constraints.add(getConstraint(ws, parname));
         } else if (modtype == "histosys") {
            auto *parameter = mod.find("parameter");
            std::string parname(parameter ? parameter->val() : "alpha_" + sysname);
            createNominal(ws, parname, 0.0, -10, 10);
            histNps.add(getOrCreate<RooRealVar>(ws, parname, 0., -5, 5));
            auto &data = mod["data"];
            histoLo.add(tool.wsEmplace<RooHistFunc>(
               sysname + "Low_" + prefixedName, varlist,
               RooJSONFactoryWSTool::readBinnedData(data["lo"], sysname + "Low_" + prefixedName, varlist)));
            histoHi.add(tool.wsEmplace<RooHistFunc>(
               sysname + "High_" + prefixedName, varlist,
               RooJSONFactoryWSTool::readBinnedData(data["hi"], sysname + "High_" + prefixedName, varlist)));
            constraints.add(getConstraint(ws, parname));
         } else if (modtype == "shapesys") {
            std::string funcName = channelName + "_" + sysname + "_ShapeSys";
            // funcName should be "<channel_name>_<sysname>_ShapeSys"
            std::vector<double> vals;
            for (const auto &v : mod["data"]["vals"].children()) {
               vals.push_back(v.val_double());
            }
            std::vector<std::string> parnames;
            for (const auto &v : mod["parameters"].children()) {
               parnames.push_back(v.val());
            }
            if (vals.empty()) {
               RooJSONFactoryWSTool::error("unable to instantiate shapesys '" + sysname + "' with 0 values!");
            }
            std::string constraint(mod["constraint"].val());
            shapeElems.add(createPHF(funcName, sysname, parnames, vals, tool, constraints, varlist, constraint,
                                     defaultGammaMin, defaultShapeSysGammaMax, minShapeUncertainty));
         } else if (modtype == "custom") {
            RooAbsReal *obj = ws.function(sysname);
            if (!obj) {
               RooJSONFactoryWSTool::error("unable to find custom modifier '" + sysname + "'");
            }
            if (obj->dependsOn(varlist)) {
               shapeElems.add(*obj);
            } else {
               normElems.add(*obj);
            }
         } else {
            RooJSONFactoryWSTool::error("modifier '" + sysname + "' of unknown type '" + modtype + "'");
         }
      }

      std::string interpName = sampleName + "_" + channelName + "_epsilon";
      if (!overall_nps.empty()) {
         auto &v = tool.wsEmplace<RooStats::HistFactory::FlexibleInterpVar>(interpName, overall_nps, 1., overall_low,
                                                                            overall_high);
         v.setAllInterpCodes(4); // default HistFactory interpCode
         normElems.add(v);
      }
      if (!histNps.empty()) {
         auto &v = tool.wsEmplace<PiecewiseInterpolation>("histoSys_" + prefixedName, hf, histoLo, histoHi, histNps);
         v.setPositiveDefinite();
         v.setAllInterpCodes(4); // default interpCode for HistFactory
         shapeElems.add(v);
      } else {
         shapeElems.add(hf);
      }
   }

   tool.wsEmplace<RooProduct>(prefixedName + "_shapes", shapeElems);
   if (!normElems.empty()) {
      tool.wsEmplace<RooProduct>(prefixedName + "_scaleFactors", normElems);
   } else {
      ws.factory("RooConstVar::" + prefixedName + "_scaleFactors(1.)");
   }

   return true;
}

class HistFactoryImporter : public RooFit::JSONIO::Importer {
public:
   bool importArg(RooJSONFactoryWSTool *tool, const JSONNode &p) const override
   {
      std::string name = RooJSONFactoryWSTool::name(p);
      if (!p.has_child("samples")) {
         RooJSONFactoryWSTool::error("no samples in '" + name + "', skipping.");
      }
      double statErrThresh = 0;
      std::string statErrType = "Poisson";
      if (p.has_child(::Literals::staterror)) {
         auto &staterr = p[::Literals::staterror];
         if (staterr.has_child("relThreshold"))
            statErrThresh = staterr["relThreshold"].val_double();
         if (staterr.has_child("constraint"))
            statErrType = staterr["constraint"].val();
      }
      std::vector<double> sumW;
      std::vector<double> sumW2;
      std::vector<std::string> gammaParnames;
      RooArgSet observables = RooJSONFactoryWSTool::readAxes(p);

      std::string fprefix = name;

      std::vector<std::unique_ptr<RooDataHist>> data;
      for (const auto &comp : p["samples"].children()) {
         std::unique_ptr<RooDataHist> dh = RooJSONFactoryWSTool::readBinnedData(
            comp["data"], fprefix + "_" + RooJSONFactoryWSTool::name(comp) + "_dataHist", observables);
         size_t nbins = dh->numEntries();

         if (hasStaterror(comp)) {
            if (sumW.empty()) {
               sumW.resize(nbins);
               sumW2.resize(nbins);
            }
            for (size_t i = 0; i < nbins; ++i) {
               sumW[i] += dh->weight(i);
               sumW2[i] += dh->weightSquared(i);
            }
            if (gammaParnames.empty()) {
               if (auto staterrorParams = findStaterror(comp).find("parameters")) {
                  for (const auto &v : staterrorParams->children()) {
                     gammaParnames.push_back(v.val());
                  }
               }
            }
         }
         data.emplace_back(std::move(dh));
      }

      RooAbsArg *mcStatObject = nullptr;
      RooArgList constraints;
      if (!sumW.empty()) {
         std::string channelName = name;
         erasePrefix(channelName, "model_");

         std::vector<double> errs(sumW.size());
         for (size_t i = 0; i < sumW.size(); ++i) {
            errs[i] = std::sqrt(sumW2[i]) / sumW[i];
            // avoid negative sigma. This NP will be set constant anyway later
            errs[i] = std::max(errs[i], 0.);
         }

         mcStatObject =
            &createPHF("mc_stat_" + channelName, "stat_" + channelName, gammaParnames, errs, *tool, constraints,
                       observables, statErrType, defaultGammaMin, defaultStatErrorGammaMax, statErrThresh);
      }

      int idx = 0;
      RooArgList funcs;
      RooArgList coefs;
      for (const auto &comp : p["samples"].children()) {
         importHistSample(*tool, *data[idx], observables, mcStatObject, fprefix, comp, constraints);
         ++idx;

         std::string const &compName = RooJSONFactoryWSTool::name(comp);
         funcs.add(*tool->request<RooAbsReal>(fprefix + "_" + compName + "_shapes", name));
         coefs.add(*tool->request<RooAbsReal>(fprefix + "_" + compName + "_scaleFactors", name));
      }

      if (constraints.empty()) {
         tool->wsEmplace<RooRealSumPdf>(name, funcs, coefs, true);
      } else {
         std::string sumName = name + "_model";
         erasePrefix(sumName, "model_");
         auto &sum = tool->wsEmplace<RooRealSumPdf>(sumName, funcs, coefs, true);
         sum.SetTitle(name.c_str());
         tool->wsEmplace<RooProdPdf>(name, constraints, RooFit::Conditional(sum, observables));
      }
      return true;
   }
};

class FlexibleInterpVarStreamer : public RooFit::JSONIO::Exporter {
public:
   std::string const &key() const override
   {
      static const std::string keystring = "interpolation0d";
      return keystring;
   }
   bool exportObject(RooJSONFactoryWSTool *, const RooAbsArg *func, JSONNode &elem) const override
   {
      auto fip = static_cast<const RooStats::HistFactory::FlexibleInterpVar *>(func);
      elem["type"] << key();
      elem["interpolationCodes"].fill_seq(fip->interpolationCodes());
      RooJSONFactoryWSTool::fillSeq(elem["vars"], fip->variables());
      elem["nom"] << fip->nominal();
      elem["high"].fill_seq(fip->high(), fip->variables().size());
      elem["low"].fill_seq(fip->low(), fip->variables().size());
      return true;
   }
};

class PiecewiseInterpolationStreamer : public RooFit::JSONIO::Exporter {
public:
   std::string const &key() const override
   {
      static const std::string keystring = "interpolation";
      return keystring;
   }
   bool exportObject(RooJSONFactoryWSTool *, const RooAbsArg *func, JSONNode &elem) const override
   {
      const PiecewiseInterpolation *pip = static_cast<const PiecewiseInterpolation *>(func);
      elem["type"] << key();
      elem["interpolationCodes"].fill_seq(pip->interpolationCodes());
      elem["positiveDefinite"] << pip->positiveDefinite();
      RooJSONFactoryWSTool::fillSeq(elem["vars"], pip->paramList());
      elem["nom"] << pip->nominalHist()->GetName();
      RooJSONFactoryWSTool::fillSeq(elem["high"], pip->highList(), pip->paramList().size());
      RooJSONFactoryWSTool::fillSeq(elem["low"], pip->lowList(), pip->paramList().size());
      return true;
   }
};

class PiecewiseInterpolationFactory : public RooFit::JSONIO::Importer {
public:
   bool importArg(RooJSONFactoryWSTool *tool, const JSONNode &p) const override
   {
      std::string name(RooJSONFactoryWSTool::name(p));

      RooArgList vars{tool->requestArgList<RooRealVar>(p, "vars")};

      auto &pip = tool->wsEmplace<PiecewiseInterpolation>(name, *tool->requestArg<RooAbsReal>(p, "nom"),
                                                          tool->requestArgList<RooAbsReal>(p, "low"),
                                                          tool->requestArgList<RooAbsReal>(p, "high"), vars);

      pip.setPositiveDefinite(p["positiveDefinite"].val_bool());

      if (p.has_child("interpolationCodes")) {
         std::size_t i = 0;
         for (auto const &node : p["interpolationCodes"].children()) {
            pip.setInterpCode(*static_cast<RooAbsReal *>(vars.at(i)), node.val_int(), true);
            ++i;
         }
      }

      return true;
   }
};

class FlexibleInterpVarFactory : public RooFit::JSONIO::Importer {
public:
   bool importArg(RooJSONFactoryWSTool *tool, const JSONNode &p) const override
   {
      std::string name(RooJSONFactoryWSTool::name(p));
      if (!p.has_child("high")) {
         RooJSONFactoryWSTool::error("no high variations of '" + name + "'");
      }
      if (!p.has_child("low")) {
         RooJSONFactoryWSTool::error("no low variations of '" + name + "'");
      }
      if (!p.has_child("nom")) {
         RooJSONFactoryWSTool::error("no nominal variation of '" + name + "'");
      }

      double nom(p["nom"].val_double());

      RooArgList vars{tool->requestArgList<RooRealVar>(p, "vars")};

      std::vector<double> high;
      high << p["high"];

      std::vector<double> low;
      low << p["low"];

      if (vars.size() != low.size() || vars.size() != high.size()) {
         RooJSONFactoryWSTool::error("FlexibleInterpVar '" + name +
                                     "' has non-matching lengths of 'vars', 'high' and 'low'!");
      }

      auto &fip = tool->wsEmplace<RooStats::HistFactory::FlexibleInterpVar>(name, vars, nom, low, high);

      if (p.has_child("interpolationCodes")) {
         size_t i = 0;
         for (auto const &node : p["interpolationCodes"].children()) {
            fip.setInterpCode(*static_cast<RooAbsReal *>(vars.at(i)), node.val_int());
            ++i;
         }
      }

      return true;
   }
};

void collectElements(RooArgSet &elems, RooAbsArg *arg)
{
   if (auto prod = dynamic_cast<RooProduct *>(arg)) {
      for (const auto &e : prod->components()) {
         collectElements(elems, e);
      }
   } else {
      elems.add(*arg);
   }
}

struct NormFactor {
   std::string name;
   RooAbsArg const *param = nullptr;
   RooAbsPdf const *constraint = nullptr;
   NormFactor(RooAbsArg const &par, RooAbsPdf const *constr = nullptr)
      : name{par.GetName()}, param{&par}, constraint{constr}
   {
   }
};

struct NormSys {
   std::string name;
   RooAbsArg const *param = nullptr;
   double low;
   double high;
   TClass *constraint = RooGaussian::Class();
   NormSys(const std::string &n, RooAbsArg *const p, double h, double l, TClass *c)
      : name(n), param(p), low(l), high(h), constraint(c)
   {
   }
};
struct HistoSys {
   std::string name;
   RooAbsArg const *param = nullptr;
   std::vector<double> low;
   std::vector<double> high;
   TClass *constraint = RooGaussian::Class();
   HistoSys(const std::string &n, RooAbsArg *const p, RooHistFunc *l, RooHistFunc *h, TClass *c)
      : name(n), param(p), constraint(c)
   {
      low.assign(l->dataHist().weightArray(), l->dataHist().weightArray() + l->dataHist().numEntries());
      high.assign(h->dataHist().weightArray(), h->dataHist().weightArray() + h->dataHist().numEntries());
   }
};
struct ShapeSys {
   std::string name;
   std::vector<double> constraints;
   std::vector<std::string> parameters;
   TClass *constraint = nullptr;
   ShapeSys(const std::string &n) : name{n} {}
};
struct Sample {
   std::string name;
   std::vector<double> hist;
   std::vector<double> histError;
   std::vector<NormFactor> normfactors;
   std::vector<NormSys> normsys;
   std::vector<HistoSys> histosys;
   std::vector<ShapeSys> shapesys;
   std::vector<RooAbsReal *> otherElements;
   bool useBarlowBeestonLight = false;
   std::vector<std::string> staterrorParameters;
   TClass *barlowBeestonLightConstraint = RooPoisson::Class();
   Sample(const std::string &n) : name{n} {}
};

void addNormFactor(RooRealVar const *par, Sample &sample, RooWorkspace *ws)
{
   std::string parname = par->GetName();
   bool isConstrained = false;
   for (RooAbsArg const *pdf : ws->allPdfs()) {
      if (auto gauss = dynamic_cast<RooGaussian const *>(pdf)) {
         if (parname == gauss->getX().GetName()) {
            sample.normfactors.emplace_back(*par, gauss);
            isConstrained = true;
         }
      }
   }
   if (!isConstrained)
      sample.normfactors.emplace_back(*par);
}

namespace {

bool verbose = false;

}

bool tryExportHistFactory(RooJSONFactoryWSTool *tool, const std::string &pdfname, const RooRealSumPdf *sumpdf,
                          JSONNode &elem)
{
   RooWorkspace *ws = tool->workspace();
   RooArgSet customModifiers;

   if (!sumpdf) {
      if (verbose) {
         std::cout << pdfname << " is not a sumpdf" << std::endl;
      }
      return false;
   }

   std::string channelName = pdfname;
   erasePrefix(channelName, "model_");
   eraseSuffix(channelName, "_model");

   for (RooAbsArg *sample : sumpdf->funcList()) {
      if (!dynamic_cast<RooProduct *>(sample) && !dynamic_cast<RooRealSumPdf *>(sample)) {
         if (verbose)
            std::cout << "sample " << sample->GetName() << " is no RooProduct or RooRealSumPdf in " << pdfname
                      << std::endl;
         return false;
      }
   }

   std::map<int, double> tot_yield;
   std::map<int, double> tot_yield2;
   std::map<int, double> rel_errors;
   RooArgSet const *varSet = nullptr;
   long unsigned int nBins = 0;

   std::vector<Sample> samples;

   for (size_t sampleidx = 0; sampleidx < sumpdf->funcList().size(); ++sampleidx) {
      PiecewiseInterpolation *pip = nullptr;
      std::vector<RooStats::HistFactory::FlexibleInterpVar *> fips;
      std::vector<ParamHistFunc *> phfs;

      const auto func = sumpdf->funcList().at(sampleidx);
      Sample sample(func->GetName());
      erasePrefix(sample.name, "L_x_");
      eraseSuffix(sample.name, "_shapes");
      eraseSuffix(sample.name, "_" + channelName);
      erasePrefix(sample.name, pdfname + "_");
      RooArgSet elems;
      collectElements(elems, func);
      collectElements(elems, sumpdf->coefList().at(sampleidx));

      auto updateObservables = [&](RooDataHist const &dataHist) {
         if (varSet == nullptr) {
            varSet = dataHist.get();
            nBins = dataHist.numEntries();
         }
         if (sample.hist.empty()) {
            auto *w = dataHist.weightArray();
            sample.hist.assign(w, w + dataHist.numEntries());
         }
      };

      for (RooAbsArg *e : elems) {
         if (TString(e->GetName()).Contains("binWidth")) {
            // The bin width modifiers are handled separately. We can't just
            // check for the RooBinWidthFunction type here, because prior to
            // ROOT 6.26, the multiplication with the inverse bin width was
            // done in a different way (like a normfactor with a RooRealVar,
            // but it was stored in the dataset).
            // Fortunately, the name was similar, so we can match the modifier
            // name.
         } else if (auto constVar = dynamic_cast<RooConstVar *>(e)) {
            if (constVar->getVal() != 1.) {
               sample.normfactors.emplace_back(*e);
            }
         } else if (auto par = dynamic_cast<RooRealVar *>(e)) {
            addNormFactor(par, sample, ws);
         } else if (auto hf = dynamic_cast<const RooHistFunc *>(e)) {
            updateObservables(hf->dataHist());
         } else if (auto phf = dynamic_cast<ParamHistFunc *>(e)) {
            phfs.push_back(phf);
         } else if (auto fip = dynamic_cast<RooStats::HistFactory::FlexibleInterpVar *>(e)) {
            // some (modified) histfactory models have several instances of FlexibleInterpVar
            // we collect and merge them here
            fips.push_back(fip);
         } else if (!pip && (pip = dynamic_cast<PiecewiseInterpolation *>(e))) {
         } else if (auto real = dynamic_cast<RooAbsReal *>(e)) {
            sample.otherElements.push_back(real);
         }
      }

      // see if we can get the observables
      if (pip) {
         if (auto nh = dynamic_cast<RooHistFunc const *>(pip->nominalHist())) {
            updateObservables(nh->dataHist());
         }
      }

      // sort and configure norms
      sortByName(sample.normfactors);

      // sort and configure the normsys
      for (auto *fip : fips) {
         for (size_t i = 0; i < fip->variables().size(); ++i) {
            RooAbsArg *var = fip->variables().at(i);
            std::string sysname(var->GetName());
            erasePrefix(sysname, "alpha_");
            const auto *constraint = findConstraint(var);
<<<<<<< HEAD
            if (!constraint)
               RooJSONFactoryWSTool::error("cannot find constraint for " + std::string(var->GetName()));
            sample.normsys.emplace_back(sysname, var, fip->high()[i], fip->low()[i],
                                        constraint ? constraint->IsA() : nullptr);
=======
            if (!constraint && !var->isConstant()) {
               RooJSONFactoryWSTool::error("cannot find constraint for " + std::string(var->GetName()));
            } else {
               sample.normsys.emplace_back(sysname, var, fip->high()[i], fip->low()[i],
                                           constraint ? constraint->IsA() : nullptr);
            }
>>>>>>> 4f177922
         }
      }
      sortByName(sample.normsys);

      // sort and configure the histosys
      if (pip) {
         for (size_t i = 0; i < pip->paramList().size(); ++i) {
            RooAbsArg *var = pip->paramList().at(i);
            std::string sysname(var->GetName());
            erasePrefix(sysname, "alpha_");
            if (auto lo = dynamic_cast<RooHistFunc *>(pip->lowList().at(i))) {
               if (auto hi = dynamic_cast<RooHistFunc *>(pip->highList().at(i))) {
                  const auto *constraint = findConstraint(var);
<<<<<<< HEAD
                  if (!constraint)
                     RooJSONFactoryWSTool::error("cannot find constraint for " + std::string(var->GetName()));
                  sample.histosys.emplace_back(sysname, var, lo, hi, constraint ? constraint->IsA() : nullptr);
=======
                  if (!constraint && !var->isConstant()) {
                     RooJSONFactoryWSTool::error("cannot find constraint for " + std::string(var->GetName()));
                  } else {
                     sample.histosys.emplace_back(sysname, var, lo, hi, constraint ? constraint->IsA() : nullptr);
                  }
>>>>>>> 4f177922
               }
            }
         }
         sortByName(sample.histosys);
      }

      for (ParamHistFunc *phf : phfs) {
         if (startsWith(std::string(phf->GetName()), "mc_stat_")) { // MC stat uncertainty
            int idx = 0;
            for (const auto &g : phf->paramList()) {
               sample.staterrorParameters.push_back(g->GetName());
               ++idx;
               RooAbsPdf *constraint = findConstraint(g);
               if (tot_yield.find(idx) == tot_yield.end()) {
                  tot_yield[idx] = 0;
                  tot_yield2[idx] = 0;
               }
               tot_yield[idx] += sample.hist[idx - 1];
               tot_yield2[idx] += (sample.hist[idx - 1] * sample.hist[idx - 1]);
               if (constraint) {
                  sample.barlowBeestonLightConstraint = constraint->IsA();
                  if (RooPoisson *constraint_p = dynamic_cast<RooPoisson *>(constraint)) {
                     double erel = 1. / std::sqrt(constraint_p->getX().getVal());
                     rel_errors[idx] = erel;
                  } else if (RooGaussian *constraint_g = dynamic_cast<RooGaussian *>(constraint)) {
                     double erel = constraint_g->getSigma().getVal() / constraint_g->getMean().getVal();
                     rel_errors[idx] = erel;
                  } else {
                     RooJSONFactoryWSTool::error(
                        "currently, only RooPoisson and RooGaussian are supported as constraint types");
                  }
               }
            }
            sample.useBarlowBeestonLight = true;
         } else { // other ShapeSys
            ShapeSys sys(phf->GetName());
            erasePrefix(sys.name, channelName + "_");
            bool isshapesys = eraseSuffix(sys.name, "_ShapeSys") || eraseSuffix(sys.name, "_shapeSys");
            bool isshapefactor = eraseSuffix(sys.name, "_ShapeFactor") || eraseSuffix(sys.name, "_shapeFactor");

            for (const auto &g : phf->paramList()) {
               sys.parameters.push_back(g->GetName());
               RooAbsPdf *constraint = nullptr;
               if (isshapesys) {
                  constraint = findConstraint(g);
                  if (!constraint)
                     constraint = ws->pdf(constraintName(g->GetName()));
                  if (!constraint && !g->isConstant()) {
                     RooJSONFactoryWSTool::error("cannot find constraint for " + std::string(g->GetName()));
                  }
               } else if (!isshapefactor) {
                  RooJSONFactoryWSTool::error("unknown type of shapesys " + std::string(phf->GetName()));
               }
               if (!constraint) {
                  sys.constraints.push_back(0.0);
               } else if (auto constraint_p = dynamic_cast<RooPoisson *>(constraint)) {
                  sys.constraints.push_back(1. / std::sqrt(constraint_p->getX().getVal()));
                  if (!sys.constraint) {
                     sys.constraint = RooPoisson::Class();
                  }
               } else if (auto constraint_g = dynamic_cast<RooGaussian *>(constraint)) {
                  sys.constraints.push_back(constraint_g->getSigma().getVal() / constraint_g->getMean().getVal());
                  if (!sys.constraint) {
                     sys.constraint = RooGaussian::Class();
                  }
               }
            }
            sample.shapesys.emplace_back(std::move(sys));
         }
      }
      sortByName(sample.shapesys);

      // add the sample
      samples.emplace_back(std::move(sample));
   }

   sortByName(samples);

   for (auto &sample : samples) {
      if (sample.hist.empty()) {
         return false;
      }
      if (sample.useBarlowBeestonLight) {
         sample.histError.resize(sample.hist.size());
         for (auto bin : rel_errors) {
            // reverse engineering the correct partial error
            // the (arbitrary) convention used here is that all samples should have the same relative error
            const int i = bin.first;
            const double relerr_tot = bin.second;
            const double count = sample.hist[i - 1];
            // this reconstruction is inherently imprecise, so we truncate it at some decimal places to make sure that
            // we don't carry around too many useless digits
            sample.histError[i - 1] = round_prec(relerr_tot * tot_yield[i] / std::sqrt(tot_yield2[i]) * count, 7);
         }
      }
   }

   bool observablesWritten = false;
   for (const auto &sample : samples) {

      elem["type"] << "histfactory_dist";

      auto &s = RooJSONFactoryWSTool::appendNamedChild(elem["samples"], sample.name);

      auto &modifiers = s["modifiers"];
      modifiers.set_seq();

      for (const auto &nf : sample.normfactors) {
         auto &mod = modifiers.append_child();
         mod.set_map();
         mod["name"] << nf.name;
         mod["parameter"] << nf.param->GetName();
         mod["type"] << "normfactor";
         if (nf.constraint) {
            mod["constraint_name"] << nf.constraint->GetName();
            tool->queueExport(*nf.constraint);
         }
      }

      for (const auto &sys : sample.normsys) {
         auto &mod = modifiers.append_child();
         mod.set_map();
         mod["name"] << sys.name;
         mod["type"] << "normsys";
         mod["parameter"] << sys.param->GetName();
         mod["constraint"] << toString(sys.constraint);
         auto &data = mod["data"].set_map();
         data["lo"] << sys.low;
         data["hi"] << sys.high;
      }

      for (const auto &sys : sample.histosys) {
         auto &mod = modifiers.append_child();
         mod.set_map();
         mod["name"] << sys.name;
         mod["type"] << "histosys";
         mod["parameter"] << sys.param->GetName();
         mod["constraint"] << toString(sys.constraint);
         auto &data = mod["data"].set_map();
         if (nBins != sys.low.size() || nBins != sys.high.size()) {
            std::stringstream ss;
            ss << "inconsistent binning: " << nBins << " bins expected, but " << sys.low.size() << "/"
               << sys.high.size() << " found in nominal histogram errors!";
            RooJSONFactoryWSTool::error(ss.str().c_str());
         }
         RooJSONFactoryWSTool::exportArray(nBins, sys.low.data(), data["lo"].set_map()["contents"]);
         RooJSONFactoryWSTool::exportArray(nBins, sys.high.data(), data["hi"].set_map()["contents"]);
      }

      for (const auto &sys : sample.shapesys) {
         auto &mod = modifiers.append_child();
         mod.set_map();
         mod["name"] << sys.name;
         mod["type"] << "shapesys";
         optionallyExportGammaParameters(mod, sys.name, sys.parameters);
         mod["constraint"] << toString(sys.constraint);
         if (sys.constraint) {
            auto &vals = mod["data"].set_map()["vals"];
            vals.fill_seq(sys.constraints);
         } else {
            auto &vals = mod["data"].set_map()["vals"];
            vals.set_seq();
            for (std::size_t i = 0; i < sys.parameters.size(); ++i) {
               vals.append_child() << 0;
            }
         }
      }

      for (const auto &other : sample.otherElements) {
         auto &mod = modifiers.append_child();
         mod.set_map();
         mod["name"] << other->GetName();
         customModifiers.add(*other);
         mod["type"] << "custom";
      }

      if (sample.useBarlowBeestonLight) {
         auto &mod = modifiers.append_child();
         mod.set_map();
         mod["name"] << ::Literals::staterror;
         mod["type"] << ::Literals::staterror;
         optionallyExportGammaParameters(mod, "stat_" + channelName, sample.staterrorParameters);
         mod["constraint"] << toString(sample.barlowBeestonLightConstraint);
      }

      if (!observablesWritten) {
         auto &output = elem["axes"].set_seq();
         for (auto *obs : static_range_cast<RooRealVar *>(*varSet)) {
            auto &out = output.append_child().set_map();
            std::string name = obs->GetName();
            RooJSONFactoryWSTool::testValidName(name, false);
            out["name"] << name;
            writeAxis(out, *obs);
         }
         observablesWritten = true;
      }
      auto &dataNode = s["data"].set_map();
      if (nBins != sample.hist.size()) {
         std::stringstream ss;
         ss << "inconsistent binning: " << nBins << " bins expected, but " << sample.hist.size()
            << " found in nominal histogram!";
         RooJSONFactoryWSTool::error(ss.str().c_str());
      }
      RooJSONFactoryWSTool::exportArray(nBins, sample.hist.data(), dataNode["contents"]);
      if (!sample.histError.empty()) {
         if (nBins != sample.histError.size()) {
            std::stringstream ss;
            ss << "inconsistent binning: " << nBins << " bins expected, but " << sample.histError.size()
               << " found in nominal histogram errors!";
            RooJSONFactoryWSTool::error(ss.str().c_str());
         }
         RooJSONFactoryWSTool::exportArray(nBins, sample.histError.data(), dataNode["errors"]);
      }
   }

   // Export all the custom modifiers
   for (RooAbsArg *modifier : customModifiers) {
      tool->queueExport(*modifier);
   }

   // Export all model parameters
   RooArgSet parameters;
   sumpdf->getParameters(varSet, parameters);
   for (RooAbsArg *param : parameters) {
      // This should exclude the global observables
      if (!startsWith(std::string{param->GetName()}, "nom_")) {
         tool->queueExport(*param);
      }
   }

   return true;
}

class HistFactoryStreamer_ProdPdf : public RooFit::JSONIO::Exporter {
public:
   bool autoExportDependants() const override { return false; }
   bool tryExport(RooJSONFactoryWSTool *tool, const RooProdPdf *prodpdf, JSONNode &elem) const
   {
      RooRealSumPdf *sumpdf = nullptr;
      for (RooAbsArg *v : prodpdf->pdfList()) {
         auto thispdf = dynamic_cast<RooRealSumPdf *>(v);
         if (thispdf) {
            if (!sumpdf)
               sumpdf = thispdf;
            else
               return false;
         }
      }
      if (!sumpdf)
         return false;

      return tryExportHistFactory(tool, prodpdf->GetName(), sumpdf, elem);
   }
   std::string const &key() const override
   {
      static const std::string keystring = "histfactory_dist";
      return keystring;
   }
   bool exportObject(RooJSONFactoryWSTool *tool, const RooAbsArg *p, JSONNode &elem) const override
   {
      return tryExport(tool, static_cast<const RooProdPdf *>(p), elem);
   }
};

class HistFactoryStreamer_SumPdf : public RooFit::JSONIO::Exporter {
public:
   bool autoExportDependants() const override { return false; }
   bool tryExport(RooJSONFactoryWSTool *tool, const RooRealSumPdf *sumpdf, JSONNode &elem) const
   {
      return tryExportHistFactory(tool, sumpdf->GetName(), sumpdf, elem);
   }
   std::string const &key() const override
   {
      static const std::string keystring = "histfactory_dist";
      return keystring;
   }
   bool exportObject(RooJSONFactoryWSTool *tool, const RooAbsArg *p, JSONNode &elem) const override
   {
      return tryExport(tool, static_cast<const RooRealSumPdf *>(p), elem);
   }
};

STATIC_EXECUTE([]() {
   using namespace RooFit::JSONIO;

   registerImporter<HistFactoryImporter>("histfactory_dist", true);
   registerImporter<PiecewiseInterpolationFactory>("interpolation", true);
   registerImporter<FlexibleInterpVarFactory>("interpolation0d", true);
   registerExporter<FlexibleInterpVarStreamer>(RooStats::HistFactory::FlexibleInterpVar::Class(), true);
   registerExporter<PiecewiseInterpolationStreamer>(PiecewiseInterpolation::Class(), true);
   registerExporter<HistFactoryStreamer_ProdPdf>(RooProdPdf::Class(), true);
   registerExporter<HistFactoryStreamer_SumPdf>(RooRealSumPdf::Class(), true);
});

} // namespace<|MERGE_RESOLUTION|>--- conflicted
+++ resolved
@@ -783,19 +783,12 @@
             std::string sysname(var->GetName());
             erasePrefix(sysname, "alpha_");
             const auto *constraint = findConstraint(var);
-<<<<<<< HEAD
-            if (!constraint)
-               RooJSONFactoryWSTool::error("cannot find constraint for " + std::string(var->GetName()));
-            sample.normsys.emplace_back(sysname, var, fip->high()[i], fip->low()[i],
-                                        constraint ? constraint->IsA() : nullptr);
-=======
             if (!constraint && !var->isConstant()) {
                RooJSONFactoryWSTool::error("cannot find constraint for " + std::string(var->GetName()));
             } else {
                sample.normsys.emplace_back(sysname, var, fip->high()[i], fip->low()[i],
                                            constraint ? constraint->IsA() : nullptr);
             }
->>>>>>> 4f177922
          }
       }
       sortByName(sample.normsys);
@@ -809,17 +802,11 @@
             if (auto lo = dynamic_cast<RooHistFunc *>(pip->lowList().at(i))) {
                if (auto hi = dynamic_cast<RooHistFunc *>(pip->highList().at(i))) {
                   const auto *constraint = findConstraint(var);
-<<<<<<< HEAD
-                  if (!constraint)
-                     RooJSONFactoryWSTool::error("cannot find constraint for " + std::string(var->GetName()));
-                  sample.histosys.emplace_back(sysname, var, lo, hi, constraint ? constraint->IsA() : nullptr);
-=======
                   if (!constraint && !var->isConstant()) {
                      RooJSONFactoryWSTool::error("cannot find constraint for " + std::string(var->GetName()));
                   } else {
                      sample.histosys.emplace_back(sysname, var, lo, hi, constraint ? constraint->IsA() : nullptr);
                   }
->>>>>>> 4f177922
                }
             }
          }
