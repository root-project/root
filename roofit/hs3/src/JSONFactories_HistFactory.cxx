--- conflicted
+++ resolved
@@ -10,7 +10,6 @@
  * listed in LICENSE (http://roofit.sourceforge.net/license.txt)
  */
 
-#include <RooFitHS3/HistFactoryJSONTool.h>
 #include <RooFitHS3/RooJSONFactoryWSTool.h>
 #include <RooFitHS3/JSONIO.h>
 #include <RooFit/Detail/JSONInterface.h>
@@ -29,7 +28,6 @@
 #include <RooPoisson.h>
 #include <RooLognormal.h>
 #include <RooGaussian.h>
-#include <RooBinning.h>
 #include <RooProduct.h>
 #include <RooWorkspace.h>
 
@@ -52,15 +50,6 @@
       axis["min"] << obs.getMin();
       axis["max"] << obs.getMax();
    } else {
-<<<<<<< HEAD
-      auto &bounds = axis["bounds"];
-      bounds.set_seq();
-      double val = binning.binLow(0);
-      bounds.append_child() << val;
-      for (int i = 0; i < binning.numBins(); ++i) {
-         val = binning.binHigh(i);
-         bounds.append_child() << val;
-=======
       auto &edges = axis["edges"];
       edges.set_seq();
       double val = binning.binLow(0);
@@ -68,7 +57,6 @@
       for (int i = 0; i < binning.numBins(); ++i) {
          val = binning.binHigh(i);
          edges.append_child() << val;
->>>>>>> 49ae85f5
       }
    }
 }
@@ -156,82 +144,6 @@
    return "unknown";
 }
 
-<<<<<<< HEAD
-using namespace RooStats::HistFactory::Detail;
-
-RooRealVar &createNominal(RooWorkspace &ws, std::string const &parname, double val, double min, double max)
-{
-   RooRealVar &nom = getOrCreate<RooRealVar>(ws, "nom_" + parname, val, min, max);
-   nom.setConstant(true);
-   nom.setAttribute("globs");
-   return nom;
-}
-
-/// Get the conventional name of the constraint pdf for a constrained
-/// parameter.
-std::string constraintName(std::string const &sysname)
-{
-   return sysname + "_constraint";
-}
-
-RooAbsPdf &getConstraint(RooWorkspace &ws, const std::string &sysname, const std::string &pname)
-{
-   return getOrCreate<RooGaussian>(ws, constraintName(sysname), *ws.var(pname), *ws.var("nom_" + pname),
-                                   RooFit::RooConst(1.));
-}
-
-void setMCStatGammaRanges(RooArgList const &gammas, std::vector<double> const &errs, double statErrThresh)
-{
-   // Set a reasonable range for gamma and set constant NPs which are below the
-   // MC stat threshold, and remove them from the np list.
-   for (size_t i = 0; i < errs.size(); ++i) {
-      auto g = static_cast<RooRealVar *>(gammas.at(i));
-      g->setMax(1 + 5 * errs[i]);
-      g->setError(errs[i]);
-      if (errs[i] < statErrThresh) {
-         g->setConstant(true); // all negative errs are set constant
-      }
-   }
-}
-
-ParamHistFunc &createPHF(const std::string &sysname, const std::string &phfname, const std::vector<double> &vals,
-                         RooJSONFactoryWSTool &tool, RooArgList &constraints, const RooArgSet &observables,
-                         const std::string &constraintType, RooArgList &gammas, double gamma_min, double gamma_max)
-{
-   RooWorkspace &ws = *tool.workspace();
-
-   gammas.add(ParamHistFunc::createParamSet(ws, ("gamma_" + sysname).c_str(), observables, gamma_min, gamma_max));
-   auto &phf = tool.wsEmplace<ParamHistFunc>(phfname, observables, gammas);
-   for (size_t i = 0; i < gammas.size(); ++i) {
-      RooRealVar *v = dynamic_cast<RooRealVar *>(&gammas[i]);
-      if (!v)
-         continue;
-      std::string basename = v->GetName();
-      v->setConstant(false);
-      if (constraintType == "Const" || vals[i] == 0.) {
-         v->setConstant(true);
-      } else if (constraintType == "Gauss") {
-         auto &nom = createNominal(ws, basename, 1.0, 0, std::max(10., gamma_max));
-         auto &sigma = tool.wsEmplace<RooConstVar>(basename + "_sigma", vals[i]);
-         constraints.add(tool.wsEmplace<RooGaussian>(constraintName(basename), nom, *v, sigma), true);
-      } else if (constraintType == "Poisson") {
-         double tau_float = vals[i];
-         auto &tau = tool.wsEmplace<RooConstVar>(basename + "_tau", tau_float);
-         auto &nom = createNominal(ws, basename, tau_float, 0, RooNumber::infinity());
-         auto &prod = tool.wsEmplace<RooProduct>(basename + "_poisMean", *v, tau);
-         auto &pois = tool.wsEmplace<RooPoisson>(constraintName(basename), nom, prod);
-         pois.setNoRounding(true);
-         constraints.add(pois, true);
-      } else {
-         RooJSONFactoryWSTool::error("unknown constraint type " + constraintType);
-      }
-   }
-   for (auto &g : gammas) {
-      for (auto client : g->clients()) {
-         if (dynamic_cast<RooAbsPdf *>(client) && !constraints.find(*client)) {
-            constraints.add(*client);
-         }
-=======
 inline std::string defaultGammaName(std::string const &sysname, std::size_t i)
 {
    return "gamma_" + sysname + "_bin_" + std::to_string(i);
@@ -296,7 +208,6 @@
    } else {
       for (auto *gamma : static_range_cast<RooRealVar *>(gammas)) {
          gamma->setConstant(true);
->>>>>>> 49ae85f5
       }
    }
 
@@ -314,136 +225,6 @@
    return false;
 }
 
-<<<<<<< HEAD
-bool importHistSample(RooJSONFactoryWSTool &tool, RooDataHist &dh, RooArgSet const &varlist,
-                      RooAbsArg const *mcStatObject, const std::string &fprefix, const JSONNode &p,
-                      RooArgList &constraints)
-{
-   RooWorkspace &ws = *tool.workspace();
-
-   std::string name = RooJSONFactoryWSTool::name(p);
-   std::string prefixedName = fprefix + "_" + name;
-
-   if (!p.has_child("data")) {
-      RooJSONFactoryWSTool::error("sample '" + name + "' does not define a 'data' key");
-   }
-
-   auto &hf = tool.wsEmplace<RooHistFunc>("hist_" + prefixedName, varlist, dh);
-   hf.SetTitle(RooJSONFactoryWSTool::name(p).c_str());
-
-   RooArgList shapeElems;
-   RooArgList normElems;
-
-   shapeElems.add(tool.wsEmplace<RooBinWidthFunction>(prefixedName + "_binWidth", hf, true));
-
-   if (hasStaterror(p)) {
-      shapeElems.add(*mcStatObject);
-   }
-
-   if (p.has_child("modifiers")) {
-      RooArgList overall_nps;
-      std::vector<double> overall_low;
-      std::vector<double> overall_high;
-
-      RooArgList histNps;
-      RooArgList histoLo;
-      RooArgList histoHi;
-
-      for (const auto &mod : p["modifiers"].children()) {
-         std::string const &modtype = mod["type"].val();
-         std::string const &sysname = RooJSONFactoryWSTool::name(mod);
-         if (modtype == "staterror") {
-            // this is dealt with at a different place, ignore it for now
-         } else if (modtype == "normfactor") {
-            normElems.add(getOrCreate<RooRealVar>(ws, sysname, 1., -3, 5));
-            if (auto constrInfo = mod.find("constraint_name")) {
-               constraints.add(*tool.request<RooAbsReal>(constrInfo->val(), name));
-            }
-         } else if (modtype == "normsys") {
-            auto *parameter = mod.find("parameter");
-            std::string parname(parameter ? parameter->val() : "alpha_" + sysname);
-            createNominal(ws, parname, 0.0, -10, 10);
-            overall_nps.add(getOrCreate<RooRealVar>(ws, parname, 0., -5, 5));
-            auto &data = mod["data"];
-            // the below contains a a hack to cut off variations that go below 0
-            // this is needed because with interpolation code 4, which is the default, interpolation is done in
-            // log-space. hence, values <= 0 result in NaN which propagate throughout the model and cause evaluations to
-            // fail if you know a nicer way to solve this, please go ahead and fix the lines below
-            overall_low.push_back(data["lo"].val_double() > 0 ? data["lo"].val_double()
-                                                              : std::numeric_limits<double>::epsilon());
-            overall_high.push_back(data["hi"].val_double() > 0 ? data["hi"].val_double()
-                                                               : std::numeric_limits<double>::epsilon());
-            constraints.add(getConstraint(ws, sysname, parname));
-         } else if (modtype == "histosys") {
-            auto *parameter = mod.find("parameter");
-            std::string parname(parameter ? parameter->val() : "alpha_" + sysname);
-            createNominal(ws, parname, 0.0, -10, 10);
-            histNps.add(getOrCreate<RooRealVar>(ws, parname, 0., -5, 5));
-            auto &data = mod["data"];
-            histoLo.add(tool.wsEmplace<RooHistFunc>(
-               sysname + "Low_" + prefixedName, varlist,
-               RooJSONFactoryWSTool::readBinnedData(data["lo"], sysname + "Low_" + prefixedName, varlist)));
-            histoHi.add(tool.wsEmplace<RooHistFunc>(
-               sysname + "High_" + prefixedName, varlist,
-               RooJSONFactoryWSTool::readBinnedData(data["hi"], sysname + "High_" + prefixedName, varlist)));
-            constraints.add(getConstraint(ws, sysname, parname));
-         } else if (modtype == "shapesys") {
-            std::string funcName = prefixedName + "_" + sysname + "_" + prefixedName + "_ShapeSys";
-            std::vector<double> vals;
-            for (const auto &v : mod["data"]["vals"].children()) {
-               vals.push_back(v.val_double());
-            }
-            RooArgList gammas;
-            std::string constraint(mod["constraint"].val());
-            shapeElems.add(createPHF(sysname, funcName, vals, tool, constraints, varlist, constraint, gammas, 0, 1000));
-         } else if (modtype == "custom") {
-            RooAbsReal *obj = ws.function(sysname);
-            if (!obj) {
-               RooJSONFactoryWSTool::error("unable to find custom modifier '" + sysname + "'");
-            }
-            if (obj->dependsOn(varlist)) {
-               shapeElems.add(*obj);
-            } else {
-               normElems.add(*obj);
-            }
-         } else {
-            RooJSONFactoryWSTool::error("modifier '" + sysname + "' of unknown type '" + modtype + "'");
-         }
-      }
-
-      if (!overall_nps.empty()) {
-         auto &v = tool.wsEmplace<RooStats::HistFactory::FlexibleInterpVar>("overallSys_" + prefixedName, overall_nps,
-                                                                            1., overall_low, overall_high);
-         v.setAllInterpCodes(4); // default HistFactory interpCode
-         normElems.add(v);
-      }
-      if (!histNps.empty()) {
-         auto &v = tool.wsEmplace<PiecewiseInterpolation>("histoSys_" + prefixedName, hf, histoLo, histoHi, histNps);
-         v.setPositiveDefinite();
-         v.setAllInterpCodes(4); // default interpCode for HistFactory
-         shapeElems.add(v);
-      } else {
-         shapeElems.add(hf);
-      }
-   }
-
-   tool.wsEmplace<RooProduct>(prefixedName + "_shapes", shapeElems);
-   if (!normElems.empty()) {
-      tool.wsEmplace<RooProduct>(prefixedName + "_scaleFactors", normElems);
-   } else {
-      ws.factory("RooConstVar::" + prefixedName + "_scaleFactors(1.)");
-   }
-
-   return true;
-}
-
-class HistFactoryImporter : public RooFit::JSONIO::Importer {
-public:
-   bool importArg(RooJSONFactoryWSTool *tool, const JSONNode &p) const override
-   {
-      RooWorkspace &ws = *tool->workspace();
-
-=======
 const JSONNode &findStaterror(const JSONNode &comp)
 {
    if (comp.has_child("modifiers")) {
@@ -599,7 +380,6 @@
 public:
    bool importArg(RooJSONFactoryWSTool *tool, const JSONNode &p) const override
    {
->>>>>>> 49ae85f5
       std::string name = RooJSONFactoryWSTool::name(p);
       if (!p.has_child("samples")) {
          RooJSONFactoryWSTool::error("no samples in '" + name + "', skipping.");
@@ -615,33 +395,8 @@
       }
       std::vector<double> sumW;
       std::vector<double> sumW2;
-<<<<<<< HEAD
-      RooArgSet observables;
-      for (auto const &obsNode : p["axes"].children()) {
-         if (obsNode.has_child("bounds")) {
-            std::vector<double> bounds;
-            for (auto const &bound : obsNode["bounds"].children()) {
-               bounds.push_back(bound.val_double());
-            }
-            RooRealVar &obs = getOrCreate<RooRealVar>(ws, obsNode["name"].val(), bounds[0], bounds[bounds.size() - 1]);
-            RooBinning bins(obs.getMin(), obs.getMax());
-            ;
-            for (auto b : bounds) {
-               bins.addBoundary(b);
-            }
-            obs.setBinning(bins);
-            observables.add(obs);
-         } else {
-            RooRealVar &obs = getOrCreate<RooRealVar>(ws, obsNode["name"].val(), obsNode["min"].val_double(),
-                                                      obsNode["max"].val_double());
-            obs.setBins(obsNode["nbins"].val_int());
-            observables.add(obs);
-         }
-      }
-=======
       std::vector<std::string> gammaParnames;
       RooArgSet observables = RooJSONFactoryWSTool::readAxes(p);
->>>>>>> 49ae85f5
 
       std::string fprefix = name;
 
@@ -655,12 +410,6 @@
             if (sumW.empty()) {
                sumW.resize(nbins);
                sumW2.resize(nbins);
-<<<<<<< HEAD
-            }
-            for (size_t i = 0; i < nbins; ++i) {
-               sumW[i] += dh->weight(i);
-               sumW2[i] += dh->weightSquared(i);
-=======
             }
             for (size_t i = 0; i < nbins; ++i) {
                sumW[i] += dh->weight(i);
@@ -672,35 +421,27 @@
                      gammaParnames.push_back(v.val());
                   }
                }
->>>>>>> 49ae85f5
             }
          }
          data.emplace_back(std::move(dh));
       }
-<<<<<<< HEAD
 
       RooAbsArg *mcStatObject = nullptr;
       RooArgList constraints;
       if (!sumW.empty()) {
-         std::string phfName = name;
-         erasePrefix(phfName, "model_");
-
-         std::vector<double> vals(sumW.size());
+         std::string channelName = name;
+         erasePrefix(channelName, "model_");
+
          std::vector<double> errs(sumW.size());
-
          for (size_t i = 0; i < sumW.size(); ++i) {
             errs[i] = std::sqrt(sumW2[i]) / sumW[i];
-            if (statErrType == "Gauss") {
-               vals[i] = std::max(errs[i], 0.); // avoid negative sigma. This NP will be set constant anyway later
-            } else if (statErrType == "Poisson") {
-               vals[i] = sumW[i] * sumW[i] / sumW2[i];
-            }
-         }
-
-         RooArgList gammas;
-         mcStatObject = &createPHF("stat_" + phfName, "mc_stat_" + phfName, vals, *tool, constraints, observables,
-                                   statErrType, gammas, 0, 10);
-         setMCStatGammaRanges(gammas, errs, statErrThresh);
+            // avoid negative sigma. This NP will be set constant anyway later
+            errs[i] = std::max(errs[i], 0.);
+         }
+
+         mcStatObject =
+            &createPHF("mc_stat_" + channelName, "stat_" + channelName, gammaParnames, errs, *tool, constraints,
+                       observables, statErrType, defaultGammaMin, defaultStatErrorGammaMax, statErrThresh);
       }
 
       int idx = 0;
@@ -710,55 +451,18 @@
          importHistSample(*tool, *data[idx], observables, mcStatObject, fprefix, comp, constraints);
          ++idx;
 
-=======
-
-      RooAbsArg *mcStatObject = nullptr;
-      RooArgList constraints;
-      if (!sumW.empty()) {
-         std::string channelName = name;
-         erasePrefix(channelName, "model_");
-
-         std::vector<double> errs(sumW.size());
-         for (size_t i = 0; i < sumW.size(); ++i) {
-            errs[i] = std::sqrt(sumW2[i]) / sumW[i];
-            // avoid negative sigma. This NP will be set constant anyway later
-            errs[i] = std::max(errs[i], 0.);
-         }
-
-         mcStatObject =
-            &createPHF("mc_stat_" + channelName, "stat_" + channelName, gammaParnames, errs, *tool, constraints,
-                       observables, statErrType, defaultGammaMin, defaultStatErrorGammaMax, statErrThresh);
-      }
-
-      int idx = 0;
-      RooArgList funcs;
-      RooArgList coefs;
-      for (const auto &comp : p["samples"].children()) {
-         importHistSample(*tool, *data[idx], observables, mcStatObject, fprefix, comp, constraints);
-         ++idx;
-
->>>>>>> 49ae85f5
          std::string const &compName = RooJSONFactoryWSTool::name(comp);
          funcs.add(*tool->request<RooAbsReal>(fprefix + "_" + compName + "_shapes", name));
          coefs.add(*tool->request<RooAbsReal>(fprefix + "_" + compName + "_scaleFactors", name));
       }
 
       if (constraints.empty()) {
-<<<<<<< HEAD
-         auto &sum = tool->wsEmplace<RooRealSumPdf>(name, funcs, coefs, true);
-         sum.setAttribute("BinnedLikelihood");
-=======
          tool->wsEmplace<RooRealSumPdf>(name, funcs, coefs, true);
->>>>>>> 49ae85f5
       } else {
          std::string sumName = name + "_model";
          erasePrefix(sumName, "model_");
          auto &sum = tool->wsEmplace<RooRealSumPdf>(sumName, funcs, coefs, true);
          sum.SetTitle(name.c_str());
-<<<<<<< HEAD
-         sum.setAttribute("BinnedLikelihood");
-=======
->>>>>>> 49ae85f5
          tool->wsEmplace<RooProdPdf>(name, constraints, RooFit::Conditional(sum, observables));
       }
       return true;
@@ -776,19 +480,11 @@
    {
       auto fip = static_cast<const RooStats::HistFactory::FlexibleInterpVar *>(func);
       elem["type"] << key();
-<<<<<<< HEAD
-      RooJSONFactoryWSTool::fillSeq(elem["vars"], fip->variables());
-      elem["interpolationCodes"].fill_seq(fip->interpolationCodes());
-      elem["nom"] << fip->nominal();
-      elem["high"].fill_seq(fip->high());
-      elem["low"].fill_seq(fip->low());
-=======
       elem["interpolationCodes"].fill_seq(fip->interpolationCodes());
       RooJSONFactoryWSTool::fillSeq(elem["vars"], fip->variables());
       elem["nom"] << fip->nominal();
       elem["high"].fill_seq(fip->high(), fip->variables().size());
       elem["low"].fill_seq(fip->low(), fip->variables().size());
->>>>>>> 49ae85f5
       return true;
    }
 };
@@ -808,13 +504,8 @@
       elem["positiveDefinite"] << pip->positiveDefinite();
       RooJSONFactoryWSTool::fillSeq(elem["vars"], pip->paramList());
       elem["nom"] << pip->nominalHist()->GetName();
-<<<<<<< HEAD
-      RooJSONFactoryWSTool::fillSeq(elem["high"], pip->highList());
-      RooJSONFactoryWSTool::fillSeq(elem["low"], pip->lowList());
-=======
       RooJSONFactoryWSTool::fillSeq(elem["high"], pip->highList(), pip->paramList().size());
       RooJSONFactoryWSTool::fillSeq(elem["low"], pip->lowList(), pip->paramList().size());
->>>>>>> 49ae85f5
       return true;
    }
 };
@@ -826,7 +517,6 @@
       std::string name(RooJSONFactoryWSTool::name(p));
 
       RooArgList vars{tool->requestArgList<RooRealVar>(p, "vars")};
-<<<<<<< HEAD
 
       auto &pip = tool->wsEmplace<PiecewiseInterpolation>(name, *tool->requestArg<RooAbsReal>(p, "nom"),
                                                           tool->requestArgList<RooAbsReal>(p, "low"),
@@ -834,15 +524,6 @@
 
       pip.setPositiveDefinite(p["positiveDefinite"].val_bool());
 
-=======
-
-      auto &pip = tool->wsEmplace<PiecewiseInterpolation>(name, *tool->requestArg<RooAbsReal>(p, "nom"),
-                                                          tool->requestArgList<RooAbsReal>(p, "low"),
-                                                          tool->requestArgList<RooAbsReal>(p, "high"), vars);
-
-      pip.setPositiveDefinite(p["positiveDefinite"].val_bool());
-
->>>>>>> 49ae85f5
       if (p.has_child("interpolationCodes")) {
          std::size_t i = 0;
          for (auto const &node : p["interpolationCodes"].children()) {
@@ -947,10 +628,7 @@
 struct ShapeSys {
    std::string name;
    std::vector<double> constraints;
-<<<<<<< HEAD
-=======
    std::vector<std::string> parameters;
->>>>>>> 49ae85f5
    TClass *constraint = nullptr;
    ShapeSys(const std::string &n) : name{n} {}
 };
@@ -964,10 +642,7 @@
    std::vector<ShapeSys> shapesys;
    std::vector<RooAbsReal *> otherElements;
    bool useBarlowBeestonLight = false;
-<<<<<<< HEAD
-=======
    std::vector<std::string> staterrorParameters;
->>>>>>> 49ae85f5
    TClass *barlowBeestonLightConstraint = RooPoisson::Class();
    Sample(const std::string &n) : name{n} {}
 };
@@ -997,15 +672,9 @@
    if (!sumpdf)
       return false;
 
-<<<<<<< HEAD
-   std::string chname = pdfname;
-   erasePrefix(chname, "model_");
-   eraseSuffix(chname, "_model");
-=======
    std::string channelName = pdfname;
    erasePrefix(channelName, "model_");
    eraseSuffix(channelName, "_model");
->>>>>>> 49ae85f5
 
    for (RooAbsArg *sample : sumpdf->funcList()) {
       if (!dynamic_cast<RooProduct *>(sample) && !dynamic_cast<RooRealSumPdf *>(sample)) {
@@ -1030,11 +699,7 @@
       Sample sample(func->GetName());
       erasePrefix(sample.name, "L_x_");
       eraseSuffix(sample.name, "_shapes");
-<<<<<<< HEAD
-      eraseSuffix(sample.name, "_" + chname);
-=======
       eraseSuffix(sample.name, "_" + channelName);
->>>>>>> 49ae85f5
       erasePrefix(sample.name, pdfname + "_");
       RooArgSet elems;
       collectElements(elems, func);
@@ -1044,31 +709,6 @@
          if (varSet == nullptr) {
             varSet = dataHist.get();
             nBins = dataHist.numEntries();
-<<<<<<< HEAD
-         }
-         if (sample.hist.empty()) {
-            auto *w = dataHist.weightArray();
-            sample.hist.assign(w, w + dataHist.numEntries());
-         }
-      };
-
-      for (RooAbsArg *e : elems) {
-         if (auto constVar = dynamic_cast<RooConstVar *>(e)) {
-            if (constVar->getVal() != 1.) {
-               sample.normfactors.emplace_back(*e);
-            }
-         } else if (auto par = dynamic_cast<RooRealVar *>(e)) {
-            addNormFactor(par, sample, ws);
-         } else if (auto hf = dynamic_cast<const RooHistFunc *>(e)) {
-            updateObservables(hf->dataHist());
-         } else if (auto phf = dynamic_cast<ParamHistFunc *>(e)) {
-            phfs.push_back(phf);
-         } else if (!fip && (fip = dynamic_cast<RooStats::HistFactory::FlexibleInterpVar *>(e))) {
-         } else if (!pip && (pip = dynamic_cast<PiecewiseInterpolation *>(e))) {
-         } else if (auto real = dynamic_cast<RooAbsReal *>(e)) {
-            if (!dynamic_cast<RooBinWidthFunction *>(real)) {
-               sample.otherElements.push_back(real);
-=======
          }
          if (sample.hist.empty()) {
             auto *w = dataHist.weightArray();
@@ -1088,7 +728,6 @@
          } else if (auto constVar = dynamic_cast<RooConstVar *>(e)) {
             if (constVar->getVal() != 1.) {
                sample.normfactors.emplace_back(*e);
->>>>>>> 49ae85f5
             }
          } else if (auto par = dynamic_cast<RooRealVar *>(e)) {
             addNormFactor(par, sample, ws);
@@ -1143,10 +782,7 @@
          if (startsWith(std::string(phf->GetName()), "mc_stat_")) { // MC stat uncertainty
             int idx = 0;
             for (const auto &g : phf->paramList()) {
-<<<<<<< HEAD
-=======
                sample.staterrorParameters.push_back(g->GetName());
->>>>>>> 49ae85f5
                ++idx;
                RooAbsPdf *constraint = findConstraint(g);
                if (tot_yield.find(idx) == tot_yield.end()) {
@@ -1172,24 +808,11 @@
             sample.useBarlowBeestonLight = true;
          } else { // other ShapeSys
             ShapeSys sys(phf->GetName());
-<<<<<<< HEAD
-            erasePrefix(sys.name, "model_" + chname + "_");
-            erasePrefix(sys.name, chname + "_");
-            erasePrefix(sys.name, sample.name + "_");
-            eraseSuffix(sys.name, "_ShapeSys");
-            eraseSuffix(sys.name, "_" + sample.name);
-            eraseSuffix(sys.name, "_model_" + chname);
-            eraseSuffix(sys.name, "_" + chname);
-            eraseSuffix(sys.name, "_" + sample.name);
-
-            for (const auto &g : phf->paramList()) {
-=======
             erasePrefix(sys.name, channelName + "_");
             eraseSuffix(sys.name, "_ShapeSys");
 
             for (const auto &g : phf->paramList()) {
                sys.parameters.push_back(g->GetName());
->>>>>>> 49ae85f5
                RooAbsPdf *constraint = findConstraint(g);
                if (!constraint)
                   constraint = ws->pdf(constraintName(g->GetName()));
@@ -1198,11 +821,7 @@
                else if (!constraint) {
                   sys.constraints.push_back(0.0);
                } else if (auto constraint_p = dynamic_cast<RooPoisson *>(constraint)) {
-<<<<<<< HEAD
-                  sys.constraints.push_back(constraint_p->getX().getVal());
-=======
                   sys.constraints.push_back(1. / std::sqrt(constraint_p->getX().getVal()));
->>>>>>> 49ae85f5
                   if (!sys.constraint) {
                      sys.constraint = RooPoisson::Class();
                   }
@@ -1236,11 +855,7 @@
             const int i = bin.first;
             const double relerr_tot = bin.second;
             const double count = sample.hist[i - 1];
-<<<<<<< HEAD
-            // this reconstruction is inherently unprecise, so we truncate it at some decimal places to make sure that
-=======
             // this reconstruction is inherently imprecise, so we truncate it at some decimal places to make sure that
->>>>>>> 49ae85f5
             // we don't carry around too many useless digits
             sample.histError[i - 1] = round_prec(relerr_tot * tot_yield[i] / std::sqrt(tot_yield2[i]) * count, 7);
          }
@@ -1255,120 +870,18 @@
       auto &s = RooJSONFactoryWSTool::appendNamedChild(elem["samples"], sample.name);
 
       auto &modifiers = s["modifiers"];
-<<<<<<< HEAD
-
-      for (const auto &nf : sample.normfactors) {
-         auto &mod = RooJSONFactoryWSTool::appendNamedChild(modifiers, nf.name);
-=======
       modifiers.set_seq();
 
       for (const auto &nf : sample.normfactors) {
          auto &mod = modifiers.append_child();
          mod.set_map();
          mod["name"] << nf.name;
->>>>>>> 49ae85f5
          mod["parameter"] << nf.param->GetName();
          mod["type"] << "normfactor";
          if (nf.constraint) {
             mod["constraint_name"] << nf.constraint->GetName();
             tool->queueExport(*nf.constraint);
          }
-<<<<<<< HEAD
-      }
-
-      for (const auto &sys : sample.normsys) {
-         auto &mod = RooJSONFactoryWSTool::appendNamedChild(modifiers, sys.name);
-         mod["type"] << "normsys";
-         mod["parameter"] << sys.param->GetName();
-         mod["constraint"] << toString(sys.constraint);
-         auto &data = mod["data"].set_map();
-         data["lo"] << sys.low;
-         data["hi"] << sys.high;
-      }
-
-      for (const auto &sys : sample.histosys) {
-         auto &mod = RooJSONFactoryWSTool::appendNamedChild(modifiers, sys.name);
-         mod["type"] << "histosys";
-         mod["parameter"] << sys.param->GetName();
-         mod["constraint"] << toString(sys.constraint);
-         auto &data = mod["data"].set_map();
-         if (nBins != sys.low.size() || nBins != sys.high.size()) {
-            std::stringstream ss;
-            ss << "inconsistent binning: " << nBins << " bins expected, but " << sys.low.size() << "/"
-               << sys.high.size() << " found in nominal histogram errors!";
-            RooJSONFactoryWSTool::error(ss.str().c_str());
-         }
-         RooJSONFactoryWSTool::exportArray(nBins, sys.low.data(), data["lo"].set_map()["contents"]);
-         RooJSONFactoryWSTool::exportArray(nBins, sys.high.data(), data["hi"].set_map()["contents"]);
-      }
-
-      for (const auto &sys : sample.shapesys) {
-         auto &mod = RooJSONFactoryWSTool::appendNamedChild(modifiers, sys.name);
-         mod["type"] << "shapesys";
-         mod["constraint"] << toString(sys.constraint);
-         if (sys.constraint) {
-            auto &data = mod["data"].set_map();
-            auto &vals = data["vals"];
-            vals.fill_seq(sys.constraints);
-         }
-      }
-
-      for (const auto &other : sample.otherElements) {
-         auto &mod = RooJSONFactoryWSTool::appendNamedChild(modifiers, other->GetName());
-         customModifiers.add(*other);
-         mod["type"] << "custom";
-      }
-
-      if (sample.useBarlowBeestonLight) {
-         auto &mod = RooJSONFactoryWSTool::appendNamedChild(modifiers, ::Literals::staterror);
-         mod["type"] << ::Literals::staterror;
-         mod["constraint"] << toString(sample.barlowBeestonLightConstraint);
-      }
-
-      if (!observablesWritten) {
-         auto &output = elem["axes"].set_seq();
-         for (auto *obs : static_range_cast<RooRealVar *>(*varSet)) {
-            auto &out = output.append_child().set_map();
-            out["name"] << obs->GetName();
-            writeAxis(out, *obs);
-         }
-         observablesWritten = true;
-      }
-      auto &dataNode = s["data"].set_map();
-      if (nBins != sample.hist.size()) {
-         std::stringstream ss;
-         ss << "inconsistent binning: " << nBins << " bins expected, but " << sample.hist.size()
-            << " found in nominal histogram!";
-         RooJSONFactoryWSTool::error(ss.str().c_str());
-      }
-      RooJSONFactoryWSTool::exportArray(nBins, sample.hist.data(), dataNode["contents"]);
-      if (!sample.histError.empty()) {
-         if (nBins != sample.histError.size()) {
-            std::stringstream ss;
-            ss << "inconsistent binning: " << nBins << " bins expected, but " << sample.histError.size()
-               << " found in nominal histogram errors!";
-            RooJSONFactoryWSTool::error(ss.str().c_str());
-         }
-         RooJSONFactoryWSTool::exportArray(nBins, sample.histError.data(), dataNode["errors"]);
-      }
-   }
-
-   // Export all the custom modifiers
-   for (RooAbsArg *modifier : customModifiers) {
-      tool->queueExport(*modifier);
-   }
-
-   // Export all model parameters
-   RooArgSet parameters;
-   sumpdf->getParameters(varSet, parameters);
-   for (RooAbsArg *param : parameters) {
-      // This should exclude the global observables
-      if (!startsWith(std::string{param->GetName()}, "nom_")) {
-         tool->queueExport(*param);
-      }
-   }
-
-=======
       }
 
       for (const auto &sys : sample.normsys) {
@@ -1475,7 +988,6 @@
       }
    }
 
->>>>>>> 49ae85f5
    return true;
 }
 
