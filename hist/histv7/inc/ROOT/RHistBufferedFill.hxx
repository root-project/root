/// \file ROOT/RHistBufferedFill.hxx
/// \ingroup HistV7
/// \author Axel Naumann <axel@cern.ch>
/// \date 2015-07-03
/// \warning This is part of the ROOT 7 prototype! It will change without notice. It might trigger earthquakes. Feedback
/// is welcome!

/*************************************************************************
 * Copyright (C) 1995-2015, Rene Brun and Fons Rademakers.               *
 * All rights reserved.                                                  *
 *                                                                       *
 * For the licensing terms see $ROOTSYS/LICENSE.                         *
 * For the list of contributors see $ROOTSYS/README/CREDITS.             *
 *************************************************************************/

#ifndef ROOT7_RHistBufferedFill
#define ROOT7_RHistBufferedFill

#include "ROOT/RSpan.hxx"
#include <array>
<<<<<<< HEAD
=======
#include <cstddef>
>>>>>>> 7c5b7714

namespace ROOT {
namespace Experimental {

namespace Internal {
template <class DERIVED, class HIST, int SIZE>
class RHistBufferedFillBase {
public:
   using CoordArray_t = typename HIST::CoordArray_t;
   using Weight_t = typename HIST::Weight_t;

private:
   size_t fCursor = 0;
   std::array<CoordArray_t, SIZE> fXBuf;
   std::array<Weight_t, SIZE> fWBuf;

public:
   RHistBufferedFillBase() {}
   ~RHistBufferedFillBase() { toDerived().Flush(); }

   DERIVED &toDerived() { return *static_cast<DERIVED *>(this); }
   const DERIVED &toDerived() const { return *static_cast<const DERIVED *>(this); }

   std::span<const CoordArray_t> GetCoords() const
   {
      return std::span<const CoordArray_t>(fXBuf.begin(), fXBuf.begin() + fCursor);
   }
   std::span<const Weight_t> GetWeights() const
   {
      return std::span<const Weight_t>(fWBuf.begin(), fWBuf.begin() + fCursor);
   }

   void Fill(const CoordArray_t &x, Weight_t weight = 1.)
   {
      fXBuf[fCursor] = x;
      fWBuf[fCursor++] = weight;
      if (fCursor == SIZE) {
         Flush();
      }
   }

   void Flush() {
      toDerived().FlushImpl();
      fCursor = 0;
   }
};

} // namespace Internal

/** \class RHistBufferedFill
 Buffers calls to Fill().

 Once the buffer is full, on destruction of when calling Flush(), it sends the
 buffers off as an ideally vectorizable FillN() operation. It also serves as a
 multi-threaded way of filling the same histogram, reducing the locking
 frequency.

 The HIST template can be either a RHist instance, a RHistImpl instance, or
 a RHistLockedFill instance.
 **/

template <class HIST, int SIZE = 1024>
class RHistBufferedFill: public Internal::RHistBufferedFillBase<RHistBufferedFill<HIST, SIZE>, HIST, SIZE> {
public:
   using Hist_t = HIST;
   using CoordArray_t = typename HIST::CoordArray_t;
   using Weight_t = typename HIST::Weight_t;

private:
   HIST &fHist;

   friend class Internal::RHistBufferedFillBase<RHistBufferedFill<HIST, SIZE>, HIST, SIZE>;
   void FlushImpl() { fHist.FillN(this->GetCoords(), this->GetWeights()); }

public:
   RHistBufferedFill(Hist_t &hist): fHist{hist} {}

   void FillN(const std::span<const CoordArray_t> xN, const std::span<const Weight_t> weightN)
   {
      fHist.FillN(xN, weightN);
   }

   void FillN(const std::span<const CoordArray_t> xN) { fHist.FillN(xN); }

   HIST &GetHist()
   {
      this->Flush(); // synchronize!
      return fHist;
   }
   operator HIST &() { return GetHist(); }

   static constexpr int GetNDim() { return HIST::GetNDim(); }
};
} // namespace Experimental
} // namespace ROOT

#endif<|MERGE_RESOLUTION|>--- conflicted
+++ resolved
@@ -18,10 +18,7 @@
 
 #include "ROOT/RSpan.hxx"
 #include <array>
-<<<<<<< HEAD
-=======
 #include <cstddef>
->>>>>>> 7c5b7714
 
 namespace ROOT {
 namespace Experimental {
