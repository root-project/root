--- conflicted
+++ resolved
@@ -318,8 +318,11 @@
 // https://github.com/root-project/root/issues/20185
 TEST(TAxis, EqualBinEdges)
 {
-<<<<<<< HEAD
-   ROOT_EXPECT_ERROR(TAxis _({1, 1}), "TAxis::Set", "bins must be in increasing order");
+   ROOT_EXPECT_ERROR(TAxis _({1, 1}), "TAxis::Set", "bin edges must be in increasing order");
+   ROOT_EXPECT_ERROR(TAxis _(1, -std::numeric_limits<double>::infinity(), 0), "TAxis::Set", "Axis limits need to be finite numbers");
+   ROOT_EXPECT_ERROR(TAxis _(1, 0., std::numeric_limits<double>::infinity()), "TAxis::Set", "Axis limits need to be finite numbers");
+   ROOT_EXPECT_ERROR(TAxis _(1, std::numeric_limits<double>::quiet_NaN(), 0), "TAxis::Set", "Axis limits need to be finite numbers");
+   ROOT_EXPECT_ERROR(TAxis _(1, 0, std::numeric_limits<double>::quiet_NaN()), "TAxis::Set", "Axis limits need to be finite numbers");
 }
 
 TEST(TH1L, SetBinContent)
@@ -329,11 +332,4 @@
    static constexpr long long Large = 1LL << 42;
    h.SetBinContent(1, Large);
    EXPECT_EQ(h.GetBinContent(1), Large);
-=======
-   ROOT_EXPECT_ERROR(TAxis _({1, 1}), "TAxis::Set", "bin edges must be in increasing order");
-   ROOT_EXPECT_ERROR(TAxis _(1, -std::numeric_limits<double>::infinity(), 0), "TAxis::Set", "Axis limits need to be finite numbers");
-   ROOT_EXPECT_ERROR(TAxis _(1, 0., std::numeric_limits<double>::infinity()), "TAxis::Set", "Axis limits need to be finite numbers");
-   ROOT_EXPECT_ERROR(TAxis _(1, std::numeric_limits<double>::quiet_NaN(), 0), "TAxis::Set", "Axis limits need to be finite numbers");
-   ROOT_EXPECT_ERROR(TAxis _(1, 0, std::numeric_limits<double>::quiet_NaN()), "TAxis::Set", "Axis limits need to be finite numbers");
->>>>>>> 7d594004
 }