// @(#)root/hist:$Id$
// Author: Rene Brun   26/12/94

/*************************************************************************
 * Copyright (C) 1995-2000, Rene Brun and Fons Rademakers.               *
 * All rights reserved.                                                  *
 *                                                                       *
 * For the licensing terms see $ROOTSYS/LICENSE.                         *
 * For the list of contributors see $ROOTSYS/README/CREDITS.             *
 *************************************************************************/

#ifndef ROOT_TH1
#define ROOT_TH1


//////////////////////////////////////////////////////////////////////////
//                                                                      //
// TH1                                                                  //
//                                                                      //
// 1-Dim histogram base class.                                          //
//                                                                      //
//////////////////////////////////////////////////////////////////////////

#include "TAxis.h"

#include "TAttLine.h"

#include "TAttFill.h"

#include "TAttMarker.h"

#include "TArrayC.h"
#include "TArrayS.h"
#include "TArrayI.h"
#include "TArrayL64.h"
#include "TArrayF.h"
#include "TArrayD.h"
#include "Foption.h"

#include "TVectorFfwd.h"
#include "TVectorDfwd.h"

#include "TFitResultPtr.h"

#include <cfloat>
#include <string>

class TF1;
class TH1D;
class TBrowser;
class TDirectory;
class TList;
class TCollection;
class TVirtualFFT;
class TVirtualHistPainter;
class TRandom;


class TH1 : public TNamed, public TAttLine, public TAttFill, public TAttMarker {

public:

   /// Enumeration specifying type of statistics for bin errors
   enum  EBinErrorOpt {
         kNormal = 0,    ///< Errors with Normal (Wald) approximation: errorUp=errorLow= sqrt(N)
         kPoisson = 1 ,  ///< Errors from Poisson interval at 68.3% (1 sigma)
         kPoisson2 = 2   ///< Errors from Poisson interval at 95% CL (~ 2 sigma)
   };

   /// Enumeration specifying which axes can be extended
   enum {
      kNoAxis  = 0,      ///< NOTE: Must always be 0 !!!
      kXaxis = BIT(0),
      kYaxis = BIT(1),
      kZaxis = BIT(2),
      kAllAxes = kXaxis | kYaxis | kZaxis
   };

   /// Enumeration specifying the way to treat statoverflow
   enum  EStatOverflows {
         kIgnore = 0,   ///< Override global flag ignoring the overflows
         kConsider = 1, ///< Override global flag considering the overflows
         kNeutral = 2,  ///< Adapt to the global flag
   };

   /// Enumeration specifying inconsistencies between two histograms,
   /// in increasing severity.
   enum  EInconsistencyBits {
         kFullyConsistent = 0,
         kDifferentLabels = BIT(0),
         kDifferentBinLimits = BIT(1),
         kDifferentAxisLimits = BIT(2),
         kDifferentNumberOfBins = BIT(3),
         kDifferentDimensions = BIT(4)
   };

   friend class TH1Merger;

protected:
    Int_t         fNcells;          ///<  Number of bins(1D), cells (2D) +U/Overflows
    TAxis         fXaxis;           ///<  X axis descriptor
    TAxis         fYaxis;           ///<  Y axis descriptor
    TAxis         fZaxis;           ///<  Z axis descriptor
    Short_t       fBarOffset;       ///<  (1000*offset) for bar charts or legos
    Short_t       fBarWidth;        ///<  (1000*width) for bar charts or legos
    Double_t      fEntries;         ///<  Number of entries
    Double_t      fTsumw;           ///<  Total Sum of weights
    Double_t      fTsumw2;          ///<  Total Sum of squares of weights
    Double_t      fTsumwx;          ///<  Total Sum of weight*X
    Double_t      fTsumwx2;         ///<  Total Sum of weight*X*X
    Double_t      fMaximum;         ///<  Maximum value for plotting
    Double_t      fMinimum;         ///<  Minimum value for plotting
    Double_t      fNormFactor;      ///<  Normalization factor
    TArrayD       fContour;         ///<  Array to display contour levels
    TArrayD       fSumw2;           ///<  Array of sum of squares of weights
    TString       fOption;          ///<  Histogram options
    TList        *fFunctions;       ///<->Pointer to list of functions (fits and user)
    Int_t         fBufferSize;      ///<  fBuffer size
    Double_t     *fBuffer;          ///<[fBufferSize] entry buffer
    TDirectory   *fDirectory;       ///<! Pointer to directory holding this histogram
    Int_t         fDimension;       ///<! Histogram dimension (1, 2 or 3 dim)
    Double_t     *fIntegral;        ///<! Integral of bins used by GetRandom
    TVirtualHistPainter *fPainter;  ///<! Pointer to histogram painter
    EBinErrorOpt  fBinStatErrOpt;   ///<  Option for bin statistical errors
    EStatOverflows fStatOverflows;  ///<  Per object flag to use under/overflows in statistics
    static Int_t  fgBufferSize;     ///<! Default buffer size for automatic histograms
    static Bool_t fgAddDirectory;   ///<! Flag to add histograms to the directory
    static Bool_t fgStatOverflows;  ///<! Flag to use under/overflows in statistics
    static Bool_t fgDefaultSumw2;   ///<! Flag to call TH1::Sumw2 automatically at histogram creation time

public:
   static Int_t FitOptionsMake(Option_t *option, Foption_t &Foption);

private:
   void    Build();

   TH1(const TH1&) = delete;
   TH1& operator=(const TH1&) = delete;

protected:
   TH1();
   TH1(const char *name,const char *title,Int_t nbinsx,Double_t xlow,Double_t xup);
   TH1(const char *name,const char *title,Int_t nbinsx,const Float_t *xbins);
   TH1(const char *name,const char *title,Int_t nbinsx,const Double_t *xbins);

   Int_t            AxisChoice(Option_t *axis) const;
   virtual Int_t    BufferFill(Double_t x, Double_t w);
   virtual Bool_t   FindNewAxisLimits(const TAxis* axis, const Double_t point, Double_t& newMin, Double_t &newMax);
   virtual void     SavePrimitiveHelp(std::ostream &out, const char *hname, Option_t *option = "");
   static Bool_t    RecomputeAxisLimits(TAxis& destAxis, const TAxis& anAxis);
   static Bool_t    SameLimitsAndNBins(const TAxis& axis1, const TAxis& axis2);
   Bool_t   IsEmpty() const;
   UInt_t GetAxisLabelStatus() const;

   inline static Double_t AutoP2GetPower2(Double_t x, Bool_t next = kTRUE);
   inline static Int_t AutoP2GetBins(Int_t n);
   virtual Int_t AutoP2FindLimits(Double_t min, Double_t max);

   virtual Double_t DoIntegral(Int_t ix1, Int_t ix2, Int_t iy1, Int_t iy2, Int_t iz1, Int_t iz2, Double_t & err,
                               Option_t * opt, Bool_t doerr = kFALSE) const;

   virtual void     DoFillN(Int_t ntimes, const Double_t *x, const Double_t *w, Int_t stride=1);
   Bool_t    GetStatOverflowsBehaviour() const { return EStatOverflows::kNeutral == fStatOverflows ? fgStatOverflows : EStatOverflows::kConsider == fStatOverflows; }

   static bool CheckAxisLimits(const TAxis* a1, const TAxis* a2);
   static bool CheckBinLimits(const TAxis* a1, const TAxis* a2);
   static bool CheckBinLabels(const TAxis* a1, const TAxis* a2);
   static bool CheckEqualAxes(const TAxis* a1, const TAxis* a2);
   static bool CheckConsistentSubAxes(const TAxis *a1, Int_t firstBin1, Int_t lastBin1, const TAxis *a2, Int_t firstBin2=0, Int_t lastBin2=0);
   int LoggedInconsistency(const char* name, const TH1* h1, const TH1* h2, bool useMerge=false) const;

public:
   /// TH1 status bits
   enum EStatusBits {
      kNoStats     = BIT(9),   ///< Don't draw stats box
      kUserContour = BIT(10),  ///< User specified contour levels
      // kCanRebin    = BIT(11), ///< FIXME DEPRECATED - to be removed, replaced by SetCanExtend / CanExtendAllAxes
      kLogX        = BIT(15),  ///< X-axis in log scale
      kIsZoomed   = BIT(16),   ///< Bit set when zooming on Y axis
      kNoTitle     = BIT(17),  ///< Don't draw the histogram title
      kIsAverage   = BIT(18),  ///< Bin contents are average (used by Add)
      kIsNotW      = BIT(19),  ///< Histogram is forced to be not weighted even when the histogram is filled with weighted
                               /// different than 1.
      kAutoBinPTwo = BIT(20),  ///< Use Power(2)-based algorithm for autobinning
      kIsHighlight = BIT(21)   ///< bit set if histo is highlight
   };
   /// Size of statistics data (size of  array used in GetStats()/ PutStats )
   ///  - s[0]  = sumw       s[1]  = sumw2
   ///  - s[2]  = sumwx      s[3]  = sumwx2
   ///  - s[4]  = sumwy      s[5]  = sumwy2   s[6]  = sumwxy
   ///  - s[7]  = sumwz      s[8]  = sumwz2   s[9]  = sumwxz   s[10]  = sumwyz
   ///  - s[11] = sumwt      s[12] = sumwt2                 (11 and 12 used only by TProfile3D)
   enum {
      kNstat       = 13  ///< Size of statistics data (up to TProfile3D)
   };


   ~TH1() override;

   virtual Bool_t   Add(TF1 *h1, Double_t c1=1, Option_t *option="");
   virtual Bool_t   Add(const TH1 *h1, Double_t c1=1);
   virtual Bool_t   Add(const TH1 *h, const TH1 *h2, Double_t c1=1, Double_t c2=1);
   /// Increment bin content by 1.
   /// Passing an out-of-range bin leads to undefined behavior
   virtual void     AddBinContent(Int_t bin) = 0;
   /// Increment bin content by a weight w.
   /// Passing an out-of-range bin leads to undefined behavior
   virtual void     AddBinContent(Int_t bin, Double_t w) = 0;
   static  void     AddDirectory(Bool_t add=kTRUE);
   static  Bool_t   AddDirectoryStatus();
           void     Browse(TBrowser *b) override;
   virtual Bool_t   CanExtendAllAxes() const;
   virtual Double_t Chi2Test(const TH1* h2, Option_t *option = "UU", Double_t *res = nullptr) const;
   virtual Double_t Chi2TestX(const TH1* h2, Double_t &chi2, Int_t &ndf, Int_t &igood,Option_t *option = "UU",  Double_t *res = nullptr) const;
   virtual Double_t Chisquare(TF1 * f1, Option_t *option = "") const;
   static  Int_t    CheckConsistency(const TH1* h1, const TH1* h2);
   virtual void     ClearUnderflowAndOverflow();
   virtual Double_t ComputeIntegral(Bool_t onlyPositive = false);
           TObject* Clone(const char *newname = "") const override;
           void     Copy(TObject &hnew) const override;
   virtual void     DirectoryAutoAdd(TDirectory *);
           Int_t    DistancetoPrimitive(Int_t px, Int_t py) override;
   virtual Bool_t   Divide(TF1 *f1, Double_t c1=1);
   virtual Bool_t   Divide(const TH1 *h1);
   virtual Bool_t   Divide(const TH1 *h1, const TH1 *h2, Double_t c1=1, Double_t c2=1, Option_t *option="");
           void     Draw(Option_t *option = "") override;
   virtual TH1     *DrawCopy(Option_t *option="", const char * name_postfix = "_copy") const;
   virtual TH1     *DrawNormalized(Option_t *option="", Double_t norm=1) const;
   virtual void     DrawPanel(); // *MENU*
   virtual Int_t    BufferEmpty(Int_t action=0);
   virtual void     Eval(TF1 *f1, Option_t *option="");
           void     ExecuteEvent(Int_t event, Int_t px, Int_t py) override;
   virtual void     ExtendAxis(Double_t x, TAxis *axis);
   virtual TH1     *FFT(TH1* h_output, Option_t *option);
   virtual Int_t    Fill(Double_t x);
   virtual Int_t    Fill(Double_t x, Double_t w);
   virtual Int_t    Fill(const char *name, Double_t w);
   virtual void     FillN(Int_t ntimes, const Double_t *x, const Double_t *w, Int_t stride=1);
   virtual void     FillN(Int_t, const Double_t *, const Double_t *, const Double_t *, Int_t) {}
   virtual void     FillRandom(TF1 *f1, Int_t ntimes=5000, TRandom * rng = nullptr);
           void     FillRandom(const char *fname, Int_t ntimes=5000, TRandom * rng = nullptr);
   virtual void     FillRandom(TH1 *h, Int_t ntimes=5000, TRandom * rng = nullptr);
   virtual Int_t    FindBin(Double_t x, Double_t y=0, Double_t z=0);
   virtual Int_t    FindFixBin(Double_t x, Double_t y=0, Double_t z=0) const;
   virtual Int_t    FindFirstBinAbove(Double_t threshold=0, Int_t axis=1, Int_t firstBin=1, Int_t lastBin=-1) const;
   virtual Int_t    FindLastBinAbove (Double_t threshold=0, Int_t axis=1, Int_t firstBin=1, Int_t lastBin=-1) const;
           TObject *FindObject(const char *name) const override;
           TObject *FindObject(const TObject *obj) const override;
   virtual TFitResultPtr    Fit(const char *formula ,Option_t *option="" ,Option_t *goption="", Double_t xmin=0, Double_t xmax=0); // *MENU*
   virtual TFitResultPtr    Fit(TF1 *f1 ,Option_t *option="" ,Option_t *goption="", Double_t xmin=0, Double_t xmax=0);
   virtual void     FitPanel(); // *MENU*
   TH1             *GetAsymmetry(TH1* h2, Double_t c2=1, Double_t dc2=0);
   Int_t            GetBufferLength() const {return fBuffer ? (Int_t)fBuffer[0] : 0;}
   Int_t            GetBufferSize  () const {return fBufferSize;}
   const   Double_t *GetBuffer() const {return fBuffer;}
   static  Int_t    GetDefaultBufferSize();
   virtual Double_t *GetIntegral();
   TH1             *GetCumulative(Bool_t forward = kTRUE, const char* suffix = "_cumulative") const;

   TList           *GetListOfFunctions() const { return fFunctions; }

   virtual Int_t    GetNdivisions(Option_t *axis="X") const;
   virtual Color_t  GetAxisColor(Option_t *axis="X") const;
   virtual Color_t  GetLabelColor(Option_t *axis="X") const;
   virtual Style_t  GetLabelFont(Option_t *axis="X") const;
   virtual Float_t  GetLabelOffset(Option_t *axis="X") const;
   virtual Float_t  GetLabelSize(Option_t *axis="X") const;
   virtual Style_t  GetTitleFont(Option_t *axis="X") const;
   virtual Float_t  GetTitleOffset(Option_t *axis="X") const;
   virtual Float_t  GetTitleSize(Option_t *axis="X") const;
   virtual Float_t  GetTickLength(Option_t *axis="X") const;
   virtual Float_t  GetBarOffset() const {return Float_t(0.001*Float_t(fBarOffset));}
   virtual Float_t  GetBarWidth() const  {return Float_t(0.001*Float_t(fBarWidth));}
   virtual Int_t    GetContour(Double_t *levels = nullptr);
   virtual Double_t GetContourLevel(Int_t level) const;
   virtual Double_t GetContourLevelPad(Int_t level) const;

   virtual Int_t    GetBin(Int_t binx, Int_t biny=0, Int_t binz=0) const;
   virtual void     GetBinXYZ(Int_t binglobal, Int_t &binx, Int_t &biny, Int_t &binz) const;
   virtual Double_t GetBinCenter(Int_t bin) const;
   virtual Double_t GetBinContent(Int_t bin) const;
   virtual Double_t GetBinContent(Int_t bin, Int_t) const { return GetBinContent(bin); }
   virtual Double_t GetBinContent(Int_t bin, Int_t, Int_t) const { return GetBinContent(bin); }
   virtual Double_t GetBinError(Int_t bin) const;
   virtual Double_t GetBinError(Int_t binx, Int_t biny) const { return GetBinError(GetBin(binx, biny)); } // for 2D histograms only
   virtual Double_t GetBinError(Int_t binx, Int_t biny, Int_t binz) const { return GetBinError(GetBin(binx, biny, binz)); } // for 3D histograms only
   virtual Double_t GetBinErrorLow(Int_t bin) const;
   virtual Double_t GetBinErrorUp(Int_t bin) const;
   virtual EBinErrorOpt  GetBinErrorOption() const { return fBinStatErrOpt; }
   virtual Double_t GetBinLowEdge(Int_t bin) const;
   virtual Double_t GetBinWidth(Int_t bin) const;
   virtual Double_t GetBinWithContent(Double_t c, Int_t &binx, Int_t firstx = 0, Int_t lastx = 0,Double_t maxdiff = 0) const;
   virtual void     GetCenter(Double_t *center) const;
   static  Bool_t   GetDefaultSumw2();
   TDirectory      *GetDirectory() const {return fDirectory;}
   virtual Double_t GetEntries() const;
   virtual Double_t GetEffectiveEntries() const;
   virtual TF1     *GetFunction(const char *name) const;
   virtual Int_t    GetDimension() const { return fDimension; }
   virtual Double_t GetKurtosis(Int_t axis=1) const;
   virtual void     GetLowEdge(Double_t *edge) const;
   virtual Double_t GetMaximum(Double_t maxval=FLT_MAX) const;
   virtual Int_t    GetMaximumBin() const;
   virtual Int_t    GetMaximumBin(Int_t &locmax, Int_t &locmay, Int_t &locmaz) const;
   virtual Double_t GetMaximumStored() const {return fMaximum;}
   virtual Double_t GetMinimum(Double_t minval=-FLT_MAX) const;
   virtual Int_t    GetMinimumBin() const;
   virtual Int_t    GetMinimumBin(Int_t &locmix, Int_t &locmiy, Int_t &locmiz) const;
   virtual Double_t GetMinimumStored() const {return fMinimum;}
   virtual void     GetMinimumAndMaximum(Double_t& min, Double_t& max) const;
   virtual Double_t GetMean(Int_t axis=1) const;
   virtual Double_t GetMeanError(Int_t axis=1) const;
   virtual Int_t    GetNbinsX() const {return fXaxis.GetNbins();}
   virtual Int_t    GetNbinsY() const {return fYaxis.GetNbins();}
   virtual Int_t    GetNbinsZ() const {return fZaxis.GetNbins();}
   virtual Int_t    GetNcells() const {return fNcells; }
   virtual Double_t GetNormFactor() const {return fNormFactor;}
           char    *GetObjectInfo(Int_t px, Int_t py) const override;
          Option_t *GetOption() const  override { return fOption.Data(); }

   TVirtualHistPainter *GetPainter(Option_t *option="");

   virtual Int_t    GetQuantiles(Int_t n, Double_t *xp, const Double_t *p = nullptr);
   virtual Double_t GetRandom(TRandom * rng = nullptr) const;
   virtual void     GetStats(Double_t *stats) const;
   virtual Double_t GetStdDev(Int_t axis=1) const;
   virtual Double_t GetStdDevError(Int_t axis=1) const;
   virtual Double_t GetSumOfWeights() const;
   virtual TArrayD *GetSumw2() {return &fSumw2;}
   virtual const TArrayD *GetSumw2() const {return &fSumw2;}
   virtual Int_t    GetSumw2N() const {return fSumw2.fN;}
           /// This function returns the Standard Deviation (Sigma) of the distribution not the Root Mean Square (RMS).
           /// The name "RMS" is been often used as a synonym for the Standard Deviation and it was introduced many years ago (Hbook/PAW times).
           /// We keep the name GetRMS for continuity as an alias to GetStdDev. GetStdDev() should be used instead.
           Double_t GetRMS(Int_t axis=1) const { return GetStdDev(axis); }
           Double_t GetRMSError(Int_t axis=1) const { return GetStdDevError(axis); }

   virtual Double_t GetSkewness(Int_t axis=1) const;
           EStatOverflows GetStatOverflows() const { return fStatOverflows; } ///< Get the behaviour adopted by the object about the statoverflows. See EStatOverflows for more information.
           TAxis*   GetXaxis()  { return &fXaxis; }
           TAxis*   GetYaxis()  { return &fYaxis; }
           TAxis*   GetZaxis()  { return &fZaxis; }
     const TAxis*   GetXaxis() const { return &fXaxis; }
     const TAxis*   GetYaxis() const { return &fYaxis; }
     const TAxis*   GetZaxis() const { return &fZaxis; }
   virtual Double_t Integral(Option_t *option="") const;
   virtual Double_t Integral(Int_t binx1, Int_t binx2, Option_t *option="") const;
   virtual Double_t IntegralAndError(Int_t binx1, Int_t binx2, Double_t & err, Option_t *option="") const;
   virtual Double_t Interpolate(Double_t x) const;
   virtual Double_t Interpolate(Double_t x, Double_t y) const;
   virtual Double_t Interpolate(Double_t x, Double_t y, Double_t z) const;
           Bool_t   IsBinOverflow(Int_t bin, Int_t axis = 0) const;
           Bool_t   IsBinUnderflow(Int_t bin, Int_t axis = 0) const;
   virtual Bool_t   IsHighlight() const { return TestBit(kIsHighlight); }
   virtual Double_t AndersonDarlingTest(const TH1 *h2, Option_t *option="") const;
   virtual Double_t AndersonDarlingTest(const TH1 *h2, Double_t &advalue) const;
   virtual Double_t KolmogorovTest(const TH1 *h2, Option_t *option="") const;
   virtual void     LabelsDeflate(Option_t *axis="X");
   virtual void     LabelsInflate(Option_t *axis="X");
   virtual void     LabelsOption(Option_t *option="h", Option_t *axis="X");
   virtual Long64_t Merge(TCollection *list) { return Merge(list,""); }
           Long64_t Merge(TCollection *list, Option_t * option);
   virtual Bool_t   Multiply(TF1 *f1, Double_t c1=1);
   virtual Bool_t   Multiply(const TH1 *h1);
<<<<<<< HEAD
   virtual Bool_t   Multiply(const TH1 *h1, const TH1 *h2, Double_t c1=1, Double_t c2=1, Option_t *option=""); // *MENU*
   virtual void     Normalize(Option_t *option=""); // *MENU*
           void     Paint(Option_t *option="") override;
           void     Print(Option_t *option="") const override;
=======
   virtual Bool_t   Multiply(const TH1 *h1, const TH1 *h2, Double_t c1=1, Double_t c2=1, Option_t *option="");
           void     Paint(Option_t *option = "") override;
           void     Print(Option_t *option = "") const override;
>>>>>>> 8bf3b0b3
   virtual void     PutStats(Double_t *stats);
   virtual TH1     *Rebin(Int_t ngroup = 2, const char *newname = "", const Double_t *xbins = nullptr);  // *MENU*
   virtual TH1     *RebinX(Int_t ngroup = 2, const char *newname = "") { return Rebin(ngroup,newname, (Double_t*) nullptr); }
   virtual void     Rebuild(Option_t *option = "");
           void     RecursiveRemove(TObject *obj) override;
   virtual void     Reset(Option_t *option = "");
   virtual void     ResetStats();
           void     SaveAs(const char *filename = "hist", Option_t *option = "") const override;  // *MENU*
           void     SavePrimitive(std::ostream &out, Option_t *option = "") override;
   virtual void     Scale(Double_t c1=1, Option_t *option="");  // *MENU*
   virtual void     SetAxisColor(Color_t color=1, Option_t *axis="X");
   virtual void     SetAxisRange(Double_t xmin, Double_t xmax, Option_t *axis="X");
   virtual void     SetBarOffset(Float_t offset=0.25) {fBarOffset = Short_t(1000*offset);}
   virtual void     SetBarWidth(Float_t width=0.5) {fBarWidth = Short_t(1000*width);}
   virtual void     SetBinContent(Int_t bin, Double_t content);
   virtual void     SetBinContent(Int_t bin, Int_t, Double_t content) { SetBinContent(bin, content); }
   virtual void     SetBinContent(Int_t bin, Int_t, Int_t, Double_t content) { SetBinContent(bin, content); }
   virtual void     SetBinError(Int_t bin, Double_t error);
   virtual void     SetBinError(Int_t binx, Int_t biny, Double_t error);
   virtual void     SetBinError(Int_t binx, Int_t biny, Int_t binz, Double_t error);
   virtual void     SetBins(Int_t nx, Double_t xmin, Double_t xmax);
   virtual void     SetBins(Int_t nx, const Double_t *xBins);
   virtual void     SetBins(Int_t nx, Double_t xmin, Double_t xmax, Int_t ny, Double_t ymin, Double_t ymax);
   virtual void     SetBins(Int_t nx, const Double_t *xBins, Int_t ny, const Double_t *yBins);
   virtual void     SetBins(Int_t nx, Double_t xmin, Double_t xmax, Int_t ny, Double_t ymin, Double_t ymax,
                            Int_t nz, Double_t zmin, Double_t zmax);
   virtual void     SetBins(Int_t nx, const Double_t *xBins, Int_t ny, const Double_t * yBins, Int_t nz,
                            const Double_t *zBins);
   virtual void     SetBinsLength(Int_t = -1) { } //redefined in derived classes
   virtual void     SetBinErrorOption(EBinErrorOpt type) { fBinStatErrOpt = type; }
   virtual void     SetBuffer(Int_t buffersize, Option_t *option="");
   virtual UInt_t   SetCanExtend(UInt_t extendBitMask);
   virtual void     SetContent(const Double_t *content);
   virtual void     SetContour(Int_t nlevels, const Double_t *levels = nullptr);
   virtual void     SetContourLevel(Int_t level, Double_t value);
   virtual void     SetColors(Color_t linecolor = -1, Color_t markercolor = -1, Color_t fillcolor = -1);
   static  void     SetDefaultBufferSize(Int_t buffersize=1000);
   static  void     SetDefaultSumw2(Bool_t sumw2=kTRUE);
   virtual void     SetDirectory(TDirectory *dir);
   virtual void     SetEntries(Double_t n) { fEntries = n; }
   virtual void     SetError(const Double_t *error);
   virtual void     SetHighlight(Bool_t set = kTRUE); // *TOGGLE* *GETTER=IsHighlight
   virtual void     SetLabelColor(Color_t color=1, Option_t *axis="X");
   virtual void     SetLabelFont(Style_t font=62, Option_t *axis="X");
   virtual void     SetLabelOffset(Float_t offset=0.005, Option_t *axis="X");
   virtual void     SetLabelSize(Float_t size=0.02, Option_t *axis="X");

   /*
    * Set the minimum / maximum value for the Y axis (1-D histograms) or Z axis (2-D histograms)
    *   By default the maximum / minimum value used in drawing is the maximum / minimum value of the histogram
    * plus a margin of 10%. If these functions are called, the values are used without any extra margin.
    */
   virtual void     SetMaximum(Double_t maximum = -1111) { fMaximum = maximum; } // *MENU*
   virtual void     SetMinimum(Double_t minimum = -1111) { fMinimum = minimum; } // *MENU*

           void     SetName(const char *name) override; // *MENU*
           void     SetNameTitle(const char *name, const char *title) override;
   virtual void     SetNdivisions(Int_t n=510, Option_t *axis="X");
   virtual void     SetNormFactor(Double_t factor=1) {fNormFactor = factor;}
   virtual void     SetStats(Bool_t stats=kTRUE); // *MENU*
   virtual void     SetOption(Option_t *option=" ") {fOption = option;}
   virtual void     SetTickLength(Float_t length=0.02, Option_t *axis="X");
   virtual void     SetTitleFont(Style_t font=62, Option_t *axis="X");
   virtual void     SetTitleOffset(Float_t offset=1, Option_t *axis="X");
   virtual void     SetTitleSize(Float_t size=0.02, Option_t *axis="X");
           void     SetStatOverflows(EStatOverflows statOverflows) { fStatOverflows = statOverflows; } ///< See GetStatOverflows for more information.
           void     SetTitle(const char *title) override;  // *MENU*
   virtual void     SetXTitle(const char *title) {fXaxis.SetTitle(title);}
   virtual void     SetYTitle(const char *title) {fYaxis.SetTitle(title);}
   virtual void     SetZTitle(const char *title) {fZaxis.SetTitle(title);}
   virtual TH1     *ShowBackground(Int_t niter=20, Option_t *option="same"); // *MENU*
   virtual Int_t    ShowPeaks(Double_t sigma=2, Option_t *option="", Double_t threshold=0.05); // *MENU*
   virtual void     Smooth(Int_t ntimes=1, Option_t *option=""); // *MENU*
   static  void     SmoothArray(Int_t NN, Double_t *XX, Int_t ntimes=1);
   static  void     StatOverflows(Bool_t flag=kTRUE);
   virtual void     Sumw2(Bool_t flag = kTRUE);
           void     UseCurrentStyle() override;
   static  TH1     *TransformHisto(TVirtualFFT *fft, TH1* h_output,  Option_t *option);


   // TODO: Remove obsolete methods in v6-04
   virtual Double_t GetCellContent(Int_t binx, Int_t biny) const
                        { Obsolete("GetCellContent", "v6-00", "v6-04"); return GetBinContent(GetBin(binx, biny)); }
   virtual Double_t GetCellError(Int_t binx, Int_t biny) const
                        { Obsolete("GetCellError", "v6-00", "v6-04"); return GetBinError(binx, biny); }
   virtual void     RebinAxis(Double_t x, TAxis *axis)
                        { Obsolete("RebinAxis", "v6-00", "v6-04"); ExtendAxis(x, axis); }
   virtual void     SetCellContent(Int_t binx, Int_t biny, Double_t content)
                        { Obsolete("SetCellContent", "v6-00", "v6-04"); SetBinContent(GetBin(binx, biny), content); }
   virtual void     SetCellError(Int_t binx, Int_t biny, Double_t content)
                        { Obsolete("SetCellError", "v6-00", "v6-04"); SetBinError(binx, biny, content); }

   ClassDefOverride(TH1,8)  //1-Dim histogram base class

protected:

   /// Raw retrieval of bin content on internal data structure
   /// see convention for numbering bins in TH1::GetBin
   virtual Double_t RetrieveBinContent(Int_t bin) const = 0;

   /// Raw update of bin content on internal data structure
   /// see convention for numbering bins in TH1::GetBin
   virtual void     UpdateBinContent(Int_t bin, Double_t content) = 0;

   virtual Double_t GetBinErrorSqUnchecked(Int_t bin) const { return fSumw2.fN ? fSumw2.fArray[bin] : RetrieveBinContent(bin); }
};

namespace cling {
  std::string printValue(TH1 *val);
}

//________________________________________________________________________

class TH1C : public TH1, public TArrayC {

public:
   TH1C();
   TH1C(const char *name,const char *title,Int_t nbinsx,Double_t xlow,Double_t xup);
   TH1C(const char *name,const char *title,Int_t nbinsx,const Float_t  *xbins);
   TH1C(const char *name,const char *title,Int_t nbinsx,const Double_t *xbins);
   TH1C(const TH1C &h1c);
   TH1C& operator=(const TH1C &h1);
   ~TH1C() override;

   void     AddBinContent(Int_t bin) override;
   void     AddBinContent(Int_t bin, Double_t w) override;
   void     Copy(TObject &hnew) const override;
   void     Reset(Option_t *option="") override;
   void     SetBinsLength(Int_t n=-1) override;

   ClassDefOverride(TH1C,3)  //1-Dim histograms (one char per channel)

   friend  TH1C     operator*(Double_t c1, const TH1C &h1);
   friend  TH1C     operator*(const TH1C &h1, Double_t c1);
   friend  TH1C     operator+(const TH1C &h1, const TH1C &h2);
   friend  TH1C     operator-(const TH1C &h1, const TH1C &h2);
   friend  TH1C     operator*(const TH1C &h1, const TH1C &h2);
   friend  TH1C     operator/(const TH1C &h1, const TH1C &h2);

protected:
   Double_t RetrieveBinContent(Int_t bin) const override { return Double_t (fArray[bin]); }
   void     UpdateBinContent(Int_t bin, Double_t content) override { fArray[bin] = Char_t (content); }
};

TH1C operator*(Double_t c1, const TH1C &h1);
inline
TH1C operator*(const TH1C &h1, Double_t c1) {return operator*(c1,h1);}
TH1C operator+(const TH1C &h1, const TH1C &h2);
TH1C operator-(const TH1C &h1, const TH1C &h2);
TH1C operator*(const TH1C &h1, const TH1C &h2);
TH1C operator/(const TH1C &h1, const TH1C &h2);

//________________________________________________________________________

class TH1S : public TH1, public TArrayS {

public:
   TH1S();
   TH1S(const char *name,const char *title,Int_t nbinsx,Double_t xlow,Double_t xup);
   TH1S(const char *name,const char *title,Int_t nbinsx,const Float_t  *xbins);
   TH1S(const char *name,const char *title,Int_t nbinsx,const Double_t *xbins);
   TH1S(const TH1S &h1s);
   TH1S& operator=(const TH1S &h1);
   ~TH1S() override;

   void     AddBinContent(Int_t bin) override;
   void     AddBinContent(Int_t bin, Double_t w) override;
   void     Copy(TObject &hnew) const override;
   void     Reset(Option_t *option="") override;
   void     SetBinsLength(Int_t n=-1) override;

   ClassDefOverride(TH1S,3)  //1-Dim histograms (one short per channel)

   friend  TH1S     operator*(Double_t c1, const TH1S &h1);
   friend  TH1S     operator*(const TH1S &h1, Double_t c1);
   friend  TH1S     operator+(const TH1S &h1, const TH1S &h2);
   friend  TH1S     operator-(const TH1S &h1, const TH1S &h2);
   friend  TH1S     operator*(const TH1S &h1, const TH1S &h2);
   friend  TH1S     operator/(const TH1S &h1, const TH1S &h2);

protected:
   Double_t RetrieveBinContent(Int_t bin) const override { return Double_t (fArray[bin]); }
   void     UpdateBinContent(Int_t bin, Double_t content) override { fArray[bin] = Short_t (content); }
};

TH1S operator*(Double_t c1, const TH1S &h1);
inline
TH1S operator*(const TH1S &h1, Double_t c1) {return operator*(c1,h1);}
TH1S operator+(const TH1S &h1, const TH1S &h2);
TH1S operator-(const TH1S &h1, const TH1S &h2);
TH1S operator*(const TH1S &h1, const TH1S &h2);
TH1S operator/(const TH1S &h1, const TH1S &h2);

//________________________________________________________________________

class TH1I: public TH1, public TArrayI {

public:
   TH1I();
   TH1I(const char *name,const char *title,Int_t nbinsx,Double_t xlow,Double_t xup);
   TH1I(const char *name,const char *title,Int_t nbinsx,const Float_t  *xbins);
   TH1I(const char *name,const char *title,Int_t nbinsx,const Double_t *xbins);
   TH1I(const TH1I &h1i);
   TH1I& operator=(const TH1I &h1);
   ~TH1I() override;

   void     AddBinContent(Int_t bin) override;
   void     AddBinContent(Int_t bin, Double_t w) override;
   void     Copy(TObject &hnew) const override;
   void     Reset(Option_t *option="") override;
   void     SetBinsLength(Int_t n=-1) override;

   ClassDefOverride(TH1I,3)  //1-Dim histograms (one 32 bit integer per channel)

   friend  TH1I     operator*(Double_t c1, const TH1I &h1);
   friend  TH1I     operator*(const TH1I &h1, Double_t c1);
   friend  TH1I     operator+(const TH1I &h1, const TH1I &h2);
   friend  TH1I     operator-(const TH1I &h1, const TH1I &h2);
   friend  TH1I     operator*(const TH1I &h1, const TH1I &h2);
   friend  TH1I     operator/(const TH1I &h1, const TH1I &h2);

protected:
   Double_t RetrieveBinContent(Int_t bin) const override { return Double_t (fArray[bin]); }
   void     UpdateBinContent(Int_t bin, Double_t content) override { fArray[bin] = Int_t (content); }
};

TH1I operator*(Double_t c1, const TH1I &h1);
inline
TH1I operator*(const TH1I &h1, Double_t c1) {return operator*(c1,h1);}
TH1I operator+(const TH1I &h1, const TH1I &h2);
TH1I operator-(const TH1I &h1, const TH1I &h2);
TH1I operator*(const TH1I &h1, const TH1I &h2);
TH1I operator/(const TH1I &h1, const TH1I &h2);

//________________________________________________________________________

class TH1L: public TH1, public TArrayL64 {

public:
   TH1L();
   TH1L(const char *name,const char *title,Int_t nbinsx,Double_t xlow,Double_t xup);
   TH1L(const char *name,const char *title,Int_t nbinsx,const Float_t  *xbins);
   TH1L(const char *name,const char *title,Int_t nbinsx,const Double_t *xbins);
   TH1L(const TH1L &h1l);
   TH1L& operator=(const TH1L &h1);
   ~TH1L() override;

   void     AddBinContent(Int_t bin) override;
   void     AddBinContent(Int_t bin, Double_t w) override;
   void     Copy(TObject &hnew) const override;
   void     Reset(Option_t *option="") override;
   void     SetBinsLength(Int_t n=-1) override;

   ClassDefOverride(TH1L,0)  //1-Dim histograms (one 64 bit integer per channel)

   friend  TH1L     operator*(Double_t c1, const TH1L &h1);
   friend  TH1L     operator*(const TH1L &h1, Double_t c1);
   friend  TH1L     operator+(const TH1L &h1, const TH1L &h2);
   friend  TH1L     operator-(const TH1L &h1, const TH1L &h2);
   friend  TH1L     operator*(const TH1L &h1, const TH1L &h2);
   friend  TH1L     operator/(const TH1L &h1, const TH1L &h2);

protected:
   Double_t RetrieveBinContent(Int_t bin) const override { return Double_t (fArray[bin]); }
   void     UpdateBinContent(Int_t bin, Double_t content) override { fArray[bin] = Int_t (content); }
};

TH1L operator*(Double_t c1, const TH1L &h1);
inline
TH1L operator*(const TH1L &h1, Double_t c1) {return operator*(c1,h1);}
TH1L operator+(const TH1L &h1, const TH1L &h2);
TH1L operator-(const TH1L &h1, const TH1L &h2);
TH1L operator*(const TH1L &h1, const TH1L &h2);
TH1L operator/(const TH1L &h1, const TH1L &h2);

//________________________________________________________________________

class TH1F : public TH1, public TArrayF {

public:
   TH1F();
   TH1F(const char *name,const char *title,Int_t nbinsx,Double_t xlow,Double_t xup);
   TH1F(const char *name,const char *title,Int_t nbinsx,const Float_t  *xbins);
   TH1F(const char *name,const char *title,Int_t nbinsx,const Double_t *xbins);
   explicit TH1F(const TVectorF &v);
   TH1F(const TH1F &h1f);
   TH1F& operator=(const TH1F &h1);
   ~TH1F() override;

   /// Increment bin content by 1.
   /// Passing an out-of-range bin leads to undefined behavior
   void     AddBinContent(Int_t bin) override {++fArray[bin];}
   /// Increment bin content by a weight w.
   /// \warning The value of w is cast to `Float_t` before being added.
   /// Passing an out-of-range bin leads to undefined behavior
   void     AddBinContent(Int_t bin, Double_t w) override
                          { fArray[bin] += Float_t (w); }
   void     Copy(TObject &hnew) const override;
   void     Reset(Option_t *option = "") override;
   void     SetBinsLength(Int_t n=-1) override;

   ClassDefOverride(TH1F,3)  //1-Dim histograms (one float per channel)

   friend  TH1F     operator*(Double_t c1, const TH1F &h1);
   friend  TH1F     operator*(const TH1F &h1, Double_t c1);
   friend  TH1F     operator+(const TH1F &h1, const TH1F &h2);
   friend  TH1F     operator-(const TH1F &h1, const TH1F &h2);
   friend  TH1F     operator*(const TH1F &h1, const TH1F &h2);
   friend  TH1F     operator/(const TH1F &h1, const TH1F &h2);

protected:
   Double_t RetrieveBinContent(Int_t bin) const override { return Double_t (fArray[bin]); }
   void     UpdateBinContent(Int_t bin, Double_t content) override { fArray[bin] = Float_t (content); }
};

TH1F operator*(Double_t c1, const TH1F &h1);
inline
TH1F operator*(const TH1F &h1, Double_t c1) {return operator*(c1,h1);}
TH1F operator+(const TH1F &h1, const TH1F &h2);
TH1F operator-(const TH1F &h1, const TH1F &h2);
TH1F operator*(const TH1F &h1, const TH1F &h2);
TH1F operator/(const TH1F &h1, const TH1F &h2);

//________________________________________________________________________

class TH1D : public TH1, public TArrayD {

public:
   TH1D();
   TH1D(const char *name,const char *title,Int_t nbinsx,Double_t xlow,Double_t xup);
   TH1D(const char *name,const char *title,Int_t nbinsx,const Float_t  *xbins);
   TH1D(const char *name,const char *title,Int_t nbinsx,const Double_t *xbins);
   explicit TH1D(const TVectorD &v);
   TH1D(const TH1D &h1d);
   TH1D& operator=(const TH1D &h1);
   ~TH1D() override;

   /// Increment bin content by 1.
   /// Passing an out-of-range bin leads to undefined behavior
   void     AddBinContent(Int_t bin) override {++fArray[bin];}
   /// Increment bin content by a weight w
   /// Passing an out-of-range bin leads to undefined behavior
   void     AddBinContent(Int_t bin, Double_t w) override
                          {fArray[bin] += Double_t (w);}
   void     Copy(TObject &hnew) const override;
   void     Reset(Option_t *option = "") override;
   void     SetBinsLength(Int_t n=-1) override;

   ClassDefOverride(TH1D,3)  //1-Dim histograms (one double per channel)

   friend  TH1D     operator*(Double_t c1, const TH1D &h1);
   friend  TH1D     operator*(const TH1D &h1, Double_t c1);
   friend  TH1D     operator+(const TH1D &h1, const TH1D &h2);
   friend  TH1D     operator-(const TH1D &h1, const TH1D &h2);
   friend  TH1D     operator*(const TH1D &h1, const TH1D &h2);
   friend  TH1D     operator/(const TH1D &h1, const TH1D &h2);

protected:
   Double_t RetrieveBinContent(Int_t bin) const override { return fArray[bin]; }
   void     UpdateBinContent(Int_t bin, Double_t content) override { fArray[bin] = content; }
};

TH1D operator*(Double_t c1, const TH1D &h1);
inline
TH1D operator*(const TH1D &h1, Double_t c1) {return operator*(c1,h1);}
TH1D operator+(const TH1D &h1, const TH1D &h2);
TH1D operator-(const TH1D &h1, const TH1D &h2);
TH1D operator*(const TH1D &h1, const TH1D &h2);
TH1D operator/(const TH1D &h1, const TH1D &h2);

   extern TH1 *R__H(Int_t hid);
   extern TH1 *R__H(const char *hname);

#endif<|MERGE_RESOLUTION|>--- conflicted
+++ resolved
@@ -362,16 +362,10 @@
            Long64_t Merge(TCollection *list, Option_t * option);
    virtual Bool_t   Multiply(TF1 *f1, Double_t c1=1);
    virtual Bool_t   Multiply(const TH1 *h1);
-<<<<<<< HEAD
-   virtual Bool_t   Multiply(const TH1 *h1, const TH1 *h2, Double_t c1=1, Double_t c2=1, Option_t *option=""); // *MENU*
+   virtual Bool_t   Multiply(const TH1 *h1, const TH1 *h2, Double_t c1=1, Double_t c2=1, Option_t *option="");
    virtual void     Normalize(Option_t *option=""); // *MENU*
-           void     Paint(Option_t *option="") override;
-           void     Print(Option_t *option="") const override;
-=======
-   virtual Bool_t   Multiply(const TH1 *h1, const TH1 *h2, Double_t c1=1, Double_t c2=1, Option_t *option="");
            void     Paint(Option_t *option = "") override;
            void     Print(Option_t *option = "") const override;
->>>>>>> 8bf3b0b3
    virtual void     PutStats(Double_t *stats);
    virtual TH1     *Rebin(Int_t ngroup = 2, const char *newname = "", const Double_t *xbins = nullptr);  // *MENU*
    virtual TH1     *RebinX(Int_t ngroup = 2, const char *newname = "") { return Rebin(ngroup,newname, (Double_t*) nullptr); }
