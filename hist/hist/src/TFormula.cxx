--- conflicted
+++ resolved
@@ -3679,11 +3679,7 @@
 
 TString TFormula::GetGradientFormula() const {
    std::unique_ptr<TInterpreterValue> v = gInterpreter->MakeInterpreterValue();
-<<<<<<< HEAD
-   std::string s("(void (&)(Double_t *, Double_t *, Double_t *)) ");
-=======
    std::string s("(void (&)(Double_t const *, Double_t *, Double_t *)) ");
->>>>>>> 4f177922
    s += GetGradientFuncName();
    gInterpreter->Evaluate(s.c_str(), *v);
    return v->ToString();
