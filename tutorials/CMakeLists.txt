--- conflicted
+++ resolved
@@ -64,15 +64,6 @@
 endfunction()
 
 #---Tutorials disabled depending on the build components-------------
-<<<<<<< HEAD
-if(NOT ROOT_minuit2_FOUND)
-  set(minuit2_veto fit/fit2dHist.C fit/fitCircle.C
-                   fit/minuit2FitBench2D.C fit/minuit2FitBench.C
-                   fit/minuit2GausFit.C fit/NumericalMinimization.C
-                   fit/combinedFit.C fit/TestBinomial.C
-                   fit/fitNormSum.C fit/vectorizedFit.C
-                   tutorials/roostats/rs_bernsteinCorrection.C)
-=======
 
 if(NOT clad)
   set(clad_veto fit/minuit2GausFit.C)
@@ -86,11 +77,6 @@
   list(APPEND dataframe_veto tmva/RBatchGenerator_TensorFlow.py)
   list(APPEND dataframe_veto tmva/RBatchGenerator_PyTorch.py)
   list(APPEND dataframe_veto tmva/RBatchGenerator_filters_vectors.py)
->>>>>>> 49ae85f5
-endif()
-
-if(NOT clad)
-  set(clad_veto fit/minuit2GausFit.C)
 endif()
 
 if (NOT dataframe)
@@ -327,13 +313,10 @@
     list(APPEND tmva_veto tmva/TMVA_SOFIE_Models.py)
     list(APPEND tmva_veto tmva/TMVA_SOFIE_Inference.py)
     list(APPEND tmva_veto tmva/TMVA_SOFIE_RSofieReader.C)
-<<<<<<< HEAD
-=======
     list(APPEND tmva_veto tmva/RBatchGenerator_TensorFlow.py)
   endif()
   if (NOT PY_SKLEARN_FOUND)
     list(APPEND tmva_veto tmva/TMVA_SOFIE_Models.py)
->>>>>>> 49ae85f5
   endif()
   if (NOT PY_TORCH_FOUND)
     list(APPEND tmva_veto tmva/TMVA_SOFIE_PyTorch.C)
@@ -605,13 +588,10 @@
   set (tmva-TMVA_SOFIE_RDataFrame_JIT-depends tutorial-tmva-TMVA_SOFIE_Keras_HiggsModel)
   set (tmva-TMVA_SOFIE_Inference-depends tutorial-tmva-TMVA_Higgs_Classification)
   set (tmva-TMVA_SOFIE_RSofieReader-depends tutorial-tmva-TMVA_Higgs_Classification)
-<<<<<<< HEAD
-=======
   if (PY_TORCH_FOUND)
     set (tmva-keras-RegressionKeras-depends tutorial-tmva-pytorch-RegressionPyTorch-py)
     set (tmva-keras-ClassificationKeras-depends tutorial-tmva-pytorch-ClassificationPyTorch-py)
   endif()
->>>>>>> 49ae85f5
   set (tmva-keras-ApplicationRegressionKeras-depends tutorial-tmva-keras-RegressionKeras-py)
   set (tmva-keras-ApplicationClassificationKeras-depends tutorial-tmva-keras-ClassificationKeras-py)
 endif()
@@ -799,14 +779,11 @@
   if(NOT PY_KERAS_FOUND)
     file(GLOB tmva_veto_py RELATIVE ${CMAKE_CURRENT_SOURCE_DIR} tmva/keras/*.py)
     list(APPEND pyveto ${tmva_veto_py})
-<<<<<<< HEAD
-=======
   elseif(ROOT_ARCHITECTURE MATCHES macosx)
     #veto also keras tutorial on macos due to issue in disabling eager execution on macos
     list(APPEND pyveto tmva/keras/RegressionKeras.py)
     list(APPEND pyveto tmva/keras/ApplicationRegressionKeras.py)
     list(APPEND pyveto tmva/keras/MultiClassKeras.py)
->>>>>>> 49ae85f5
   endif()
 
   find_python_module(torch QUIET)
