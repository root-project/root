/// \file
/// \ingroup tutorial_hist
/// \notebook
/// Different charges depending on region
///
/// \macro_image
/// \macro_code
///
/// \author Filip Ilic

#include <iostream>
#include <fstream>
#include <TProfile2Poly.h>
#include <TProfile2D.h>
#include <TCanvas.h>
#include <TRandom.h>
#include <TROOT.h>

void tprofile2polyRealistic(Int_t numEvents=100000)
{
   int NUM_LS = 8;
   TCanvas *c1 = new TCanvas("c1", "moving charge", 900, 400);
   TCanvas *c2 = new TCanvas("c2", "Merge Individual moving charge plots", 800, 400);

   c1->Divide(NUM_LS, 3);
   c2->Divide(3,1);

   // -------------------- Construct Reference plot bins ------------------------
   auto new_avg = new TProfile2Poly();

   auto tot_avg_ls = new TProfile2Poly[NUM_LS];
   auto det_avg_ls = new TProfile2Poly[NUM_LS];
   auto det_err_ls = new TProfile2Poly[NUM_LS];
   auto tot_merge = new TProfile2Poly();
   auto det_avg_merge = new TProfile2Poly();
   auto det_err_merge = new TProfile2Poly();

   float minx = -15;
   float maxx = 15;
   float miny = -15;
   float maxy = 15;
   float binsz = 0.5;

   for (float i = minx; i < maxx; i += binsz) {
      for (float j = miny; j < maxy; j += binsz) {
         tot_merge->AddBin(i, j, i + binsz, j + binsz);
         for (int l = 0; l < NUM_LS; ++l) {
            tot_avg_ls[l].AddBin(i, j, i + binsz, j + binsz);
         }
      }
   }

   // -------------------- Construct detector bins ------------------------
   auto h2p = new TH2Poly();
   auto tp2p = new TProfile2Poly();
   std::ifstream infile;
   TString dir = gROOT->GetTutorialDir();
   dir.Append("/hist/data/tprofile2poly_tutorial.data");
   infile.open(dir.Data());

   if (!infile) // Verify that the file was open successfully
   {
      std::cerr << dir.Data() << std::endl; // Report error
      std::cerr << "Error code: " << std::strerror(errno) << std::endl; // Get some info as to why
      return;
   }
   std::cout << " WE ARE AFTER LOADING DATA " << std::endl;

   std::vector<std::pair<Double_t, Double_t>> allCoords;
   Double_t a, b;
   while (infile >> a >> b) 
      allCoords.emplace_back(a, b);

   if (allCoords.size() % 3 != 0) {
      cout << "[ERROR] Bad file" << endl;
      return;
   }

   Double_t x[3], y[3];
   for (int i = 0; i < allCoords.size(); i += 3) {
      x[0] = allCoords[i + 0].first;
      y[0] = allCoords[i + 0].second;
      x[1] = allCoords[i + 1].first;
      y[1] = allCoords[i + 1].second;
      x[2] = allCoords[i + 2].first;
      y[2] = allCoords[i + 2].second;

      det_avg_merge->AddBin(3, x, y);
      det_err_merge->AddBin(3, x, y);

      for (int l = 0; l < NUM_LS; ++l) {
        det_avg_ls[l].AddBin(3, x, y);
        det_err_ls[l].AddBin(3, x, y);
      }
   }

   std::cout << " WE ARE AFTER ADDING BINS " << std::endl;

   // -------------------- Simulate particles ------------------------
   TRandom ran;

   // moving error
   Double_t xoffset1 = 0;
   Double_t yoffset1 = 0;
   Double_t xoffset2 = 0;
   Double_t yoffset2 = 0;

   for (int i = 0; i <= NUM_LS-1; ++i) { // LumiSection
      std::cout << "[In Progress] LumiSection " << i << std::endl;
      for (int j = 0; j < numEvents; ++j) {   // Events
         Double_t r1 = ran.Gaus(0, 10);
         Double_t r2 = ran.Gaus(0, 8);
         Double_t rok = ran.Gaus(10, 1);
         Double_t rbad1 = ran.Gaus(8, 5);
         Double_t rbad2 = ran.Gaus(-8, 5);

         Double_t val = rok;

         xoffset1 += 0.00002;
         yoffset1 += 0.00002;

         xoffset2 += 0.00003;
         yoffset2 += 0.00004;

         if (r2 > 3. - yoffset1 && r2 < 8. - yoffset1 &&
             r1 > 1. + xoffset1 && r1 < 5. + xoffset1 ) {
           val -= rbad1;
         }

         if (r2 > -10 + yoffset2 && r2 < -8 + yoffset2 &&
             r1 > -6 + xoffset2 && r1 < 8 + xoffset2 ) {
           val -= rbad2;
         }

         tot_avg_ls[i].Fill(r1, r2, val);
         det_avg_ls[i].Fill(r1, r2, val);
         det_err_ls[i].Fill(r1, r2, val);
      }

      std::string title;

      c1->cd(i+1);
      title = "Global View: Avg in LS  " + std::to_string(i);
      tot_avg_ls[i].SetTitle(title.c_str());
      tot_avg_ls[i].SetStats(false);
      tot_avg_ls[i].Draw("COLZ");
      c1->Update();

      c1->cd((i+1)+NUM_LS);
      title = "Detector View: Avg in LS  " + std::to_string(i);
      det_avg_ls[i].SetTitle(title.c_str());
      det_avg_ls[i].SetStats(false);
      det_avg_ls[i].Draw("COLZ");
      c1->Update();

      c1->cd((i+1)+(NUM_LS*2));
<<<<<<< HEAD
      title = "Detector View: Error in LS  " + to_string(i);
=======
      title = "Detector View: Error in LS  " + std::to_string(i);
>>>>>>> 18b4f317
      det_err_ls[i].SetTitle(title.c_str());
      det_err_ls[i].SetStats(false);
      det_err_ls[i].SetContentToError();
      det_err_ls[i].Draw("COLZ");
      c1->Update();
   }

   std::vector<TProfile2Poly*> tot_avg_v;
   std::vector<TProfile2Poly*> det_avg_v;
   for (int t = 0; t < NUM_LS; t++){
     tot_avg_v.push_back(&tot_avg_ls[t]);
     det_avg_v.push_back(&det_avg_ls[t]);
   }

   std::cout << "[In Progress] Merging" << std::endl;

   tot_merge->Merge(tot_avg_v);
   c2->cd(1);
   tot_merge->SetTitle("Total average merge");
   tot_merge->Draw("COLZ");

   det_avg_merge->Merge(det_avg_v);
   c2->cd(2);
   det_avg_merge->SetTitle("Detector average merge");
   det_avg_merge->SetContentToAverage(); // implicit
   det_avg_merge->Draw("COLZ");

   det_err_merge->Merge(det_avg_v);
   c2->cd(3);
   det_err_merge->SetTitle("Detector error merge");
   det_err_merge->SetContentToError();
   det_err_merge->Draw("COLZ");
}<|MERGE_RESOLUTION|>--- conflicted
+++ resolved
@@ -154,11 +154,7 @@
       c1->Update();
 
       c1->cd((i+1)+(NUM_LS*2));
-<<<<<<< HEAD
-      title = "Detector View: Error in LS  " + to_string(i);
-=======
       title = "Detector View: Error in LS  " + std::to_string(i);
->>>>>>> 18b4f317
       det_err_ls[i].SetTitle(title.c_str());
       det_err_ls[i].SetStats(false);
       det_err_ls[i].SetContentToError();
