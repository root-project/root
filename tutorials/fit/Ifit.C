//
//   Example of a program to fit non-equidistant data points
//   =======================================================
//
//   The fitting function fcn is a simple chisquare function
//   The data consists of 5 data points (arrays x,y,z) + the errors in errorsz
//   More details on the various functions or parameters for these functions
//   can be obtained in an interactive ROOT session with:
//    Root > TMinuit *minuit = new TMinuit(10);
//    Root > minuit->mnhelp("*")  to see the list of possible keywords
//    Root > minuit->mnhelp("SET") explains most parameters
//Author: Rene Brun

#include "TMinuit.h"

Float_t z[5],x[5],y[5],errorz[5];

//______________________________________________________________________________
Double_t func(float x,float y,Double_t *par)
{
 Double_t value=( (par[0]*par[0])/(x*x)-1)/ ( par[1]+par[2]*y-par[3]*y*y);
 return value;
}

//______________________________________________________________________________
void fcn(Int_t &npar, Double_t *gin, Double_t &f, Double_t *par, Int_t iflag)
{
<<<<<<< HEAD
=======
  const Int_t nbins = 5;
>>>>>>> 272d67ba
  Int_t i;

//calculate chisquare
   Double_t chisq = 0;
   Double_t delta;
   for (i=0;i<nbins; i++) {
     delta  = (z[i]-func(x[i],y[i],par))/errorz[i];
     chisq += delta*delta;
   }
   f = chisq;
}

//______________________________________________________________________________
void Ifit()
{
// The z values
   z[0]=1;
   z[1]=0.96;
   z[2]=0.89;
   z[3]=0.85;
   z[4]=0.78;
// The errors on z values
        Float_t error = 0.01;
   errorz[0]=error;
   errorz[1]=error;
   errorz[2]=error;
   errorz[3]=error;
   errorz[4]=error;
// the x values
   x[0]=1.5751;
   x[1]=1.5825;
   x[2]=1.6069;
   x[3]=1.6339;
   x[4]=1.6706;
// the y values
   y[0]=1.0642;
   y[1]=0.97685;
   y[2]=1.13168;
   y[3]=1.128654;
   y[4]=1.44016;

   TMinuit *gMinuit = new TMinuit(5);  //initialize TMinuit with a maximum of 5 params
   gMinuit->SetFCN(fcn);

   Double_t arglist[10];
   Int_t ierflg = 0;

   arglist[0] = 1;
   gMinuit->mnexcm("SET ERR", arglist ,1,ierflg);

// Set starting values and step sizes for parameters
   static Double_t vstart[4] = {3, 1 , 0.1 , 0.01};
   static Double_t step[4] = {0.1 , 0.1 , 0.01 , 0.001};
   gMinuit->mnparm(0, "a1", vstart[0], step[0], 0,0,ierflg);
   gMinuit->mnparm(1, "a2", vstart[1], step[1], 0,0,ierflg);
   gMinuit->mnparm(2, "a3", vstart[2], step[2], 0,0,ierflg);
   gMinuit->mnparm(3, "a4", vstart[3], step[3], 0,0,ierflg);

// Now ready for minimization step
   arglist[0] = 500;
   arglist[1] = 1.;
   gMinuit->mnexcm("MIGRAD", arglist ,2,ierflg);

// Print results
   Double_t amin,edm,errdef;
   Int_t nvpar,nparx,icstat;
   gMinuit->mnstat(amin,edm,errdef,nvpar,nparx,icstat);
   //gMinuit->mnprin(3,amin);

}
<|MERGE_RESOLUTION|>--- conflicted
+++ resolved
@@ -25,10 +25,7 @@
 //______________________________________________________________________________
 void fcn(Int_t &npar, Double_t *gin, Double_t &f, Double_t *par, Int_t iflag)
 {
-<<<<<<< HEAD
-=======
   const Int_t nbins = 5;
->>>>>>> 272d67ba
   Int_t i;
 
 //calculate chisquare
