/// \file
/// \ingroup tutorial_fit
///  Fitting multiple functions to different ranges of a 1-D histogram
///      Example showing how to fit in a sub-range of an histogram
///  An histogram is created and filled with the bin contents and errors
///  defined in the table below.
///  3 gaussians are fitted in sub-ranges of this histogram.
///  A new function (a sum of 3 gaussians) is fitted on another subrange
///  Note that when fitting simple functions, such as gaussians, the initial
///  values of parameters are automatically computed by ROOT.
///  In the more complicated case of the sum of 3 gaussians, the initial values
///  of parameters must be given. In this particular case, the initial values
///  are taken from the result of the individual fits.
///
/// \macro_image
/// \macro_output
/// \macro_code
///
/// \author Rene Brun

#include "TH1.h"
#include "TF1.h"

void multifit() {
<<<<<<< HEAD
//  Fitting multiple functions to different ranges of a 1-D histogram
//      Example showing how to fit in a sub-range of an histogram
//  An histogram is created and filled with the bin contents and errors
//  defined in the table below.
//  3 gaussians are fitted in sub-ranges of this histogram.
//  A new function (a sum of 3 gaussians) is fitted on another subrange
//  Note that when fitting simple functions, such as gaussians, the initial
//  values of parameters are automatically computed by ROOT.
//  In the more complicated case of the sum of 3 gaussians, the initial values
//  of parameters must be given. In this particular case, the initial values
//  are taken from the result of the individual fits.
//Author: Rene Brun

=======
>>>>>>> 73195351
   const Int_t np = 49;
   Float_t x[np] = {1.913521, 1.953769, 2.347435, 2.883654, 3.493567,
                    4.047560, 4.337210, 4.364347, 4.563004, 5.054247,
                    5.194183, 5.380521, 5.303213, 5.384578, 5.563983,
                    5.728500, 5.685752, 5.080029, 4.251809, 3.372246,
                    2.207432, 1.227541, 0.8597788,0.8220503,0.8046592,
                    0.7684097,0.7469761,0.8019787,0.8362375,0.8744895,
                    0.9143721,0.9462768,0.9285364,0.8954604,0.8410891,
                    0.7853871,0.7100883,0.6938808,0.7363682,0.7032954,
                    0.6029015,0.5600163,0.7477068,1.188785, 1.938228,
                    2.602717, 3.472962, 4.465014, 5.177035};

   TH1F *h = new TH1F("h","Example of several fits in subranges",np,85,134);
   h->SetMaximum(7);

   for (int i=0;i<np;i++) {
      h->SetBinContent(i+1,x[i]);
   }

   Double_t par[9];
   TF1 *g1    = new TF1("g1","gaus",85,95);
   TF1 *g2    = new TF1("g2","gaus",98,108);
   TF1 *g3    = new TF1("g3","gaus",110,121);
   TF1 *total = new TF1("total","gaus(0)+gaus(3)+gaus(6)",85,125);
   total->SetLineColor(2);
   h->Fit(g1,"R");
   h->Fit(g2,"R+");
   h->Fit(g3,"R+");
   g1->GetParameters(&par[0]);
   g2->GetParameters(&par[3]);
   g3->GetParameters(&par[6]);
   total->SetParameters(par);
   h->Fit(total,"R+");
}
<|MERGE_RESOLUTION|>--- conflicted
+++ resolved
@@ -22,22 +22,6 @@
 #include "TF1.h"
 
 void multifit() {
-<<<<<<< HEAD
-//  Fitting multiple functions to different ranges of a 1-D histogram
-//      Example showing how to fit in a sub-range of an histogram
-//  An histogram is created and filled with the bin contents and errors
-//  defined in the table below.
-//  3 gaussians are fitted in sub-ranges of this histogram.
-//  A new function (a sum of 3 gaussians) is fitted on another subrange
-//  Note that when fitting simple functions, such as gaussians, the initial
-//  values of parameters are automatically computed by ROOT.
-//  In the more complicated case of the sum of 3 gaussians, the initial values
-//  of parameters must be given. In this particular case, the initial values
-//  are taken from the result of the individual fits.
-//Author: Rene Brun
-
-=======
->>>>>>> 73195351
    const Int_t np = 49;
    Float_t x[np] = {1.913521, 1.953769, 2.347435, 2.883654, 3.493567,
                     4.047560, 4.337210, 4.364347, 4.563004, 5.054247,
