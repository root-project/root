--- conflicted
+++ resolved
@@ -294,11 +294,7 @@
 //
 // "ROOT Script" entry point (the same name as the "filename's base")
 //
-<<<<<<< HEAD
-void fitEllipseTGraphDLSF(TGraph *g = ((TGraph *)nullptr))
-=======
 void fitEllipseTGraphDLSF(TGraph *g = nullptr)
->>>>>>> 22aeb252
 {
   if (!g) g = TestGraphDLSF(true); // create a "random" ellipse
 
