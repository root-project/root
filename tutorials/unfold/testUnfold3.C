--- conflicted
+++ resolved
@@ -63,11 +63,6 @@
 
 #include "TUnfoldDensity.h"
 
-<<<<<<< HEAD
-using namespace std;
-
-=======
->>>>>>> 22aeb252
 TRandom *rnd=nullptr;
 
 Double_t GenerateEvent(const Double_t *parm,
