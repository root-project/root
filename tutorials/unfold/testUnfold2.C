--- conflicted
+++ resolved
@@ -80,10 +80,6 @@
 #include "TUnfold.h"
 
 
-<<<<<<< HEAD
-
-=======
->>>>>>> 22aeb252
 TRandom *rnd=nullptr;
 
 // generate an event
