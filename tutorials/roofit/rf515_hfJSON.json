--- conflicted
+++ resolved
@@ -1,18 +1,6 @@
 {
     "misc": {
         "ROOT_internal": {
-<<<<<<< HEAD
-            "combined_datas": [
-                {
-                    "index_cat": "channelCat",
-                    "indices": [0],
-                    "labels": ["channel1"],
-                    "name": "observed"
-                }
-            ],
-            "combined_distributions": [
-                {
-=======
             "combined_datas": {
                 "observed" : {
                     "index_cat": "channelCat",
@@ -22,18 +10,11 @@
             },
             "combined_distributions": {
                 "main" : {
->>>>>>> 7c5b7714
                     "distributions": [
                         "model_channel1"
                     ],
                     "index_cat": "channelCat",
                     "indices": [0],
-<<<<<<< HEAD
-                    "labels": ["channel1"],
-                    "name": "main"
-                }
-            ]
-=======
                     "labels": ["channel1"]
                 }
             },
@@ -44,19 +25,13 @@
                     "pdfName": "main"
                 }
             }
->>>>>>> 7c5b7714
         }
     },
     "analyses": [
         {
             "name": "main",
             "likelihood": "main_likelihood",
-<<<<<<< HEAD
-            "pois": ["mu"],
-            "observables": ["obs_x_channel1"]
-=======
             "parameters_of_interest": ["mu"]
->>>>>>> 7c5b7714
         }
     ],
     "likelihoods": [
@@ -158,12 +133,8 @@
             "contents": [122, 112],
             "type": "binned"
         }
-<<<<<<< HEAD
-    ]
-=======
     ],
     "metadata": {
         "hs3_version" : "0.1.90"
     }
->>>>>>> 7c5b7714
 }