{
    "misc": {
        "ROOT_internal": {
<<<<<<< HEAD
            "combined_datas": {
=======
            "combined_datasets": {
>>>>>>> 49ae85f5
                "observed" : {
                    "index_cat": "channelCat",
                    "indices": [0],
                    "labels": ["channel1"]
                }
            },
            "combined_distributions": {
                "main" : {
                    "distributions": [
                        "model_channel1"
                    ],
                    "index_cat": "channelCat",
                    "indices": [0],
                    "labels": ["channel1"]
                }
            },
            "ModelConfigs": {
                "main": {
                    "combined_data_name": "observed",
                    "mcName": "ModelConfig",
                    "pdfName": "main"
                }
            }
        }
    },
    "analyses": [
        {
            "name": "main",
            "likelihood": "main_likelihood",
            "parameters_of_interest": ["mu"]
        }
    ],
    "likelihoods": [
        {
            "name": "main_likelihood",
            "distributions": ["model_channel1"],
            "data": ["observed_channel1"]
        }
    ],
    "distributions": [
        {
            "name": "model_channel1",
            "axes": [
                {
                    "name": "obs_x_channel1",
                    "max": 2.0,
                    "min": 1.0,
                    "nbins": 2
                }
            ],
            "samples": [
                {
                    "data": {
                        "contents": [20, 10]
                    },
                    "modifiers": [
                        {
                            "data": {
                                "hi": 1.05,
                                "lo": 0.95
                            },
                            "name": "syst1",
                            "type": "normsys"
                        },
                        {
                            "name": "mu",
                            "type": "normfactor"
                        }
                    ],
                    "name": "signal"
                },
                {
                    "data": {
                        "contents": [100, 0],
                        "errors": [5, 0]
                    },
                    "modifiers": [
                        {
                            "data": {
                                "hi": 1.05,
                                "lo": 0.95
                            },
                            "name": "syst2",
                            "type": "normsys"
                        },
                        {
                            "name": "mcstat",
                            "type": "staterror"
                        }
                    ],
                    "name": "background1"
                },
                {
                    "data": {
                        "contents": [0, 100],
                        "errors": [0, 10]
                    },
                    "modifiers": [
                        {
                            "data": {
                                "hi": 1.05,
                                "lo": 0.95
                            },
                            "name": "syst3",
                            "type": "normsys"
                        },
                        {
                            "name": "mcstat",
                            "type": "staterror"
                        }
                    ],
                    "name": "background2"
                }
            ],
            "type": "histfactory_dist"
        }
    ],
    "data": [
        {
            "name": "observed_channel1",
            "axes": [
                {
                    "name": "obs_x_channel1",
                    "nbins": 2,
                    "min": 1,
                    "max": 2
                }
            ],
            "contents": [122, 112],
            "type": "binned"
        }
<<<<<<< HEAD
    ]
=======
    ],
    "metadata": {
        "hs3_version" : "0.1.90"
    }
>>>>>>> 49ae85f5
}<|MERGE_RESOLUTION|>--- conflicted
+++ resolved
@@ -1,11 +1,7 @@
 {
     "misc": {
         "ROOT_internal": {
-<<<<<<< HEAD
-            "combined_datas": {
-=======
             "combined_datasets": {
->>>>>>> 49ae85f5
                 "observed" : {
                     "index_cat": "channelCat",
                     "indices": [0],
@@ -137,12 +133,8 @@
             "contents": [122, 112],
             "type": "binned"
         }
-<<<<<<< HEAD
-    ]
-=======
     ],
     "metadata": {
         "hs3_version" : "0.1.90"
     }
->>>>>>> 49ae85f5
 }