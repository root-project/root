--- conflicted
+++ resolved
@@ -66,11 +66,7 @@
    std::unique_ptr<RooArgSet> initParams{static_cast<RooArgSet *>(params->snapshot())};
 
    // Do fit to data, to obtain error estimates on parameters
-<<<<<<< HEAD
-   RooDataSet *data = model.generate(x, 1000);
-=======
    std::unique_ptr<RooDataSet> data{model.generate(x, 1000)};
->>>>>>> 49ae85f5
    model.fitTo(*data, PrintLevel(-1));
 
    // P r i n t   l a t ex   t a b l e   o f   p a r a m e t e r s   o f   p d f
