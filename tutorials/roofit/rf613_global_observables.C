/// \file
/// \ingroup tutorial_roofit
/// \notebook -js
/// This tutorial explains the concept of global observables in RooFit, and
/// showcases how their values can be stored either in the model or in the
/// dataset.
///
/// ### Introduction
///
/// Note: in this tutorial, we are multiplying the likelihood with an additional
/// likelihood to constrain the parameters with auxiliary measurements. This is
/// different from the `rf604_constraints` tutorial, where the likelihood is
/// multiplied with a Bayesian prior to constrain the parameters.
///
///
/// With RooFit, you usually optimize some model parameters `p` to maximize the
/// likelihood `L` given the per-event or per-bin observations `x`:
///
/// \f[ L( x | p ) \f]
///
/// Often, the parameters are constrained with some prior likelihood `C`, which
/// doesn't depend on the observables `x`:
///
/// \f[ L'( x | p ) = L( x | p ) * C( p ) \f]
///
/// Usually, these constraint terms depend on some auxiliary measurements of
/// other observables `g`. The constraint term is then the likelihood of the
/// so-called global observables:
///
/// \f[ L'( x | p ) = L( x | p ) * C( g | p ) \f]
///
/// For example, think of a model where the true luminosity `lumi` is a
/// nuisance parameter that is constrained by an auxiliary measurement
/// `lumi_obs` with uncertainty `lumi_obs_sigma`:
///
/// \f[ L'(data | mu, lumi) = L(data | mu, lumi) * \text{Gauss}(lumi_obs | lumi, lumi_obs_sigma) \f]
///
/// As a Gaussian is symmetric under exchange of the observable and the mean
/// parameter, you can also sometimes find this equivalent but less conventional
/// formulation for Gaussian constraints:
///
/// \f[ L'(data | mu, lumi) = L(data | mu, lumi) * \text{Gauss}(lumi | lumi_obs, lumi_obs_sigma) \f]
///
/// If you wanted to constrain a parameter that represents event counts, you
/// would use a Poissonian constraint, e.g.:
///
/// \f[ L'(data | mu, count) = L(data | mu, count) * \text{Poisson}(count_obs | count) \f]
///
/// Unlike a Guassian, a Poissonian is not symmetric under exchange of the
/// observable and the parameter, so here you need to be more careful to follow
/// the global observable prescription correctly.
///
///
/// \macro_code
/// \macro_output
///
/// \date January 2022
/// \author Jonas Rembser

#include <RooArgSet.h>
#include <RooConstVar.h>
#include <RooDataSet.h>
#include <RooFitResult.h>
#include <RooGaussian.h>
#include <RooProdPdf.h>
#include <RooRealVar.h>

void rf613_global_observables()
{
   using namespace RooFit;

   // Silence info output for this tutorial
   RooMsgService::instance().getStream(1).removeTopic(Minimization);
   RooMsgService::instance().getStream(1).removeTopic(Fitting);

   // Setting up the model and creating toy dataset
   // ---------------------------------------------

   // l'(x | mu, sigma) = l(x | mu, sigma) * Gauss(mu_obs | mu, 0.2)

   // event observables
   RooRealVar x("x", "x", -10, 10);

   // parameters
   RooRealVar mu("mu", "mu", 0.0, -10, 10);
   RooRealVar sigma("sigma", "sigma", 1.0, 0.1, 2.0);

   // Gaussian model for event observables
   RooGaussian gauss("gauss", "gauss", x, mu, sigma);

   // global observables (which are not parameters so they are constant)
   RooRealVar mu_obs("mu_obs", "mu_obs", 1.0, -10, 10);
   mu_obs.setConstant();
   // note: alternatively, one can create a constant with default limits using `RooRealVar("mu_obs", "mu_obs", 1.0)`

   // constraint pdf
<<<<<<< HEAD
   RooGaussian constraint("constraint", "constraint", mu_obs, mu, RooConst(0.1));
=======
   RooGaussian constraint("constraint", "constraint", mu_obs, mu, 0.1);
>>>>>>> 7c5b7714

   // full pdf including constraint pdf
   RooProdPdf model("model", "model", {gauss, constraint});

   // Generating toy data with randomized global observables
   // ------------------------------------------------------

   // For most toy-based statistical procedures, it is necessary to also
   // randomize the global observable when generating toy datasets.
   //
   // To that end, let's generate a single event from the model and take the
   // global observable value (the same is done in the RooStats:ToyMCSampler
   // class):

   std::unique_ptr<RooDataSet> dataGlob{model.generate({mu_obs}, 1)};

   // Next, we temporarily set the value of `mu_obs` to the randomized value for
   // generating our toy dataset:
   double mu_obs_orig_val = mu_obs.getVal();

   RooArgSet{mu_obs}.assign(*dataGlob->get(0));

   // Actually generate the toy dataset. We don't generate too many events,
   // otherwise, the constraint will not have much weight in the fit and the
   // result looks like it's unaffected by it.
   std::unique_ptr<RooDataSet> data{model.generate({x}, 50)};

   // When fitting the toy dataset, it is important to set the global
   // observables in the fit to the values that were used to generate the toy
   // dataset. To facilitate the bookkeeping of global observable values, you
   // can attach a snapshot with the current global observable values to the
   // dataset like this (new feature introduced in ROOT 6.26):

   data->setGlobalObservables({mu_obs});

   // reset original mu_obs value
   mu_obs.setVal(mu_obs_orig_val);

   // Fitting a model with global observables
   // ---------------------------------------

   // Create snapshot of original parameters to reset parameters after fitting
   RooArgSet modelParameters;
   model.getParameters(data->get(), modelParameters);
   RooArgSet origParameters;
   modelParameters.snapshot(origParameters);

   using FitRes = std::unique_ptr<RooFitResult>;

   // When you fit a model that includes global observables, you need to
   // specify them in the call to RooAbsPdf::fitTo with the
   // RooFit::GlobalObservables command argument. By default, the global
   // observable values attached to the dataset will be prioritized over the
   // values in the model, so the following fit correctly uses the randomized
   // global observable values from the toy dataset:
   std::cout << "1. model.fitTo(*data, GlobalObservables(mu_obs))\n";
   std::cout << "------------------------------------------------\n";
   FitRes res1{model.fitTo(*data, GlobalObservables(mu_obs), PrintLevel(-1), Save())};
   res1->Print();
   modelParameters.assign(origParameters);

   // In our example, the set of global observables is attached to the toy
   // dataset. In this case, you can actually drop the GlobalObservables()
   // command argument, because the global observables are automatically
   // figured out from the data set (this fit result should be identical to the
   // previous one).
   std::cout << "2. model.fitTo(*data)\n";
   std::cout << "---------------------\n";
   FitRes res2{model.fitTo(*data, PrintLevel(-1), Save())};
   res2->Print();
   modelParameters.assign(origParameters);

   // If you want to explicitly ignore the global observables in the dataset,
   // you can do that by specifying GlobalObservablesSource("model"). Keep in
   // mind that now it's also again your responsability to define the set of
   // global observables.
   std::cout << "3. model.fitTo(*data, GlobalObservables(mu_obs), GlobalObservablesSource(\"model\"))\n";
   std::cout << "------------------------------------------------\n";
   FitRes res3{model.fitTo(*data, GlobalObservables(mu_obs), GlobalObservablesSource("model"), PrintLevel(-1), Save())};
   res3->Print();
   modelParameters.assign(origParameters);
}<|MERGE_RESOLUTION|>--- conflicted
+++ resolved
@@ -94,11 +94,7 @@
    // note: alternatively, one can create a constant with default limits using `RooRealVar("mu_obs", "mu_obs", 1.0)`
 
    // constraint pdf
-<<<<<<< HEAD
-   RooGaussian constraint("constraint", "constraint", mu_obs, mu, RooConst(0.1));
-=======
    RooGaussian constraint("constraint", "constraint", mu_obs, mu, 0.1);
->>>>>>> 7c5b7714
 
    // full pdf including constraint pdf
    RooProdPdf model("model", "model", {gauss, constraint});
