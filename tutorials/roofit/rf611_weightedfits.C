--- conflicted
+++ resolved
@@ -166,29 +166,17 @@
     //F i t   t o y   u s i n g   t h e   t h r e e   d i f f e r e n t   a p p r o a c h e s   t o   u n c e r t a i n t y   d e t e r m i n a t i o n
     //-------------------------------------------------------------------------------------------------------------------------------------------------
     //this uses the inverse weighted Hessian matrix
-<<<<<<< HEAD
-    std::unique_ptr<RooFitResult> result{pol.fitTo(data, Save(true), SumW2Error(false), PrintLevel(-1), BatchMode(true))};
-=======
     std::unique_ptr<RooFitResult> result{pol.fitTo(data, Save(true), SumW2Error(false), PrintLevel(-1), EvalBackend("cpu"))};
->>>>>>> 49ae85f5
     hc0pull1->Fill((c0.getVal()-c0gen)/c0.getError());
     hc1pull1->Fill((c1.getVal()-c1gen)/c1.getError());
 
     //this uses the correction with the Hesse matrix with squared weights
-<<<<<<< HEAD
-    result = std::unique_ptr<RooFitResult>{pol.fitTo(data, Save(true), SumW2Error(true), PrintLevel(-1), BatchMode(true))};
-=======
     result = std::unique_ptr<RooFitResult>{pol.fitTo(data, Save(true), SumW2Error(true), PrintLevel(-1), EvalBackend("cpu"))};
->>>>>>> 49ae85f5
     hc0pull2->Fill((c0.getVal()-c0gen)/c0.getError());
     hc1pull2->Fill((c1.getVal()-c1gen)/c1.getError());
 
     //this uses the asymptotically correct approach
-<<<<<<< HEAD
-    result = std::unique_ptr<RooFitResult>{pol.fitTo(data, Save(true), AsymptoticError(true), PrintLevel(-1), BatchMode(true))};
-=======
     result = std::unique_ptr<RooFitResult>{pol.fitTo(data, Save(true), AsymptoticError(true), PrintLevel(-1), EvalBackend("cpu"))};
->>>>>>> 49ae85f5
     hc0pull3->Fill((c0.getVal()-c0gen)/c0.getError());
     hc1pull3->Fill((c1.getVal()-c1gen)/c1.getError());
   }
