/// \file
/// \ingroup tutorial_roofit
/// \notebook -js
/// Basic functionality: binding ROOT math functions as RooFit functions and pdfs
///
/// \macro_image
/// \macro_code
/// \macro_output
///
/// \date July 2008
/// \author Wouter Verkerke

#include "RooRealVar.h"
#include "RooDataSet.h"
#include "RooGaussian.h"
#include "TCanvas.h"
#include "TAxis.h"
#include "RooPlot.h"
#include "TMath.h"
#include "TF1.h"
#include "Math/DistFunc.h"
#include "RooTFnBinding.h"

using namespace RooFit;

void rf105_funcbinding()
{

   // B i n d   T M a t h : : E r f   C   f u n c t i o n
   // ---------------------------------------------------

   // Bind one-dimensional TMath::Erf function as RooAbsReal function
   RooRealVar x("x", "x", -3, 3);
   RooAbsReal *errorFunc = bindFunction("erf", TMath::Erf, x);

   // Print erf definition
   errorFunc->Print();

   // Plot erf on frame
   RooPlot *frame1 = x.frame(Title("TMath::Erf bound as RooFit function"));
   errorFunc->plotOn(frame1);

   // B i n d   R O O T : : M a t h : : b e t a _ p d f   C   f u n c t i o n
   // -----------------------------------------------------------------------

   // Bind pdf ROOT::Math::Beta with three variables as RooAbsPdf function
   RooRealVar x2("x2", "x2", 0, 0.999);
   RooRealVar a("a", "a", 5, 0, 10);
   RooRealVar b("b", "b", 2, 0, 10);
   RooAbsPdf *beta = bindPdf("beta", ROOT::Math::beta_pdf, x2, a, b);

   // Perf beta definition
   beta->Print();

   // Generate some events and fit
<<<<<<< HEAD
   RooDataSet *data = beta->generate(x2, 10000);
=======
   std::unique_ptr<RooDataSet> data{beta->generate(x2, 10000)};
>>>>>>> 49ae85f5
   beta->fitTo(*data, PrintLevel(-1));

   // Plot data and pdf on frame
   RooPlot *frame2 = x2.frame(Title("ROOT::Math::Beta bound as RooFit pdf"));
   data->plotOn(frame2);
   beta->plotOn(frame2);

   // B i n d   R O O T   T F 1   a s   R o o F i t   f u n c t i o n
   // ---------------------------------------------------------------

   // Create a ROOT TF1 function
   TF1 *fa1 = new TF1("fa1", "sin(x)/x", 0, 10);

   // Create an observable
   RooRealVar x3("x3", "x3", 0.01, 20);

   // Create binding of TF1 object to above observable
   RooAbsReal *rfa1 = bindFunction(fa1, x3);

   // Print rfa1 definition
   rfa1->Print();

   // Make plot frame in observable, plot TF1 binding function
   RooPlot *frame3 = x3.frame(Title("TF1 bound as RooFit function"));
   rfa1->plotOn(frame3);

   TCanvas *c = new TCanvas("rf105_funcbinding", "rf105_funcbinding", 1200, 400);
   c->Divide(3);
   c->cd(1);
   gPad->SetLeftMargin(0.15);
   frame1->GetYaxis()->SetTitleOffset(1.6);
   frame1->Draw();
   c->cd(2);
   gPad->SetLeftMargin(0.15);
   frame2->GetYaxis()->SetTitleOffset(1.6);
   frame2->Draw();
   c->cd(3);
   gPad->SetLeftMargin(0.15);
   frame3->GetYaxis()->SetTitleOffset(1.6);
   frame3->Draw();
}<|MERGE_RESOLUTION|>--- conflicted
+++ resolved
@@ -53,11 +53,7 @@
    beta->Print();
 
    // Generate some events and fit
-<<<<<<< HEAD
-   RooDataSet *data = beta->generate(x2, 10000);
-=======
    std::unique_ptr<RooDataSet> data{beta->generate(x2, 10000)};
->>>>>>> 49ae85f5
    beta->fitTo(*data, PrintLevel(-1));
 
    // Plot data and pdf on frame
