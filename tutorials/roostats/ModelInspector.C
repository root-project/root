--- conflicted
+++ resolved
@@ -202,11 +202,6 @@
    RooArgSet parameters;
    parameters.add(*fMC->GetParametersOfInterest());
    parameters.add(*fMC->GetNuisanceParameters());
-<<<<<<< HEAD
-   TIter it = parameters.createIterator();
-   RooRealVar *param = nullptr;
-=======
->>>>>>> 22aeb252
 
    // BB: This is the part needed in order to have scrollbars
    fCan = new TGCanvas(this, 100, 100, kFixedSize);
