/// \file
/// \ingroup tutorial_tmva
/// \notebook -nodraw
/// This macro provides a simple example for the parsing of Keras .h5 file
/// into RModel object and further generating the .hxx header files for inference.
///
/// \macro_code
/// \macro_output
/// \author Sanjiban Sengupta

using namespace TMVA::Experimental;

TString pythonSrc = "\
import os\n\
os.environ['TF_CPP_MIN_LOG_LEVEL'] = '3'\n\
\n\
import numpy as np\n\
from tensorflow.keras.models import Model\n\
from tensorflow.keras.layers import Input,Dense,Activation,ReLU\n\
from tensorflow.keras.optimizers import SGD\n\
\n\
input=Input(shape=(64,),batch_size=4)\n\
x=Dense(32)(input)\n\
x=Activation('relu')(x)\n\
x=Dense(16,activation='relu')(x)\n\
x=Dense(8,activation='relu')(x)\n\
x=Dense(4)(x)\n\
output=ReLU()(x)\n\
model=Model(inputs=input,outputs=output)\n\
\n\
randomGenerator=np.random.RandomState(0)\n\
x_train=randomGenerator.rand(4,64)\n\
y_train=randomGenerator.rand(4,4)\n\
\n\
model.compile(loss='mean_squared_error', optimizer=SGD(learning_rate=0.01))\n\
model.fit(x_train, y_train, epochs=5, batch_size=4)\n\
model.save('KerasModel.h5')\n";


void TMVA_SOFIE_Keras(const char * modelFile = nullptr, bool printModelInfo = true){

    //Running the Python script to generate Keras .h5 file
    TMVA::PyMethodBase::PyInitialize();

<<<<<<< HEAD
    TMacro m;
    m.AddLine(pythonSrc);
    m.SaveSource("make_keras_model.py");
    gSystem->Exec(TMVA::Python_Executable() + " make_keras_model.py");
=======
    if (modelFile == nullptr) {
        TMacro m;
        m.AddLine(pythonSrc);
        m.SaveSource("make_keras_model.py");
        gSystem->Exec(TMVA::Python_Executable() + " make_keras_model.py");
        modelFile = "KerasModel.h5";
    }
>>>>>>> 18b4f317

    //Parsing the saved Keras .h5 file into RModel object
    SOFIE::RModel model = SOFIE::PyKeras::Parse(modelFile);


    //Generating inference code
    model.Generate();
    // generate output header. By default it will be modelName.hxx
    model.OutputGenerated();

     if (!printModelInfo) return;

    //Printing required input tensors
    std::cout<<"\n\n";
    model.PrintRequiredInputTensors();

    //Printing initialized tensors (weights)
    std::cout<<"\n\n";
    model.PrintInitializedTensors();

    //Printing intermediate tensors
    std::cout<<"\n\n";
    model.PrintIntermediateTensors();

    //Checking if tensor already exist in model
    std::cout<<"\n\nTensor \"dense2bias0\" already exist: "<<std::boolalpha<<model.CheckIfTensorAlreadyExist("dense2bias0")<<"\n\n";
    std::vector<size_t> tensorShape = model.GetTensorShape("dense2bias0");
    std::cout<<"Shape of tensor \"dense2bias0\": ";
    for(auto& it:tensorShape){
        std::cout<<it<<",";
    }
    std::cout<<"\n\nData type of tensor \"dense2bias0\": ";
    SOFIE::ETensorType tensorType = model.GetTensorType("dense2bias0");
    std::cout<<SOFIE::ConvertTypeToString(tensorType);

    //Printing generated inference code
    std::cout<<"\n\n";
    model.PrintGenerated();
}<|MERGE_RESOLUTION|>--- conflicted
+++ resolved
@@ -42,12 +42,6 @@
     //Running the Python script to generate Keras .h5 file
     TMVA::PyMethodBase::PyInitialize();
 
-<<<<<<< HEAD
-    TMacro m;
-    m.AddLine(pythonSrc);
-    m.SaveSource("make_keras_model.py");
-    gSystem->Exec(TMVA::Python_Executable() + " make_keras_model.py");
-=======
     if (modelFile == nullptr) {
         TMacro m;
         m.AddLine(pythonSrc);
@@ -55,7 +49,6 @@
         gSystem->Exec(TMVA::Python_Executable() + " make_keras_model.py");
         modelFile = "KerasModel.h5";
     }
->>>>>>> 18b4f317
 
     //Parsing the saved Keras .h5 file into RModel object
     SOFIE::RModel model = SOFIE::PyKeras::Parse(modelFile);
