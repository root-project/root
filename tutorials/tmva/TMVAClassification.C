// @(#)root/tmva $Id$
/**********************************************************************************
 * Project   : TMVA - a ROOT-integrated toolkit for multivariate data analysis    *
 * Package   : TMVA                                                               *
 * Root Macro: TMVAClassification                                                 *
 *                                                                                *
 * This macro provides examples for the training and testing of the               *
 * TMVA classifiers.                                                              *
 *                                                                                *
 * As input data is used a toy-MC sample consisting of four Gaussian-distributed  *
 * and linearly correlated input variables.                                       *
 *                                                                                *
 * The methods to be used can be switched on and off by means of booleans, or     *
 * via the prompt command, for example:                                           *
 *                                                                                *
 *    root -l ./TMVAClassification.C\(\"Fisher,Likelihood\"\)                     *
 *                                                                                *
 * (note that the backslashes are mandatory)                                      *
 * If no method given, a default set of classifiers is used.                      *
 *                                                                                *
 * The output file "TMVA.root" can be analysed with the use of dedicated          *
 * macros (simply say: root -l <macro.C>), which can be conveniently              *
 * invoked through a GUI that will appear at the end of the run of this macro.    *
 * Launch the GUI via the command:                                                *
 *                                                                                *
 *    root -l ./TMVAGui.C                                                         *
 *                                                                                *
 * You can also compile and run the example with the following commands           *
 *                                                                                *
 *    make                                                                        *
 *    ./TMVAClassification <Methods>                                              *
 *                                                                                *
 * where: <Methods> = "method1 method2"                                           *
 *        are the TMVA classifier names                                           *
 *                                                                                *
 * example:                                                                       *
 *    ./TMVAClassification Fisher LikelihoodPCA BDT                               *
 *                                                                                *
 * If no method given, a default set is of classifiers is used                    *
 **********************************************************************************/

#include <cstdlib>
#include <iostream>
#include <map>
#include <string>

#include "TChain.h"
#include "TFile.h"
#include "TTree.h"
#include "TString.h"
#include "TObjString.h"
#include "TSystem.h"
#include "TROOT.h"

#include "TMVA/Factory.h"
#include "TMVA/DataLoader.h"
#include "TMVA/Tools.h"
#include "TMVA/TMVAGui.h"

int TMVAClassification( TString myMethodList = "" )
{
   // The explicit loading of the shared libTMVA is done in TMVAlogon.C, defined in .rootrc
   // if you use your private .rootrc, or run from a different directory, please copy the
   // corresponding lines from .rootrc

   // methods to be processed can be given as an argument; use format:
   //
   // mylinux~> root -l TMVAClassification.C\(\"myMethod1,myMethod2,myMethod3\"\)
   //
   // if you like to use a method via the plugin mechanism, we recommend using
   //
   // mylinux~> root -l TMVAClassification.C\(\"P_myMethod\"\)
   // (an example is given for using the BDT as plugin (see below),
   // but of course the real application is when you write your own
   // method based)

   //---------------------------------------------------------------
   // This loads the library
   TMVA::Tools::Instance();

   // Default MVA methods to be trained + tested
   std::map<std::string,int> Use;

   // --- Cut optimisation
   Use["Cuts"]            = 1;
   Use["CutsD"]           = 1;
   Use["CutsPCA"]         = 0;
   Use["CutsGA"]          = 0;
   Use["CutsSA"]          = 0;
   // 
   // --- 1-dimensional likelihood ("naive Bayes estimator")
   Use["Likelihood"]      = 1;
   Use["LikelihoodD"]     = 0; // the "D" extension indicates decorrelated input variables (see option strings)
   Use["LikelihoodPCA"]   = 1; // the "PCA" extension indicates PCA-transformed input variables (see option strings)
   Use["LikelihoodKDE"]   = 0;
   Use["LikelihoodMIX"]   = 0;
   //
   // --- Mutidimensional likelihood and Nearest-Neighbour methods
   Use["PDERS"]           = 1;
   Use["PDERSD"]          = 0;
   Use["PDERSPCA"]        = 0;
   Use["PDEFoam"]         = 1;
   Use["PDEFoamBoost"]    = 0; // uses generalised MVA method boosting
   Use["KNN"]             = 1; // k-nearest neighbour method
   //
   // --- Linear Discriminant Analysis
   Use["LD"]              = 1; // Linear Discriminant identical to Fisher
   Use["Fisher"]          = 0;
   Use["FisherG"]         = 0;
   Use["BoostedFisher"]   = 0; // uses generalised MVA method boosting
   Use["HMatrix"]         = 0;
   //
   // --- Function Discriminant analysis
   Use["FDA_GA"]          = 1; // minimisation of user-defined function using Genetics Algorithm
   Use["FDA_SA"]          = 0;
   Use["FDA_MC"]          = 0;
   Use["FDA_MT"]          = 0;
   Use["FDA_GAMT"]        = 0;
   Use["FDA_MCMT"]        = 0;
   //
   // --- Neural Networks (all are feed-forward Multilayer Perceptrons)
   Use["MLP"]             = 0; // Recommended ANN
   Use["MLPBFGS"]         = 0; // Recommended ANN with optional training method
   Use["MLPBNN"]          = 1; // Recommended ANN with BFGS training method and bayesian regulator
   Use["CFMlpANN"]        = 0; // Depreciated ANN from ALEPH
   Use["TMlpANN"]         = 0; // ROOT's own ANN
   Use["NN"]              = 1; // improved implementation of a NN
   //
   // --- Support Vector Machine 
   Use["SVM"]             = 1;
   // 
   // --- Boosted Decision Trees
   Use["BDT"]             = 1; // uses Adaptive Boost
   Use["BDTG"]            = 0; // uses Gradient Boost
   Use["BDTB"]            = 0; // uses Bagging
   Use["BDTD"]            = 0; // decorrelation + Adaptive Boost
   Use["BDTF"]            = 0; // allow usage of fisher discriminant for node splitting 
   // 
   // --- Friedman's RuleFit method, ie, an optimised series of cuts ("rules")
   Use["RuleFit"]         = 1;
   // ---------------------------------------------------------------

   std::cout << std::endl;
   std::cout << "==> Start TMVAClassification" << std::endl;

   // Select methods (don't look at this code - not of interest)
   if (myMethodList != "") {
      for (std::map<std::string,int>::iterator it = Use.begin(); it != Use.end(); it++) it->second = 0;

      std::vector<TString> mlist = TMVA::gTools().SplitString( myMethodList, ',' );
      for (UInt_t i=0; i<mlist.size(); i++) {
         std::string regMethod(mlist[i]);

         if (Use.find(regMethod) == Use.end()) {
            std::cout << "Method \"" << regMethod << "\" not known in TMVA under this name. Choose among the following:" << std::endl;
            for (std::map<std::string,int>::iterator it = Use.begin(); it != Use.end(); it++) std::cout << it->first << " ";
            std::cout << std::endl;
            return 1;
         }
         Use[regMethod] = 1;
      }
   }

   // --------------------------------------------------------------------------------------------------

   // --- Here the preparation phase begins

   // Read training and test data
   // (it is also possible to use ASCII format as input -> see TMVA Users Guide)
   TString fname = "./tmva_class_example.root";
   
   if (gSystem->AccessPathName( fname ))  // file does not exist in local directory
      gSystem->Exec("curl -O http://root.cern.ch/files/tmva_class_example.root");
   
   TFile *input = TFile::Open( fname );
   
   std::cout << "--- TMVAClassification       : Using input file: " << input->GetName() << std::endl;
   
   // --- Register the training and test trees

   TTree *signal     = (TTree*)input->Get("TreeS");
   TTree *background = (TTree*)input->Get("TreeB");
   
   // Create a ROOT output file where TMVA will store ntuples, histograms, etc.
   TString outfileName( "TMVA.root" );
   TFile* outputFile = TFile::Open( outfileName, "RECREATE" );

   // Create the factory object. Later you can choose the methods
   // whose performance you'd like to investigate. The factory is 
   // the only TMVA object you have to interact with
   //
   // The first argument is the base of the name of all the
   // weightfiles in the directory weight/
   //
   // The second argument is the output file for the training results
   // All TMVA output can be suppressed by removing the "!" (not) in
   // front of the "Silent" argument in the option string
   TMVA::Factory *factory = new TMVA::Factory( "TMVAClassification", outputFile,
                                               "!V:!Silent:Color:DrawProgressBar:Transformations=I;D;P;G,D:AnalysisType=Classification" );

   TMVA::DataLoader *dataloader=new TMVA::DataLoader("dataset");
   // If you wish to modify default settings
   // (please check "src/Config.h" to see all available global options)
   //    (TMVA::gConfig().GetVariablePlotting()).fTimesRMS = 8.0;
   //    (TMVA::gConfig().GetIONames()).fWeightFileDir = "myWeightDirectory";

   // Define the input variables that shall be used for the MVA training
   // note that you may also use variable expressions, such as: "3*var1/var2*abs(var3)"
   // [all types of expressions that can also be parsed by TTree::Draw( "expression" )]
   dataloader->AddVariable( "myvar1 := var1+var2", 'F' );
   dataloader->AddVariable( "myvar2 := var1-var2", "Expression 2", "", 'F' );
   dataloader->AddVariable( "var3",                "Variable 3", "units", 'F' );
   dataloader->AddVariable( "var4",                "Variable 4", "units", 'F' );

   // You can add so-called "Spectator variables", which are not used in the MVA training,
   // but will appear in the final "TestTree" produced by TMVA. This TestTree will contain the
   // input variables, the response values of all trained MVAs, and the spectator variables
<<<<<<< HEAD

   factory->AddSpectator( "spec1 := var1*2",  "Spectator 1", "units", 'F' );
   factory->AddSpectator( "spec2 := var1*3",  "Spectator 2", "units", 'F' );
=======
   dataloader->AddSpectator( "spec1 := var1*2",  "Spectator 1", "units", 'F' );
   dataloader->AddSpectator( "spec2 := var1*3",  "Spectator 2", "units", 'F' );
>>>>>>> 9ca58c50

   
   // global event weights per tree (see below for setting event-wise weights)
   Double_t signalWeight     = 1.0;
   Double_t backgroundWeight = 1.0;
   
   // You can add an arbitrary number of signal or background trees
   dataloader->AddSignalTree    ( signal,     signalWeight     );
   dataloader->AddBackgroundTree( background, backgroundWeight );
   
   // To give different trees for training and testing, do as follows:
   //    dataloader->AddSignalTree( signalTrainingTree, signalTrainWeight, "Training" );
   //    dataloader->AddSignalTree( signalTestTree,     signalTestWeight,  "Test" );
   
   // Use the following code instead of the above two or four lines to add signal and background
   // training and test events "by hand"
   // NOTE that in this case one should not give expressions (such as "var1+var2") in the input
   //      variable definition, but simply compute the expression before adding the event
   //
   //     // --- begin ----------------------------------------------------------
   //     std::vector<Double_t> vars( 4 ); // vector has size of number of input variables
   //     Float_t  treevars[4], weight;
   //     
   //     // Signal
   //     for (UInt_t ivar=0; ivar<4; ivar++) signal->SetBranchAddress( Form( "var%i", ivar+1 ), &(treevars[ivar]) );
   //     for (UInt_t i=0; i<signal->GetEntries(); i++) {
   //        signal->GetEntry(i);
   //        for (UInt_t ivar=0; ivar<4; ivar++) vars[ivar] = treevars[ivar];
   //        // add training and test events; here: first half is training, second is testing
   //        // note that the weight can also be event-wise
   //        if (i < signal->GetEntries()/2.0) dataloader->AddSignalTrainingEvent( vars, signalWeight );
   //        else                              dataloader->AddSignalTestEvent    ( vars, signalWeight );
   //     }
   //   
   //     // Background (has event weights)
   //     background->SetBranchAddress( "weight", &weight );
   //     for (UInt_t ivar=0; ivar<4; ivar++) background->SetBranchAddress( Form( "var%i", ivar+1 ), &(treevars[ivar]) );
   //     for (UInt_t i=0; i<background->GetEntries(); i++) {
   //        background->GetEntry(i);
   //        for (UInt_t ivar=0; ivar<4; ivar++) vars[ivar] = treevars[ivar];
   //        // add training and test events; here: first half is training, second is testing
   //        // note that the weight can also be event-wise
   //        if (i < background->GetEntries()/2) dataloader->AddBackgroundTrainingEvent( vars, backgroundWeight*weight );
   //        else                                dataloader->AddBackgroundTestEvent    ( vars, backgroundWeight*weight );
   //     }
         // --- end ------------------------------------------------------------
   //
   // --- end of tree registration 

   // Set individual event weights (the variables must exist in the original TTree)
   //    for signal    : dataloader->SetSignalWeightExpression    ("weight1*weight2");
   //    for background: dataloader->SetBackgroundWeightExpression("weight1*weight2");
   dataloader->SetBackgroundWeightExpression( "weight" );

   // Apply additional cuts on the signal and background samples (can be different)
   TCut mycuts = ""; // for example: TCut mycuts = "abs(var1)<0.5 && abs(var2-0.5)<1";
   TCut mycutb = ""; // for example: TCut mycutb = "abs(var1)<0.5";

   // Tell the dataloader how to use the training and testing events
   //
   // If no numbers of events are given, half of the events in the tree are used 
   // for training, and the other half for testing:
   //    dataloader->PrepareTrainingAndTestTree( mycut, "SplitMode=random:!V" );
   // To also specify the number of testing events, use:
   //    dataloader->PrepareTrainingAndTestTree( mycut,
   //                                         "NSigTrain=3000:NBkgTrain=3000:NSigTest=3000:NBkgTest=3000:SplitMode=Random:!V" );
   dataloader->PrepareTrainingAndTestTree( mycuts, mycutb,
                                        "nTrain_Signal=1000:nTrain_Background=1000:SplitMode=Random:NormMode=NumEvents:!V" );

   // ---- Book MVA methods
   //
   // Please lookup the various method configuration options in the corresponding cxx files, eg:
   // src/MethoCuts.cxx, etc, or here: http://tmva.sourceforge.net/optionRef.html
   // it is possible to preset ranges in the option string in which the cut optimisation should be done:
   // "...:CutRangeMin[2]=-1:CutRangeMax[2]=1"...", where [2] is the third input variable

   // Cut optimisation
   if (Use["Cuts"])
      factory->BookMethod( dataloader, TMVA::Types::kCuts, "Cuts",
                           "!H:!V:FitMethod=MC:EffSel:SampleSize=200000:VarProp=FSmart" );

   if (Use["CutsD"])
      factory->BookMethod( dataloader, TMVA::Types::kCuts, "CutsD",
                           "!H:!V:FitMethod=MC:EffSel:SampleSize=200000:VarProp=FSmart:VarTransform=Decorrelate" );

   if (Use["CutsPCA"])
      factory->BookMethod( dataloader, TMVA::Types::kCuts, "CutsPCA",
                           "!H:!V:FitMethod=MC:EffSel:SampleSize=200000:VarProp=FSmart:VarTransform=PCA" );

   if (Use["CutsGA"])
      factory->BookMethod( dataloader, TMVA::Types::kCuts, "CutsGA",
                           "H:!V:FitMethod=GA:CutRangeMin[0]=-10:CutRangeMax[0]=10:VarProp[1]=FMax:EffSel:Steps=30:Cycles=3:PopSize=400:SC_steps=10:SC_rate=5:SC_factor=0.95" );

   if (Use["CutsSA"])
      factory->BookMethod( dataloader, TMVA::Types::kCuts, "CutsSA",
                           "!H:!V:FitMethod=SA:EffSel:MaxCalls=150000:KernelTemp=IncAdaptive:InitialTemp=1e+6:MinTemp=1e-6:Eps=1e-10:UseDefaultScale" );

   // Likelihood ("naive Bayes estimator")
   if (Use["Likelihood"])
      factory->BookMethod( dataloader, TMVA::Types::kLikelihood, "Likelihood",
                           "H:!V:TransformOutput:PDFInterpol=Spline2:NSmoothSig[0]=20:NSmoothBkg[0]=20:NSmoothBkg[1]=10:NSmooth=1:NAvEvtPerBin=50" );

   // Decorrelated likelihood
   if (Use["LikelihoodD"])
      factory->BookMethod( dataloader, TMVA::Types::kLikelihood, "LikelihoodD",
                           "!H:!V:TransformOutput:PDFInterpol=Spline2:NSmoothSig[0]=20:NSmoothBkg[0]=20:NSmooth=5:NAvEvtPerBin=50:VarTransform=Decorrelate" );

   // PCA-transformed likelihood
   if (Use["LikelihoodPCA"])
      factory->BookMethod( dataloader, TMVA::Types::kLikelihood, "LikelihoodPCA",
                           "!H:!V:!TransformOutput:PDFInterpol=Spline2:NSmoothSig[0]=20:NSmoothBkg[0]=20:NSmooth=5:NAvEvtPerBin=50:VarTransform=PCA" ); 

   // Use a kernel density estimator to approximate the PDFs
   if (Use["LikelihoodKDE"])
      factory->BookMethod( dataloader, TMVA::Types::kLikelihood, "LikelihoodKDE",
                           "!H:!V:!TransformOutput:PDFInterpol=KDE:KDEtype=Gauss:KDEiter=Adaptive:KDEFineFactor=0.3:KDEborder=None:NAvEvtPerBin=50" ); 

   // Use a variable-dependent mix of splines and kernel density estimator
   if (Use["LikelihoodMIX"])
      factory->BookMethod( dataloader, TMVA::Types::kLikelihood, "LikelihoodMIX",
                           "!H:!V:!TransformOutput:PDFInterpolSig[0]=KDE:PDFInterpolBkg[0]=KDE:PDFInterpolSig[1]=KDE:PDFInterpolBkg[1]=KDE:PDFInterpolSig[2]=Spline2:PDFInterpolBkg[2]=Spline2:PDFInterpolSig[3]=Spline2:PDFInterpolBkg[3]=Spline2:KDEtype=Gauss:KDEiter=Nonadaptive:KDEborder=None:NAvEvtPerBin=50" ); 

   // Test the multi-dimensional probability density estimator
   // here are the options strings for the MinMax and RMS methods, respectively:
   //      "!H:!V:VolumeRangeMode=MinMax:DeltaFrac=0.2:KernelEstimator=Gauss:GaussSigma=0.3" );
   //      "!H:!V:VolumeRangeMode=RMS:DeltaFrac=3:KernelEstimator=Gauss:GaussSigma=0.3" );
   if (Use["PDERS"])
      factory->BookMethod( dataloader, TMVA::Types::kPDERS, "PDERS",
                           "!H:!V:NormTree=T:VolumeRangeMode=Adaptive:KernelEstimator=Gauss:GaussSigma=0.3:NEventsMin=400:NEventsMax=600" );

   if (Use["PDERSD"])
      factory->BookMethod( dataloader, TMVA::Types::kPDERS, "PDERSD",
                           "!H:!V:VolumeRangeMode=Adaptive:KernelEstimator=Gauss:GaussSigma=0.3:NEventsMin=400:NEventsMax=600:VarTransform=Decorrelate" );

   if (Use["PDERSPCA"])
      factory->BookMethod( dataloader, TMVA::Types::kPDERS, "PDERSPCA",
                           "!H:!V:VolumeRangeMode=Adaptive:KernelEstimator=Gauss:GaussSigma=0.3:NEventsMin=400:NEventsMax=600:VarTransform=PCA" );

   // Multi-dimensional likelihood estimator using self-adapting phase-space binning
   if (Use["PDEFoam"])
      factory->BookMethod( dataloader, TMVA::Types::kPDEFoam, "PDEFoam",
                           "!H:!V:SigBgSeparate=F:TailCut=0.001:VolFrac=0.0666:nActiveCells=500:nSampl=2000:nBin=5:Nmin=100:Kernel=None:Compress=T" );

   if (Use["PDEFoamBoost"])
      factory->BookMethod( dataloader, TMVA::Types::kPDEFoam, "PDEFoamBoost",
                           "!H:!V:Boost_Num=30:Boost_Transform=linear:SigBgSeparate=F:MaxDepth=4:UseYesNoCell=T:DTLogic=MisClassificationError:FillFoamWithOrigWeights=F:TailCut=0:nActiveCells=500:nBin=20:Nmin=400:Kernel=None:Compress=T" );

   // K-Nearest Neighbour classifier (KNN)
   if (Use["KNN"])
      factory->BookMethod( dataloader, TMVA::Types::kKNN, "KNN",
                           "H:nkNN=20:ScaleFrac=0.8:SigmaFact=1.0:Kernel=Gaus:UseKernel=F:UseWeight=T:!Trim" );

   // H-Matrix (chi2-squared) method
   if (Use["HMatrix"])
      factory->BookMethod( dataloader, TMVA::Types::kHMatrix, "HMatrix", "!H:!V:VarTransform=None" );

   // Linear discriminant (same as Fisher discriminant)
   if (Use["LD"])
      factory->BookMethod( dataloader, TMVA::Types::kLD, "LD", "H:!V:VarTransform=None:CreateMVAPdfs:PDFInterpolMVAPdf=Spline2:NbinsMVAPdf=50:NsmoothMVAPdf=10" );

   // Fisher discriminant (same as LD)
   if (Use["Fisher"])
      factory->BookMethod( dataloader, TMVA::Types::kFisher, "Fisher", "H:!V:Fisher:VarTransform=None:CreateMVAPdfs:PDFInterpolMVAPdf=Spline2:NbinsMVAPdf=50:NsmoothMVAPdf=10" );

   // Fisher with Gauss-transformed input variables
   if (Use["FisherG"])
      factory->BookMethod( dataloader, TMVA::Types::kFisher, "FisherG", "H:!V:VarTransform=Gauss" );

   // Composite classifier: ensemble (tree) of boosted Fisher classifiers
   if (Use["BoostedFisher"])
      factory->BookMethod( dataloader, TMVA::Types::kFisher, "BoostedFisher", 
                           "H:!V:Boost_Num=20:Boost_Transform=log:Boost_Type=AdaBoost:Boost_AdaBoostBeta=0.2:!Boost_DetailedMonitoring" );

   // Function discrimination analysis (FDA) -- test of various fitters - the recommended one is Minuit (or GA or SA)
   if (Use["FDA_MC"])
      factory->BookMethod( dataloader, TMVA::Types::kFDA, "FDA_MC",
                           "H:!V:Formula=(0)+(1)*x0+(2)*x1+(3)*x2+(4)*x3:ParRanges=(-1,1);(-10,10);(-10,10);(-10,10);(-10,10):FitMethod=MC:SampleSize=100000:Sigma=0.1" );

   if (Use["FDA_GA"]) // can also use Simulated Annealing (SA) algorithm (see Cuts_SA options])
      factory->BookMethod( dataloader, TMVA::Types::kFDA, "FDA_GA",
                           "H:!V:Formula=(0)+(1)*x0+(2)*x1+(3)*x2+(4)*x3:ParRanges=(-1,1);(-10,10);(-10,10);(-10,10);(-10,10):FitMethod=GA:PopSize=300:Cycles=3:Steps=20:Trim=True:SaveBestGen=1" );

   if (Use["FDA_SA"]) // can also use Simulated Annealing (SA) algorithm (see Cuts_SA options])
      factory->BookMethod( dataloader, TMVA::Types::kFDA, "FDA_SA",
                           "H:!V:Formula=(0)+(1)*x0+(2)*x1+(3)*x2+(4)*x3:ParRanges=(-1,1);(-10,10);(-10,10);(-10,10);(-10,10):FitMethod=SA:MaxCalls=15000:KernelTemp=IncAdaptive:InitialTemp=1e+6:MinTemp=1e-6:Eps=1e-10:UseDefaultScale" );

   if (Use["FDA_MT"])
      factory->BookMethod( dataloader, TMVA::Types::kFDA, "FDA_MT",
                           "H:!V:Formula=(0)+(1)*x0+(2)*x1+(3)*x2+(4)*x3:ParRanges=(-1,1);(-10,10);(-10,10);(-10,10);(-10,10):FitMethod=MINUIT:ErrorLevel=1:PrintLevel=-1:FitStrategy=2:UseImprove:UseMinos:SetBatch" );

   if (Use["FDA_GAMT"])
      factory->BookMethod( dataloader, TMVA::Types::kFDA, "FDA_GAMT",
                           "H:!V:Formula=(0)+(1)*x0+(2)*x1+(3)*x2+(4)*x3:ParRanges=(-1,1);(-10,10);(-10,10);(-10,10);(-10,10):FitMethod=GA:Converger=MINUIT:ErrorLevel=1:PrintLevel=-1:FitStrategy=0:!UseImprove:!UseMinos:SetBatch:Cycles=1:PopSize=5:Steps=5:Trim" );

   if (Use["FDA_MCMT"])
      factory->BookMethod( dataloader, TMVA::Types::kFDA, "FDA_MCMT",
                           "H:!V:Formula=(0)+(1)*x0+(2)*x1+(3)*x2+(4)*x3:ParRanges=(-1,1);(-10,10);(-10,10);(-10,10);(-10,10):FitMethod=MC:Converger=MINUIT:ErrorLevel=1:PrintLevel=-1:FitStrategy=0:!UseImprove:!UseMinos:SetBatch:SampleSize=20" );

   // TMVA ANN: MLP (recommended ANN) -- all ANNs in TMVA are Multilayer Perceptrons
   if (Use["MLP"])
      factory->BookMethod( dataloader, TMVA::Types::kMLP, "MLP", "H:!V:NeuronType=tanh:VarTransform=N:NCycles=600:HiddenLayers=N+5:TestRate=5:!UseRegulator" );

   if (Use["MLPBFGS"])
      factory->BookMethod( dataloader, TMVA::Types::kMLP, "MLPBFGS", "H:!V:NeuronType=tanh:VarTransform=N:NCycles=600:HiddenLayers=N+5:TestRate=5:TrainingMethod=BFGS:!UseRegulator" );

   if (Use["MLPBNN"])
      factory->BookMethod( dataloader, TMVA::Types::kMLP, "MLPBNN", "H:!V:NeuronType=tanh:VarTransform=N:NCycles=600:HiddenLayers=N+5:TestRate=5:TrainingMethod=BFGS:UseRegulator" ); // BFGS training with bayesian regulators


   // improved neural network implementation 
   if (Use["NN"])
   {
//       TString layoutString ("Layout=TANH|(N+100)*2,LINEAR");
//       TString layoutString ("Layout=SOFTSIGN|100,SOFTSIGN|50,SOFTSIGN|20,LINEAR");
//       TString layoutString ("Layout=RELU|300,RELU|100,RELU|30,RELU|10,LINEAR");
//       TString layoutString ("Layout=SOFTSIGN|50,SOFTSIGN|30,SOFTSIGN|20,SOFTSIGN|10,LINEAR");
//       TString layoutString ("Layout=TANH|50,TANH|30,TANH|20,TANH|10,LINEAR");
//       TString layoutString ("Layout=SOFTSIGN|50,SOFTSIGN|20,LINEAR");
       TString layoutString ("Layout=TANH|100,TANH|50,TANH|10,LINEAR");

       TString training0 ("LearningRate=1e-1,Momentum=0.0,Repetitions=1,ConvergenceSteps=300,BatchSize=20,TestRepetitions=15,WeightDecay=0.001,Regularization=NONE,DropConfig=0.0+0.5+0.5+0.5,DropRepetitions=1,Multithreading=True");
       TString training1 ("LearningRate=1e-2,Momentum=0.5,Repetitions=1,ConvergenceSteps=300,BatchSize=30,TestRepetitions=7,WeightDecay=0.001,Regularization=L2,Multithreading=True,DropConfig=0.0+0.1+0.1+0.1,DropRepetitions=1");
       TString training2 ("LearningRate=1e-2,Momentum=0.3,Repetitions=1,ConvergenceSteps=300,BatchSize=40,TestRepetitions=7,WeightDecay=0.0001,Regularization=L2,Multithreading=True");
       TString training3 ("LearningRate=1e-3,Momentum=0.1,Repetitions=1,ConvergenceSteps=200,BatchSize=70,TestRepetitions=7,WeightDecay=0.0001,Regularization=NONE,Multithreading=True");

       TString trainingStrategyString ("TrainingStrategy=");
       trainingStrategyString += training0 + "|" + training1 + "|" + training2 + "|" + training3;

      
//       TString nnOptions ("!H:V:VarTransform=Normalize:ErrorStrategy=CROSSENTROPY");
       TString nnOptions ("!H:V:ErrorStrategy=CROSSENTROPY:VarTransform=G:WeightInitialization=XAVIERUNIFORM");
//       TString nnOptions ("!H:V:VarTransform=Normalize:ErrorStrategy=CHECKGRADIENTS");
       nnOptions.Append (":"); nnOptions.Append (layoutString);
       nnOptions.Append (":"); nnOptions.Append (trainingStrategyString);

       factory->BookMethod( TMVA::Types::kNN, "NN", nnOptions ); // NN
   }


   
   // CF(Clermont-Ferrand)ANN
   if (Use["CFMlpANN"])
      factory->BookMethod( dataloader, TMVA::Types::kCFMlpANN, "CFMlpANN", "!H:!V:NCycles=2000:HiddenLayers=N+1,N"  ); // n_cycles:#nodes:#nodes:...  

   // Tmlp(Root)ANN
   if (Use["TMlpANN"])
      factory->BookMethod( dataloader, TMVA::Types::kTMlpANN, "TMlpANN", "!H:!V:NCycles=200:HiddenLayers=N+1,N:LearningMethod=BFGS:ValidationFraction=0.3"  ); // n_cycles:#nodes:#nodes:...

   // Support Vector Machine
   if (Use["SVM"])
      factory->BookMethod( dataloader, TMVA::Types::kSVM, "SVM", "Gamma=0.25:Tol=0.001:VarTransform=Norm" );

   // Boosted Decision Trees
   if (Use["BDTG"]) // Gradient Boost
      factory->BookMethod( dataloader, TMVA::Types::kBDT, "BDTG",
                           "!H:!V:NTrees=1000:MinNodeSize=2.5%:BoostType=Grad:Shrinkage=0.10:UseBaggedBoost:BaggedSampleFraction=0.5:nCuts=20:MaxDepth=2" );

   if (Use["BDT"])  // Adaptive Boost
      factory->BookMethod( dataloader, TMVA::Types::kBDT, "BDT",
                           "!H:!V:NTrees=850:MinNodeSize=2.5%:MaxDepth=3:BoostType=AdaBoost:AdaBoostBeta=0.5:UseBaggedBoost:BaggedSampleFraction=0.5:SeparationType=GiniIndex:nCuts=20" );

   if (Use["BDTB"]) // Bagging
      factory->BookMethod( dataloader, TMVA::Types::kBDT, "BDTB",
                           "!H:!V:NTrees=400:BoostType=Bagging:SeparationType=GiniIndex:nCuts=20" );

   if (Use["BDTD"]) // Decorrelation + Adaptive Boost
      factory->BookMethod( dataloader, TMVA::Types::kBDT, "BDTD",
                           "!H:!V:NTrees=400:MinNodeSize=5%:MaxDepth=3:BoostType=AdaBoost:SeparationType=GiniIndex:nCuts=20:VarTransform=Decorrelate" );

   if (Use["BDTF"])  // Allow Using Fisher discriminant in node splitting for (strong) linearly correlated variables
      factory->BookMethod( dataloader, TMVA::Types::kBDT, "BDTMitFisher",
                           "!H:!V:NTrees=50:MinNodeSize=2.5%:UseFisherCuts:MaxDepth=3:BoostType=AdaBoost:AdaBoostBeta=0.5:SeparationType=GiniIndex:nCuts=20" );

   // RuleFit -- TMVA implementation of Friedman's method
   if (Use["RuleFit"])
      factory->BookMethod( dataloader, TMVA::Types::kRuleFit, "RuleFit",
                           "H:!V:RuleFitModule=RFTMVA:Model=ModRuleLinear:MinImp=0.001:RuleMinDist=0.001:NTrees=20:fEventsMin=0.01:fEventsMax=0.5:GDTau=-1.0:GDTauPrec=0.01:GDStep=0.01:GDNSteps=10000:GDErrScale=1.02" );

   // For an example of the category classifier usage, see: TMVAClassificationCategory

   // --------------------------------------------------------------------------------------------------

   // ---- Now you can optimize the setting (configuration) of the MVAs using the set of training events

   // ---- STILL EXPERIMENTAL and only implemented for BDT's ! 
   // factory->OptimizeAllMethods("SigEffAt001","Scan");
   // factory->OptimizeAllMethods("ROCIntegral","FitGA");

   // --------------------------------------------------------------------------------------------------

   // ---- Now you can tell the factory to train, test, and evaluate the MVAs

   // Train MVAs using the set of training events
   factory->TrainAllMethods();

   // ---- Evaluate all MVAs using the set of test events
   factory->TestAllMethods();

   // ----- Evaluate and compare performance of all configured MVAs
   factory->EvaluateAllMethods();

   // --------------------------------------------------------------

   // Save the output
   outputFile->Close();

   std::cout << "==> Wrote root file: " << outputFile->GetName() << std::endl;
   std::cout << "==> TMVAClassification is done!" << std::endl;

   delete factory;
   delete dataloader;
   // Launch the GUI for the root macros
   if (!gROOT->IsBatch()) TMVA::TMVAGui( outfileName );

   return 0;
}

int main( int argc, char** argv )
{
   // Select methods (don't look at this code - not of interest)
   TString methodList; 
   for (int i=1; i<argc; i++) {
      TString regMethod(argv[i]);
      if(regMethod=="-b" || regMethod=="--batch") continue;
      if (!methodList.IsNull()) methodList += TString(","); 
      methodList += regMethod;
   }
   return TMVAClassification(methodList); 
}<|MERGE_RESOLUTION|>--- conflicted
+++ resolved
@@ -215,14 +215,8 @@
    // You can add so-called "Spectator variables", which are not used in the MVA training,
    // but will appear in the final "TestTree" produced by TMVA. This TestTree will contain the
    // input variables, the response values of all trained MVAs, and the spectator variables
-<<<<<<< HEAD
-
-   factory->AddSpectator( "spec1 := var1*2",  "Spectator 1", "units", 'F' );
-   factory->AddSpectator( "spec2 := var1*3",  "Spectator 2", "units", 'F' );
-=======
    dataloader->AddSpectator( "spec1 := var1*2",  "Spectator 1", "units", 'F' );
    dataloader->AddSpectator( "spec2 := var1*3",  "Spectator 2", "units", 'F' );
->>>>>>> 9ca58c50
 
    
    // global event weights per tree (see below for setting event-wise weights)
@@ -441,12 +435,12 @@
 //       TString layoutString ("Layout=SOFTSIGN|50,SOFTSIGN|30,SOFTSIGN|20,SOFTSIGN|10,LINEAR");
 //       TString layoutString ("Layout=TANH|50,TANH|30,TANH|20,TANH|10,LINEAR");
 //       TString layoutString ("Layout=SOFTSIGN|50,SOFTSIGN|20,LINEAR");
-       TString layoutString ("Layout=TANH|100,TANH|50,TANH|10,LINEAR");
-
-       TString training0 ("LearningRate=1e-1,Momentum=0.0,Repetitions=1,ConvergenceSteps=300,BatchSize=20,TestRepetitions=15,WeightDecay=0.001,Regularization=NONE,DropConfig=0.0+0.5+0.5+0.5,DropRepetitions=1,Multithreading=True");
-       TString training1 ("LearningRate=1e-2,Momentum=0.5,Repetitions=1,ConvergenceSteps=300,BatchSize=30,TestRepetitions=7,WeightDecay=0.001,Regularization=L2,Multithreading=True,DropConfig=0.0+0.1+0.1+0.1,DropRepetitions=1");
-       TString training2 ("LearningRate=1e-2,Momentum=0.3,Repetitions=1,ConvergenceSteps=300,BatchSize=40,TestRepetitions=7,WeightDecay=0.0001,Regularization=L2,Multithreading=True");
-       TString training3 ("LearningRate=1e-3,Momentum=0.1,Repetitions=1,ConvergenceSteps=200,BatchSize=70,TestRepetitions=7,WeightDecay=0.0001,Regularization=NONE,Multithreading=True");
+       TString layoutString ("Layout=TANH|100,TANH|50,LINEAR");
+       
+       TString training0 ("LearningRate=1e-2,Momentum=0.3,Repetitions=1,ConvergenceSteps=50,BatchSize=20,TestRepetitions=15,WeightDecay=0.001,Regularization=NONE,DropConfig=0.0+0.5+0.5+0.5,DropRepetitions=1,Multithreading=True");
+       TString training1 ("LearningRate=1e-3,Momentum=0.5,Repetitions=1,ConvergenceSteps=50,BatchSize=30,TestRepetitions=7,WeightDecay=0.001,Regularization=L2,Multithreading=True,DropConfig=0.0+0.1+0.1+0.1,DropRepetitions=1");
+       TString training2 ("LearningRate=1e-4,Momentum=0.3,Repetitions=1,ConvergenceSteps=50,BatchSize=40,TestRepetitions=7,WeightDecay=0.0001,Regularization=L2,Multithreading=True");
+       TString training3 ("LearningRate=1e-5,Momentum=0.1,Repetitions=1,ConvergenceSteps=50,BatchSize=70,TestRepetitions=7,WeightDecay=0.0001,Regularization=NONE,Multithreading=True");
 
        TString trainingStrategyString ("TrainingStrategy=");
        trainingStrategyString += training0 + "|" + training1 + "|" + training2 + "|" + training3;
@@ -458,7 +452,7 @@
        nnOptions.Append (":"); nnOptions.Append (layoutString);
        nnOptions.Append (":"); nnOptions.Append (trainingStrategyString);
 
-       factory->BookMethod( TMVA::Types::kNN, "NN", nnOptions ); // NN
+       factory->BookMethod( dataloader, TMVA::Types::kNN, "NN", nnOptions ); // NN
    }
 
 
