/// \file
/// \ingroup tutorial_tmva
/// \notebook -nodraw
/// This macro provides a simple example for the parsing of ONNX files into
/// RModel object and further generating the .hxx header files for inference.
///
/// \macro_code
/// \macro_output
/// \author Sanjiban Sengupta

using namespace TMVA::Experimental;

void TMVA_SOFIE_ONNX(std::string inputFile = ""){
   if (inputFile.empty() )
      inputFile = std::string(gROOT->GetTutorialsDir()) + "/tmva/Linear_16.onnx";

    //Creating parser object to parse ONNX files
    SOFIE::RModelParser_ONNX parser;
<<<<<<< HEAD
    SOFIE::RModel model = parser.Parse(inputFile);
=======
    SOFIE::RModel model = parser.Parse(inputFile, true);
>>>>>>> 18b4f317

    //Generating inference code
    model.Generate();
    // write the code in a file (by default Linear_16.hxx and Linear_16.dat
    model.OutputGenerated();

    //Printing required input tensors
    model.PrintRequiredInputTensors();

    //Printing initialized tensors (weights)
    std::cout<<"\n\n";
    model.PrintInitializedTensors();

    //Printing intermediate tensors
    std::cout<<"\n\n";
    model.PrintIntermediateTensors();

    //Checking if tensor already exist in model
    std::cout<<"\n\nTensor \"16weight\" already exist: "<<std::boolalpha<<model.CheckIfTensorAlreadyExist("16weight")<<"\n\n";
    std::vector<size_t> tensorShape = model.GetTensorShape("16weight");
    std::cout<<"Shape of tensor \"16weight\": ";
    for(auto& it:tensorShape){
        std::cout<<it<<",";
    }
    std::cout<<"\n\nData type of tensor \"16weight\": ";
    SOFIE::ETensorType tensorType = model.GetTensorType("16weight");
    std::cout<<SOFIE::ConvertTypeToString(tensorType);

    //Printing generated inference code
    std::cout<<"\n\n";
    model.PrintGenerated();
}<|MERGE_RESOLUTION|>--- conflicted
+++ resolved
@@ -16,11 +16,7 @@
 
     //Creating parser object to parse ONNX files
     SOFIE::RModelParser_ONNX parser;
-<<<<<<< HEAD
-    SOFIE::RModel model = parser.Parse(inputFile);
-=======
     SOFIE::RModel model = parser.Parse(inputFile, true);
->>>>>>> 18b4f317
 
     //Generating inference code
     model.Generate();
