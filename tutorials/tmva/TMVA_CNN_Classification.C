/// \file
/// \ingroup tutorial_tmva
/// \notebook
///  TMVA Classification Example Using a Convolutional Neural Network
///
/// This is an example of using a CNN in TMVA. We do classification using a toy image data set
/// that is generated when running the example macro
///
/// \macro_image
/// \macro_output
/// \macro_code
///
/// \author Lorenzo Moneta

/***

    # TMVA Classification Example Using a Convolutional Neural Network


**/

/// Helper function to create input images data
/// we create a signal and background 2D histograms from 2d gaussians
/// with a location (means in X and Y)  different for each event
/// The difference between signal and background is in the gaussian width.
/// The width for the background gaussian is slightly larger than the signal width by few % values
///
///
void MakeImagesTree(int n, int nh, int nw)
{

   // image size (nh x nw)
   const int ntot = nh * nw;
   const TString fileOutName = TString::Format("images_data_%dx%d.root", nh, nw);
   TFile f(fileOutName, "RECREATE");

   const int nRndmEvts = 10000; // number of events we use to fill each image
   double delta_sigma = 0.1;    // 5% difference in the sigma
   double pixelNoise = 5;

   double sX1 = 3;
   double sY1 = 3;
   double sX2 = sX1 + delta_sigma;
   double sY2 = sY1 - delta_sigma;

   TH2D h1("h1", "h1", nh, 0, 10, nw, 0, 10);
   TH2D h2("h2", "h2", nh, 0, 10, nw, 0, 10);

   TF2 f1("f1", "xygaus");
   TF2 f2("f2", "xygaus");

<<<<<<< HEAD
   auto f1 = new TF2("f1", "xygaus");
   auto f2 = new TF2("f2", "xygaus");
   TFile f(fileOutName, "RECREATE");
=======
>>>>>>> 22aeb252
   TTree sgn("sig_tree", "signal_tree");
   TTree bkg("bkg_tree", "background_tree");


   std::vector<float> x1(ntot);
   std::vector<float> x2(ntot);

   // create signal and background trees with a single branch
   // an std::vector<float> of size nh x nw containing the image data

   std::vector<float> *px1 = &x1;
   std::vector<float> *px2 = &x2;

   bkg.Branch("vars", "std::vector<float>", &px1);
   sgn.Branch("vars", "std::vector<float>", &px2);

   // std::cout << "create tree " << std::endl;

   sgn.SetDirectory(&f);
   bkg.SetDirectory(&f);

   f1.SetParameters(1, 5, sX1, 5, sY1);
   f2.SetParameters(1, 5, sX2, 5, sY2);
   gRandom->SetSeed(0);
   std::cout << "Filling ROOT tree " << std::endl;
   for (int i = 0; i < n; ++i) {
      if (i % 1000 == 0)
         std::cout << "Generating image event ... " << i << std::endl;
      h1.Reset();
      h2.Reset();
      // generate random means in range [3,7] to be not too much on the border
      f1.SetParameter(1, gRandom->Uniform(3, 7));
      f1.SetParameter(3, gRandom->Uniform(3, 7));
      f2.SetParameter(1, gRandom->Uniform(3, 7));
      f2.SetParameter(3, gRandom->Uniform(3, 7));

      h1.FillRandom("f1", nRndmEvts);
      h2.FillRandom("f2", nRndmEvts);

      for (int k = 0; k < nh; ++k) {
         for (int l = 0; l < nw; ++l) {
            int m = k * nw + l;
            // add some noise in each bin
            x1[m] = h1.GetBinContent(k + 1, l + 1) + gRandom->Gaus(0, pixelNoise);
            x2[m] = h2.GetBinContent(k + 1, l + 1) + gRandom->Gaus(0, pixelNoise);
         }
      }
      sgn.Fill();
      bkg.Fill();
   }
   sgn.Write();
   bkg.Write();

   Info("MakeImagesTree", "Signal and background tree with images data written to the file %s", f.GetName());
   sgn.Print();
   bkg.Print();
   f.Close();
}

/// @brief Run the TMVA CNN Classification example
/// @param nevts : number of signal/background events. Use by default a low value (1000)
///                but increase to at least 5000 to get a good result
/// @param opt :   vector of bool with method used (default all on if available). The order is:
///                   - TMVA CNN
///                   - Keras CNN
///                   - TMVA DNN
///                   - TMVA BDT
///                   - PyTorch CNN
void TMVA_CNN_Classification(int nevts = 1000, std::vector<bool> opt = {1, 1, 1, 1, 1})
{

   int imgSize = 16 * 16;
   TString inputFileName = "images_data_16x16.root";

   bool fileExist = !gSystem->AccessPathName(inputFileName);

   // if file does not exists create it
   if (!fileExist) {
      MakeImagesTree(nevts, 16, 16);
   }

   bool useTMVACNN = (opt.size() > 0) ? opt[0] : false;
   bool useKerasCNN = (opt.size() > 1) ? opt[1] : false;
   bool useTMVADNN = (opt.size() > 2) ? opt[2] : false;
   bool useTMVABDT = (opt.size() > 3) ? opt[3] : false;
   bool usePyTorchCNN = (opt.size() > 4) ? opt[4] : false;
#ifndef R__HAS_TMVACPU
#ifndef R__HAS_TMVAGPU
   Warning("TMVA_CNN_Classification",
           "TMVA is not build with GPU or CPU multi-thread support. Cannot use TMVA Deep Learning for CNN");
   useTMVACNN = false;
#endif
#endif

   bool writeOutputFile = true;

#ifdef R__USE_IMT
   int num_threads = 4;  // use by default 4 threads if value is not set before
   // switch off MT in OpenBLAS to avoid conflict with tbb
   gSystem->Setenv("OMP_NUM_THREADS", "1");

   // do enable MT running
   if (num_threads >= 0) {
      ROOT::EnableImplicitMT(num_threads);
   }
#endif

   TMVA::Tools::Instance();


   std::cout << "Running with nthreads  = " << ROOT::GetThreadPoolSize() << std::endl;

#ifdef R__HAS_PYMVA
   gSystem->Setenv("KERAS_BACKEND", "tensorflow");
   // for using Keras
   TMVA::PyMethodBase::PyInitialize();
#else
   useKerasCNN = false;
   usePyTorchCNN = false;
#endif

   TFile *outputFile = nullptr;
   if (writeOutputFile)
      outputFile = TFile::Open("TMVA_CNN_ClassificationOutput.root", "RECREATE");

   /***
       ## Create TMVA Factory

    Create the Factory class. Later you can choose the methods
    whose performance you'd like to investigate.

    The factory is the major TMVA object you have to interact with. Here is the list of parameters you need to pass

    - The first argument is the base of the name of all the output
    weight files in the directory weight/ that will be created with the
    method parameters

    - The second argument is the output file for the training results

    - The third argument is a string option defining some general configuration for the TMVA session.
      For example all TMVA output can be suppressed by removing the "!" (not) in front of the "Silent" argument in the
   option string

    - note that we disable any pre-transformation of the input variables and we avoid computing correlations between
   input variables
   ***/

   TMVA::Factory factory(
      "TMVA_CNN_Classification", outputFile,
      "!V:ROC:!Silent:Color:AnalysisType=Classification:Transformations=None:!Correlations");

   /***

       ## Declare DataLoader(s)

       The next step is to declare the DataLoader class that deals with input variables

       Define the input variables that shall be used for the MVA training
       note that you may also use variable expressions, which can be parsed by TTree::Draw( "expression" )]

       In this case the input data consists of an image of 16x16 pixels. Each single pixel is a branch in a ROOT TTree

   **/

   TMVA::DataLoader loader("dataset");

   /***

       ## Setup Dataset(s)

       Define input data file and signal and background trees

   **/

   std::unique_ptr<TFile> inputFile{TFile::Open(inputFileName)};
   if (!inputFile) {
      Error("TMVA_CNN_Classification", "Error opening input file %s - exit", inputFileName.Data());
      return;
   }

   // --- Register the training and test trees

   auto signalTree = inputFile->Get<TTree>("sig_tree");
   auto backgroundTree = inputFile->Get<TTree>("bkg_tree");

   if (!signalTree) {
      Error("TMVA_CNN_Classification", "Could not find signal tree in file '%s'", inputFileName.Data());
      return;
   }
   if (!backgroundTree) {
      Error("TMVA_CNN_Classification", "Could not find background tree in file '%s'", inputFileName.Data());
      return;
   }

   int nEventsSig = signalTree->GetEntries();
   int nEventsBkg = backgroundTree->GetEntries();

   // global event weights per tree (see below for setting event-wise weights)
   Double_t signalWeight = 1.0;
   Double_t backgroundWeight = 1.0;

   // You can add an arbitrary number of signal or background trees
   loader.AddSignalTree(signalTree, signalWeight);
   loader.AddBackgroundTree(backgroundTree, backgroundWeight);

   /// add event variables (image)
   /// use new method (from ROOT 6.20 to add a variable array for all image data)
   loader.AddVariablesArray("vars", imgSize);

   // Set individual event weights (the variables must exist in the original TTree)
   //    for signal    : factory->SetSignalWeightExpression    ("weight1*weight2");
   //    for background: factory->SetBackgroundWeightExpression("weight1*weight2");
   // loader.SetBackgroundWeightExpression( "weight" );

   // Apply additional cuts on the signal and background samples (can be different)
   TCut mycuts = ""; // for example: TCut mycuts = "abs(var1)<0.5 && abs(var2-0.5)<1";
   TCut mycutb = ""; // for example: TCut mycutb = "abs(var1)<0.5";

   // Tell the factory how to use the training and testing events
   //
   // If no numbers of events are given, half of the events in the tree are used
   // for training, and the other half for testing:
   //    loader.PrepareTrainingAndTestTree( mycut, "SplitMode=random:!V" );
   // It is possible also to specify the number of training and testing events,
   // note we disable the computation of the correlation matrix of the input variables

   int nTrainSig = 0.8 * nEventsSig;
   int nTrainBkg = 0.8 * nEventsBkg;

   // build the string options for DataLoader::PrepareTrainingAndTestTree
   TString prepareOptions = TString::Format(
      "nTrain_Signal=%d:nTrain_Background=%d:SplitMode=Random:SplitSeed=100:NormMode=NumEvents:!V:!CalcCorrelations",
      nTrainSig, nTrainBkg);

   loader.PrepareTrainingAndTestTree(mycuts, mycutb, prepareOptions);

   /***

       DataSetInfo              : [dataset] : Added class "Signal"
       : Add Tree sig_tree of type Signal with 10000 events
       DataSetInfo              : [dataset] : Added class "Background"
       : Add Tree bkg_tree of type Background with 10000 events



   **/

   /****
        # Booking Methods

        Here we book the TMVA methods. We book a Boosted Decision Tree method (BDT)

   **/

   // Boosted Decision Trees
   if (useTMVABDT) {
      factory.BookMethod(&loader, TMVA::Types::kBDT, "BDT",
                         "!V:NTrees=200:MinNodeSize=2.5%:MaxDepth=2:BoostType=AdaBoost:AdaBoostBeta=0.5:"
                         "UseBaggedBoost:BaggedSampleFraction=0.5:SeparationType=GiniIndex:nCuts=20");
   }
   /**

      #### Booking Deep Neural Network

      Here we book the DNN of TMVA. See the example TMVA_Higgs_Classification.C for a detailed description of the
   options

   **/

   if (useTMVADNN) {

      TString layoutString(
         "Layout=DENSE|100|RELU,BNORM,DENSE|100|RELU,BNORM,DENSE|100|RELU,BNORM,DENSE|100|RELU,DENSE|1|LINEAR");

      // Training strategies
      // one can catenate several training strings with different parameters (e.g. learning rates or regularizations
      // parameters) The training string must be concatenates with the `|` delimiter
      TString trainingString1("LearningRate=1e-3,Momentum=0.9,Repetitions=1,"
                              "ConvergenceSteps=5,BatchSize=100,TestRepetitions=1,"
                              "MaxEpochs=10,WeightDecay=1e-4,Regularization=None,"
                              "Optimizer=ADAM,DropConfig=0.0+0.0+0.0+0.");

      TString trainingStrategyString("TrainingStrategy=");
      trainingStrategyString += trainingString1; // + "|" + trainingString2 + ....

      // Build now the full DNN Option string

      TString dnnOptions("!H:V:ErrorStrategy=CROSSENTROPY:VarTransform=None:"
                         "WeightInitialization=XAVIER");
      dnnOptions.Append(":");
      dnnOptions.Append(layoutString);
      dnnOptions.Append(":");
      dnnOptions.Append(trainingStrategyString);

      TString dnnMethodName = "TMVA_DNN_CPU";
// use GPU if available
#ifdef R__HAS_TMVAGPU
      dnnOptions += ":Architecture=GPU";
      dnnMethodName = "TMVA_DNN_GPU";
#elif defined(R__HAS_TMVACPU)
      dnnOptions += ":Architecture=CPU";
#endif

      factory.BookMethod(&loader, TMVA::Types::kDL, dnnMethodName, dnnOptions);
   }

   /***
    ### Book Convolutional Neural Network in TMVA

    For building a CNN one needs to define

    -  Input Layout :  number of channels (in this case = 1)  | image height | image width
    -  Batch Layout :  batch size | number of channels | image size = (height*width)

    Then one add Convolutional layers and MaxPool layers.

    -  For Convolutional layer the option string has to be:
       - CONV | number of units | filter height | filter width | stride height | stride width | padding height | paddig
   width | activation function

       - note in this case we are using a filer 3x3 and padding=1 and stride=1 so we get the output dimension of the
   conv layer equal to the input

      - note we use after the first convolutional layer a batch normalization layer. This seems to help significantly the
   convergence

     - For the MaxPool layer:
        - MAXPOOL  | pool height | pool width | stride height | stride width

    The RESHAPE layer is needed to flatten the output before the Dense layer


    Note that to run the CNN is required to have CPU  or GPU support

   ***/

   if (useTMVACNN) {

      TString inputLayoutString("InputLayout=1|16|16");

      // Batch Layout
      TString layoutString("Layout=CONV|10|3|3|1|1|1|1|RELU,BNORM,CONV|10|3|3|1|1|1|1|RELU,MAXPOOL|2|2|1|1,"
                           "RESHAPE|FLAT,DENSE|100|RELU,DENSE|1|LINEAR");

      // Training strategies.
      TString trainingString1("LearningRate=1e-3,Momentum=0.9,Repetitions=1,"
                              "ConvergenceSteps=5,BatchSize=100,TestRepetitions=1,"
                              "MaxEpochs=10,WeightDecay=1e-4,Regularization=None,"
                              "Optimizer=ADAM,DropConfig=0.0+0.0+0.0+0.0");

      TString trainingStrategyString("TrainingStrategy=");
      trainingStrategyString +=
         trainingString1; // + "|" + trainingString2 + "|" + trainingString3; for concatenating more training strings

      // Build full CNN Options.
      TString cnnOptions("!H:V:ErrorStrategy=CROSSENTROPY:VarTransform=None:"
                         "WeightInitialization=XAVIER");

      cnnOptions.Append(":");
      cnnOptions.Append(inputLayoutString);
      cnnOptions.Append(":");
      cnnOptions.Append(layoutString);
      cnnOptions.Append(":");
      cnnOptions.Append(trainingStrategyString);

      //// New DL (CNN)
      TString cnnMethodName = "TMVA_CNN_CPU";
// use GPU if available
#ifdef R__HAS_TMVAGPU
      cnnOptions += ":Architecture=GPU";
      cnnMethodName = "TMVA_CNN_GPU";
#else
      cnnOptions += ":Architecture=CPU";
      cnnMethodName = "TMVA_CNN_CPU";
#endif

      factory.BookMethod(&loader, TMVA::Types::kDL, cnnMethodName, cnnOptions);
   }

   /**
      ### Book Convolutional Neural Network in Keras using a generated model

   **/

#ifdef R__HAS_PYMVA
   // The next section uses Python packages, execute it only if PyMVA is available
   TString tmva_python_exe{TMVA::Python_Executable()};
   TString python_exe = tmva_python_exe.IsNull() ? "python" : tmva_python_exe;

   if (useKerasCNN) {

      Info("TMVA_CNN_Classification", "Building convolutional keras model");
      // create python script which can be executed
      // create 2 conv2d layer + maxpool + dense
      TMacro m;
      m.AddLine("import tensorflow");
      m.AddLine("from tensorflow.keras.models import Sequential");
      m.AddLine("from tensorflow.keras.optimizers import Adam");
      m.AddLine(
         "from tensorflow.keras.layers import Input, Dense, Dropout, Flatten, Conv2D, MaxPooling2D, Reshape, BatchNormalization");
      m.AddLine("");
      m.AddLine("model = Sequential() ");
      m.AddLine("model.add(Reshape((16, 16, 1), input_shape = (256, )))");
      m.AddLine("model.add(Conv2D(10, kernel_size = (3, 3), kernel_initializer = 'glorot_normal',activation = "
                "'relu', padding = 'same'))");
      m.AddLine("model.add(BatchNormalization())");
      m.AddLine("model.add(Conv2D(10, kernel_size = (3, 3), kernel_initializer = 'glorot_normal',activation = "
                "'relu', padding = 'same'))");
      // m.AddLine("model.add(BatchNormalization())");
      m.AddLine("model.add(MaxPooling2D(pool_size = (2, 2), strides = (1,1))) ");
      m.AddLine("model.add(Flatten())");
      m.AddLine("model.add(Dense(256, activation = 'relu')) ");
      m.AddLine("model.add(Dense(2, activation = 'sigmoid')) ");
      m.AddLine("model.compile(loss = 'binary_crossentropy', optimizer = Adam(learning_rate = 0.001), weighted_metrics = ['accuracy'])");
      m.AddLine("model.save('model_cnn.h5')");
      m.AddLine("model.summary()");

      m.SaveSource("make_cnn_model.py");
      // execute
      gSystem->Exec(python_exe + " make_cnn_model.py");

      if (gSystem->AccessPathName("model_cnn.h5")) {
         Warning("TMVA_CNN_Classification", "Error creating Keras model file - skip using Keras");
      } else {
         // book PyKeras method only if Keras model could be created
         Info("TMVA_CNN_Classification", "Booking tf.Keras CNN model");
         factory.BookMethod(
            &loader, TMVA::Types::kPyKeras, "PyKeras",
            "H:!V:VarTransform=None:FilenameModel=model_cnn.h5:tf.keras:"
            "FilenameTrainedModel=trained_model_cnn.h5:NumEpochs=10:BatchSize=100:"
            "GpuOptions=allow_growth=True"); // needed for RTX NVidia card and to avoid TF allocates all GPU memory
      }
   }

   if (usePyTorchCNN) {

      Info("TMVA_CNN_Classification", "Using Convolutional PyTorch Model");
      TString pyTorchFileName = gROOT->GetTutorialDir() + TString("/tmva/PyTorch_Generate_CNN_Model.py");
      // check that pytorch can be imported and file defining the model and used later when booking the method is
      // existing
      if (gSystem->Exec(python_exe + " -c 'import torch'") || gSystem->AccessPathName(pyTorchFileName)) {
         Warning("TMVA_CNN_Classification", "PyTorch is not installed or model building file is not existing - skip using PyTorch");
      } else {
         // book PyTorch method only if PyTorch model could be created
         Info("TMVA_CNN_Classification", "Booking PyTorch CNN model");
         TString methodOpt = "H:!V:VarTransform=None:FilenameModel=PyTorchModelCNN.pt:"
                             "FilenameTrainedModel=PyTorchTrainedModelCNN.pt:NumEpochs=10:BatchSize=100";
         methodOpt += TString(":UserCode=") + pyTorchFileName;
         factory.BookMethod(&loader, TMVA::Types::kPyTorch, "PyTorch", methodOpt);
      }
   }
#endif

   ////  ## Train Methods

   factory.TrainAllMethods();

   /// ## Test and Evaluate Methods

   factory.TestAllMethods();

   factory.EvaluateAllMethods();

   /// ## Plot ROC Curve

   auto c1 = factory.GetROCCurve(&loader);
   c1->Draw();

   // close outputfile to save output file
   outputFile->Close();
}<|MERGE_RESOLUTION|>--- conflicted
+++ resolved
@@ -49,12 +49,6 @@
    TF2 f1("f1", "xygaus");
    TF2 f2("f2", "xygaus");
 
-<<<<<<< HEAD
-   auto f1 = new TF2("f1", "xygaus");
-   auto f2 = new TF2("f2", "xygaus");
-   TFile f(fileOutName, "RECREATE");
-=======
->>>>>>> 22aeb252
    TTree sgn("sig_tree", "signal_tree");
    TTree bkg("bkg_tree", "background_tree");
 
