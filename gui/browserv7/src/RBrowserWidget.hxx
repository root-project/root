// Author: Sergey Linev <S.Linev@gsi.de>
// Date: 2021-01-22
// Warning: This is part of the ROOT 7 prototype! It will change without notice. It might trigger earthquakes. Feedback is welcome!

/*************************************************************************
 * Copyright (C) 1995-2021, Rene Brun and Fons Rademakers.               *
 * All rights reserved.                                                  *
 *                                                                       *
 * For the licensing terms see $ROOTSYS/LICENSE.                         *
 * For the list of contributors see $ROOTSYS/README/CREDITS.             *
 *************************************************************************/

#ifndef ROOT7_RBrowserWidget
#define ROOT7_RBrowserWidget

#include <memory>
#include <map>
#include <string>

#include <ROOT/Browsable/RElement.hxx>

namespace ROOT {
namespace Experimental {

class RBrowser;

/** \class ROOT::Experimental::RBrowserWidget
\ingroup rbrowser
Abstract Web-based widget, which can be used in the RBrowser
Used to embed canvas, geometry viewer and potentially any other widgets
*/

class RBrowserWidget {

   friend class RBrowser;

   std::string fName;   ///<!  widget name

   Browsable::RElementPath_t  fPath;  ///<! path of drawn element

   RBrowser  *fBrowser{nullptr};

public:

   explicit RBrowserWidget(const std::string &name) : fName(name) {};
   virtual ~RBrowserWidget() = default;

   RBrowser *GetBrowser() const { return fBrowser; }

   virtual void Show(const std::string &) = 0;

   virtual void ResetConn() {}

   virtual void SetActive() {}

   void SetPath(const Browsable::RElementPath_t &path) { fPath = path; }
   const Browsable::RElementPath_t &GetPath() const { return fPath; }

   const std::string &GetName() const { return fName; }
   virtual std::string GetKind() const = 0;
   virtual std::string GetUrl() = 0;
   virtual std::string GetTitle() { return ""; }

   virtual bool DrawElement(std::shared_ptr<Browsable::RElement> &, const std::string & = "") { return false; }
   virtual std::string SendWidgetContent() { return ""; }
<<<<<<< HEAD
=======
   std::string SendWidgetTitle();
>>>>>>> 18b4f317

   virtual void CheckModified() {}
};

class RBrowserWidgetProvider {
protected:
   using ProvidersMap_t = std::map<std::string, RBrowserWidgetProvider*>;

   virtual std::shared_ptr<RBrowserWidget> Create(const std::string &) = 0;

   virtual std::shared_ptr<RBrowserWidget> CreateFor(const std::string &, std::shared_ptr<Browsable::RElement> &) { return nullptr; }

   static ProvidersMap_t& GetMap();

public:

   explicit RBrowserWidgetProvider(const std::string &kind);
   virtual ~RBrowserWidgetProvider();

   static std::shared_ptr<RBrowserWidget> CreateWidget(const std::string &kind, const std::string &name);

   static std::shared_ptr<RBrowserWidget> CreateWidgetFor(const std::string &kind, const std::string &name, std::shared_ptr<Browsable::RElement> &element);
};


} // namespace Experimental
} // namespace ROOT

#endif<|MERGE_RESOLUTION|>--- conflicted
+++ resolved
@@ -63,10 +63,7 @@
 
    virtual bool DrawElement(std::shared_ptr<Browsable::RElement> &, const std::string & = "") { return false; }
    virtual std::string SendWidgetContent() { return ""; }
-<<<<<<< HEAD
-=======
    std::string SendWidgetTitle();
->>>>>>> 18b4f317
 
    virtual void CheckModified() {}
 };
