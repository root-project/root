--- conflicted
+++ resolved
@@ -762,19 +762,13 @@
          Gl_histadd((char *)msg.c_str());
       }
 
-<<<<<<< HEAD
-      std::ofstream ofs(pathtmp.str(), std::ofstream::out | std::ofstream::app);
-=======
       std::ofstream ofs(fPromptFileOutput, std::ofstream::out | std::ofstream::app);
->>>>>>> 18b4f317
       ofs << sPrompt << msg << std::endl;
       ofs.close();
 
       gSystem->RedirectOutput(fPromptFileOutput.c_str(), "a");
       gROOT->ProcessLine(msg.c_str());
       gSystem->RedirectOutput(nullptr);
-<<<<<<< HEAD
-=======
 
       if (msg == ".g"s) {
          auto widget = std::dynamic_pointer_cast<RBrowserInfoWidget>(FindWidget(""s, "info"s));
@@ -791,7 +785,6 @@
             widget->RefreshFromLogs(sPrompt + msg, GetRootLogs());
       }
 
->>>>>>> 18b4f317
       CheckWidgtesModified();
    } else if (kind == "GETHISTORY") {
 
