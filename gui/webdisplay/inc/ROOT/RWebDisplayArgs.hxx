--- conflicted
+++ resolved
@@ -102,13 +102,8 @@
    {
       return !IsHeadless() &&
              ((GetBrowserKind() == kOn) || (GetBrowserKind() == kNative) || (GetBrowserKind() == kChrome) ||
-<<<<<<< HEAD
-              (GetBrowserKind() == kEdge) || (GetBrowserKind() == kFirefox) || (GetBrowserKind() == kDefault) ||
-              (GetBrowserKind() == kCustom));
-=======
               (GetBrowserKind() == kEdge) || (GetBrowserKind() == kSafari) || (GetBrowserKind() == kFirefox) ||
               (GetBrowserKind() == kDefault) || (GetBrowserKind() == kCustom));
->>>>>>> 4f177922
    }
 
    /// returns true if local display like CEF or Qt5 QWebEngine should be used
