--- conflicted
+++ resolved
@@ -111,14 +111,11 @@
 
    static void SetUseSessionKey(bool on = true);
    static void SetUseConnectionKey(bool on = true);
-<<<<<<< HEAD
-=======
    static void SetSingleConnMode(bool on = true);
 
    static void AddServerLocation(const std::string &server_prefix, const std::string &files_path);
    static std::map<std::string, std::string> GetServerLocations();
    static void ClearServerLocations();
->>>>>>> 4f177922
 };
 
 } // namespace ROOT
