// Author: Sergey Linev <s.linev@gsi.de>
// Date: 2017-10-16
// Warning: This is part of the ROOT 7 prototype! It will change without notice. It might trigger earthquakes. Feedback is welcome!

/*************************************************************************
 * Copyright (C) 1995-2019, Rene Brun and Fons Rademakers.               *
 * All rights reserved.                                                  *
 *                                                                       *
 * For the licensing terms see $ROOTSYS/LICENSE.                         *
 * For the list of contributors see $ROOTSYS/README/CREDITS.             *
 *************************************************************************/

#ifndef ROOT7_RWebWindowsManager
#define ROOT7_RWebWindowsManager

#include <memory>
#include <string>
#include <thread>
#include <mutex>
#include <functional>

#include "THttpEngine.h"

#include <ROOT/RWebWindow.hxx>

class THttpServer;
class THttpWSHandler;
class TExec;

namespace ROOT {

/// function signature for catching show calls of arbitrary RWebWindow
/// if returns true, normal show procedure will not be invoked
using WebWindowShowCallback_t = std::function<bool(RWebWindow &, const RWebDisplayArgs &)>;

class RWebWindowsManager {

   friend class RWebWindow;

private:
   std::unique_ptr<THttpServer> fServer;  ///<! central communication with the all used displays
   std::string fAddr;                     ///<! HTTP address of the server
   std::string fSessionKey;               ///<! secret session key used on client to code connections keys
   bool fUseSessionKey{false};            ///<! is session key has to be used for data signing
   std::recursive_mutex fMutex;           ///<! main mutex, used for window creations
   unsigned fIdCnt{0};                    ///<! counter for identifiers
   bool fUseHttpThrd{false};              ///<! use special thread for THttpServer
   bool fUseSenderThreads{false};         ///<! use extra threads for sending data from RWebWindow to clients
   float fLaunchTmout{30.};               ///<! timeout in seconds to start browser process, default 30s
   bool fExternalProcessEvents{false};    ///<! indicate that there are external process events engine
   std::unique_ptr<TExec> fAssgnExec;     ///<! special exec to assign thread id via ProcessEvents
   WebWindowShowCallback_t fShowCallback; ///<! function called for each RWebWindow::Show call

   /// Returns true if http server use special thread for requests processing (default off)
   bool IsUseHttpThread() const { return fUseHttpThrd; }

   /// Returns true if extra threads to send data via websockets will be used (default off)
   bool IsUseSenderThreads() const { return fUseSenderThreads; }

   /// Returns timeout for launching new browser process
   float GetLaunchTmout() const { return fLaunchTmout; }

   void Unregister(RWebWindow &win);

   /// Show window in specified location, see Show() method for more details
   unsigned ShowWindow(RWebWindow &win, const RWebDisplayArgs &args);

   int WaitFor(RWebWindow &win, WebWindowWaitFunc_t check, bool timed = false, double tm = -1);

   std::string GetUrl(RWebWindow &win, bool remote = false, std::string *produced_key = nullptr);

   bool CreateServer(bool with_http = false);

   bool InformListener(const std::string &msg);

   static std::string GenerateKey(int keylen = 32);

public:
   RWebWindowsManager();

   ~RWebWindowsManager();

   /// Returns THttpServer instance
   THttpServer *GetServer() const { return fServer.get(); }

   /// Returns http address of the server, empty string when not available
   std::string GetServerAddr() const { return fAddr; }

   /// Assign show callback which can catch window showing, used by RBrowser
   void SetShowCallback(WebWindowShowCallback_t func) { fShowCallback = func; }

   static std::shared_ptr<RWebWindowsManager> &Instance();

   std::shared_ptr<RWebWindow> CreateWindow();

   void Terminate();

   static bool IsMainThrd();
   static void AssignMainThrd();

   static void SetLoopbackMode(bool on = true);
<<<<<<< HEAD
=======
   static bool IsLoopbackMode();

   static void SetUseSessionKey(bool on = false);
>>>>>>> 22aeb252
};

} // namespace ROOT

#endif<|MERGE_RESOLUTION|>--- conflicted
+++ resolved
@@ -99,12 +99,9 @@
    static void AssignMainThrd();
 
    static void SetLoopbackMode(bool on = true);
-<<<<<<< HEAD
-=======
    static bool IsLoopbackMode();
 
    static void SetUseSessionKey(bool on = false);
->>>>>>> 22aeb252
 };
 
 } // namespace ROOT
