// Author: Sergey Linev <s.linev@gsi.de>
// Date: 2017-10-16
// Warning: This is part of the ROOT 7 prototype! It will change without notice. It might trigger earthquakes. Feedback is welcome!

/*************************************************************************
 * Copyright (C) 1995-2019, Rene Brun and Fons Rademakers.               *
 * All rights reserved.                                                  *
 *                                                                       *
 * For the licensing terms see $ROOTSYS/LICENSE.                         *
 * For the list of contributors see $ROOTSYS/README/CREDITS.             *
 *************************************************************************/

#include <ROOT/RWebWindowsManager.hxx>

#include <ROOT/RLogger.hxx>
#include <ROOT/RWebDisplayArgs.hxx>
#include <ROOT/RWebDisplayHandle.hxx>

#include "RWebWindowWSHandler.hxx"

#include "THttpServer.h"

#include "TSystem.h"
#include "TString.h"
#include "TApplication.h"
#include "TTimer.h"
#include "TRandom3.h"
#include "TError.h"
#include "TROOT.h"
#include "TEnv.h"
#include "TExec.h"
#include "TSocket.h"
#include "TThread.h"
#include "TObjArray.h"

#include <thread>
#include <chrono>
#include <iostream>

using namespace ROOT;

///////////////////////////////////////////////////////////////
/// Parse boolean gEnv variable which should be "yes" or "no"
/// \return 1 for true or 0 for false
/// Returns \param dflt if result is not defined
/// \param name name of the env variable

int RWebWindowWSHandler::GetBoolEnv(const std::string &name, int dflt)
{
   const char *undef = "<undefined>";
   const char *value = gEnv->GetValue(name.c_str(), undef);
   if (!value) return dflt;
   std::string svalue = value;
   if (svalue == undef) return dflt;

   if (svalue == "yes") return 1;
   if (svalue == "no") return 0;

   R__LOG_ERROR(WebGUILog()) << name << " has to be yes or no";
   return dflt;
}


/** \class ROOT::RWebWindowsManager
\ingroup webdisplay

Central instance to create and show web-based windows like Canvas or FitPanel.

Manager responsible to creating THttpServer instance, which is used for RWebWindow's
communication with clients.

Method RWebWindows::Show() used to show window in specified location.
*/

//////////////////////////////////////////////////////////////////////////////////////////
/// Returns default window manager
/// Used to display all standard ROOT elements like TCanvas or TFitPanel

std::shared_ptr<RWebWindowsManager> &RWebWindowsManager::Instance()
{
   static std::shared_ptr<RWebWindowsManager> sInstance = std::make_shared<RWebWindowsManager>();
   return sInstance;
}

//////////////////////////////////////////////////////////////////
/// This thread id used to identify main application thread, where ROOT event processing runs
/// To inject code in that thread, one should use TTimer (like THttpServer does)
/// In other threads special run methods have to be invoked like RWebWindow::Run()
///
/// TODO: probably detection of main thread should be delivered by central ROOT instances like gApplication or gROOT
/// Main thread can only make sense if special processing runs there and one can inject own functionality there

static std::thread::id gWebWinMainThrd = std::this_thread::get_id();
static bool gWebWinMainThrdSet = true;
static bool gWebWinLoopbackMode = true;
static bool gWebWinUseSessionKey = true;

//////////////////////////////////////////////////////////////////////////////////////////
/// Returns true when called from main process
/// Main process recognized at the moment when library is loaded
/// It supposed to be a thread where gApplication->Run() will be called
/// If application runs in separate thread, one have to use AssignMainThrd() method
/// to let RWebWindowsManager correctly recognize such situation

bool RWebWindowsManager::IsMainThrd()
{
   return gWebWinMainThrdSet && (std::this_thread::get_id() == gWebWinMainThrd);
}

//////////////////////////////////////////////////////////////////////////////////////////
/// Re-assigns main thread id
/// Normally main thread id recognized at the moment when library is loaded
/// It supposed to be a thread where gApplication->Run() will be called
/// If application runs in separate thread, one have to call this method
/// to let RWebWindowsManager correctly recognize such situation

void RWebWindowsManager::AssignMainThrd()
{
   gWebWinMainThrdSet = true;
   gWebWinMainThrd = std::this_thread::get_id();
}


//////////////////////////////////////////////////////////////////////////////////////////
/// Set loopback mode for THttpServer used for web widgets
/// By default is on. Only local communication via localhost address is possible
/// Disable it only if really necessary - it may open unauthorized access to your application from external nodes!!

void RWebWindowsManager::SetLoopbackMode(bool on)
{
   gWebWinLoopbackMode = on;
   if (!on) {
      printf("\nWARNING!\n");
      printf("Disabling loopback mode may leads to security problem.\n");
      printf("See https://root.cern/about/security/ for more information.\n\n");
      if (!gWebWinUseSessionKey) {
         printf("Enforce session key to safely work on public network.\n");
         printf("One may call RWebWindowsManager::SetUseSessionKey(false); to disable it.\n");
         gWebWinUseSessionKey = true;
      }
   }
}

//////////////////////////////////////////////////////////////////////////////////////////
/// Returns true if loopback mode used by THttpServer for web widgets

bool RWebWindowsManager::IsLoopbackMode()
{
   return gWebWinLoopbackMode;
}

//////////////////////////////////////////////////////////////////////////////////////////
/// Enable or disable usage of session key (default on)
/// If enabled, secrete session key used to calculate hash sum of each packet send to or from server
/// This protects ROOT http server from anauthorized usage

void RWebWindowsManager::SetUseSessionKey(bool on)
{
   gWebWinUseSessionKey = on;
}

//////////////////////////////////////////////////////////////////////////////////////////
/// Enable or disable usage of connection key (default on)
/// If enabled, each connection (and reconnection) to widget requires unique key
/// Connection key used together with session key to calculate hash sum of each packet send to or from server
/// This protects ROOT http server from anauthorized usage

void RWebWindowsManager::SetUseConnectionKey(bool on)
{
   gEnv->SetValue("WebGui.OnetimeKey", on ? "yes" : "no");
}

//////////////////////////////////////////////////////////////////////////////////////////
<<<<<<< HEAD
=======
/// Enable or disable single connection mode (default on)
/// If enabled, one connection only with any web widget is possible
/// Any attempt to establish more connections will fail
/// if this mode is disabled some widgets like geom viewer or web canvas will be able to
/// to serve several clients - only when they are connected with required authentication keys

void RWebWindowsManager::SetSingleConnMode(bool on)
{
   gEnv->SetValue("WebGui.SingleConnMode", on ? "yes" : "no");
}

//////////////////////////////////////////////////////////////////////////////////////////
/// Configure server location which can be used for loading of custom scripts or files
/// When THttpServer instance of RWebWindowsManager will be created,
/// THttpServer::AddLocation() method with correspondent arguments will be invoked.

void RWebWindowsManager::AddServerLocation(const std::string &server_prefix, const std::string &files_path)
{
   if (server_prefix.empty() || files_path.empty())
      return;
   auto loc = GetServerLocations();
   std::string prefix = server_prefix;
   if (prefix.back() != '/')
      prefix.append("/");
   loc[prefix] = files_path;

   // now convert back to plain string
   TString cfg;
   for (auto &entry : loc) {
      if (cfg.Length() > 0)
         cfg.Append(";");
      cfg.Append(entry.first.c_str());
      cfg.Append(":");
      cfg.Append(entry.second.c_str());
   }

   gEnv->SetValue("WebGui.ServerLocations", cfg);

   auto serv = Instance()->GetServer();
   if (serv)
      serv->AddLocation(prefix.c_str(), files_path.c_str());
}

//////////////////////////////////////////////////////////////////////////////////////////
/// Returns server locations as <std::string, std::string>
/// Key is location name (with slash at the end) and value is file path

std::map<std::string, std::string> RWebWindowsManager::GetServerLocations()
{
   std::map<std::string, std::string> res;

   TString cfg = gEnv->GetValue("WebGui.ServerLocations","");
   auto arr = cfg.Tokenize(";");
   if (arr) {
      TIter next(arr);
      while(auto obj = next()) {
         TString arg = obj->GetName();

         auto p = arg.First(":");
         if (p == kNPOS) continue;

         TString prefix = arg(0, p);
         if (!prefix.EndsWith("/"))
            prefix.Append("/");
         TString path = arg(p+1, arg.Length() - p);

         res[prefix.Data()] = path.Data();
      }
      delete arr;
   }
   return res;
}

//////////////////////////////////////////////////////////////////////////////////////////
/// Clear all server locations
/// Does not change configuration of already running HTTP server

void RWebWindowsManager::ClearServerLocations()
{
   gEnv->SetValue("WebGui.ServerLocations", "");
}

//////////////////////////////////////////////////////////////////////////////////////////
>>>>>>> 4f177922
/// Static method to generate cryptographic key
/// Parameter keylen defines length of cryptographic key in bytes
/// Output string will be hex formatted and includes "-" separator after every 4 bytes
/// Example for 16 bytes: "fca45856-41bee066-ff74cc96-9154d405"

std::string RWebWindowsManager::GenerateKey(int keylen)
{
   std::vector<unsigned char> buf(keylen, 0);
   auto res = gSystem->GetCryptoRandom(buf.data(), keylen);

   R__ASSERT(res == keylen && "Error in gSystem->GetCryptoRandom");

   std::string key;
   for (int n = 0; n < keylen; n++) {
      if ((n > 0) && (n % 4 == 0))
         key.append("-");
      auto t = TString::Itoa(buf[n], 16);
      if (t.Length() == 1)
         key.append("0");
      key.append(t.Data());
   }
   return key;
}

//////////////////////////////////////////////////////////////////////////////////////////
/// window manager constructor
/// Required here for correct usage of unique_ptr<THttpServer>

RWebWindowsManager::RWebWindowsManager()
{
   fSessionKey = GenerateKey(32);
   fUseSessionKey = gWebWinUseSessionKey;

   fExternalProcessEvents = RWebWindowWSHandler::GetBoolEnv("WebGui.ExternalProcessEvents") == 1;
   if (fExternalProcessEvents)
      RWebWindowsManager::AssignMainThrd();
}

//////////////////////////////////////////////////////////////////////////////////////////
/// window manager destructor
/// Required here for correct usage of unique_ptr<THttpServer>

RWebWindowsManager::~RWebWindowsManager()
{
   if (gApplication && fServer && !fServer->IsTerminated()) {
      gApplication->Disconnect("Terminate(Int_t)", fServer.get(), "SetTerminate()");
      fServer->SetTerminate();
   }
}

//////////////////////////////////////////////////////////////////////////////////////////
/// If ROOT_LISTENER_SOCKET variable is configured,
/// message will be sent to that unix socket

bool RWebWindowsManager::InformListener(const std::string &msg)
{
#ifdef R__WIN32
   (void) msg;
   return false;

#else

   const char *fname = gSystem->Getenv("ROOT_LISTENER_SOCKET");
   if (!fname || !*fname)
      return false;

   TSocket s(fname);
   if (!s.IsValid()) {
      R__LOG_ERROR(WebGUILog()) << "Problem with open listener socket " << fname << ", check ROOT_LISTENER_SOCKET environment variable";
      return false;
   }

   int res = s.SendRaw(msg.c_str(), msg.length());

   s.Close();

   if (res > 0) {
      // workaround to let handle socket by system outside ROOT process
      gSystem->ProcessEvents();
      gSystem->Sleep(10);
   }

   return res > 0;
#endif
}


//////////////////////////////////////////////////////////////////////////////////////////
/// Creates http server, if required - with real http engine (civetweb)
/// One could configure concrete HTTP port, which should be used for the server,
/// provide following entry in rootrc file:
///
///      WebGui.HttpPort: 8088
///
/// or specify range of http ports, which can be used:
///
///      WebGui.HttpPortMin: 8800
///      WebGui.HttpPortMax: 9800
///
/// By default range [8800..9800] is used
///
/// One also can bind HTTP server socket to loopback address,
/// In that case only connection from localhost will be available:
///
///      WebGui.HttpLoopback: yes
///
/// Or one could specify hostname which should be used for binding of server socket
///
///      WebGui.HttpBind: hostname | ipaddress
///
/// To use secured protocol, following parameter should be specified
///
///      WebGui.UseHttps: yes
///      WebGui.ServerCert: sertificate_filename.pem
///
/// Alternatively, one can specify unix socket to handle requests:
///
///      WebGui.UnixSocket: /path/to/unix/socket
///      WebGui.UnixSocketMode: 0700
///
/// Typically one used unix sockets together with server mode like `root --web=server:/tmp/root.socket` and
/// then redirect it via ssh tunnel (e.g. using `rootssh`) to client node
///
/// All incoming requests processed in THttpServer in timer handler with 10 ms timeout.
/// One may decrease value to improve latency or increase value to minimize CPU load
///
///      WebGui.HttpTimer: 10
///
/// To processing incoming http requests and websockets, THttpServer allocate 10 threads
/// One have to increase this number if more simultaneous connections are expected:
///
///      WebGui.HttpThrds: 10
///
/// One also can configure usage of special thread of processing of http server requests
///
///      WebGui.HttpThrd: no
///
/// Extra threads can be used to send data to different clients via websocket (default no)
///
///      WebGui.SenderThrds: no
///
/// If required, one could change websocket timeouts (default is 10000 ms)
///
///      WebGui.HttpWSTmout: 10000
///
/// By default, THttpServer created in restricted mode which only allows websocket handlers
/// and processes only very few other related http requests. For security reasons such mode
/// should be always enabled. Only if it is really necessary to process all other kinds
/// of HTTP requests, one could specify no for following parameter (default yes):
///
///      WebGui.WSOnly: yes
///
/// In some applications one may need to force longpoll websocket emulations from the beginning,
/// for instance when clients connected via proxys. Although JSROOT should automatically fallback
/// to longpoll engine, one can configure this directly (default no)
///
///      WebGui.WSLongpoll: no
///
/// Following parameter controls browser max-age caching parameter for files (default 3600)
/// When 0 is specified, browser cache will be disabled
///
///      WebGui.HttpMaxAge: 3600
///
/// Also one can provide extra URL options for, see TCivetweb::Create for list of supported options
///
///      WebGui.HttpExtraArgs: winsymlinks=no
///
/// One also can configure usage of FastCGI server for web windows:
///
///      WebGui.FastCgiPort: 4000
///      WebGui.FastCgiThreads: 10
///
/// To be able start web browser for such windows, one can provide real URL of the
/// web server which will connect with that FastCGI instance:
///
///      WebGui.FastCgiServer: https://your_apache_server.com/root_cgi_path
///
/// For some custom applications one requires to load JavaScript modules or other files.
/// For such applications one may require to load files from other locations which can be configured
/// with AddServerLocation() method or directly via:
///
///      WebGui.ServerLocations: location1:/file/path/to/location1;location2:/file/path/to/location2



bool RWebWindowsManager::CreateServer(bool with_http)
{
   if (gROOT->GetWebDisplay() == "off")
      return false;

   // explicitly protect server creation
   std::lock_guard<std::recursive_mutex> grd(fMutex);

   if (!fServer) {

      fServer = std::make_unique<THttpServer>("basic_sniffer");

      if (fExternalProcessEvents) {
         fUseHttpThrd = false;
      } else {
         auto serv_thrd = RWebWindowWSHandler::GetBoolEnv("WebGui.HttpThrd");
         if (serv_thrd != -1)
            fUseHttpThrd = serv_thrd != 0;
      }

      auto send_thrds = RWebWindowWSHandler::GetBoolEnv("WebGui.SenderThrds");
      if (send_thrds != -1)
         fUseSenderThreads = send_thrds != 0;

      if (IsUseHttpThread())
         fServer->CreateServerThread();

      if (gApplication)
         gApplication->Connect("Terminate(Int_t)", "THttpServer", fServer.get(), "SetTerminate()");

      fServer->SetWSOnly(RWebWindowWSHandler::GetBoolEnv("WebGui.WSOnly", 1) != 0);

      // this is location where all ROOT UI5 sources are collected
      // normally it is $ROOTSYS/ui5 or <prefix>/ui5 location
      TString ui5dir = gSystem->Getenv("ROOTUI5SYS");
      if (ui5dir.Length() == 0)
         ui5dir = gEnv->GetValue("WebGui.RootUi5Path","");

      if (ui5dir.Length() == 0)
         ui5dir.Form("%s/ui5", TROOT::GetDataDir().Data());

      if (gSystem->ExpandPathName(ui5dir)) {
         R__LOG_ERROR(WebGUILog()) << "Path to ROOT ui5 sources " << ui5dir << " not found, set ROOTUI5SYS correctly";
         ui5dir = ".";
      }

      fServer->AddLocation("rootui5sys/", ui5dir.Data());

      auto loc = GetServerLocations();
      for (auto &entry : loc)
         fServer->AddLocation(entry.first.c_str(), entry.second.c_str());
   }

   if (!with_http || fServer->IsAnyEngine())
      return true;

   int http_port = gEnv->GetValue("WebGui.HttpPort", 0);
   int http_min = gEnv->GetValue("WebGui.HttpPortMin", 8800);
   int http_max = gEnv->GetValue("WebGui.HttpPortMax", 9800);
   int http_timer = gEnv->GetValue("WebGui.HttpTimer", 10);
   int http_thrds = gEnv->GetValue("WebGui.HttpThreads", 10);
   int http_wstmout = gEnv->GetValue("WebGui.HttpWSTmout", 10000);
   int http_maxage = gEnv->GetValue("WebGui.HttpMaxAge", -1);
   const char *extra_args = gEnv->GetValue("WebGui.HttpExtraArgs", "");
   int fcgi_port = gEnv->GetValue("WebGui.FastCgiPort", 0);
   int fcgi_thrds = gEnv->GetValue("WebGui.FastCgiThreads", 10);
   const char *fcgi_serv = gEnv->GetValue("WebGui.FastCgiServer", "");
   fLaunchTmout = gEnv->GetValue("WebGui.LaunchTmout", 30.);
   bool assign_loopback = gWebWinLoopbackMode;
   const char *http_bind = gEnv->GetValue("WebGui.HttpBind", "");
   bool use_secure = RWebWindowWSHandler::GetBoolEnv("WebGui.UseHttps", 0) == 1;
   const char *ssl_cert = gEnv->GetValue("WebGui.ServerCert", "rootserver.pem");

   const char *unix_socket = gSystem->Getenv("ROOT_WEBGUI_SOCKET");
   if (!unix_socket || !*unix_socket)
      unix_socket = gEnv->GetValue("WebGui.UnixSocket", "");
   const char *unix_socket_mode = gEnv->GetValue("WebGui.UnixSocketMode", "0700");
   bool use_unix_socket = unix_socket && *unix_socket;

   if (use_unix_socket)
      fcgi_port = http_port = -1;

   if (assign_loopback)
      fcgi_port = -1;

   int ntry = 100;

   if ((http_port < 0) && (fcgi_port <= 0) && !use_unix_socket) {
      R__LOG_ERROR(WebGUILog()) << "Not allowed to create HTTP server, check WebGui.HttpPort variable";
      return false;
   }

   if ((http_timer > 0) && !IsUseHttpThread())
      fServer->SetTimer(http_timer);

   TRandom3 rnd;

   if (http_port < 0) {
      ntry = 0;
   } else {
      if (http_port == 0)
         rnd.SetSeed(0);
      if (http_max - http_min < ntry)
         ntry = http_max - http_min;
   }

   if (fcgi_port > 0)
      ntry++;

   if (use_unix_socket)
      ntry++;

   while (ntry-- >= 0) {
      if ((http_port == 0) && (fcgi_port <= 0) && !use_unix_socket) {
         if ((http_min <= 0) || (http_max <= http_min)) {
            R__LOG_ERROR(WebGUILog()) << "Wrong HTTP range configuration, check WebGui.HttpPortMin/Max variables";
            return false;
         }

         http_port = (int)(http_min + (http_max - http_min) * rnd.Rndm(1));
      }

      TString engine, url;
      if (fcgi_port > 0) {
         engine.Form("fastcgi:%d?thrds=%d", fcgi_port, fcgi_thrds);
         if (!fServer->CreateEngine(engine))
            return false;
         if (fcgi_serv && (strlen(fcgi_serv) > 0))
            fAddr = fcgi_serv;
         if (http_port < 0)
            return true;
         fcgi_port = 0;
      } else {
         if (use_unix_socket) {
            engine.Form("socket:%s?socket_mode=%s&", unix_socket, unix_socket_mode);
         } else {
            url = use_secure ? "https://" : "http://";
            engine.Form("%s:%d?", (use_secure ? "https" : "http"), http_port);
            if (assign_loopback) {
               engine.Append("loopback&");
               url.Append("localhost");
            } else if (http_bind && (strlen(http_bind) > 0)) {
               engine.Append(TString::Format("bind=%s&", http_bind));
               url.Append(http_bind);
            } else {
               url.Append("localhost");
            }
         }

         engine.Append(TString::Format("webgui&top=remote&thrds=%d&websocket_timeout=%d", http_thrds, http_wstmout));

         if (http_maxage >= 0)
            engine.Append(TString::Format("&max_age=%d", http_maxage));

         if (use_secure && !strchr(ssl_cert,'&')) {
            engine.Append("&ssl_cert=");
            engine.Append(ssl_cert);
         }

         if (!use_unix_socket && !assign_loopback && extra_args && strlen(extra_args) > 0) {
            engine.Append("&");
            engine.Append(extra_args);
         }

         if (fServer->CreateEngine(engine)) {
            if (use_unix_socket) {
               fAddr = "socket://"; // fictional socket URL
               fAddr.append(unix_socket);
               // InformListener(std::string("socket:") + unix_socket + "\n");
            } else if (http_port > 0) {
               fAddr = url.Data();
               fAddr.append(":");
               fAddr.append(std::to_string(http_port));
               // InformListener(std::string("http:") + std::to_string(http_port) + "\n");
            }
            return true;
         }
         use_unix_socket = false;
         http_port = 0;
      }
   }

   return false;
}

//////////////////////////////////////////////////////////////////////////////////////////
/// Creates new window
/// To show window, RWebWindow::Show() have to be called

std::shared_ptr<RWebWindow> RWebWindowsManager::CreateWindow()
{
   // we book manager mutex for a longer operation, locked again in server creation
   std::lock_guard<std::recursive_mutex> grd(fMutex);

   if (!CreateServer()) {
      R__LOG_ERROR(WebGUILog()) << "Cannot create server when creating window";
      return nullptr;
   }

   std::shared_ptr<RWebWindow> win = std::make_shared<RWebWindow>();

   if (!win) {
      R__LOG_ERROR(WebGUILog()) << "Fail to create RWebWindow instance";
      return nullptr;
   }

   double dflt_tmout = gEnv->GetValue("WebGui.OperationTmout", 50.);

   auto wshandler = win->CreateWSHandler(Instance(), ++fIdCnt, dflt_tmout);

   if (RWebWindowWSHandler::GetBoolEnv("WebGui.RecordData") > 0) {
      std::string fname, prefix;
      if (fIdCnt > 1) {
         prefix = std::string("f") + std::to_string(fIdCnt) + "_";
         fname = std::string("protcol") + std::to_string(fIdCnt) + ".json";
      } else {
         fname = "protocol.json";
      }
      win->RecordData(fname, prefix);
   }

   if (fExternalProcessEvents) {
      // special mode when window communication performed in THttpServer::ProcessRequests
      // used only with python which create special thread - but is has to be ignored!!!
      // therefore use main thread id to detect callbacks which are invoked only from that main thread
      win->fUseProcessEvents = true;
      win->fCallbacksThrdIdSet = gWebWinMainThrdSet;
      win->fCallbacksThrdId = gWebWinMainThrd;
   } else if (IsUseHttpThread())
      win->UseServerThreads();

   const char *token = gEnv->GetValue("WebGui.ConnToken", "");
   if (token && *token)
      win->SetConnToken(token);

   fServer->RegisterWS(wshandler);

   return win;
}

//////////////////////////////////////////////////////////////////////////////////////////
/// Release all references to specified window
/// Called from RWebWindow destructor

void RWebWindowsManager::Unregister(RWebWindow &win)
{
   if (win.fWSHandler)
      fServer->UnregisterWS(win.fWSHandler);

   if (fDeleteCallback)
      fDeleteCallback(win);
}

//////////////////////////////////////////////////////////////////////////
/// Provide URL address to access specified window from inside or from remote

std::string RWebWindowsManager::GetUrl(RWebWindow &win, bool remote, std::string *produced_key)
{
   if (!fServer) {
      R__LOG_ERROR(WebGUILog()) << "Server instance not exists when requesting window URL";
      return "";
   }

   std::string addr = "/";
   addr.append(win.fWSHandler->GetName());
   addr.append("/");

   bool qmark = false;

   std::string key;

   if (win.IsRequireAuthKey() || produced_key) {
      key = win.GenerateKey();
      R__ASSERT(!key.empty());
      addr.append("?key=");
      addr.append(key);
      qmark = true;
      std::unique_ptr<ROOT::RWebDisplayHandle> dummy;
      win.AddDisplayHandle(false, key, dummy);
   }

   auto token = win.GetConnToken();
   if (!token.empty()) {
      addr.append(qmark ? "&" : "?");
      addr.append("token=");
      addr.append(token);
   }

   if (remote) {
      if (!CreateServer(true) || fAddr.empty()) {
         R__LOG_ERROR(WebGUILog()) << "Fail to start real HTTP server when requesting URL";
         if (!key.empty())
            win.RemoveKey(key);
         return "";
      }

      addr = fAddr + addr;

      if (!key.empty() && !fSessionKey.empty() && fUseSessionKey && win.IsRequireAuthKey())
         addr += "#"s + fSessionKey;
   }

   if (produced_key)
      *produced_key = key;

   return addr;
}

///////////////////////////////////////////////////////////////////////////////////////////////////
/// Show web window in specified location.
///
/// \param[inout] win web window by reference
/// \param user_args specifies where and how display web window
///
/// As display args one can use string like "firefox" or "chrome" - these are two main supported web browsers.
/// See RWebDisplayArgs::SetBrowserKind() for all available options. Default value for the browser can be configured
/// when starting root with --web argument like: "root --web=chrome". When root started in web server mode "root --web=server",
/// no web browser will be started - just the URL will be printed, which can be opened in any running web browser.
/// Also configurable via ROOT_WEBDISPLAY environment variable taking the same options.
///
/// If allowed, same window can be displayed several times (like for RCanvas or TCanvas)
///
/// Following parameters can be configured in rootrc file:
///
<<<<<<< HEAD
///      WebGui.Display: kind of display like chrome or firefox or browser, can be overwritten by --web=value command line argument
///      WebGui.OnetimeKey: if configured requires unique key every time window is connected (default yes)
=======
///      WebGui.Display: kind of display, identical to --web option and ROOT_WEBDISPLAY environment variable documented above
///      WebGui.OnetimeKey: if configured requires unique key every time window is connected (default yes)
///      WebGui.SingleConnMode: if configured the only connection and the only user of any widget is possible (default yes)
>>>>>>> 4f177922
///      WebGui.Chrome: full path to Google Chrome executable
///      WebGui.ChromeBatch: command to start chrome in batch, used for image production, like "$prog --headless --disable-gpu $geometry $url"
///      WebGui.ChromeHeadless: command to start chrome in headless mode, like "fork: --headless --disable-gpu $geometry $url"
///      WebGui.ChromeInteractive: command to start chrome in interactive mode, like "$prog $geometry --app=\'$url\' &"
///      WebGui.Firefox: full path to Mozilla Firefox executable
///      WebGui.FirefoxHeadless: command to start Firefox in headless mode, like "fork:--headless --private-window --no-remote $profile $url"
///      WebGui.FirefoxInteractive: command to start Firefox in interactive mode, like "$prog --private-window \'$url\' &"
///      WebGui.FirefoxProfile: name of Firefox profile to use
///      WebGui.FirefoxProfilePath: file path to Firefox profile
///      WebGui.FirefoxRandomProfile: usage of random Firefox profile "no" - disabled, "yes" - enabled (default)
///      WebGui.LaunchTmout: time required to start process in seconds (default 30 s)
///      WebGui.CefTimer: periodic time to run CEF event loop (default 10 ms)
///      WebGui.CefUseViews: "yes" - enable / "no" - disable usage of CEF views frameworks (default is platform/version dependent)
///      WebGui.OperationTmout: time required to perform WebWindow operation like execute command or update drawings
///      WebGui.RecordData: if specified enables data recording for each web window; "yes" or "no" (default)
///      WebGui.JsonComp: compression factor for JSON conversion, if not specified - each widget uses own default values
///      WebGui.ForceHttp: "no" (default), "yes" - always create real http server to run web window
///      WebGui.Console: -1 - output only console.error(), 0 - add console.warn(), 1  - add console.log() output
///      WebGui.ConnCredits: 10 - number of packets which can be send by server or client without acknowledge from receiving side
///      WebGui.openui5src: alternative location for openui5 like https://openui5.hana.ondemand.com/1.128.0/
///      WebGui.openui5libs: list of pre-loaded ui5 libs like sap.m, sap.ui.layout, sap.ui.unified
///      WebGui.openui5theme: openui5 theme like sap_belize (default) or sap_fiori_3
///
/// THttpServer-related parameters documented in \ref CreateServer method

unsigned RWebWindowsManager::ShowWindow(RWebWindow &win, const RWebDisplayArgs &user_args)
{
   // silently ignore regular Show() calls in batch mode
   if (!user_args.IsHeadless() && gROOT->IsWebDisplayBatch())
      return 0;

   // for embedded window no any browser need to be started
   // also when off is specified, no browser should be started
   if ((user_args.GetBrowserKind() == RWebDisplayArgs::kEmbedded) || (user_args.GetBrowserKind() == RWebDisplayArgs::kOff))
      return 0;

   // catch window showing, used by the RBrowser to embed some of ROOT widgets
   if (fShowCallback)
      if (fShowCallback(win, user_args)) {
         // add dummy handle to pending connections, widget (like TWebCanvas) may wait until connection established
         auto handle = std::make_unique<RWebDisplayHandle>("");
         win.AddDisplayHandle(false, "", handle);
         return 0;
      }

   if (!fServer) {
      R__LOG_ERROR(WebGUILog()) << "Server instance not exists to show window";
      return 0;
   }

   RWebDisplayArgs args(user_args);

   if (args.IsHeadless() && !args.IsSupportHeadless()) {
      R__LOG_ERROR(WebGUILog()) << "Cannot use batch mode with " << args.GetBrowserName();
      return 0;
   }

   bool normal_http = RWebDisplayHandle::NeedHttpServer(args);
<<<<<<< HEAD
   if (!normal_http && (gEnv->GetValue("WebGui.ForceHttp", 0) == 1))
=======
   if (!normal_http && (RWebWindowWSHandler::GetBoolEnv("WebGui.ForceHttp") > 0))
>>>>>>> 4f177922
      normal_http = true;

   std::string key;

   std::string url = GetUrl(win, normal_http, &key);
   // empty url indicates failure, which already printed by GetUrl method
   if (url.empty())
      return 0;

   // we book manager mutex for a longer operation,
   std::lock_guard<std::recursive_mutex> grd(fMutex);

   args.SetUrl(url);

   if (args.GetWidth() <= 0)
      args.SetWidth(win.GetWidth());
   if (args.GetHeight() <= 0)
      args.SetHeight(win.GetHeight());
   if (args.GetX() < 0)
      args.SetX(win.GetX());
   if (args.GetY() < 0)
      args.SetY(win.GetY());

   if (args.IsHeadless())
      args.AppendUrlOpt("headless"); // used to create holder request

   if (!args.IsHeadless() && normal_http) {
      auto winurl = args.GetUrl();
      winurl.erase(0, fAddr.length());
      InformListener(std::string("win:") + winurl + "\n");
   }

   auto server = GetServer();

   if (win.IsUseCurrentDir() && server)
      server->AddLocation("currentdir/", ".");

   if (!args.IsHeadless() && ((args.GetBrowserKind() == RWebDisplayArgs::kServer) || gROOT->IsWebDisplayBatch()) /*&& (RWebWindowWSHandler::GetBoolEnv("WebGui.OnetimeKey") != 1)*/) {
      std::cout << "New web window: " << args.GetUrl() << std::endl;
      return 0;
   }

   if (fAddr.compare(0,9,"socket://") == 0)
      return 0;

#if !defined(R__MACOSX) && !defined(R__WIN32)
   if (args.IsInteractiveBrowser()) {
      const char *varname = "WebGui.CheckRemoteDisplay";
      if (RWebWindowWSHandler::GetBoolEnv(varname, 1) == 1) {
         const char *displ = gSystem->Getenv("DISPLAY");
         if (displ && *displ && (*displ != ':')) {
            gEnv->SetValue(varname, "no");
            std::cout << "\n"
               "ROOT web-based widget started in the session where DISPLAY set to " << displ << "\n" <<
               "Means web browser will be displayed on remote X11 server which is usually very inefficient\n"
               "One can start ROOT session in server mode like \"root -b --web=server:8877\" and forward http port to display node\n"
               "Or one can use rootssh script to configure port forwarding and display web widgets automatically\n"
               "Find more info on https://root.cern/for_developers/root7/#rbrowser\n"
               "This message can be disabled by setting \"" << varname << ": no\" in .rootrc file\n";
         }
      }
   }
#endif

   auto server = GetServer();

   if (win.IsUseCurrentDir())
      server->AddLocation("currentdir/", ".");

   if (!normal_http)
      args.SetHttpServer(server);

   auto handle = RWebDisplayHandle::Display(args);

   if (!handle) {
      R__LOG_ERROR(WebGUILog()) << "Cannot display window in " << args.GetBrowserName();
      if (!key.empty())
         win.RemoveKey(key);
      return 0;
   }

   return win.AddDisplayHandle(args.IsHeadless(), key, handle);
}

//////////////////////////////////////////////////////////////////////////
/// Waits until provided check function or lambdas returns non-zero value
/// Regularly calls WebWindow::Sync() method to let run event loop
/// If call from the main thread, runs system events processing
/// Check function has following signature: int func(double spent_tm)
/// Parameter spent_tm is time in seconds, which already spent inside function
/// Waiting will be continued, if function returns zero.
/// First non-zero value breaks waiting loop and result is returned (or 0 if time is expired).
/// If parameter timed is true, timelimit (in seconds) defines how long to wait

int RWebWindowsManager::WaitFor(RWebWindow &win, WebWindowWaitFunc_t check, bool timed, double timelimit)
{
   int res = 0, cnt = 0;
   double spent = 0.;

   auto start = std::chrono::high_resolution_clock::now();

   win.Sync(); // in any case call sync once to ensure

   auto is_main_thread = IsMainThrd();

   while ((res = check(spent)) == 0) {

      if (is_main_thread)
         gSystem->ProcessEvents();

      win.Sync();

      // only when first 1000 events processed, invoke sleep
      if (++cnt > 1000)
         std::this_thread::sleep_for(std::chrono::milliseconds(cnt > 5000 ? 10 : 1));

      std::chrono::duration<double, std::milli> elapsed = std::chrono::high_resolution_clock::now() - start;

      spent = elapsed.count() * 1e-3; // use ms precision

      if (timed && (spent > timelimit))
         return -3;
   }

   return res;
}

//////////////////////////////////////////////////////////////////////////
/// Terminate http server and ROOT application

void RWebWindowsManager::Terminate()
{
   if (fServer)
      fServer->SetTerminate();

   // set flag which sometimes checked in TSystem::ProcessEvents
   gROOT->SetInterrupt(kTRUE);

   if (gApplication)
      TTimer::SingleShot(100, "TApplication",  gApplication, "Terminate()");
}<|MERGE_RESOLUTION|>--- conflicted
+++ resolved
@@ -171,8 +171,6 @@
 }
 
 //////////////////////////////////////////////////////////////////////////////////////////
-<<<<<<< HEAD
-=======
 /// Enable or disable single connection mode (default on)
 /// If enabled, one connection only with any web widget is possible
 /// Any attempt to establish more connections will fail
@@ -256,7 +254,6 @@
 }
 
 //////////////////////////////////////////////////////////////////////////////////////////
->>>>>>> 4f177922
 /// Static method to generate cryptographic key
 /// Parameter keylen defines length of cryptographic key in bytes
 /// Output string will be hex formatted and includes "-" separator after every 4 bytes
@@ -766,14 +763,9 @@
 ///
 /// Following parameters can be configured in rootrc file:
 ///
-<<<<<<< HEAD
-///      WebGui.Display: kind of display like chrome or firefox or browser, can be overwritten by --web=value command line argument
-///      WebGui.OnetimeKey: if configured requires unique key every time window is connected (default yes)
-=======
 ///      WebGui.Display: kind of display, identical to --web option and ROOT_WEBDISPLAY environment variable documented above
 ///      WebGui.OnetimeKey: if configured requires unique key every time window is connected (default yes)
 ///      WebGui.SingleConnMode: if configured the only connection and the only user of any widget is possible (default yes)
->>>>>>> 4f177922
 ///      WebGui.Chrome: full path to Google Chrome executable
 ///      WebGui.ChromeBatch: command to start chrome in batch, used for image production, like "$prog --headless --disable-gpu $geometry $url"
 ///      WebGui.ChromeHeadless: command to start chrome in headless mode, like "fork: --headless --disable-gpu $geometry $url"
@@ -832,11 +824,7 @@
    }
 
    bool normal_http = RWebDisplayHandle::NeedHttpServer(args);
-<<<<<<< HEAD
-   if (!normal_http && (gEnv->GetValue("WebGui.ForceHttp", 0) == 1))
-=======
    if (!normal_http && (RWebWindowWSHandler::GetBoolEnv("WebGui.ForceHttp") > 0))
->>>>>>> 4f177922
       normal_http = true;
 
    std::string key;
@@ -901,11 +889,6 @@
    }
 #endif
 
-   auto server = GetServer();
-
-   if (win.IsUseCurrentDir())
-      server->AddLocation("currentdir/", ".");
-
    if (!normal_http)
       args.SetHttpServer(server);
 
