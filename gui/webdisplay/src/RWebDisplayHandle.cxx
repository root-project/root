--- conflicted
+++ resolved
@@ -873,12 +873,7 @@
 bool RWebDisplayHandle::NeedHttpServer(const RWebDisplayArgs &args)
 {
    if ((args.GetBrowserKind() == RWebDisplayArgs::kOff) || (args.GetBrowserKind() == RWebDisplayArgs::kCEF) ||
-<<<<<<< HEAD
-       (args.GetBrowserKind() == RWebDisplayArgs::kQt5) || (args.GetBrowserKind() == RWebDisplayArgs::kQt6) ||
-       (args.GetBrowserKind() == RWebDisplayArgs::kLocal))
-=======
        (args.GetBrowserKind() == RWebDisplayArgs::kQt6) || (args.GetBrowserKind() == RWebDisplayArgs::kLocal))
->>>>>>> 4f177922
       return false;
 
    if (!args.IsHeadless() && (args.GetBrowserKind() == RWebDisplayArgs::kOn)) {
@@ -888,14 +883,6 @@
       if (qt6 && qt6->IsActive())
          return false;
 #endif
-<<<<<<< HEAD
-#ifdef WITH_QT5WEB
-      auto &qt5 = FindCreator("qt5", "libROOTQt5WebDisplay");
-      if (qt5 && qt5->IsActive())
-         return false;
-#endif
-=======
->>>>>>> 4f177922
 #ifdef WITH_CEFWEB
       auto &cef = FindCreator("cef", "libROOTCefDisplay");
       if (cef && cef->IsActive())
@@ -929,20 +916,11 @@
 
    bool handleAsLocal = (args.GetBrowserKind() == RWebDisplayArgs::kLocal) ||
                         (!args.IsHeadless() && (args.GetBrowserKind() == RWebDisplayArgs::kOn)),
-<<<<<<< HEAD
-        has_qt5web = false, has_qt6web = false, has_cefweb = false;
-
-#ifdef WITH_QT5WEB
-   has_qt5web = true;
-#endif
-=======
         has_qt6web = false, has_cefweb = false;
->>>>>>> 4f177922
 
 #ifdef WITH_QT6WEB
    has_qt6web = true;
 #endif
-<<<<<<< HEAD
 
 #ifdef WITH_CEFWEB
    has_cefweb = true;
@@ -953,20 +931,6 @@
          return handle;
    }
 
-   if ((handleAsLocal && has_qt5web) || (args.GetBrowserKind() == RWebDisplayArgs::kQt5)) {
-      if (try_creator(FindCreator("qt5", "libROOTQt5WebDisplay")))
-=======
-
-#ifdef WITH_CEFWEB
-   has_cefweb = true;
-#endif
-
-   if ((handleAsLocal && has_qt6web) || (args.GetBrowserKind() == RWebDisplayArgs::kQt6)) {
-      if (try_creator(FindCreator("qt6", "libROOTQt6WebDisplay")))
->>>>>>> 4f177922
-         return handle;
-   }
-
    if ((handleAsLocal && has_cefweb) || (args.GetBrowserKind() == RWebDisplayArgs::kCEF)) {
       if (try_creator(FindCreator("cef", "libROOTCefDisplay")))
          return handle;
@@ -979,16 +943,6 @@
 
    bool handleAsNative =
       (args.GetBrowserKind() == RWebDisplayArgs::kNative) || (args.GetBrowserKind() == RWebDisplayArgs::kOn);
-<<<<<<< HEAD
-
-#ifdef _MSC_VER
-   if (handleAsNative || (args.GetBrowserKind() == RWebDisplayArgs::kEdge)) {
-      if (try_creator(FindCreator("edge", "ChromeCreator")))
-         return handle;
-   }
-#endif
-=======
->>>>>>> 4f177922
 
    if (handleAsNative || (args.GetBrowserKind() == RWebDisplayArgs::kChrome)) {
       if (try_creator(FindCreator("chrome", "ChromeCreator")))
@@ -1000,8 +954,6 @@
          return handle;
    }
 
-<<<<<<< HEAD
-=======
 #ifdef _MSC_VER
    // Edge browser cannot be run headless without registry change, therefore do not try it by default
    if ((handleAsNative && !args.IsHeadless() && !args.IsBatchMode()) || (args.GetBrowserKind() == RWebDisplayArgs::kEdge)) {
@@ -1010,7 +962,6 @@
    }
 #endif
 
->>>>>>> 4f177922
    if ((args.GetBrowserKind() == RWebDisplayArgs::kNative) || (args.GetBrowserKind() == RWebDisplayArgs::kChrome) ||
        (args.GetBrowserKind() == RWebDisplayArgs::kFirefox) || (args.GetBrowserKind() == RWebDisplayArgs::kEdge)) {
       // R__LOG_ERROR(WebGUILog()) << "Neither Chrome nor Firefox browser cannot be started to provide display";
@@ -1162,17 +1113,6 @@
 /// Produce vector of file names for specified file pattern
 /// Depending from supported file forma
 
-<<<<<<< HEAD
-   auto EndsWith = [&fname](const std::string &suffix) {
-      std::string _fname = fname;
-      std::transform(_fname.begin(), _fname.end(), _fname.begin(), ::tolower);
-      return (_fname.length() > suffix.length()) ? (0 == _fname.compare(_fname.length() - suffix.length(), suffix.length(), suffix)) : false;
-   };
-
-   std::vector<std::string> fnames;
-
-   if (!EndsWith(".pdf")) {
-=======
 std::vector<std::string> RWebDisplayHandle::ProduceImagesNames(const std::string &fname, unsigned nfiles)
 {
    auto fmt = GetImageFormat(fname);
@@ -1182,29 +1122,15 @@
    if ((fmt == "s.pdf") || (fmt == "s.png")) {
       fnames.emplace_back(fname);
    } else {
->>>>>>> 4f177922
       std::string farg = fname;
 
       bool has_quialifier = farg.find("%") != std::string::npos;
 
-<<<<<<< HEAD
-      if (!has_quialifier && (jsons.size() > 1)) {
-=======
       if (!has_quialifier && (nfiles > 1) && (fmt != "pdf")) {
->>>>>>> 4f177922
          farg.insert(farg.rfind("."), "%d");
          has_quialifier = true;
       }
 
-<<<<<<< HEAD
-      for (unsigned n = 0; n < jsons.size(); n++) {
-         if (has_quialifier) {
-            auto expand_name = TString::Format(farg.c_str(), (int) n);
-            fnames.emplace_back(expand_name.Data());
-         } else {
-            fnames.emplace_back(farg);
-         }
-=======
       for (unsigned n = 0; n < nfiles; n++) {
          if(has_quialifier) {
             auto expand_name = TString::Format(farg.c_str(), (int) n);
@@ -1213,7 +1139,6 @@
             fnames.emplace_back(""); // empty name is multiPdf
          else
             fnames.emplace_back(fname);
->>>>>>> 4f177922
       }
    }
 
