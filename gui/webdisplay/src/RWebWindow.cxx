--- conflicted
+++ resolved
@@ -583,7 +583,6 @@
       if (entry->fKey == key)
          return true;
    }
-<<<<<<< HEAD
 
    for (auto &conn : fConn) {
       if (conn->fKey == key)
@@ -592,16 +591,6 @@
          return true;
    }
 
-=======
-
-   for (auto &conn : fConn) {
-      if (conn->fKey == key)
-         return true;
-      if (also_newkey && (conn->fNewKey == key))
-         return true;
-   }
-
->>>>>>> 4f177922
    return false;
 }
 
@@ -829,15 +818,6 @@
          return false;
       }
 
-<<<<<<< HEAD
-      std::string key, ntry;
-      if (url.HasOption("key"))
-         key = url.GetValueFromOptions("key");
-      if(url.HasOption("ntry"))
-         ntry = url.GetValueFromOptions("ntry");
-
-=======
->>>>>>> 4f177922
       for (auto &conn : fPendingConn)
          if (_CanTrustIn(conn, key, ntry, is_remote, true /* test_first_time */))
             return true;
