--- conflicted
+++ resolved
@@ -49,10 +49,7 @@
 #include "TExec.h"
 #include "TVirtualX.h"
 #include "TMath.h"
-<<<<<<< HEAD
-=======
 #include "TTimer.h"
->>>>>>> 7c5b7714
 
 #include <cstdio>
 #include <cstring>
