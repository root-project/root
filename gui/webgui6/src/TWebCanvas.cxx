// Author: Sergey Linev, GSI   7/12/2016

/*************************************************************************
 * Copyright (C) 1995-2023, Rene Brun and Fons Rademakers.               *
 * All rights reserved.                                                  *
 *                                                                       *
 * For the licensing terms see $ROOTSYS/LICENSE.                         *
 * For the list of contributors see $ROOTSYS/README/CREDITS.             *
 *************************************************************************/

#include "TWebCanvas.h"

#include "TWebSnapshot.h"
#include "TWebPadPainter.h"
#include "TWebPS.h"
#include "TWebMenuItem.h"

#include "TSystem.h"
#include "TStyle.h"
#include "TCanvas.h"
#include "TButton.h"
#include "TFrame.h"
#include "TPaveText.h"
#include "TPaveStats.h"
#include "TText.h"
#include "TROOT.h"
#include "TClass.h"
#include "TColor.h"
#include "TObjArray.h"
#include "TArrayI.h"
#include "TList.h"
#include "TF1.h"
#include "TF2.h"
#include "TH1.h"
<<<<<<< HEAD
#include "TH2.h"
#include "TH1K.h"
=======
>>>>>>> 22aeb252
#include "TH2.h"
#include "TH1K.h"
#include "THStack.h"
#include "TMultiGraph.h"
#include "TEnv.h"
#include "TError.h"
#include "TGraph.h"
#include "TGraph2D.h"
#include "TGaxis.h"
#include "TScatter.h"
#include "TCutG.h"
#include "TBufferJSON.h"
#include "TBase64.h"
#include "TAtt3D.h"
#include "TView.h"
#include "TExec.h"
#include "TVirtualX.h"
#include "TMath.h"
#include "TTimer.h"

#include <cstdio>
#include <cstring>
#include <fstream>
#include <iostream>
#include <memory>
#include <sstream>
#include <vector>


class TWebCanvasTimer : public TTimer {
   TWebCanvas &fCanv;
   Bool_t fProcessing{kFALSE};
   Bool_t fSlow{kFALSE};
   Int_t fSlowCnt{0};
public:
   TWebCanvasTimer(TWebCanvas &canv) : TTimer(10, kTRUE), fCanv(canv) {}

   Bool_t IsSlow() const { return fSlow; }
   void SetSlow(Bool_t slow = kTRUE)
   {
      fSlow = slow;
      fSlowCnt = 0;
      SetTime(slow ? 1000 : 10);
   }

   /// used to send control messages to clients
   void Timeout() override
   {
      if (fProcessing || fCanv.fProcessingData) return;
      fProcessing = kTRUE;
      Bool_t res = fCanv.CheckDataToSend();
      fProcessing = kFALSE;
      if (res) {
         fSlowCnt = 0;
      } else if (++fSlowCnt > 10 && !IsSlow()) {
         SetSlow(kTRUE);
      }
   }
};


/** \class TWebCanvas
\ingroup webgui6

Basic TCanvasImp ABI implementation for Web-based Graphics
Provides painting of main ROOT classes in web browsers using [JSROOT](https://root.cern/js/)

Following settings parameters can be useful for TWebCanvas:

     WebGui.FullCanvas:       1     read-only mode (0), full-functional canvas (1) (default - 1)
     WebGui.StyleDelivery:    1     provide gStyle object to JSROOT client (default - 1)
     WebGui.PaletteDelivery:  1     provide color palette to JSROOT client (default - 1)
     WebGui.TF1UseSave:       1     used saved values for function drawing: 0 - off, 1 - if client fail to evaluate function, 2 - always (default - 1)

TWebCanvas is used by default in interactive ROOT session. To use web-based canvas in batch mode for image
generation, one should explicitly specify `--web` option when starting ROOT:

    [shell] root -b --web tutorials/hsimple.root -e 'hpxpy->Draw("colz"); c1->SaveAs("image.png");'

If for any reasons TWebCanvas does not provide required functionality, one always can disable it.
Either by specifying `root --web=off` when starting ROOT or by setting `Canvas.Name: TRootCanvas` in rootrc file.

*/

using namespace std::string_literals;

static const std::string sid_pad_histogram = "__pad_histogram__";


struct WebFont_t {
   Int_t fIndx{0};
   TString fName;
   TString fFormat;
   TString fData;
   WebFont_t() = default;
   WebFont_t(Int_t indx, const TString &name, const TString &fmt, const TString &data) : fIndx(indx), fName(name), fFormat(fmt), fData(data) {}
};

static std::vector<WebFont_t> gWebFonts;

////////////////////////////////////////////////////////////////////////////////
/// Constructor

TWebCanvas::TWebCanvas(TCanvas *c, const char *name, Int_t x, Int_t y, UInt_t width, UInt_t height, Bool_t readonly)
   : TCanvasImp(c, name, x, y, width, height)
{
   fTimer = new TWebCanvasTimer(*this);

   fReadOnly = readonly;
   fStyleDelivery = gEnv->GetValue("WebGui.StyleDelivery", 1);
   fPaletteDelivery = gEnv->GetValue("WebGui.PaletteDelivery", 1);
   fPrimitivesMerge = gEnv->GetValue("WebGui.PrimitivesMerge", 100);
<<<<<<< HEAD
   fTF1UseSave = gEnv->GetValue("WebGui.TF1UseSave", (Int_t) 1) > 0;
=======
   fTF1UseSave = gEnv->GetValue("WebGui.TF1UseSave", (Int_t) 1);
>>>>>>> 22aeb252
   fJsonComp = gEnv->GetValue("WebGui.JsonComp", TBufferJSON::kSameSuppression + TBufferJSON::kNoSpaces);

   fWebConn.emplace_back(0); // add special connection which only used to perform updates

   fTimer->TurnOn();

   // fAsyncMode = kTRUE;
}


////////////////////////////////////////////////////////////////////////////////
/// Destructor

TWebCanvas::~TWebCanvas()
{
   delete fTimer;
}


//////////////////////////////////////////////////////////////////////////////////////////////////
/// Add font to static list of fonts upported by the canvas
/// Name specifies name of the font, second is font file with .ttf or .woff2 extension
/// Only True Type Fonts (ttf) are supported by PDF
/// Returns font index which can be used in
///   auto font_indx = TWebCanvas::AddFont("test", "test.ttf", 2);
///   gStyle->SetStatFont(font_indx);

Font_t TWebCanvas::AddFont(const char *name, const char *fontfile, Int_t precision)
{
   Font_t maxindx = 22;
   for (auto &entry : gWebFonts) {
      if (entry.fName == name)
         return precision > 0 ? entry.fIndx*10 + precision : entry.fIndx;
      if (entry.fIndx > maxindx)
         maxindx = entry.fIndx;
   }

   TString fullname = fontfile, fmt = "ttf";
   auto pos = fullname.Last('.');
   if (pos != kNPOS) {
      fmt = fullname(pos+1, fullname.Length() - pos);
      fmt.ToLower();
      if ((fmt != "ttf") && (fmt != "woff2")) {
         ::Error("TWebCanvas::AddFont", "Unsupported font file extension %s", fmt.Data());
         return (Font_t) -1;
      }
   }

   gSystem->ExpandPathName(fullname);

   if (gSystem->AccessPathName(fullname.Data(), kReadPermission)) {
      ::Error("TWebCanvas::AddFont", "Not possible to read font file %s", fullname.Data());
      return (Font_t) -1;
   }

   std::ifstream is(fullname.Data(), std::ios::in | std::ios::binary);
   std::string res;
   if (is) {
      is.seekg(0, std::ios::end);
      res.resize(is.tellg());
      is.seekg(0, std::ios::beg);
      is.read((char *)res.data(), res.length());
      if (!is)
         res.clear();
   }

   if (res.empty()) {
      ::Error("TWebCanvas::AddFont", "Fail to read font file %s", fullname.Data());
      return (Font_t) -1;
   }

   TString base64 = TBase64::Encode(res.c_str(), res.length());

   maxindx++;

   gWebFonts.emplace_back(maxindx, name, fmt, base64);

   return precision > 0 ? maxindx*10 + precision : maxindx;
}

////////////////////////////////////////////////////////////////////////////////
/// Initialize window for the web canvas
/// At this place canvas is not yet register to the list of canvases - one cannot call RWebWindow::Show()

Int_t TWebCanvas::InitWindow()
{
   return 111222333; // should not be used at all
}

////////////////////////////////////////////////////////////////////////////////
/// Creates web-based pad painter

TVirtualPadPainter *TWebCanvas::CreatePadPainter()
{
   return new TWebPadPainter();
}

////////////////////////////////////////////////////////////////////////////////
/// Returns kTRUE when object is fully supported on JSROOT side
/// In ROOT7 Paint function will just return appropriate flag that object can be displayed on JSROOT side

Bool_t TWebCanvas::IsJSSupportedClass(TObject *obj, Bool_t many_primitives)
{
   if (!obj)
      return kTRUE;

   static const struct {
      const char *name{nullptr};
      bool with_derived{false};
      bool reduse_by_many{false};
   } supported_classes[] = {{"TH1", true},
                            {"TF1", true},
                            {"TGraph", true},
                            {"TScatter"},
                            {"TFrame"},
                            {"THStack"},
                            {"TMultiGraph"},
                            {"TGraphPolargram", true},
                            {"TPave", true},
                            {"TGaxis"},
                            {"TPave", true},
                            {"TArrow"},
                            {"TBox", false, true},  // can be handled via TWebPainter, disable for large number of primitives (like in greyscale.C)
                            {"TWbox"}, // some extra calls which cannot be handled via TWebPainter
                            {"TLine", false, true}, // can be handler via TWebPainter, disable for large number of primitives (like in greyscale.C)
                            {"TEllipse", true, true},  // can be handled via TWebPainter, disable for large number of primitives (like in greyscale.C)
                            {"TText"},
                            {"TLatex"},
                            {"TAnnotation"},
                            {"TMathText"},
                            {"TMarker"},
                            {"TPolyMarker"},
                            {"TPolyLine", true, true}, // can be handled via TWebPainter, simplify colors handling
                            {"TPolyMarker3D"},
                            {"TPolyLine3D"},
                            {"TGraphTime"},
                            {"TGraph2D"},
                            {"TGraph2DErrors"},
                            {"TGraphTime"},
                            {"TASImage"},
                            {"TRatioPlot"},
                            {"TSpline"},
                            {"TSpline3"},
                            {"TSpline5"},
                            {"TGeoManager"},
                            {"TGeoVolume"},
                            {}};

   // fast check of class name
   for (int i = 0; supported_classes[i].name != nullptr; ++i)
      if ((!many_primitives || !supported_classes[i].reduse_by_many) && (strcmp(supported_classes[i].name, obj->ClassName()) == 0))
         return kTRUE;

   // now check inheritance only for configured classes
   for (int i = 0; supported_classes[i].name != nullptr; ++i)
      if (supported_classes[i].with_derived && (!many_primitives || !supported_classes[i].reduse_by_many))
         if (obj->InheritsFrom(supported_classes[i].name))
            return kTRUE;

   return IsCustomClass(obj->IsA());
}

//////////////////////////////////////////////////////////////////////////////////////////////////
/// Configures custom script for canvas.
/// If started from "load:" or "assert:" prefix will be loaded with JSROOT.AssertPrerequisites function
/// Script should implement custom user classes, which transferred as is to client
/// In the script draw handler for appropriate classes would be assigned

void TWebCanvas::SetCustomScripts(const std::string &src)
{
   fCustomScripts = src;
}

//////////////////////////////////////////////////////////////////////////////////////////////////
/// Assign custom class

void TWebCanvas::AddCustomClass(const std::string &clname, bool with_derived)
{
   if (with_derived)
      fCustomClasses.emplace_back("+"s + clname);
   else
      fCustomClasses.emplace_back(clname);
}

//////////////////////////////////////////////////////////////////////////////////////////////////
/// Checks if class belongs to custom

bool TWebCanvas::IsCustomClass(const TClass *cl) const
{
   for (auto &name : fCustomClasses) {
      if (name[0] == '+') {
         if (cl->InheritsFrom(name.substr(1).c_str()))
            return true;
      } else if (name.compare(cl->GetName()) == 0) {
         return true;
      }
   }
   return false;
}

//////////////////////////////////////////////////////////////////////////////////////////////////
/// Creates representation of the object for painting in web browser

void TWebCanvas::CreateObjectSnapshot(TPadWebSnapshot &master, TPad *pad, TObject *obj, const char *opt, TWebPS *masterps)
{
   if (IsJSSupportedClass(obj, masterps != nullptr)) {
      master.NewPrimitive(obj, opt).SetSnapshot(TWebSnapshot::kObject, obj);
      return;
   }

   // painter is not necessary for batch canvas, but keep configuring it for a while
   auto *painter = dynamic_cast<TWebPadPainter *>(Canvas()->GetCanvasPainter());

   TView *view = nullptr;

   TVirtualPad::TContext ctxt;

   gPad = pad;

   if (obj->InheritsFrom(TAtt3D::Class()) && !pad->GetView()) {
      pad->GetViewer3D("pad");
      view = TView::CreateView(1, 0, 0); // Cartesian view by default
      pad->SetView(view);

      // Set view to perform first auto-range (scaling) pass
      view->SetAutoRange(kTRUE);
   }

   TVirtualPS *saveps = gVirtualPS;

   TWebPS ps;
   gVirtualPS = masterps ? masterps : &ps;
   if (painter)
      painter->SetPainting(ps.GetPainting());

   // calling Paint function for the object
   obj->Paint(opt);

   if (view) {
      view->SetAutoRange(kFALSE);
      // call 3D paint once again to make real drawing
      obj->Paint(opt);
      pad->SetView(nullptr);
   }

   if (painter)
      painter->SetPainting(nullptr);

   gVirtualPS = saveps;

   fPadsStatus[pad]._has_specials = true;

   // if there are master PS, do not create separate entries
   if (!masterps && !ps.IsEmptyPainting())
      master.NewPrimitive(obj, opt).SetSnapshot(TWebSnapshot::kSVG, ps.TakePainting(), kTRUE);
}

//////////////////////////////////////////////////////////////////////////////////////////////////
/// Calculate hash function for all colors and palette

UInt_t TWebCanvas::CalculateColorsHash()
{
   UInt_t hash = 0;

   TObjArray *colors = (TObjArray *)gROOT->GetListOfColors();

   if (colors) {
      for (Int_t n = 0; n <= colors->GetLast(); ++n)
         if (colors->At(n))
            hash += TString::Hash(colors->At(n), TColor::Class()->Size());
   }

   TArrayI pal = TColor::GetPalette();

   hash += TString::Hash(pal.GetArray(), pal.GetSize() * sizeof(Int_t));

   return hash;
}


//////////////////////////////////////////////////////////////////////////////////////////////////
/// Add special canvas objects with list of colors and color palette

void TWebCanvas::AddColorsPalette(TPadWebSnapshot &master)
{
   TObjArray *colors = (TObjArray *)gROOT->GetListOfColors();

   if (!colors)
      return;

   //Int_t cnt = 0;
   //for (Int_t n = 0; n <= colors->GetLast(); ++n)
   //   if (colors->At(n))
   //      cnt++;
   //if (cnt <= 598)
   //   return; // normally there are 598 colors defined

   TArrayI pal = TColor::GetPalette();

   auto listofcols = new TWebPainting;
   for (Int_t n = 0; n <= colors->GetLast(); ++n)
      listofcols->AddColor(n, (TColor *)colors->At(n));

   // store palette in the buffer
   auto *tgt = listofcols->Reserve(pal.GetSize());
   for (Int_t i = 0; i < pal.GetSize(); i++)
      tgt[i] = pal[i];
   listofcols->FixSize();

   master.NewSpecials().SetSnapshot(TWebSnapshot::kColors, listofcols, kTRUE);
}

//////////////////////////////////////////////////////////////////////////////////////////////////
/// Add special canvas objects with custom fonts

void TWebCanvas::AddCustomFonts(TPadWebSnapshot &master)
{
   for (auto &entry : gWebFonts) {
      TString code = TString::Format("%d:%s:%s:%s", entry.fIndx, entry.fName.Data(), entry.fFormat.Data(), entry.fData.Data());
      auto custom_font = new TWebPainting;
      custom_font->AddOper(code.Data());
      master.NewSpecials().SetSnapshot(TWebSnapshot::kFont, custom_font, kTRUE);
   }
}

//////////////////////////////////////////////////////////////////////////////////////////////////
/// Create snapshot for pad and all primitives
/// Callback function is used to create JSON in the middle of data processing -
/// when all misc objects removed from canvas list of primitives or histogram list of functions
/// After that objects are moved back to their places

void TWebCanvas::CreatePadSnapshot(TPadWebSnapshot &paddata, TPad *pad, Long64_t version, PadPaintingReady_t resfunc)
{
   auto &pad_status = fPadsStatus[pad];

   // send primitives if version 0 or actual pad version grater than already send version
   bool process_primitives = (version == 0) || (pad_status.fVersion > version);

   if (paddata.IsSetObjectIds()) {
      paddata.SetActive(pad == gPad);
      paddata.SetObjectIDAsPtr(pad);
   }
   paddata.SetSnapshot(TWebSnapshot::kSubPad, pad); // add ref to the pad
   paddata.SetWithoutPrimitives(!process_primitives);
   paddata.SetHasExecs(pad->GetListOfExecs()); // if pad execs are there provide more events from client

   // check style changes every time when creating canvas snapshot
   if (resfunc && (GetStyleDelivery() > 0)) {

      if (fStyleVersion != fCanvVersion) {
         auto hash = TString::Hash(gStyle, TStyle::Class()->Size());
         if ((hash != fStyleHash) || (fStyleVersion == 0)) {
            fStyleHash = hash;
            fStyleVersion = fCanvVersion;
         }
      }

      if (fStyleVersion > version)
         paddata.NewPrimitive().SetSnapshot(TWebSnapshot::kStyle, gStyle);
   }

   // for the first time add custom fonts to the canvas snapshot
   if (resfunc && (version == 0))
      AddCustomFonts(paddata);

   fAllPads.emplace_back(pad);

   TList *primitives = pad->GetListOfPrimitives();

   TWebPS masterps;
   bool usemaster = primitives ? (primitives->GetSize() > fPrimitivesMerge) : false;

   TIter iter(primitives);
   TObject *obj = nullptr;
   TFrame *frame = nullptr;
   TPaveText *title = nullptr;
   bool need_frame = false, has_histo = false, need_palette = false;
   std::string need_title;

   auto checkNeedPalette = [](TH1* hist, const TString &opt) {
      auto check = [&opt](const TString &arg) {
         return opt.Contains(arg + "Z") || opt.Contains(arg + "HZ");
      };

      return ((hist->GetDimension() == 2) && (check("COL") || check("LEGO") || check("LEGO4") || check("SURF2"))) ||
             ((hist->GetDimension() == 3) && (check("BOX2") || check("BOX3")));
   };

   while (process_primitives && ((obj = iter()) != nullptr)) {
      TString opt = iter.GetOption();
      opt.ToUpper();

      if (obj->InheritsFrom(THStack::Class())) {
         // workaround for THStack, create extra components before sending to client
         auto hs = static_cast<THStack *>(obj);
         if (strlen(obj->GetTitle()) > 0)
            need_title = obj->GetTitle();
         TVirtualPad::TContext ctxt(pad, kFALSE);
         hs->BuildPrimitives(iter.GetOption());
         has_histo = true;
      } else if (obj->InheritsFrom(TMultiGraph::Class())) {
         // workaround for TMultiGraph
         if (opt.Contains("A")) {
            auto mg = static_cast<TMultiGraph *>(obj);
            TVirtualPad::TContext ctxt(kFALSE);
            mg->GetHistogram(); // force creation of histogram without any drawings
            has_histo = true;
            if (strlen(obj->GetTitle()) > 0)
               need_title = obj->GetTitle();
         }
      } else if (obj->InheritsFrom(TFrame::Class())) {
         if (!frame)
            frame = static_cast<TFrame *>(obj);
      } else if (obj->InheritsFrom(TH1::Class())) {
         need_frame = true;
         has_histo = true;
         if (!obj->TestBit(TH1::kNoTitle) && !opt.Contains("SAME") && !opt.Contains("AXIS") && !opt.Contains("AXIG") && (strlen(obj->GetTitle()) > 0))
            need_title = obj->GetTitle();
         if (checkNeedPalette(static_cast<TH1*>(obj), opt))
            need_palette = true;
      } else if (obj->InheritsFrom(TGraph::Class())) {
         if (opt.Contains("A")) {
            need_frame = true;
            if (!has_histo && (strlen(obj->GetTitle()) > 0))
               need_title = obj->GetTitle();
         }
      } else if (obj->InheritsFrom(TGraph2D::Class())) {
         if (!has_histo && (strlen(obj->GetTitle()) > 0))
            need_title = obj->GetTitle();
      } else if (obj->InheritsFrom(TScatter::Class())) {
         need_frame = need_palette = true;
         if (strlen(obj->GetTitle()) > 0)
            need_title = obj->GetTitle();
      } else if (obj->InheritsFrom(TF1::Class())) {
         need_frame = !obj->InheritsFrom(TF2::Class());
         if (!has_histo && (strlen(obj->GetTitle()) > 0))
            need_title = obj->GetTitle();
      } else if (obj->InheritsFrom(TPaveText::Class())) {
         if (strcmp(obj->GetName(), "title") == 0)
            title = static_cast<TPaveText *>(obj);
      }
   }

   if (need_frame && !frame && primitives && CanCreateObject("TFrame")) {
      if (!IsReadOnly() && need_palette && (pad->GetRightMargin() < 0.12) && (pad->GetRightMargin() == gStyle->GetPadRightMargin()))
         pad->SetRightMargin(0.12);

      frame = pad->GetFrame();
      if(frame)
         primitives->AddFirst(frame);
   }

   if (!need_title.empty() && gStyle->GetOptTitle()) {
      if (title) {
         auto line0 = title->GetLine(0);
         if (line0 && !IsReadOnly()) line0->SetTitle(need_title.c_str());
      } else if (primitives && CanCreateObject("TPaveText")) {
         title = new TPaveText(0, 0, 0, 0, "blNDC");
         title->SetFillColor(gStyle->GetTitleFillColor());
         title->SetFillStyle(gStyle->GetTitleStyle());
         title->SetName("title");
         title->SetBorderSize(gStyle->GetTitleBorderSize());
         title->SetTextColor(gStyle->GetTitleTextColor());
         title->SetTextFont(gStyle->GetTitleFont(""));
         if (gStyle->GetTitleFont("") % 10 > 2)
            title->SetTextSize(gStyle->GetTitleFontSize());
         title->AddText(need_title.c_str());
         title->SetBit(kCanDelete);
         primitives->Add(title);
      }
   }

   auto flush_master = [&]() {
      if (!usemaster || masterps.IsEmptyPainting()) return;

      paddata.NewPrimitive(pad).SetSnapshot(TWebSnapshot::kSVG, masterps.TakePainting(), kTRUE);
      masterps.CreatePainting(); // create for next operations
   };

<<<<<<< HEAD
   auto check_save_tf1 = [&](TObject *fobj, bool ignore_nodraw = false) {
      if (!paddata.IsBatchMode() && !fTF1UseSave)
=======
   auto check_cutg_in_options = [&](const TString &opt) {
      auto p1 = opt.Index("["), p2 = opt.Index("]");
      if ((p1 != kNPOS) && (p2 != kNPOS) && p2 > p1 + 1) {
         TString cutname = opt(p1 + 1, p2 - p1 - 1);
         TObject *cutg = primitives->FindObject(cutname.Data());
         if (!cutg || (cutg->IsA() != TCutG::Class())) {
            cutg = gROOT->GetListOfSpecials()->FindObject(cutname.Data());
            if (cutg && cutg->IsA() == TCutG::Class())
               paddata.NewPrimitive(cutg, "__ignore_drawing__").SetSnapshot(TWebSnapshot::kObject, cutg);
         }
      }
   };

   auto check_save_tf1 = [&](TObject *fobj, bool ignore_nodraw = false) {
      if (!paddata.IsBatchMode() && (fTF1UseSave <= 0))
>>>>>>> 22aeb252
         return;
      if (!ignore_nodraw && fobj->TestBit(TF1::kNotDraw))
         return;

      auto f1 = static_cast<TF1 *>(fobj);
<<<<<<< HEAD
      Double_t xmin = 0., ymin = 0., zmin = 0., xmax = 0., ymax = 0., zmax = 0.;
      f1->GetRange(xmin, ymin, zmin, xmax, ymax, zmax);
      f1->Save(xmin, xmax, ymin, ymax, zmin, zmax);
=======
      f1->Save(0, 0, 0, 0, 0, 0);
   };

   auto create_stats = [&]() {
      TPaveStats *stats = nullptr;
      if ((gStyle->GetOptStat() > 0) && CanCreateObject("TPaveStats")) {
         stats = new TPaveStats(
                        gStyle->GetStatX() - gStyle->GetStatW(),
                        gStyle->GetStatY() - gStyle->GetStatH(),
                        gStyle->GetStatX(),
                        gStyle->GetStatY(), "brNDC");

          // do not set optfit and optstat, they calling pad->Update,
          // values correctly set already in TPaveStats constructor
          // stats->SetOptFit(gStyle->GetOptFit());
          // stats->SetOptStat(gStyle->GetOptStat());
          stats->SetFillColor(gStyle->GetStatColor());
          stats->SetFillStyle(gStyle->GetStatStyle());
          stats->SetBorderSize(gStyle->GetStatBorderSize());
          stats->SetTextFont(gStyle->GetStatFont());
          if (gStyle->GetStatFont()%10 > 2)
             stats->SetTextSize(gStyle->GetStatFontSize());
          stats->SetFitFormat(gStyle->GetFitFormat());
          stats->SetStatFormat(gStyle->GetStatFormat());
          stats->SetName("stats");

          stats->SetTextColor(gStyle->GetStatTextColor());
          stats->SetTextAlign(12);
          stats->SetBit(kCanDelete);
          stats->SetBit(kMustCleanup);
      }

      return stats;
   };

   auto check_graph_funcs = [&](TGraph *gr, TList *funcs = nullptr) {
      if (!funcs && gr)
         funcs = gr->GetListOfFunctions();
      if (!funcs)
         return;

      TIter fiter(funcs);
      TPaveStats *stats = nullptr;
      bool has_tf1 = false;

      while (auto fobj = fiter()) {
        if (fobj->InheritsFrom(TPaveStats::Class()))
            stats = dynamic_cast<TPaveStats *> (fobj);
        else if (fobj->InheritsFrom(TF1::Class())) {
           check_save_tf1(fobj);
           has_tf1 = true;
        }
      }

      if (!stats && has_tf1 && gr && !gr->TestBit(TGraph::kNoStats)) {
         stats = create_stats();
         if (stats) {
            stats->SetParent(funcs);
            funcs->Add(stats);
         }
      }
>>>>>>> 22aeb252
   };

   iter.Reset();

   bool first_obj = true;

   if (process_primitives)
      pad_status._has_specials = false;

   while ((obj = iter()) != nullptr) {
      if (obj->InheritsFrom(TPad::Class())) {
         flush_master();
         CreatePadSnapshot(paddata.NewSubPad(), (TPad *)obj, version, nullptr);
      } else if (!process_primitives) {
         continue;
      } else if (obj->InheritsFrom(TH1K::Class())) {
         flush_master();
         TH1K *hist = static_cast<TH1K *>(obj);

         Int_t nbins = hist->GetXaxis()->GetNbins();

         TH1D *h1 = new TH1D("__dummy_name__", hist->GetTitle(), nbins, hist->GetXaxis()->GetXmin(), hist->GetXaxis()->GetXmax());
         h1->SetDirectory(nullptr);
         h1->SetName(hist->GetName());
         hist->TAttLine::Copy(*h1);
         hist->TAttFill::Copy(*h1);
         hist->TAttMarker::Copy(*h1);
         for (Int_t n = 1; n <= nbins; ++n)
             h1->SetBinContent(n, hist->GetBinContent(n));

         TIter fiter(hist->GetListOfFunctions());
         while (auto fobj = fiter())
            h1->GetListOfFunctions()->Add(fobj->Clone());

         paddata.NewPrimitive(obj, iter.GetOption()).SetSnapshot(TWebSnapshot::kObject, h1, kTRUE);

      } else if (obj->InheritsFrom(TH1::Class())) {
         flush_master();

         TH1 *hist = static_cast<TH1 *>(obj);
<<<<<<< HEAD
         TIter fiter(hist->GetListOfFunctions());
         TObject *fobj = nullptr;
         TPaveStats *stats = nullptr;
         TObject *palette = nullptr;

         hist->BufferEmpty();

         while ((fobj = fiter()) != nullptr) {
=======
         hist->BufferEmpty();

         TPaveStats *stats = nullptr;
         TObject *palette = nullptr;

         TIter fiter(hist->GetListOfFunctions());
         while (auto fobj = fiter()) {
>>>>>>> 22aeb252
            if (fobj->InheritsFrom(TPaveStats::Class()))
               stats = dynamic_cast<TPaveStats *> (fobj);
            else if (fobj->InheritsFrom("TPaletteAxis"))
               palette = fobj;
            else if (fobj->InheritsFrom(TF1::Class()))
               check_save_tf1(fobj);
         }

         TString hopt = iter.GetOption();
         TString o = hopt;
         o.ToUpper();

         if (!stats && (first_obj || o.Contains("SAMES"))) {
            stats = create_stats();
            if (stats) {
                stats->SetParent(hist);
                hist->GetListOfFunctions()->Add(stats);
            }
         }

         if (!palette && CanCreateObject("TPaletteAxis") && checkNeedPalette(hist, o)) {
            std::stringstream exec;
            exec << "new TPaletteAxis(0,0,0,0, (TH1*)" << std::hex << std::showbase << (size_t)hist << ");";
            palette = (TObject *)gROOT->ProcessLine(exec.str().c_str());
            if (palette)
               hist->GetListOfFunctions()->AddFirst(palette);
         }

         paddata.NewPrimitive(obj, hopt.Data()).SetSnapshot(TWebSnapshot::kObject, obj);

         if (hist->GetDimension() == 2)
            check_cutg_in_options(iter.GetOption());

         first_obj = false;
      } else if (obj->InheritsFrom(TGraph::Class())) {
         flush_master();

         TGraph *gr = static_cast<TGraph *>(obj);
<<<<<<< HEAD
         auto funcs = gr->GetListOfFunctions();

         TIter fiter(funcs);
         TPaveStats *stats = nullptr;

         while (auto fobj = fiter()) {
           if (fobj->InheritsFrom(TPaveStats::Class()))
               stats = dynamic_cast<TPaveStats *> (fobj);
           else if (fobj->InheritsFrom(TF1::Class()))
              check_save_tf1(fobj);
         }
=======

         check_graph_funcs(gr);
>>>>>>> 22aeb252

         TString gropt = iter.GetOption();

         // ensure histogram exists on server to draw it properly on clients side
         if (!IsReadOnly() && (first_obj || gropt.Index("A", 0, TString::kIgnoreCase) != kNPOS ||
               (gropt.Index("X+", 0, TString::kIgnoreCase) != kNPOS) || (gropt.Index("X+", 0, TString::kIgnoreCase) != kNPOS)))
            gr->GetHistogram();

         paddata.NewPrimitive(obj, gropt.Data()).SetSnapshot(TWebSnapshot::kObject, obj);

<<<<<<< HEAD
         fiter.Reset();
         while (auto fobj = fiter())
            CreateObjectSnapshot(paddata, pad, fobj, fiter.GetOption());

         if (funcs)
            fPrimitivesLists.Add(funcs);
=======
>>>>>>> 22aeb252
         first_obj = false;
      } else if (obj->InheritsFrom(TGraph2D::Class())) {
         flush_master();

         TGraph2D *gr2d = static_cast<TGraph2D *>(obj);

<<<<<<< HEAD
=======
         check_graph_funcs(nullptr, gr2d->GetListOfFunctions());

>>>>>>> 22aeb252
         // ensure correct range of histogram
         if (!IsReadOnly() && first_obj) {
            TString gropt = iter.GetOption();
            gropt.ToUpper();
            Bool_t zscale = gropt.Contains("TRI1") || gropt.Contains("TRI2") || gropt.Contains("COL");
            Bool_t real_draw = gropt.Contains("TRI") || gropt.Contains("LINE") || gropt.Contains("ERR") || gropt.Contains("P0");

            TString hopt = !real_draw ? iter.GetOption() : (zscale ? "lego2z" : "lego2");
            if (title) hopt.Append(";;use_pad_title");

            // if gr2d not draw - let create histogram with correspondent content
            auto hist = gr2d->GetHistogram(real_draw ? "empty" : "");

            paddata.NewPrimitive(gr2d, hopt.Data(), "#hist").SetSnapshot(TWebSnapshot::kObject, hist);
         }

         paddata.NewPrimitive(obj, iter.GetOption()).SetSnapshot(TWebSnapshot::kObject, obj);
         first_obj = false;
      } else if (obj->InheritsFrom(TMultiGraph::Class())) {
         flush_master();

         TMultiGraph *mgr = static_cast<TMultiGraph *>(obj);
<<<<<<< HEAD
         auto funcs = mgr->GetListOfFunctions();

         TIter fiter(funcs);
=======
         TIter fiter(mgr->GetListOfFunctions());
>>>>>>> 22aeb252
         while (auto fobj = fiter()) {
            if (fobj->InheritsFrom(TF1::Class()))
               check_save_tf1(fobj);
         }

<<<<<<< HEAD
         paddata.NewPrimitive(obj, iter.GetOption()).SetSnapshot(TWebSnapshot::kObject, obj);

         fiter.Reset();
         while (auto fobj = fiter())
            CreateObjectSnapshot(paddata, pad, fobj, fiter.GetOption());

         if (funcs)
            fPrimitivesLists.Add(funcs);

=======
         TIter giter(mgr->GetListOfGraphs());
         while (auto gobj = giter())
            check_graph_funcs(static_cast<TGraph *>(gobj));

         paddata.NewPrimitive(obj, iter.GetOption()).SetSnapshot(TWebSnapshot::kObject, obj);

>>>>>>> 22aeb252
         first_obj = false;
      } else if (obj->InheritsFrom(TScatter::Class())) {
         flush_master();

         TScatter *scatter = static_cast<TScatter *>(obj);

         TObject *palette = nullptr;

         TIter fiter(scatter->GetGraph()->GetListOfFunctions());
         while (auto fobj = fiter()) {
            if (fobj->InheritsFrom("TPaletteAxis"))
               palette = fobj;
         }

         // ensure histogram exists on server to draw it properly on clients side
         if (!IsReadOnly() && first_obj)
            scatter->GetHistogram();

         if (!palette && CanCreateObject("TPaletteAxis")) {
            std::stringstream exec;
            exec << "new TPaletteAxis(0,0,0,0,0,0);";
            palette = (TObject *)gROOT->ProcessLine(exec.str().c_str());
            if (palette)
               scatter->GetGraph()->GetListOfFunctions()->AddFirst(palette);
         }

         paddata.NewPrimitive(obj, iter.GetOption()).SetSnapshot(TWebSnapshot::kObject, obj);

         first_obj = false;
      } else if (obj->InheritsFrom(TF1::Class())) {
         flush_master();
         auto f1 = static_cast<TF1 *> (obj);

         TString f1opt = iter.GetOption();

         check_save_tf1(obj, true);
<<<<<<< HEAD
         // if (fTF1UseSave)
         //   f1opt.Append(";force_saved");
=======
         if (fTF1UseSave > 1)
            f1opt.Append(";force_saved");
         else if (fTF1UseSave == 1)
            f1opt.Append(";prefer_saved");
>>>>>>> 22aeb252

         if (first_obj) {
            auto hist = f1->GetHistogram();
            paddata.NewPrimitive(hist, "__ignore_drawing__").SetSnapshot(TWebSnapshot::kObject, hist);
            f1opt.Append(";webcanv_hist");
         }

         if (f1->IsA() == TF2::Class())
            check_cutg_in_options(iter.GetOption());

         paddata.NewPrimitive(f1, f1opt.Data()).SetSnapshot(TWebSnapshot::kObject, f1);

         first_obj = false;

      } else if (obj->InheritsFrom(TGaxis::Class())) {
         flush_master();
         auto gaxis = static_cast<TGaxis *> (obj);
         auto func = gaxis->GetFunction();
         if (func)
            paddata.NewPrimitive(func, "__ignore_drawing__").SetSnapshot(TWebSnapshot::kObject, func);

         paddata.NewPrimitive(obj, iter.GetOption()).SetSnapshot(TWebSnapshot::kObject, obj);
      } else if (obj->InheritsFrom(TFrame::Class())) {
         flush_master();
         if (frame && (obj == frame)) {
            paddata.NewPrimitive(obj, iter.GetOption()).SetSnapshot(TWebSnapshot::kObject, obj);
            frame = nullptr; // add frame only once
         }
      } else if (IsJSSupportedClass(obj, usemaster)) {
         flush_master();
         paddata.NewPrimitive(obj, iter.GetOption()).SetSnapshot(TWebSnapshot::kObject, obj);
      } else {
         CreateObjectSnapshot(paddata, pad, obj, iter.GetOption(), usemaster ? &masterps : nullptr);
      }
   }

   flush_master();

   bool provide_colors = false;

   if ((GetPaletteDelivery() > 2) || ((GetPaletteDelivery() == 2) && resfunc)) {
      // provide colors: either for each subpad (> 2) or only for canvas (== 2)
      provide_colors = process_primitives;
   } else if ((GetPaletteDelivery() == 1) && resfunc) {
      // check that colors really changing, using hash

      if (fColorsVersion != fCanvVersion) {
         auto hash = CalculateColorsHash();
         if ((hash != fColorsHash) || (fColorsVersion == 0)) {
            fColorsHash = hash;
            fColorsVersion = fCanvVersion;
         }
      }

      provide_colors = fColorsVersion > version;
   }

   // add colors after painting is performed - new colors may be generated only during painting
   if (provide_colors)
      AddColorsPalette(paddata);

   if (!resfunc)
      return;

   // now hide all primitives to perform I/O
   std::vector<TList *> all_primitives(fAllPads.size());
   for (unsigned n = 0; n < fAllPads.size(); ++n) {
      all_primitives[n] = fAllPads[n]->fPrimitives;
      fAllPads[n]->fPrimitives = nullptr;
   }

   // execute function to prevent storing of colors with custom TCanvas streamer
   TColor::DefinedColors();

   // invoke callback for streaming
   resfunc(&paddata);

   // and restore back primitives - delete any temporary if necessary
   for (unsigned n = 0; n < fAllPads.size(); ++n) {
      if (fAllPads[n]->fPrimitives)
         delete fAllPads[n]->fPrimitives;
      fAllPads[n]->fPrimitives = all_primitives[n];
   }
   fAllPads.clear();
}

//////////////////////////////////////////////////////////////////////////////////////////////////
/// Add control message for specified connection
/// Same control message can be overwritten many time before it really sends to the client
/// If connid == 0, message will be add to all connections
/// After ctrl message is add to the output, short timer is activated and message send afterwards

void TWebCanvas::AddCtrlMsg(unsigned connid, const std::string &key, const std::string &value)
{
   Bool_t new_ctrl = kFALSE;

   for (auto &conn : fWebConn) {
      if (conn.match(connid)) {
         conn.fCtrl[key] = value;
         new_ctrl = kTRUE;
      }
   }

   if (new_ctrl && fTimer->IsSlow())
      fTimer->SetSlow(kFALSE);
}


//////////////////////////////////////////////////////////////////////////////////////////////////
/// Add message to send queue for specified connection
/// If connid == 0, message will be add to all connections

void TWebCanvas::AddSendQueue(unsigned connid, const std::string &msg)
{
   for (auto &conn : fWebConn) {
      if (conn.match(connid))
         conn.fSend.emplace(msg);
   }
}


//////////////////////////////////////////////////////////////////////////////////////////////////
/// Check if any data should be send to client
/// If connid != 0, only selected connection will be checked

Bool_t TWebCanvas::CheckDataToSend(unsigned connid)
{
   if (!Canvas())
      return kFALSE;

   bool isMoreData = false, isAnySend = false;

   for (auto &conn : fWebConn) {

      bool isConnData = !conn.fCtrl.empty() || !conn.fSend.empty() ||
                        ((conn.fCheckedVersion < fCanvVersion) && (conn.fSendVersion == conn.fDrawVersion));

      while ((conn.is_batch() && !connid) || (conn.match(connid) && fWindow && fWindow->CanSend(conn.fConnId, true))) {
         // check if any control messages still there to keep timer running

         std::string buf;

         if (!conn.fCtrl.empty()) {
            buf = "CTRL:"s + TBufferJSON::ToJSON(&conn.fCtrl, TBufferJSON::kMapAsObject + TBufferJSON::kNoSpaces);
            conn.fCtrl.clear();
         } else if (!conn.fSend.empty()) {
            std::swap(buf, conn.fSend.front());
            conn.fSend.pop();
         } else if ((conn.fCheckedVersion < fCanvVersion) && (conn.fSendVersion == conn.fDrawVersion)) {

            buf = "SNAP6:"s + std::to_string(fCanvVersion) + ":"s;

            TCanvasWebSnapshot holder(IsReadOnly(), true, false); // readonly, set ids, batchmode

            holder.SetFixedSize(fFixedSize); // set fixed size flag

            // scripts send only when canvas drawn for the first time
            if (!conn.fSendVersion)
               holder.SetScripts(fCustomScripts);

            holder.SetHighlightConnect(Canvas()->HasConnection("Highlighted(TVirtualPad*,TObject*,Int_t,Int_t)"));

            CreatePadSnapshot(holder, Canvas(), conn.fSendVersion, [&buf, &conn, this](TPadWebSnapshot *snap) {
               if (conn.is_batch()) {
                  // for batch connection only calling of CreatePadSnapshot is important
                  buf.clear();
                  return;
               }

               auto json = TBufferJSON::ToJSON(snap, fJsonComp);
               auto hash = json.Hash();
               if (conn.fLastSendHash && (conn.fLastSendHash == hash) && conn.fSendVersion) {
                  // prevent looping when same data send many times
                  buf.clear();
               } else {
                  buf.append(json.Data());
                  conn.fLastSendHash = hash;
               }
            });

            conn.fCheckedVersion = fCanvVersion;

            conn.fSendVersion = fCanvVersion;

            if (buf.empty())
               conn.fDrawVersion = fCanvVersion;
         } else {
            isConnData = false;
            break;
         }

         if (!buf.empty() && !conn.is_batch()) {
            fWindow->Send(conn.fConnId, buf);
            isAnySend = true;
         }
      }

      if (isConnData)
         isMoreData = true;
   }

   if (fTimer->IsSlow() && isMoreData)
      fTimer->SetSlow(kFALSE);

   return isAnySend;
}

//////////////////////////////////////////////////////////////////////////////////////////
/// Close web canvas - not implemented

void TWebCanvas::Close()
{
}

//////////////////////////////////////////////////////////////////////////////////////////
/// Show canvas in specified place.
/// If parameter args not specified, default ROOT web display will be used

void TWebCanvas::ShowWebWindow(const ROOT::RWebDisplayArgs &args)
{
   if (!fWindow) {
      fWindow = ROOT::RWebWindow::Create();

      fWindow->SetConnLimit(0); // configure connections limit

      fWindow->SetDefaultPage("file:rootui5sys/canv/canvas6.html");

      fWindow->SetCallBacks(
         // connection
         [this](unsigned connid) {
            fWebConn.emplace_back(connid);
            CheckDataToSend(connid);
         },
         // data
         [this](unsigned connid, const std::string &arg) {
            ProcessData(connid, arg);
            CheckDataToSend();
         },
         // disconnect
         [this](unsigned connid) {
            unsigned indx = 0;
            for (auto &c : fWebConn) {
               if (c.fConnId == connid) {
                  fWebConn.erase(fWebConn.begin() + indx);
                  break;
               }
               indx++;
            }
         });
   }

   auto w = Canvas()->GetWindowWidth(), h = Canvas()->GetWindowHeight();
   if ((w > 0) && (w < 50000) && (h > 0) && (h < 30000))
      fWindow->SetGeometry(w, h);

   if ((args.GetBrowserKind() == ROOT::RWebDisplayArgs::kQt5) ||
       (args.GetBrowserKind() == ROOT::RWebDisplayArgs::kQt6) ||
       (args.GetBrowserKind() == ROOT::RWebDisplayArgs::kCEF))
      SetLongerPolling(kTRUE);

   fWindow->Show(args);
}

//////////////////////////////////////////////////////////////////////////////////////////
/// Show canvas in browser window

void TWebCanvas::Show()
{
   if (gROOT->IsWebDisplayBatch())
      return;

   ROOT::RWebDisplayArgs args;
   args.SetWidgetKind("TCanvas");
   args.SetSize(Canvas()->GetWindowWidth(), Canvas()->GetWindowHeight());
   args.SetPos(Canvas()->GetWindowTopX(), Canvas()->GetWindowTopY());

   ShowWebWindow(args);
}

//////////////////////////////////////////////////////////////////////////////////////////
/// Function used to send command to browser to toggle menu, toolbar, editors, ...

void TWebCanvas::ShowCmd(const std::string &arg, Bool_t show)
{
   AddCtrlMsg(0, arg, show ? "1"s : "0"s);
}

//////////////////////////////////////////////////////////////////////////////////////////
/// Activate object in editor in web browser

void TWebCanvas::ActivateInEditor(TPad *pad, TObject *obj)
{
   if (!pad || !obj) return;

   UInt_t hash = TString::Hash(&obj, sizeof(obj));

   AddCtrlMsg(0, "edit"s, std::to_string(hash));
}

//////////////////////////////////////////////////////////////////////////////////////////
/// Returns kTRUE if web canvas has graphical editor

Bool_t TWebCanvas::HasEditor() const
{
   return (fClientBits & TCanvas::kShowEditor) != 0;
}

//////////////////////////////////////////////////////////////////////////////////////////
/// Returns kTRUE if web canvas has menu bar

Bool_t TWebCanvas::HasMenuBar() const
{
   return (fClientBits & TCanvas::kMenuBar) != 0;
}

//////////////////////////////////////////////////////////////////////////////////////////
/// Returns kTRUE if web canvas has status bar

Bool_t TWebCanvas::HasStatusBar() const
{
   return (fClientBits & TCanvas::kShowEventStatus) != 0;
}

//////////////////////////////////////////////////////////////////////////////////////////
/// Returns kTRUE if tooltips are activated in web canvas

Bool_t TWebCanvas::HasToolTips() const
{
   return (fClientBits & TCanvas::kShowToolTips) != 0;
}

//////////////////////////////////////////////////////////////////////////////////////////
/// Set window position of web canvas

void TWebCanvas::SetWindowPosition(Int_t x, Int_t y)
{
   AddCtrlMsg(0, "x"s, std::to_string(x));
   AddCtrlMsg(0, "y"s, std::to_string(y));
}

//////////////////////////////////////////////////////////////////////////////////////////
/// Set window size of web canvas

void TWebCanvas::SetWindowSize(UInt_t w, UInt_t h)
{
   AddCtrlMsg(0, "w"s, std::to_string(w));
   AddCtrlMsg(0, "h"s, std::to_string(h));
}

//////////////////////////////////////////////////////////////////////////////////////////
/// Set window title of web canvas

void TWebCanvas::SetWindowTitle(const char *newTitle)
{
   AddCtrlMsg(0, "title"s, newTitle);
}

//////////////////////////////////////////////////////////////////////////////////////////
/// Set canvas size of web canvas

void TWebCanvas::SetCanvasSize(UInt_t cw, UInt_t ch)
{
   fFixedSize = kTRUE;
   AddCtrlMsg(0, "cw"s, std::to_string(cw));
   AddCtrlMsg(0, "ch"s, std::to_string(ch));
   if ((cw > 0) && (ch > 0)) {
      Canvas()->fCw = cw;
      Canvas()->fCh = ch;
   } else {
      // temporary value, will be reported back from client
      Canvas()->fCw = Canvas()->fWindowWidth;
      Canvas()->fCh = Canvas()->fWindowHeight;
   }
}

//////////////////////////////////////////////////////////////////////////////////////////
/// Iconify browser window

void TWebCanvas::Iconify()
{
   AddCtrlMsg(0, "winstate"s, "iconify"s);
}

//////////////////////////////////////////////////////////////////////////////////////////
/// Raise browser window

void TWebCanvas::RaiseWindow()
{
   AddCtrlMsg(0, "winstate"s, "raise"s);
}

//////////////////////////////////////////////////////////////////////////////////////////
/// Assign clients bits

void TWebCanvas::AssignStatusBits(UInt_t bits)
{
   fClientBits = bits;
   Canvas()->SetBit(TCanvas::kShowEventStatus, bits & TCanvas::kShowEventStatus);
   Canvas()->SetBit(TCanvas::kShowEditor, bits & TCanvas::kShowEditor);
   Canvas()->SetBit(TCanvas::kShowToolTips, bits & TCanvas::kShowToolTips);
   Canvas()->SetBit(TCanvas::kMenuBar, bits & TCanvas::kMenuBar);
}

//////////////////////////////////////////////////////////////////////////////////////////////////
/// Decode all pad options, which includes ranges plus objects options

Bool_t TWebCanvas::DecodePadOptions(const std::string &msg, bool process_execs)
{
   if (IsReadOnly() || msg.empty())
      return kFALSE;

   auto arr = TBufferJSON::FromJSON<std::vector<TWebPadOptions>>(msg);

   if (!arr)
      return kFALSE;

   Bool_t need_update = kFALSE;

   TPad *pad_with_execs = nullptr;
   TExec *hist_exec = nullptr;

   for (unsigned n = 0; n < arr->size(); ++n) {
      auto &r = arr->at(n);

      TPad *pad = dynamic_cast<TPad *>(FindPrimitive(r.snapid));

      if (!pad)
         continue;

      if (pad == Canvas()) {
         AssignStatusBits(r.bits);
         Canvas()->fCw = r.cw;
         Canvas()->fCh = r.ch;
         if (r.w.size() == 4) {
            fWindowGeometry = r.w;
            Canvas()->fWindowTopX = fWindowGeometry[0];
            Canvas()->fWindowTopY = fWindowGeometry[1];
            Canvas()->fWindowWidth = fWindowGeometry[2];
            Canvas()->fWindowHeight = fWindowGeometry[3];
         }
      }

      // only if get OPTIONS message from client allow to change gPad
      if (r.active && (pad != gPad) && process_execs)
         gPad = pad;

      if ((pad->GetTickx() != r.tickx) || (pad->GetTicky() != r.ticky))
         pad->SetTicks(r.tickx, r.ticky);
      if ((pad->GetGridx() != (r.gridx > 0)) || (pad->GetGridy() != (r.gridy > 0)))
         pad->SetGrid(r.gridx, r.gridy);
      pad->fLogx = r.logx;
      pad->fLogy = r.logy;
      pad->fLogz = r.logz;

      pad->SetLeftMargin(r.mleft);
      pad->SetRightMargin(r.mright);
      pad->SetTopMargin(r.mtop);
      pad->SetBottomMargin(r.mbottom);

      if (r.ranges) {
         // avoid call of original methods, set members directly
         // pad->Range(r.px1, r.py1, r.px2, r.py2);
         // pad->RangeAxis(r.ux1, r.uy1, r.ux2, r.uy2);

         pad->fX1 = r.px1;
         pad->fX2 = r.px2;
         pad->fY1 = r.py1;
         pad->fY2 = r.py2;

         pad->fUxmin = r.ux1;
         pad->fUxmax = r.ux2;
         pad->fUymin = r.uy1;
         pad->fUymax = r.uy2;
      }

      // pad->SetPad(r.mleft, r.mbottom, 1-r.mright, 1-r.mtop);

      pad->fAbsXlowNDC = r.xlow;
      pad->fAbsYlowNDC = r.ylow;
      pad->fAbsWNDC = r.xup - r.xlow;
      pad->fAbsHNDC = r.yup - r.ylow;

      if (pad == Canvas()) {
         pad->fXlowNDC = r.xlow;
         pad->fYlowNDC = r.ylow;
         pad->fXUpNDC = r.xup;
         pad->fYUpNDC = r.yup;
         pad->fWNDC = r.xup - r.xlow;
         pad->fHNDC = r.yup - r.ylow;
      } else {
         auto mother = pad->GetMother();
         if (mother->GetAbsWNDC() > 0. && mother->GetAbsHNDC() > 0.) {
            pad->fXlowNDC = (r.xlow - mother->GetAbsXlowNDC()) / mother->GetAbsWNDC();
            pad->fYlowNDC = (r.ylow - mother->GetAbsYlowNDC()) / mother->GetAbsHNDC();
            pad->fXUpNDC = (r.xup - mother->GetAbsXlowNDC()) / mother->GetAbsWNDC();
            pad->fYUpNDC = (r.yup - mother->GetAbsYlowNDC()) / mother->GetAbsHNDC();
            pad->fWNDC = (r.xup - r.xlow) / mother->GetAbsWNDC();
            pad->fHNDC = (r.yup - r.ylow) / mother->GetAbsHNDC();
         }
      }

      // copy of code from TPad::ResizePad()

      Double_t pxlow   = r.xlow * r.cw;
      Double_t pylow   = (1-r.ylow) * r.ch;
      Double_t pxrange = (r.xup - r.xlow) * r.cw;
      Double_t pyrange = -1*(r.yup - r.ylow) * r.ch;

      Double_t rounding = 0.00005;
      Double_t xrange  = r.px2 - r.px1;
      Double_t yrange  = r.py2 - r.py1;

      if ((xrange != 0.) && (pxrange != 0)) {
         // Linear X axis
         pad->fXtoAbsPixelk = rounding + pxlow - pxrange*r.px1/xrange;      //origin at left
         pad->fXtoPixelk = rounding +  -pxrange*r.px1/xrange;
         pad->fXtoPixel = pxrange/xrange;
         pad->fAbsPixeltoXk = r.px1 - pxlow*xrange/pxrange;
         pad->fPixeltoXk = r.px1;
         pad->fPixeltoX = xrange/pxrange;
      }

      if ((yrange != 0.) && (pyrange != 0.)) {
         // Linear Y axis
         pad->fYtoAbsPixelk = rounding + pylow - pyrange*r.py1/yrange;      //origin at top
         pad->fYtoPixelk = rounding +  -pyrange - pyrange*r.py1/yrange;
         pad->fYtoPixel = pyrange/yrange;
         pad->fAbsPixeltoYk = r.py1 - pylow*yrange/pyrange;
         pad->fPixeltoYk = r.py1;
         pad->fPixeltoY = yrange/pyrange;
      }

      pad->SetFixedAspectRatio(kFALSE);

      TObjLink *objlnk = nullptr;

      TH1 *hist = static_cast<TH1 *>(FindPrimitive(sid_pad_histogram, 1, pad, &objlnk));

      if (hist) {

         TObject *hist_holder = objlnk ? objlnk->GetObject() : nullptr;
         if (hist_holder == hist)
            hist_holder = nullptr;

         Bool_t no_entries = hist->GetEntries();

         Double_t hmin = 0., hmax = 0.;

         if (r.zx1 == r.zx2)
            hist->GetXaxis()->SetRange(0,0);
         else
            hist->GetXaxis()->SetRangeUser(r.zx1, r.zx2);

         if (hist->GetDimension() == 1) {
            hmin = r.zy1;
            hmax = r.zy2;
            if ((hmin == hmax) && !no_entries) {
               // if there are no zooming on Y and histogram has no entries, hmin/hmax should be set to full range
               hmin = pad->fLogy ? TMath::Power(pad->fLogy < 2 ? 10 : pad->fLogy, r.uy1) : r.uy1;
               hmax = pad->fLogy ? TMath::Power(pad->fLogy < 2 ? 10 : pad->fLogy, r.uy2) : r.uy2;
            }
         } else if (r.zy1 == r.zy2) {
            hist->GetYaxis()->SetRange(0., 0.);
         } else {
            hist->GetYaxis()->SetRangeUser(r.zy1, r.zy2);
         }

         if (hist->GetDimension() == 2) {
            hmin = r.zz1;
            hmax = r.zz2;
            if ((hmin == hmax) && !no_entries) {
               // z scale is not transformed
               hmin = r.uz1;
               hmax = r.uz2;
            }
         } else if (hist->GetDimension() == 3) {
            if (r.zz1 == r.zz2) {
               hist->GetZaxis()->SetRange(0., 0.);
            } else {
              hist->GetZaxis()->SetRangeUser(r.zz1, r.zz2);
            }
         }

         if (hmin == hmax)
            hmin = hmax = -1111;

         if (!hist_holder || (hist_holder->IsA() == TScatter::Class())) {
            hist->SetMinimum(hmin);
            hist->SetMaximum(hmax);
         } else {
            auto SetMember = [hist_holder](const char *name, Double_t value) {
               auto offset = hist_holder->IsA()->GetDataMemberOffset(name);
               if (offset > 0)
                  *((Double_t *)((char*) hist_holder + offset)) = value;
               else
                  ::Error("SetMember", "Cannot find %s data member in %s", name, hist_holder->ClassName());
            };

            // directly set min/max in classes like THStack, TGraph, TMultiGraph
            SetMember("fMinimum", hmin);
            SetMember("fMaximum", hmax);
         }

         TIter next(hist->GetListOfFunctions());
         while (auto fobj = next())
            if (!hist_exec && fobj->InheritsFrom(TExec::Class())) {
               hist_exec = (TExec *) fobj;
               need_update = kTRUE;
            }
      }

      std::map<std::string, int> idmap;

      for (auto &item : r.primitives) {
         auto iter = idmap.find(item.snapid);
         int idcnt = 1;
         if (iter == idmap.end())
            idmap[item.snapid] = 1;
         else
            idcnt = ++iter->second;

         ProcessObjectOptions(item, pad, idcnt);
      }

      // without special objects no need for explicit update of the pad
      if (fPadsStatus[pad]._has_specials) {
         pad->Modified(kTRUE);
         need_update = kTRUE;
      }

      if (process_execs && (gPad == pad))
         pad_with_execs = pad;
   }

   ProcessExecs(pad_with_execs, hist_exec);

   if (fUpdatedSignal) fUpdatedSignal(); // invoke signal

   return need_update;
}

//////////////////////////////////////////////////////////////////////////////////////////////////
/// Process TExec objects in the pad

void TWebCanvas::ProcessExecs(TPad *pad, TExec *extra)
{
   auto execs = pad ? pad->GetListOfExecs() : nullptr;

   if ((!execs || !execs->GetSize()) && !extra)
      return;

   auto saveps = gVirtualPS;
   TWebPS ps;
   gVirtualPS = &ps;

   auto savex = gVirtualX;
   TVirtualX x;
   gVirtualX = &x;

   TIter next(execs);
   while (auto obj = next()) {
      auto exec = dynamic_cast<TExec *>(obj);
      if (exec)
         exec->Exec();
   }

   if (extra)
      extra->Exec();

   gVirtualPS = saveps;
   gVirtualX = savex;
}

//////////////////////////////////////////////////////////////////////////////////////////
/// Execute one or several methods for selected object
/// String can be separated by ";;" to let execute several methods at once
void TWebCanvas::ProcessLinesForObject(TObject *obj, const std::string &lines)
{
   std::string buf = lines;

   Int_t indx = 0;

   while (obj && !buf.empty()) {
      std::string sub = buf;
      auto pos = buf.find(";;");
      if (pos == std::string::npos) {
         sub = buf;
         buf.clear();
      } else {
         sub = buf.substr(0,pos);
         buf = buf.substr(pos+2);
      }
      if (sub.empty()) continue;

      std::stringstream exec;
      exec << "((" << obj->ClassName() << " *) " << std::hex << std::showbase << (size_t)obj << ")->" << sub << ";";
      if (indx < 3 || gDebug > 0)
         Info("ProcessLinesForObject", "Obj %s Execute %s", obj->GetName(), exec.str().c_str());
      gROOT->ProcessLine(exec.str().c_str());
      indx++;
   }
}

//////////////////////////////////////////////////////////////////////////////////////////
/// Handle data from web browser
/// Returns kFALSE if message was not processed

Bool_t TWebCanvas::ProcessData(unsigned connid, const std::string &arg)
{
   if (arg.empty())
      return kTRUE;

   // try to identify connection for given WS request
   unsigned indx = 0; // first connection is batch and excluded
   while(++indx < fWebConn.size()) {
      if (fWebConn[indx].fConnId == connid)
         break;
   }
   if (indx >= fWebConn.size())
      return kTRUE;

   Bool_t is_main_connection = indx == 1; // first connection allow to make changes

   struct FlagGuard {
      Bool_t &flag;
      FlagGuard(Bool_t &_flag) : flag(_flag) { flag = true; }
      ~FlagGuard() { flag = false; }
   };

   FlagGuard guard(fProcessingData);

   const char *cdata = arg.c_str();

   if (arg == "KEEPALIVE") {
      // do nothing

   } else if (arg == "QUIT") {

      // use window manager to correctly terminate http server
      fWindow->TerminateROOT();

   } else if (arg.compare(0, 7, "READY6:") == 0) {

      // this is reply on drawing of ROOT6 snapshot
      // it confirms when drawing of specific canvas version is completed

      cdata += 7;

      const char *separ = strchr(cdata, ':');
      if (!separ) {
         fWebConn[indx].fDrawVersion = std::stoll(cdata);
      } else {
         fWebConn[indx].fDrawVersion = std::stoll(std::string(cdata, separ - cdata));
         if (is_main_connection && !IsReadOnly())
            if (DecodePadOptions(separ+1, false))
               CheckCanvasModified();
      }

   } else if (arg == "RELOAD") {

      // trigger reload of canvas data
      fWebConn[indx].reset();

   } else if (arg.compare(0, 5, "SAVE:") == 0) {

      // save image produced by the client side - like png or svg
      const char *img = cdata + 5;

      const char *separ = strchr(img, ':');
      if (separ) {
         TString filename(img, separ - img);
         img = separ + 1;

         std::ofstream ofs(filename.Data());

         if (filename.Index(".svg") != kNPOS) {
            // ofs << "<?xml version=\"1.0\" standalone=\"no\"?>";
            ofs << img;
         } else {
            TString binary = TBase64::Decode(img);
            ofs.write(binary.Data(), binary.Length());
         }
         ofs.close();

         Info("ProcessData", "File %s has been created", filename.Data());
      }

   } else if (arg.compare(0, 8, "PRODUCE:") == 0) {

      // create ROOT, PDF, ... files using native ROOT functionality
      Canvas()->Print(arg.c_str() + 8);

   } else if (arg.compare(0, 9, "OPTIONS6:") == 0) {

      if (is_main_connection && !IsReadOnly())
         if (DecodePadOptions(arg.substr(9), true))
            CheckCanvasModified();

   } else if (arg.compare(0, 11, "STATUSBITS:") == 0) {

      if (is_main_connection) {
         AssignStatusBits(std::stoul(arg.substr(11)));
         if (fUpdatedSignal) fUpdatedSignal(); // invoke signal
      }
   } else if (arg.compare(0, 10, "HIGHLIGHT:") == 0) {
      if (is_main_connection) {
         auto arr = TBufferJSON::FromJSON<std::vector<std::string>>(arg.substr(10));
         if (!arr || (arr->size() != 4)) {
            Error("ProcessData", "Wrong arguments count %d in highlight message", (int)(arr ? arr->size() : -1));
         } else {
            auto pad = dynamic_cast<TVirtualPad *>(FindPrimitive(arr->at(0)));
            auto obj = FindPrimitive(arr->at(1));
            int argx = std::stoi(arr->at(2));
            int argy = std::stoi(arr->at(3));
            if (pad && obj) {
              Canvas()->Highlighted(pad, obj, argx, argy);
              CheckCanvasModified();
            }
         }
      }
   } else if (ROOT::RWebWindow::IsFileDialogMessage(arg)) {

      ROOT::RWebWindow::EmbedFileDialog(fWindow, connid, arg);

   } else if (arg == "FITPANEL"s) {

      TH1 *hist = nullptr;
      TIter iter(Canvas()->GetListOfPrimitives());
      while (auto obj = iter()) {
         hist = dynamic_cast<TH1 *>(obj);
         if (hist) break;
      }

      TString cmd = TString::Format("auto panel = std::make_shared<ROOT::Experimental::RFitPanel>(\"FitPanel\");"
                                    "panel->AssignCanvas(\"%s\");"
                                    "panel->AssignHistogram((TH1 *)0x%zx);"
                                    "panel->Show();"
                                    "panel->ClearOnClose(panel);", Canvas()->GetName(), (size_t) hist);

      gROOT->ProcessLine(cmd.Data());

   } else if (arg == "START_BROWSER"s) {

      gROOT->ProcessLine("new TBrowser;");

   } else if (IsReadOnly()) {

      // all following messages are not allowed in readonly mode
      return kFALSE;

   } else if (arg.compare(0, 6, "EVENT:") == 0) {
      auto arr = TBufferJSON::FromJSON<std::vector<std::string>>(arg.substr(6));
      if (!arr || (arr->size() != 5)) {
         Error("ProcessData", "Wrong arguments count %d in event message", (int)(arr ? arr->size() : -1));
      } else {
         auto pad = dynamic_cast<TPad *>(FindPrimitive(arr->at(0)));
         std::string kind = arr->at(1);
         int event = -1;
         if (kind == "move"s) event = kMouseMotion;
         int argx = std::stoi(arr->at(2));
         int argy = std::stoi(arr->at(3));
         auto selobj = FindPrimitive(arr->at(4));

         if ((event >= 0) && pad && (pad == gPad)) {
            Canvas()->fEvent = event;
            Canvas()->fEventX = argx;
            Canvas()->fEventY = argy;

            Canvas()->fSelected = selobj;

            ProcessExecs(pad);
         }
      }

   } else if (arg.compare(0, 8, "GETMENU:") == 0) {

      TObject *obj = FindPrimitive(arg.substr(8));
      if (!obj)
         obj = Canvas();

      TWebMenuItems items(arg.c_str() + 8);
      items.PopulateObjectMenu(obj, obj->IsA());
      std::string buf = "MENU:";
      buf.append(TBufferJSON::ToJSON(&items, 103).Data());

      AddSendQueue(connid, buf);

   } else if (arg.compare(0, 8, "PRIMIT6:") == 0) {

      if (IsFirstConn(connid) && !IsReadOnly()) { // only first connection can modify object

         auto opt = TBufferJSON::FromJSON<TWebObjectOptions>(arg.c_str() + 8);

         if (opt) {
            TPad *modpad = ProcessObjectOptions(*opt, nullptr);

            // indicate that pad was modified
            if (modpad)
               modpad->Modified();
         }
      }

   } else if (arg.compare(0, 11, "PADCLICKED:") == 0) {

      auto click = TBufferJSON::FromJSON<TWebPadClick>(arg.c_str() + 11);

      if (click && IsFirstConn(connid) && !IsReadOnly()) {

         TPad *pad = dynamic_cast<TPad *>(FindPrimitive(click->padid));

         if (pad && pad->InheritsFrom(TButton::Class())) {
            auto btn = (TButton *) pad;
            const char *mthd = btn->GetMethod();
            if (mthd && *mthd) {
               TVirtualPad::TContext ctxt(gROOT->GetSelectedPad(), kTRUE, kTRUE);
               gROOT->ProcessLine(mthd);
            }
            return kTRUE;
         }

         if (pad && (pad != gPad)) {
            gPad = pad;
            Canvas()->SetClickSelectedPad(pad);
            if (fActivePadChangedSignal)
               fActivePadChangedSignal(pad);
         }

         if (!click->objid.empty()) {
            auto selobj = FindPrimitive(click->objid);
            Canvas()->SetClickSelected(selobj);
            Canvas()->fSelected = selobj;
            if (pad && selobj && fObjSelectSignal)
               fObjSelectSignal(pad, selobj);
         }

         if ((click->x >= 0) && (click->y >= 0)) {
            Canvas()->fEvent = click->dbl ? kButton1Double : kButton1Up;
            Canvas()->fEventX = click->x;
            Canvas()->fEventY = click->y;
            if (click->dbl && fPadDblClickedSignal)
               fPadDblClickedSignal(pad, click->x, click->y);
            else if (!click->dbl && fPadClickedSignal)
               fPadClickedSignal(pad, click->x, click->y);
         }

         ProcessExecs(pad);
      }

   } else if (arg.compare(0, 8, "OBJEXEC:") == 0) {

     auto buf = arg.substr(8);
     auto pos = buf.find(":");

     if ((pos > 0) && IsFirstConn(connid) && !IsReadOnly()) { // only first client can execute commands
        auto sid = buf.substr(0, pos);
        buf.erase(0, pos + 1);

        TObjLink *lnk = nullptr;
        TPad *objpad = nullptr;

        TObject *obj = FindPrimitive(sid, 1, nullptr, &lnk, &objpad);

        if (obj && !buf.empty()) {

           ProcessLinesForObject(obj, buf);

           if (objpad)
              objpad->Modified();
           else
              Canvas()->Modified();

           CheckCanvasModified();
        }
     }

   } else if (arg.compare(0, 12, "EXECANDSEND:") == 0) {

      // execute method and send data, used by drawing projections

      std::string buf = arg.substr(12);
      std::string reply;
      TObject *obj = nullptr;

      auto pos = buf.find(":");

      if ((pos > 0) && IsFirstConn(connid) && !IsReadOnly()) {
         // only first client can execute commands
         reply = buf.substr(0, pos);
         buf.erase(0, pos + 1);
         pos = buf.find(":");
         if (pos > 0) {
            auto sid = buf.substr(0, pos);
            buf.erase(0, pos + 1);
            obj = FindPrimitive(sid);
         }
      }

      if (obj && !buf.empty() && !reply.empty()) {
         std::stringstream exec;
         exec << "((" << obj->ClassName() << " *) " << std::hex << std::showbase << (size_t)obj
              << ")->" << buf << ";";
         if (gDebug > 0)
            Info("ProcessData", "Obj %s Exec %s", obj->GetName(), exec.str().c_str());

         auto res = gROOT->ProcessLine(exec.str().c_str());
         TObject *resobj = (TObject *)(res);
         if (resobj) {
            std::string send = reply;
            send.append(":");
            send.append(TBufferJSON::ToJSON(resobj, 23).Data());
            AddSendQueue(connid, send);
            if (reply[0] == 'D')
               delete resobj; // delete object if first symbol in reply is D
         }
      }

   } else if (arg.compare(0, 6, "CLEAR:") == 0) {
      std::string snapid = arg.substr(6);

      TPad *pad = dynamic_cast<TPad *>(FindPrimitive(snapid));

      if (pad) {
         pad->Clear();
         pad->Modified();
         CheckCanvasModified();
      } else {
         Error("ProcessData", "Not found pad with id %s to clear\n", snapid.c_str());
      }
   } else if (arg.compare(0, 7, "DIVIDE:") == 0) {
      auto arr = TBufferJSON::FromJSON<std::vector<std::string>>(arg.substr(7));
      if (arr && arr->size() == 2) {
         TPad *pad = dynamic_cast<TPad *>(FindPrimitive(arr->at(0)));
         int nn = 0, n1 = 0, n2 = 0;

         std::string divide = arr->at(1);
         auto p = divide.find('x');
         if (p == std::string::npos)
            p = divide.find('X');

         if (p != std::string::npos) {
            n1 = std::stoi(divide.substr(0,p));
            n2 = std::stoi(divide.substr(p+1));
         } else {
            nn = std::stoi(divide);
         }

         if (pad && ((nn > 1) || (n1*n2 > 1))) {
            pad->Clear();
            pad->Modified();
            if (nn > 1)
               pad->DivideSquare(nn);
            else
               pad->Divide(n1, n2);
            pad->cd(1);
            CheckCanvasModified();
         }
      }

   } else if (arg.compare(0, 8, "DRAWOPT:") == 0) {
      auto arr = TBufferJSON::FromJSON<std::vector<std::string>>(arg.substr(8));
      if (arr && arr->size() == 2) {
         TObjLink *objlnk = nullptr;
         FindPrimitive(arr->at(0), 1, nullptr, &objlnk);
         if (objlnk)
            objlnk->SetOption(arr->at(1).c_str());
      }
   } else if (arg.compare(0, 8, "RESIZED:") == 0) {
      auto arr = TBufferJSON::FromJSON<std::vector<int>>(arg.substr(8));
      if (arr && arr->size() == 7) {
         // set members directly to avoid redrawing of the client again
         Canvas()->fCw = arr->at(4);
         Canvas()->fCh = arr->at(5);
         fFixedSize = arr->at(6) > 0;
         arr->resize(4);
         fWindowGeometry = *arr;
         Canvas()->fWindowTopX = fWindowGeometry[0];
         Canvas()->fWindowTopY = fWindowGeometry[1];
         Canvas()->fWindowWidth = fWindowGeometry[2];
         Canvas()->fWindowHeight = fWindowGeometry[3];
      }
   } else if (arg.compare(0, 7, "POPOBJ:") == 0) {
      auto arr = TBufferJSON::FromJSON<std::vector<std::string>>(arg.substr(7));
      if (arr && arr->size() == 2) {
         TPad *pad = dynamic_cast<TPad *>(FindPrimitive(arr->at(0)));
         TObject *obj = FindPrimitive(arr->at(1), 0, pad);
         if (pad && obj && (obj != pad->GetListOfPrimitives()->Last())) {
            TIter next(pad->GetListOfPrimitives());
            while (auto o = next())
               if (obj == o) {
                  TString opt = next.GetOption();
                  pad->GetListOfPrimitives()->Remove(obj);
                  pad->GetListOfPrimitives()->AddLast(obj, opt.Data());
                  pad->Modified();
                  break;
               }
         }
      }
   } else if (arg == "INTERRUPT"s) {
      gROOT->SetInterrupt();
   } else {
      // unknown message, probably should be processed by other implementation
      return kFALSE;
   }

   return kTRUE;
}

//////////////////////////////////////////////////////////////////////////////////////////
/// Returns true if any pad in the canvas were modified
/// Reset modified flags, increment canvas version (if inc_version is true)

void TWebCanvas::CheckPadModified(TPad *pad)
{
   if (fPadsStatus.find(pad) == fPadsStatus.end())
      fPadsStatus[pad] = PadStatus{0, true, true};

   auto &entry = fPadsStatus[pad];
   entry._detected = true;
   if (pad->IsModified()) {
      pad->Modified(kFALSE);
      entry._modified = true;
   }

   TIter iter(pad->GetListOfPrimitives());
   while (auto obj = iter()) {
      if (obj->InheritsFrom(TPad::Class()))
         CheckPadModified(static_cast<TPad *>(obj));
   }
}

//////////////////////////////////////////////////////////////////////////////////////////
/// Check if any pad on the canvas was modified
/// If yes, increment version of correspondent pad
/// Returns true when canvas really modified

Bool_t TWebCanvas::CheckCanvasModified(bool force_modified)
{
   // clear temporary flags
   for (auto &entry : fPadsStatus) {
      entry.second._detected = false;
      entry.second._modified = force_modified;
   }

   // scan sub-pads
   CheckPadModified(Canvas());

   // remove no-longer existing pads
   bool is_any_modified = false;
   for(auto iter = fPadsStatus.begin(); iter != fPadsStatus.end(); ) {
      if (iter->second._modified)
         is_any_modified = true;
      if (!iter->second._detected)
         fPadsStatus.erase(iter++);
      else
         iter++;
   }

   // if any pad modified, increment canvas version and set version of modified pads
   if (is_any_modified) {
      fCanvVersion++;
      for(auto &entry : fPadsStatus)
         if (entry.second._modified)
            entry.second.fVersion = fCanvVersion;
   }

   return is_any_modified;
}


//////////////////////////////////////////////////////////////////////////////////////////
/// Returns window geometry including borders and menus

UInt_t TWebCanvas::GetWindowGeometry(Int_t &x, Int_t &y, UInt_t &w, UInt_t &h)
{
   if (fWindowGeometry.size() == 4) {
      x = fWindowGeometry[0];
      y = fWindowGeometry[1];
      w = fWindowGeometry[2];
      h = fWindowGeometry[3];
   } else {
      x = Canvas()->fWindowTopX;
      y = Canvas()->fWindowTopY;
      w = Canvas()->fWindowWidth;
      h = Canvas()->fWindowHeight;
   }
   return 0;
}


//////////////////////////////////////////////////////////////////////////////////////////
/// if canvas or any subpad was modified,
/// scan all primitives in the TCanvas and subpads and convert them into
/// the structure which will be delivered to JSROOT client

Bool_t TWebCanvas::PerformUpdate(Bool_t async)
{
   if (CheckCanvasModified()) {
      // configure selected pad that method like TPad::WaitPrimitive() can correctly work
      // can be removed again once WaitPrimitive implemented differently
      if (gPad && (gPad->GetCanvas() == Canvas()))
         gROOT->SetSelectedPad(gPad);
   }

   CheckDataToSend();

   if (!fProcessingData && !IsAsyncMode() && !async)
      WaitWhenCanvasPainted(fCanvVersion);

   return kTRUE;
}

//////////////////////////////////////////////////////////////////////////////////////////
/// Increment canvas version and force sending data to client - do not wait for reply

void TWebCanvas::ForceUpdate()
{
   CheckCanvasModified(true);

   if (!fWindow) {
      TCanvasWebSnapshot holder(IsReadOnly(), false, true); // readonly, set ids, batchmode
      CreatePadSnapshot(holder, Canvas(), 0, nullptr);
   } else {
      CheckDataToSend();
   }
}

//////////////////////////////////////////////////////////////////////////////////////////
/// Wait when specified version of canvas was painted and confirmed by browser

Bool_t TWebCanvas::WaitWhenCanvasPainted(Long64_t ver)
{
   if (!fWindow)
      return kTRUE;

   // simple polling loop until specified version delivered to the clients
   // first 500 loops done without sleep, then with 1ms sleep and last 500 with 100 ms sleep

   long cnt = 0, cnt_limit = GetLongerPolling() ? 5500 : 1500;

   if (gDebug > 2)
      Info("WaitWhenCanvasPainted", "version %ld", (long)ver);

   while (cnt++ < cnt_limit) {

      if (!fWindow->HasConnection(0, false)) {
         if (gDebug > 2)
            Info("WaitWhenCanvasPainted", "no connections - abort");
         return kFALSE; // wait ~1 min if no new connection established
      }

      if ((fWebConn.size() > 1) && (fWebConn[1].fDrawVersion >= ver)) {
         if (gDebug > 2)
            Info("WaitWhenCanvasPainted", "ver %ld got painted", (long)ver);
         return kTRUE;
      }

      gSystem->ProcessEvents();
      if (cnt > 500)
         gSystem->Sleep((cnt < cnt_limit - 500) ? 1 : 100); // increase sleep interval when do very often
   }

   if (gDebug > 2)
      Info("WaitWhenCanvasPainted", "timeout");

   return kFALSE;
}

//////////////////////////////////////////////////////////////////////////////////////////
/// Create JSON painting output for given pad
/// Produce JSON can be used for offline drawing with JSROOT

TString TWebCanvas::CreatePadJSON(TPad *pad, Int_t json_compression, Bool_t batchmode)
{
   TString res;
   if (!pad)
      return res;

   TCanvas *c = dynamic_cast<TCanvas *>(pad);
   if (c) {
      res = CreateCanvasJSON(c, json_compression, batchmode);
   } else {
      auto imp = std::make_unique<TWebCanvas>(pad->GetCanvas(), pad->GetName(), 0, 0, pad->GetWw(), pad->GetWh(), kTRUE);

      TPadWebSnapshot holder(true, false, batchmode); // readonly, no ids, batchmode

      imp->CreatePadSnapshot(holder, pad, 0, [&res, json_compression](TPadWebSnapshot *snap) {
         res = TBufferJSON::ToJSON(snap, json_compression);
      });
   }

   return res;
}

//////////////////////////////////////////////////////////////////////////////////////////
/// Create JSON painting output for given canvas
/// Produce JSON can be used for offline drawing with JSROOT

TString TWebCanvas::CreateCanvasJSON(TCanvas *c, Int_t json_compression, Bool_t batchmode)
{
   TString res;

   if (!c)
      return res;

   {
      auto imp = std::make_unique<TWebCanvas>(c, c->GetName(), 0, 0, c->GetWw(), c->GetWh(), kTRUE);

      TCanvasWebSnapshot holder(true, false, batchmode); // readonly, no ids, batchmode

      imp->CreatePadSnapshot(holder, c, 0, [&res, json_compression](TPadWebSnapshot *snap) {
         res = TBufferJSON::ToJSON(snap, json_compression);
      });
   }

   return res;
}

//////////////////////////////////////////////////////////////////////////////////////////
/// Create JSON painting output for given canvas and store into the file
/// See TBufferJSON::ExportToFile() method for more details about option
/// If option string starts with symbol 'b', JSON for batch mode will be generated

Int_t TWebCanvas::StoreCanvasJSON(TCanvas *c, const char *filename, const char *option)
{
   Int_t res = 0;
   Bool_t batchmode = kFALSE;
   if (option && *option == 'b') {
      batchmode = kTRUE;
      ++option;
   }

   if (!c)
      return res;

   {
      auto imp = std::make_unique<TWebCanvas>(c, c->GetName(), 0, 0, c->GetWw(), c->GetWh(), kTRUE);

      TCanvasWebSnapshot holder(true, false, batchmode); // readonly, no ids, batchmode

      imp->CreatePadSnapshot(holder, c, 0, [&res, filename, option](TPadWebSnapshot *snap) {
         res = TBufferJSON::ExportToFile(filename, snap, option);
      });
   }

   return res;
}

//////////////////////////////////////////////////////////////////////////////////////////
/// Create image using batch (headless) capability of Chrome or Firefox browsers
/// Supported png, jpeg, svg, pdf formats

bool TWebCanvas::ProduceImage(TPad *pad, const char *fileName, Int_t width, Int_t height)
{
   if (!pad)
      return false;

   auto json = CreatePadJSON(pad, TBufferJSON::kNoSpaces + TBufferJSON::kSameSuppression, kTRUE);
   if (!json.Length())
      return false;

   if (!width && !height) {
      if ((pad->GetCanvas() == pad) || (pad->IsA() == TCanvas::Class())) {
         width = pad->GetWw();
         height = pad->GetWh();
      } else {
         width = (Int_t) (pad->GetAbsWNDC() * pad->GetCanvas()->GetWw());
         height = (Int_t) (pad->GetAbsHNDC() * pad->GetCanvas()->GetWh());
      }
   }

   return ROOT::RWebDisplayHandle::ProduceImage(fileName, json.Data(), width, height);
}

//////////////////////////////////////////////////////////////////////////////////////////
/// Create images for several pads using batch (headless) capability of Chrome or Firefox browsers
/// Supported png, jpeg, svg, pdf, webp formats
/// One can include %d qualifier which will be replaced by image index using printf functionality.
/// If for pdf format %d qualifier not specified, all images will be stored in single PDF file.
/// For all other formats %d qualifier will be add before extension automatically

bool TWebCanvas::ProduceImages(std::vector<TPad *> pads, const char *filename, Int_t width, Int_t height)
{
   if (pads.empty())
      return false;

   std::vector<std::string> jsons;
   std::vector<Int_t> widths, heights;

   bool isMultiPdf = (strstr(filename, ".pdf") || strstr(filename, ".PDF")) && strstr(filename, "%");
   bool is_multipdf_ok = true;

   for (unsigned n = 0; n < pads.size(); ++n) {
      auto pad = pads[n];

      auto json = CreatePadJSON(pad, TBufferJSON::kNoSpaces + TBufferJSON::kSameSuppression, kTRUE);
      if (!json.Length())
         continue;

      Int_t w = width, h = height;

      if (!w && !h) {
         if ((pad->GetCanvas() == pad) || (pad->IsA() == TCanvas::Class())) {
            w = pad->GetWw();
            h = pad->GetWh();
         } else {
            w = (Int_t) (pad->GetAbsWNDC() * pad->GetCanvas()->GetWw());
            h = (Int_t) (pad->GetAbsHNDC() * pad->GetCanvas()->GetWh());
         }
      }

      if (isMultiPdf) {
         TString pdfname = TString::Format(filename, (int)n);
         if (!ROOT::RWebDisplayHandle::ProduceImage(pdfname.Data(), json.Data(), w, h))
            is_multipdf_ok = false;
      } else {
         jsons.emplace_back(json.Data());
         widths.emplace_back(w);
         heights.emplace_back(h);
      }
   }

   if (isMultiPdf)
      return is_multipdf_ok;

   return ROOT::RWebDisplayHandle::ProduceImages(filename, jsons, widths, heights);
}


//////////////////////////////////////////////////////////////////////////////////////////
/// Process data for single primitive
/// Returns object pad if object was modified

TPad *TWebCanvas::ProcessObjectOptions(TWebObjectOptions &item, TPad *pad, int idcnt)
{
   TObjLink *lnk = nullptr;
   TPad *objpad = nullptr;
   TObject *obj = FindPrimitive(item.snapid, idcnt, pad, &lnk, &objpad);

   if (item.fcust.compare("exec") == 0) {
      auto pos = item.opt.find("(");
      if (obj && (pos != std::string::npos) && obj->IsA()->GetMethodAllAny(item.opt.substr(0,pos).c_str())) {
         std::stringstream exec;
         exec << "((" << obj->ClassName() << " *) " << std::hex << std::showbase
                      << (size_t)obj << ")->" << item.opt << ";";
         if (gDebug > 0)
            Info("ProcessObjectOptions", "Obj %s Execute %s", obj->GetName(), exec.str().c_str());
         gROOT->ProcessLine(exec.str().c_str());
      } else {
         Error("ProcessObjectOptions", "Fail to execute %s for object %p %s", item.opt.c_str(), obj, obj ? obj->ClassName() : "---");
         objpad = nullptr;
      }
      return objpad;
   }

   bool modified = false;

   if (obj && lnk) {
      auto pos = item.opt.find(";;use_"); // special coding of extra options
      if (pos != std::string::npos) item.opt.resize(pos);

      if (gDebug > 0)
         Info("ProcessObjectOptions", "Set draw option %s for object %s %s", item.opt.c_str(),
               obj->ClassName(), obj->GetName());

      lnk->SetOption(item.opt.c_str());

      modified = true;
   }

   if (item.fcust.compare(0,10,"auto_exec:") == 0) {
      ProcessLinesForObject(obj, item.fcust.substr(10));
   } else if (item.fcust.compare("frame") == 0) {
      if (obj && obj->InheritsFrom(TFrame::Class())) {
         TFrame *frame = static_cast<TFrame *>(obj);
         if (item.fopt.size() >= 4) {
            frame->SetX1(item.fopt[0]);
            frame->SetY1(item.fopt[1]);
            frame->SetX2(item.fopt[2]);
            frame->SetY2(item.fopt[3]);
            modified = true;
         }
      }
   } else if (item.fcust.compare(0,4,"pave") == 0) {
      if (obj && obj->InheritsFrom(TPave::Class())) {
         TPave *pave = static_cast<TPave *>(obj);
         if ((item.fopt.size() >= 4) && objpad) {
            TVirtualPad::TContext ctxt(objpad, kFALSE);

            // first time need to overcome init problem
            pave->ConvertNDCtoPad();

            pave->SetX1NDC(item.fopt[0]);
            pave->SetY1NDC(item.fopt[1]);
            pave->SetX2NDC(item.fopt[2]);
            pave->SetY2NDC(item.fopt[3]);
            modified = true;

            pave->ConvertNDCtoPad();
         }
         if ((item.fcust.length() > 4) && pave->InheritsFrom(TPaveStats::Class())) {
            // add text lines for statsbox
            auto stats = static_cast<TPaveStats *>(pave);
            stats->Clear();
            size_t pos_start = 6, pos_end;
            while ((pos_end = item.fcust.find(";;", pos_start)) != std::string::npos) {
               stats->AddText(item.fcust.substr(pos_start, pos_end - pos_start).c_str());
               pos_start = pos_end + 2;
            }
            stats->AddText(item.fcust.substr(pos_start).c_str());
         }
      }
   } else if (item.fcust.compare(0,9,"func_fail") == 0) {
      if (fTF1UseSave <= 0) {
         fTF1UseSave = 1;
         modified = true;
      }
   }

   return modified ? objpad : nullptr;
}

//////////////////////////////////////////////////////////////////////////////////////////////////
/// Search of object with given id in list of primitives
/// One could specify pad where search could be start
/// Also if object is in list of primitives, one could ask for entry link for such object,
/// This can allow to change draw option

TObject *TWebCanvas::FindPrimitive(const std::string &sid, int idcnt, TPad *pad, TObjLink **objlnk, TPad **objpad)
{
   if (sid.empty() || (sid == "0"s))
      return nullptr;

   if (!pad)
      pad = Canvas();

   std::string subelement;
   long unsigned id = 0;
   bool search_hist = (sid == sid_pad_histogram);
   if (!search_hist) {
      auto separ = sid.find("#");

      if (separ == std::string::npos) {
         id = std::stoul(sid);
      } else {
         subelement = sid.substr(separ + 1);
         id = std::stoul(sid.substr(0, separ));
      }
      if (TString::Hash(&pad, sizeof(pad)) == id)
         return pad;
   }

   for (auto lnk = pad->GetListOfPrimitives()->FirstLink(); lnk != nullptr; lnk = lnk->Next()) {
      TObject *obj = lnk->GetObject();
      if (!obj) continue;

      if (!search_hist && (TString::Hash(&obj, sizeof(obj)) != id)) {
         if (obj->InheritsFrom(TPad::Class())) {
            obj = FindPrimitive(sid, idcnt, (TPad *)obj, objlnk, objpad);
            if (objpad && !*objpad)
               *objpad = pad;
             if (obj)
                return obj;
         }
         continue;
      }

      // one may require to access n-th object
      if (!search_hist && --idcnt > 0)
         continue;

<<<<<<< HEAD
      TH1 *h1 = obj->InheritsFrom(TH1::Class()) ? static_cast<TH1 *>(obj) : nullptr;
      TGraph *gr = obj->InheritsFrom(TGraph::Class()) ? static_cast<TGraph *>(obj) : nullptr;
      TGraph2D *gr2d = obj->InheritsFrom(TGraph2D::Class()) ? static_cast<TGraph2D *>(obj) : nullptr;
      TScatter *scatter = obj->InheritsFrom(TScatter::Class()) ? static_cast<TScatter *>(obj) : nullptr;
      TMultiGraph *mg = obj->InheritsFrom(TMultiGraph::Class()) ? static_cast<TMultiGraph *>(obj) : nullptr;
      THStack *hs = obj->InheritsFrom(THStack::Class()) ? static_cast<THStack *>(obj) : nullptr;
      TF1 *f1 = obj->InheritsFrom(TF1::Class()) ? static_cast<TF1 *>(obj) : nullptr;

      if (search_hist) {
         if (objlnk)
            *objlnk = lnk;

         if (h1)
            return h1;
         if (gr)
            return getHistogram(gr);
         if (gr2d)
            return getHistogram(gr2d);
         if (scatter)
            return getHistogram(scatter);
         if (mg && opt.Contains("A"))
            return getHistogram(mg);
         if (hs)
            return getHistogram(hs);
         if (f1)
            return getHistogram(f1);
=======
      if (objpad)
         *objpad = pad;

      if (objlnk)
         *objlnk = lnk;
>>>>>>> 22aeb252

      if (search_hist)
         subelement = "hist";

      auto getHistogram = [](TObject *container) -> TH1* {
         auto offset = container->IsA()->GetDataMemberOffset("fHistogram");
         if (offset > 0)
            return *((TH1 **)((char *)container + offset));
         ::Error("getHistogram", "Cannot access fHistogram data member in %s", container->ClassName());
         return nullptr;
      };

      while(!subelement.empty() && obj) {
         // do not return link if sub-selement is searched - except for histogram
         if (!search_hist && objlnk)
            *objlnk = nullptr;

         std::string kind = subelement;
         auto separ = kind.find("#");
         if (separ == std::string::npos) {
            subelement.clear();
         } else {
            kind.resize(separ);
            subelement = subelement.substr(separ + 1);
         }

         TH1 *h1 = obj->InheritsFrom(TH1::Class()) ? static_cast<TH1 *>(obj) : nullptr;
         TGraph *gr = obj->InheritsFrom(TGraph::Class()) ? static_cast<TGraph *>(obj) : nullptr;
         TGraph2D *gr2d = obj->InheritsFrom(TGraph2D::Class()) ? static_cast<TGraph2D *>(obj) : nullptr;
         TScatter *scatter = obj->InheritsFrom(TScatter::Class()) ? static_cast<TScatter *>(obj) : nullptr;
         TMultiGraph *mg = obj->InheritsFrom(TMultiGraph::Class()) ? static_cast<TMultiGraph *>(obj) : nullptr;
         THStack *hs = obj->InheritsFrom(THStack::Class()) ? static_cast<THStack *>(obj) : nullptr;
         TF1 *f1 = obj->InheritsFrom(TF1::Class()) ? static_cast<TF1 *>(obj) : nullptr;

         if (kind.compare("hist") == 0) {
            if (h1)
               obj = h1;
            else if (gr)
               obj = getHistogram(gr);
            else if (mg)
               obj = getHistogram(mg);
            else if (hs)
               obj = getHistogram(hs);
            else if (scatter)
               obj = getHistogram(scatter);
            else if (f1)
<<<<<<< HEAD
               obj = h1 = getHistogram(f1);
            else if (gr2d)
               obj = h1 = getHistogram(gr2d);

            kind.erase(0,4);
            if (!kind.empty() && (kind[0]=='#')) kind.erase(0,1);
            objlnk = nullptr;
         }

         if (h1 && (kind == "x"))
            return h1->GetXaxis();
         if (h1 && (kind == "y"))
            return h1->GetYaxis();
         if (h1 && (kind == "z"))
            return h1->GetZaxis();

         if ((h1 || gr || scatter) && !kind.empty() && (kind.compare(0,5,"func_") == 0)) {
=======
               obj = getHistogram(f1);
            else if (gr2d)
               obj = getHistogram(gr2d);
            else
               obj = nullptr;
         } else if (kind.compare("x") == 0) {
            obj = h1 ? h1->GetXaxis() : nullptr;
         } else if (kind.compare("y") == 0) {
            obj = h1 ? h1->GetYaxis() : nullptr;
         } else if (kind.compare("z") == 0) {
            obj = h1 ? h1->GetZaxis() : nullptr;
         } else if ((kind.compare(0,5,"func_") == 0) || (kind.compare(0,5,"indx_") == 0)) {
>>>>>>> 22aeb252
            auto funcname = kind.substr(5);
            TList *col = nullptr;
            if (h1)
               col = h1->GetListOfFunctions();
            else if (gr)
               col = gr->GetListOfFunctions();
            else if (mg)
               col = mg->GetListOfFunctions();
            else if (scatter->GetGraph())
               col = scatter->GetGraph()->GetListOfFunctions();
            if (!col)
               obj = nullptr;
            else if (kind.compare(0,5,"func_") == 0)
               obj = col->FindObject(funcname.c_str());
            else
               obj = col->At(std::stoi(funcname));
         } else if (kind.compare(0,7,"graphs_") == 0) {
            TList *graphs = mg ? mg->GetListOfGraphs() : nullptr;
            obj = graphs ? graphs->At(std::stoi(kind.substr(7))) : nullptr;
         } else if (kind.compare(0,6,"hists_") == 0) {
            TList *hists = hs ? hs->GetHists() : nullptr;
            obj = hists ? hists->At(std::stoi(kind.substr(6))) : nullptr;
         } else if (kind.compare(0,6,"stack_") == 0) {
            auto stack = hs ? hs->GetStack() : nullptr;
            obj = stack ? stack->At(std::stoi(kind.substr(6))) : nullptr;
         } else if (kind.compare(0,7,"member_") == 0) {
            auto member = kind.substr(7);
            auto offset = obj->IsA() ? obj->IsA()->GetDataMemberOffset(member.c_str()) : 0;
            obj = (offset > 0) ? *((TObject **)((char *) obj + offset)) : nullptr;
         } else {
             obj = nullptr;
         }
      }

<<<<<<< HEAD
      if (h1 || gr || mg || scatter) {
         TList *funcs = nullptr;
         if (h1)
            funcs = h1->GetListOfFunctions();
         else if (gr)
            funcs = gr->GetListOfFunctions();
         else if (mg)
            funcs = mg->GetListOfFunctions();
         else if (scatter && scatter->GetGraph())
            funcs = scatter->GetGraph()->GetListOfFunctions();
         TIter fiter(funcs);
         while (auto fobj = fiter())
            if (TString::Hash(&fobj, sizeof(fobj)) == id) {
               if (objpad)
                  *objpad = pad;
               return fobj;
            }
      } else if (obj->InheritsFrom(TPad::Class())) {
         obj = FindPrimitive(sid, idcnt, (TPad *)obj, objlnk, objpad);
         if (objpad && !*objpad)
            *objpad = pad;
         if (obj)
            return obj;
      }
=======
      if (!search_hist || obj)
         return obj;
>>>>>>> 22aeb252
   }

   return nullptr;
}

//////////////////////////////////////////////////////////////////////////////////////////////////
/// Static method to create TWebCanvas instance
/// Used by plugin manager

TCanvasImp *TWebCanvas::NewCanvas(TCanvas *c, const char *name, Int_t x, Int_t y, UInt_t width, UInt_t height)
{
   Bool_t readonly = gEnv->GetValue("WebGui.FullCanvas", (Int_t) 1) == 0;

   auto imp = new TWebCanvas(c, name, x, y, width, height, readonly);

   c->fWindowTopX = x;
   c->fWindowTopY = y;
   c->fWindowWidth = width;
   c->fWindowHeight = height;
   if (!gROOT->IsBatch() && (height > 25))
      height -= 25;
   c->fCw = width;
   c->fCh = height;

   return imp;
}<|MERGE_RESOLUTION|>--- conflicted
+++ resolved
@@ -32,11 +32,6 @@
 #include "TF1.h"
 #include "TF2.h"
 #include "TH1.h"
-<<<<<<< HEAD
-#include "TH2.h"
-#include "TH1K.h"
-=======
->>>>>>> 22aeb252
 #include "TH2.h"
 #include "TH1K.h"
 #include "THStack.h"
@@ -149,11 +144,7 @@
    fStyleDelivery = gEnv->GetValue("WebGui.StyleDelivery", 1);
    fPaletteDelivery = gEnv->GetValue("WebGui.PaletteDelivery", 1);
    fPrimitivesMerge = gEnv->GetValue("WebGui.PrimitivesMerge", 100);
-<<<<<<< HEAD
-   fTF1UseSave = gEnv->GetValue("WebGui.TF1UseSave", (Int_t) 1) > 0;
-=======
    fTF1UseSave = gEnv->GetValue("WebGui.TF1UseSave", (Int_t) 1);
->>>>>>> 22aeb252
    fJsonComp = gEnv->GetValue("WebGui.JsonComp", TBufferJSON::kSameSuppression + TBufferJSON::kNoSpaces);
 
    fWebConn.emplace_back(0); // add special connection which only used to perform updates
@@ -633,10 +624,6 @@
       masterps.CreatePainting(); // create for next operations
    };
 
-<<<<<<< HEAD
-   auto check_save_tf1 = [&](TObject *fobj, bool ignore_nodraw = false) {
-      if (!paddata.IsBatchMode() && !fTF1UseSave)
-=======
    auto check_cutg_in_options = [&](const TString &opt) {
       auto p1 = opt.Index("["), p2 = opt.Index("]");
       if ((p1 != kNPOS) && (p2 != kNPOS) && p2 > p1 + 1) {
@@ -652,17 +639,11 @@
 
    auto check_save_tf1 = [&](TObject *fobj, bool ignore_nodraw = false) {
       if (!paddata.IsBatchMode() && (fTF1UseSave <= 0))
->>>>>>> 22aeb252
          return;
       if (!ignore_nodraw && fobj->TestBit(TF1::kNotDraw))
          return;
 
       auto f1 = static_cast<TF1 *>(fobj);
-<<<<<<< HEAD
-      Double_t xmin = 0., ymin = 0., zmin = 0., xmax = 0., ymax = 0., zmax = 0.;
-      f1->GetRange(xmin, ymin, zmin, xmax, ymax, zmax);
-      f1->Save(xmin, xmax, ymin, ymax, zmin, zmax);
-=======
       f1->Save(0, 0, 0, 0, 0, 0);
    };
 
@@ -724,7 +705,6 @@
             funcs->Add(stats);
          }
       }
->>>>>>> 22aeb252
    };
 
    iter.Reset();
@@ -765,24 +745,13 @@
          flush_master();
 
          TH1 *hist = static_cast<TH1 *>(obj);
-<<<<<<< HEAD
-         TIter fiter(hist->GetListOfFunctions());
-         TObject *fobj = nullptr;
+         hist->BufferEmpty();
+
          TPaveStats *stats = nullptr;
          TObject *palette = nullptr;
 
-         hist->BufferEmpty();
-
-         while ((fobj = fiter()) != nullptr) {
-=======
-         hist->BufferEmpty();
-
-         TPaveStats *stats = nullptr;
-         TObject *palette = nullptr;
-
          TIter fiter(hist->GetListOfFunctions());
          while (auto fobj = fiter()) {
->>>>>>> 22aeb252
             if (fobj->InheritsFrom(TPaveStats::Class()))
                stats = dynamic_cast<TPaveStats *> (fobj);
             else if (fobj->InheritsFrom("TPaletteAxis"))
@@ -821,22 +790,8 @@
          flush_master();
 
          TGraph *gr = static_cast<TGraph *>(obj);
-<<<<<<< HEAD
-         auto funcs = gr->GetListOfFunctions();
-
-         TIter fiter(funcs);
-         TPaveStats *stats = nullptr;
-
-         while (auto fobj = fiter()) {
-           if (fobj->InheritsFrom(TPaveStats::Class()))
-               stats = dynamic_cast<TPaveStats *> (fobj);
-           else if (fobj->InheritsFrom(TF1::Class()))
-              check_save_tf1(fobj);
-         }
-=======
 
          check_graph_funcs(gr);
->>>>>>> 22aeb252
 
          TString gropt = iter.GetOption();
 
@@ -847,26 +802,14 @@
 
          paddata.NewPrimitive(obj, gropt.Data()).SetSnapshot(TWebSnapshot::kObject, obj);
 
-<<<<<<< HEAD
-         fiter.Reset();
-         while (auto fobj = fiter())
-            CreateObjectSnapshot(paddata, pad, fobj, fiter.GetOption());
-
-         if (funcs)
-            fPrimitivesLists.Add(funcs);
-=======
->>>>>>> 22aeb252
          first_obj = false;
       } else if (obj->InheritsFrom(TGraph2D::Class())) {
          flush_master();
 
          TGraph2D *gr2d = static_cast<TGraph2D *>(obj);
 
-<<<<<<< HEAD
-=======
          check_graph_funcs(nullptr, gr2d->GetListOfFunctions());
 
->>>>>>> 22aeb252
          // ensure correct range of histogram
          if (!IsReadOnly() && first_obj) {
             TString gropt = iter.GetOption();
@@ -889,36 +832,18 @@
          flush_master();
 
          TMultiGraph *mgr = static_cast<TMultiGraph *>(obj);
-<<<<<<< HEAD
-         auto funcs = mgr->GetListOfFunctions();
-
-         TIter fiter(funcs);
-=======
          TIter fiter(mgr->GetListOfFunctions());
->>>>>>> 22aeb252
          while (auto fobj = fiter()) {
             if (fobj->InheritsFrom(TF1::Class()))
                check_save_tf1(fobj);
          }
 
-<<<<<<< HEAD
-         paddata.NewPrimitive(obj, iter.GetOption()).SetSnapshot(TWebSnapshot::kObject, obj);
-
-         fiter.Reset();
-         while (auto fobj = fiter())
-            CreateObjectSnapshot(paddata, pad, fobj, fiter.GetOption());
-
-         if (funcs)
-            fPrimitivesLists.Add(funcs);
-
-=======
          TIter giter(mgr->GetListOfGraphs());
          while (auto gobj = giter())
             check_graph_funcs(static_cast<TGraph *>(gobj));
 
          paddata.NewPrimitive(obj, iter.GetOption()).SetSnapshot(TWebSnapshot::kObject, obj);
 
->>>>>>> 22aeb252
          first_obj = false;
       } else if (obj->InheritsFrom(TScatter::Class())) {
          flush_master();
@@ -955,15 +880,10 @@
          TString f1opt = iter.GetOption();
 
          check_save_tf1(obj, true);
-<<<<<<< HEAD
-         // if (fTF1UseSave)
-         //   f1opt.Append(";force_saved");
-=======
          if (fTF1UseSave > 1)
             f1opt.Append(";force_saved");
          else if (fTF1UseSave == 1)
             f1opt.Append(";prefer_saved");
->>>>>>> 22aeb252
 
          if (first_obj) {
             auto hist = f1->GetHistogram();
@@ -2534,40 +2454,11 @@
       if (!search_hist && --idcnt > 0)
          continue;
 
-<<<<<<< HEAD
-      TH1 *h1 = obj->InheritsFrom(TH1::Class()) ? static_cast<TH1 *>(obj) : nullptr;
-      TGraph *gr = obj->InheritsFrom(TGraph::Class()) ? static_cast<TGraph *>(obj) : nullptr;
-      TGraph2D *gr2d = obj->InheritsFrom(TGraph2D::Class()) ? static_cast<TGraph2D *>(obj) : nullptr;
-      TScatter *scatter = obj->InheritsFrom(TScatter::Class()) ? static_cast<TScatter *>(obj) : nullptr;
-      TMultiGraph *mg = obj->InheritsFrom(TMultiGraph::Class()) ? static_cast<TMultiGraph *>(obj) : nullptr;
-      THStack *hs = obj->InheritsFrom(THStack::Class()) ? static_cast<THStack *>(obj) : nullptr;
-      TF1 *f1 = obj->InheritsFrom(TF1::Class()) ? static_cast<TF1 *>(obj) : nullptr;
-
-      if (search_hist) {
-         if (objlnk)
-            *objlnk = lnk;
-
-         if (h1)
-            return h1;
-         if (gr)
-            return getHistogram(gr);
-         if (gr2d)
-            return getHistogram(gr2d);
-         if (scatter)
-            return getHistogram(scatter);
-         if (mg && opt.Contains("A"))
-            return getHistogram(mg);
-         if (hs)
-            return getHistogram(hs);
-         if (f1)
-            return getHistogram(f1);
-=======
       if (objpad)
          *objpad = pad;
 
       if (objlnk)
          *objlnk = lnk;
->>>>>>> 22aeb252
 
       if (search_hist)
          subelement = "hist";
@@ -2614,25 +2505,6 @@
             else if (scatter)
                obj = getHistogram(scatter);
             else if (f1)
-<<<<<<< HEAD
-               obj = h1 = getHistogram(f1);
-            else if (gr2d)
-               obj = h1 = getHistogram(gr2d);
-
-            kind.erase(0,4);
-            if (!kind.empty() && (kind[0]=='#')) kind.erase(0,1);
-            objlnk = nullptr;
-         }
-
-         if (h1 && (kind == "x"))
-            return h1->GetXaxis();
-         if (h1 && (kind == "y"))
-            return h1->GetYaxis();
-         if (h1 && (kind == "z"))
-            return h1->GetZaxis();
-
-         if ((h1 || gr || scatter) && !kind.empty() && (kind.compare(0,5,"func_") == 0)) {
-=======
                obj = getHistogram(f1);
             else if (gr2d)
                obj = getHistogram(gr2d);
@@ -2645,7 +2517,6 @@
          } else if (kind.compare("z") == 0) {
             obj = h1 ? h1->GetZaxis() : nullptr;
          } else if ((kind.compare(0,5,"func_") == 0) || (kind.compare(0,5,"indx_") == 0)) {
->>>>>>> 22aeb252
             auto funcname = kind.substr(5);
             TList *col = nullptr;
             if (h1)
@@ -2680,35 +2551,8 @@
          }
       }
 
-<<<<<<< HEAD
-      if (h1 || gr || mg || scatter) {
-         TList *funcs = nullptr;
-         if (h1)
-            funcs = h1->GetListOfFunctions();
-         else if (gr)
-            funcs = gr->GetListOfFunctions();
-         else if (mg)
-            funcs = mg->GetListOfFunctions();
-         else if (scatter && scatter->GetGraph())
-            funcs = scatter->GetGraph()->GetListOfFunctions();
-         TIter fiter(funcs);
-         while (auto fobj = fiter())
-            if (TString::Hash(&fobj, sizeof(fobj)) == id) {
-               if (objpad)
-                  *objpad = pad;
-               return fobj;
-            }
-      } else if (obj->InheritsFrom(TPad::Class())) {
-         obj = FindPrimitive(sid, idcnt, (TPad *)obj, objlnk, objpad);
-         if (objpad && !*objpad)
-            *objpad = pad;
-         if (obj)
-            return obj;
-      }
-=======
       if (!search_hist || obj)
          return obj;
->>>>>>> 22aeb252
    }
 
    return nullptr;
