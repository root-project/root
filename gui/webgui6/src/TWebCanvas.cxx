--- conflicted
+++ resolved
@@ -703,15 +703,6 @@
 
       if (obj->InheritsFrom(THStack::Class())) {
          // workaround for THStack, create extra components before sending to client
-<<<<<<< HEAD
-         auto hs = static_cast<THStack *>(obj);
-         if (strlen(obj->GetTitle()) > 0)
-            need_title = obj->GetTitle();
-         TVirtualPad::TContext ctxt(pad, kFALSE);
-         hs->BuildPrimitives(iter.GetOption());
-         has_histo = true;
-         need_frame = true;
-=======
          if (!opt.Contains("PADS") && !opt.Contains("SAME")) {
             Bool_t do_rebuild_stack = kFALSE;
 
@@ -729,7 +720,6 @@
             has_histo = true;
             need_frame = true;
          }
->>>>>>> 4f177922
       } else if (obj->InheritsFrom(TMultiGraph::Class())) {
          // workaround for TMultiGraph
          if (opt.Contains("A")) {
@@ -859,20 +849,6 @@
          return;
 
       auto f1 = static_cast<TF1 *>(fobj);
-<<<<<<< HEAD
-      if (!f1->IsValid())
-         return;
-
-      if (fTF1UseSave == 1) {
-         // check if save buffer empty, workaround for yet missing TF1::IsSaveBuffer()
-         Bool_t is_empty = kTRUE;
-         static auto offset = TF1::Class()->GetDataMemberOffset("fSave");
-         if (offset > 0)
-            is_empty = ((std::vector<Double_t> *) ((char *) f1 + offset))->empty();
-         if (!is_empty)
-            return;
-      }
-=======
       // check if TF1 can be used
       if (!f1->IsValid())
          return;
@@ -880,7 +856,6 @@
       // in default case save buffer used as is
       if ((fTF1UseSave == 1) && f1->HasSave())
          return;
->>>>>>> 4f177922
 
       f1->Save(0, 0, 0, 0, 0, 0);
    };
@@ -1103,8 +1078,6 @@
 
          THStack *hs = static_cast<THStack *>(obj);
 
-<<<<<<< HEAD
-=======
          TString hopt = iter.GetOption();
          hopt.ToLower();
          if (!hopt.Contains("nostack") && !hopt.Contains("candle") && !hopt.Contains("violin") && !hopt.Contains("pads")) {
@@ -1113,7 +1086,6 @@
             paddata.NewPrimitive(arr, "__ignore_drawing__").SetSnapshot(TWebSnapshot::kObject, arr);
          }
 
->>>>>>> 4f177922
          paddata.NewPrimitive(obj, iter.GetOption()).SetSnapshot(TWebSnapshot::kObject, obj);
 
          first_obj = hs->GetNhists() > 0; // real drawing only if there are histograms
@@ -1719,12 +1691,6 @@
 
          Double_t hmin = 0., hmax = 0.;
 
-<<<<<<< HEAD
-         if (r.zx1 == r.zx2)
-            hist->GetXaxis()->SetRange(0, 0);
-         else
-            hist->GetXaxis()->SetRangeUser(r.zx1, r.zx2);
-=======
          auto setAxisRange = [](TAxis *ax, Double_t r1, Double_t r2) {
             if (r1 != r2)
                ax->SetRangeUser(r1, r2);
@@ -1734,7 +1700,6 @@
          };
 
          setAxisRange(hist->GetXaxis(), r.zx1, r.zx2);
->>>>>>> 4f177922
 
          if (hist->GetDimension() == 1) {
             hmin = r.zy1;
@@ -1744,11 +1709,6 @@
                hmin = pad->fLogy ? TMath::Power(pad->fLogy < 2 ? 10 : pad->fLogy, r.uy1) : r.uy1;
                hmax = pad->fLogy ? TMath::Power(pad->fLogy < 2 ? 10 : pad->fLogy, r.uy2) : r.uy2;
             }
-<<<<<<< HEAD
-         } else if (r.zy1 == r.zy2) {
-            hist->GetYaxis()->SetRange(0, 0);
-=======
->>>>>>> 4f177922
          } else {
             setAxisRange(hist->GetYaxis(), r.zy1, r.zy2);
          }
@@ -1762,33 +1722,16 @@
                hmax = r.uz2;
             }
          } else if (hist->GetDimension() == 3) {
-<<<<<<< HEAD
-            if (r.zz1 == r.zz2) {
-               hist->GetZaxis()->SetRange(0, 0);
-            } else {
-              hist->GetZaxis()->SetRangeUser(r.zz1, r.zz2);
-            }
-=======
             setAxisRange(hist->GetZaxis(), r.zz1, r.zz2);
->>>>>>> 4f177922
          }
 
          if (hmin == hmax)
             hmin = hmax = -1111;
 
          if (is_stack) {
-<<<<<<< HEAD
-            TString opt = objlnk->GetOption();
-            if (!opt.Contains("nostack", TString::kIgnoreCase) && !opt.Contains("lego", TString::kIgnoreCase)) {
-               hist->SetMinimum(hmin);
-               hist->SetMaximum(hmax);
-               hist->SetBit(TH1::kIsZoomed, hmin != hmax);
-            }
-=======
             hist->SetMinimum(hmin);
             hist->SetMaximum(hmax);
             hist->SetBit(TH1::kIsZoomed, hmin != hmax);
->>>>>>> 4f177922
          } else if (!hist_holder || (hist_holder->IsA() == TScatter::Class())) {
             hist->SetMinimum(hmin);
             hist->SetMaximum(hmax);
