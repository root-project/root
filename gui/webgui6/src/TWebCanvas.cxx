// Author: Sergey Linev, GSI   7/12/2016

/*************************************************************************
 * Copyright (C) 1995-2023, Rene Brun and Fons Rademakers.               *
 * All rights reserved.                                                  *
 *                                                                       *
 * For the licensing terms see $ROOTSYS/LICENSE.                         *
 * For the list of contributors see $ROOTSYS/README/CREDITS.             *
 *************************************************************************/

#include "TWebCanvas.h"

#include "TWebSnapshot.h"
#include "TWebPadPainter.h"
#include "TWebPS.h"
#include "TWebMenuItem.h"

#include "TSystem.h"
#include "TStyle.h"
#include "TCanvas.h"
#include "TButton.h"
#include "TFrame.h"
#include "TPaveText.h"
#include "TPaveStats.h"
#include "TText.h"
#include "TROOT.h"
#include "TClass.h"
#include "TColor.h"
#include "TObjArray.h"
#include "TArrayI.h"
#include "TList.h"
#include "TF1.h"
#include "TF2.h"
#include "TH1.h"
#include "TH2.h"
#include "TH1K.h"
#include "TH2.h"
#include "THStack.h"
#include "TMultiGraph.h"
#include "TEnv.h"
#include "TError.h"
#include "TGraph.h"
#include "TGraph2D.h"
#include "TGaxis.h"
#include "TScatter.h"
#include "TCutG.h"
#include "TBufferJSON.h"
#include "TBase64.h"
#include "TAtt3D.h"
#include "TView.h"
#include "TExec.h"
#include "TVirtualX.h"
#include "TMath.h"
<<<<<<< HEAD
=======
#include "TTimer.h"
>>>>>>> 49ae85f5

#include <cstdio>
#include <cstring>
#include <fstream>
#include <iostream>
#include <memory>
#include <sstream>

class TWebCanvasTimer : public TTimer {
   TWebCanvas &fCanv;
   Bool_t fProcessing{kFALSE};
   Bool_t fSlow{kFALSE};
   Int_t fSlowCnt{0};
public:
   TWebCanvasTimer(TWebCanvas &canv) : TTimer(10, kTRUE), fCanv(canv) {}

   Bool_t IsSlow() const { return fSlow; }
   void SetSlow(Bool_t slow = kTRUE)
   {
      fSlow = slow;
      fSlowCnt = 0;
      SetTime(slow ? 1000 : 10);
   }

   /// used to send control messages to clients
   void Timeout() override
   {
      if (fProcessing || fCanv.fProcessingData) return;
      fProcessing = kTRUE;
      Bool_t res = fCanv.CheckDataToSend();
      fProcessing = kFALSE;
      if (res) {
         fSlowCnt = 0;
      } else if (++fSlowCnt > 10 && !IsSlow()) {
         SetSlow(kTRUE);
      }
   }
};


/** \class TWebCanvas
\ingroup webgui6

Basic TCanvasImp ABI implementation for Web-based Graphics
Provides painting of main ROOT classes in web browsers using [JSROOT](https://root.cern/js/)

Following settings parameters can be useful for TWebCanvas:

     WebGui.FullCanvas:       1     read-only mode (0), full-functional canvas (1) (default - 1)
     WebGui.StyleDelivery:    1     provide gStyle object to JSROOT client (default - 1)
     WebGui.PaletteDelivery:  1     provide color palette to JSROOT client (default - 1)
     WebGui.TF1UseSave:       0     used saved values for function drawing (1) or calculate function on the client side (0) (default - 0)

TWebCanvas is used by default in interactive ROOT session. To use web-based canvas in batch mode for image
generation, one should explicitly specify `--web` option when starting ROOT:

    [shell] root -b --web tutorials/hsimple.root -e 'hpxpy->Draw("colz"); c1->SaveAs("image.png");'

If for any reasons TWebCanvas does not provide required functionality, one always can disable it.
Either by specifying `root --web=off` when starting ROOT or by setting `Canvas.Name: TRootCanvas` in rootrc file.

*/

using namespace std::string_literals;

////////////////////////////////////////////////////////////////////////////////
/// Constructor

TWebCanvas::TWebCanvas(TCanvas *c, const char *name, Int_t x, Int_t y, UInt_t width, UInt_t height, Bool_t readonly)
   : TCanvasImp(c, name, x, y, width, height)
{
   fTimer = new TWebCanvasTimer(*this);

   fReadOnly = readonly;
   fStyleDelivery = gEnv->GetValue("WebGui.StyleDelivery", 1);
   fPaletteDelivery = gEnv->GetValue("WebGui.PaletteDelivery", 1);
   fPrimitivesMerge = gEnv->GetValue("WebGui.PrimitivesMerge", 100);
   fTF1UseSave = gEnv->GetValue("WebGui.TF1UseSave", (Int_t) 1) > 0;
   fJsonComp = gEnv->GetValue("WebGui.JsonComp", TBufferJSON::kSameSuppression + TBufferJSON::kNoSpaces);

   fWebConn.emplace_back(0); // add special connection which only used to perform updates

   fTimer->TurnOn();

   // fAsyncMode = kTRUE;
}


////////////////////////////////////////////////////////////////////////////////
/// Destructor

TWebCanvas::~TWebCanvas()
{
   delete fTimer;
}

////////////////////////////////////////////////////////////////////////////////
/// Initialize window for the web canvas
/// At this place canvas is not yet register to the list of canvases - one cannot call RWebWindow::Show()

Int_t TWebCanvas::InitWindow()
{
   return 111222333; // should not be used at all
}

////////////////////////////////////////////////////////////////////////////////
/// Creates web-based pad painter

TVirtualPadPainter *TWebCanvas::CreatePadPainter()
{
   return new TWebPadPainter();
}

////////////////////////////////////////////////////////////////////////////////
/// Returns kTRUE when object is fully supported on JSROOT side
/// In ROOT7 Paint function will just return appropriate flag that object can be displayed on JSROOT side

Bool_t TWebCanvas::IsJSSupportedClass(TObject *obj, Bool_t many_primitives)
{
   if (!obj)
      return kTRUE;

   static const struct {
      const char *name{nullptr};
      bool with_derived{false};
      bool reduse_by_many{false};
   } supported_classes[] = {{"TH1", true},
                            {"TF1", true},
                            {"TGraph", true},
                            {"TScatter"},
                            {"TFrame"},
                            {"THStack"},
                            {"TMultiGraph"},
                            {"TGraphPolargram", true},
                            {"TPave", true},
                            {"TGaxis"},
                            {"TPave", true},
                            {"TArrow"},
                            {"TBox", false, true},  // can be handled via TWebPainter, disable for large number of primitives (like in greyscale.C)
                            {"TWbox"}, // some extra calls which cannot be handled via TWebPainter
                            {"TLine", false, true}, // can be handler via TWebPainter, disable for large number of primitives (like in greyscale.C)
                            {"TEllipse", true, true},  // can be handled via TWebPainter, disable for large number of primitives (like in greyscale.C)
                            {"TText"},
                            {"TLatex"},
                            {"TAnnotation"},
                            {"TMathText"},
                            {"TMarker"},
                            {"TPolyMarker"},
                            {"TPolyLine", true, true}, // can be handled via TWebPainter, simplify colors handling
                            {"TPolyMarker3D"},
                            {"TPolyLine3D"},
                            {"TGraphTime"},
                            {"TGraph2D"},
                            {"TGraph2DErrors"},
                            {"TGraphTime"},
                            {"TASImage"},
                            {"TRatioPlot"},
                            {"TSpline"},
                            {"TSpline3"},
                            {"TSpline5"},
                            {"TGeoManager"},
                            {"TGeoVolume"},
                            {}};

   // fast check of class name
   for (int i = 0; supported_classes[i].name != nullptr; ++i)
      if ((!many_primitives || !supported_classes[i].reduse_by_many) && (strcmp(supported_classes[i].name, obj->ClassName()) == 0))
         return kTRUE;

   // now check inheritance only for configured classes
   for (int i = 0; supported_classes[i].name != nullptr; ++i)
      if (supported_classes[i].with_derived && (!many_primitives || !supported_classes[i].reduse_by_many))
         if (obj->InheritsFrom(supported_classes[i].name))
            return kTRUE;

   return IsCustomClass(obj->IsA());
}

//////////////////////////////////////////////////////////////////////////////////////////////////
/// Configures custom script for canvas.
/// If started from "load:" or "assert:" prefix will be loaded with JSROOT.AssertPrerequisites function
/// Script should implement custom user classes, which transferred as is to client
/// In the script draw handler for appropriate classes would be assigned

void TWebCanvas::SetCustomScripts(const std::string &src)
{
   fCustomScripts = src;
}

//////////////////////////////////////////////////////////////////////////////////////////////////
/// Assign custom class

void TWebCanvas::AddCustomClass(const std::string &clname, bool with_derived)
{
   if (with_derived)
      fCustomClasses.emplace_back("+"s + clname);
   else
      fCustomClasses.emplace_back(clname);
}

//////////////////////////////////////////////////////////////////////////////////////////////////
/// Checks if class belongs to custom

bool TWebCanvas::IsCustomClass(const TClass *cl) const
{
   for (auto &name : fCustomClasses) {
      if (name[0] == '+') {
         if (cl->InheritsFrom(name.substr(1).c_str()))
            return true;
      } else if (name.compare(cl->GetName()) == 0) {
         return true;
      }
   }
   return false;
}

//////////////////////////////////////////////////////////////////////////////////////////////////
/// Creates representation of the object for painting in web browser

void TWebCanvas::CreateObjectSnapshot(TPadWebSnapshot &master, TPad *pad, TObject *obj, const char *opt, TWebPS *masterps)
{
   if (IsJSSupportedClass(obj, masterps != nullptr)) {
      master.NewPrimitive(obj, opt).SetSnapshot(TWebSnapshot::kObject, obj);
      return;
   }

   // painter is not necessary for batch canvas, but keep configuring it for a while
   auto *painter = dynamic_cast<TWebPadPainter *>(Canvas()->GetCanvasPainter());

   TView *view = nullptr;

   TVirtualPad::TContext ctxt;

   gPad = pad;

   if (obj->InheritsFrom(TAtt3D::Class()) && !pad->GetView()) {
      pad->GetViewer3D("pad");
      view = TView::CreateView(1, 0, 0); // Cartesian view by default
      pad->SetView(view);

      // Set view to perform first auto-range (scaling) pass
      view->SetAutoRange(kTRUE);
   }

   TVirtualPS *saveps = gVirtualPS;

   TWebPS ps;
   gVirtualPS = masterps ? masterps : &ps;
   if (painter)
      painter->SetPainting(ps.GetPainting());

   // calling Paint function for the object
   obj->Paint(opt);

   if (view) {
      view->SetAutoRange(kFALSE);
      // call 3D paint once again to make real drawing
      obj->Paint(opt);
      pad->SetView(nullptr);
   }

   if (painter)
      painter->SetPainting(nullptr);

   gVirtualPS = saveps;

   fPadsStatus[pad]._has_specials = true;

   // if there are master PS, do not create separate entries
   if (!masterps && !ps.IsEmptyPainting())
      master.NewPrimitive(obj, opt).SetSnapshot(TWebSnapshot::kSVG, ps.TakePainting(), kTRUE);
}

//////////////////////////////////////////////////////////////////////////////////////////////////
/// Calculate hash function for all colors and palette

UInt_t TWebCanvas::CalculateColorsHash()
{
   UInt_t hash = 0;

   TObjArray *colors = (TObjArray *)gROOT->GetListOfColors();

   if (colors) {
      for (Int_t n = 0; n <= colors->GetLast(); ++n)
         if (colors->At(n))
            hash += TString::Hash(colors->At(n), TColor::Class()->Size());
   }

   TArrayI pal = TColor::GetPalette();

   hash += TString::Hash(pal.GetArray(), pal.GetSize() * sizeof(Int_t));

   return hash;
}


//////////////////////////////////////////////////////////////////////////////////////////////////
/// Add special canvas objects like colors list at selected palette

void TWebCanvas::AddColorsPalette(TPadWebSnapshot &master)
{
   TObjArray *colors = (TObjArray *)gROOT->GetListOfColors();

   if (!colors)
      return;

   //Int_t cnt = 0;
   //for (Int_t n = 0; n <= colors->GetLast(); ++n)
   //   if (colors->At(n))
   //      cnt++;
   //if (cnt <= 598)
   //   return; // normally there are 598 colors defined

   TArrayI pal = TColor::GetPalette();

   auto *listofcols = new TWebPainting;
   for (Int_t n = 0; n <= colors->GetLast(); ++n)
      if (colors->At(n))
         listofcols->AddColor(n, (TColor *)colors->At(n));

   // store palette in the buffer
   auto *tgt = listofcols->Reserve(pal.GetSize());
   for (Int_t i = 0; i < pal.GetSize(); i++)
      tgt[i] = pal[i];
   listofcols->FixSize();

   master.NewSpecials().SetSnapshot(TWebSnapshot::kColors, listofcols, kTRUE);
}

//////////////////////////////////////////////////////////////////////////////////////////////////
/// Create snapshot for pad and all primitives
/// Callback function is used to create JSON in the middle of data processing -
/// when all misc objects removed from canvas list of primitives or histogram list of functions
/// After that objects are moved back to their places

void TWebCanvas::CreatePadSnapshot(TPadWebSnapshot &paddata, TPad *pad, Long64_t version, PadPaintingReady_t resfunc)
{
   auto &pad_status = fPadsStatus[pad];

   // send primitives if version 0 or actual pad version grater than already send version
   bool process_primitives = (version == 0) || (pad_status.fVersion > version);

   if (paddata.IsSetObjectIds()) {
      paddata.SetActive(pad == gPad);
      paddata.SetObjectIDAsPtr(pad);
   }
   paddata.SetSnapshot(TWebSnapshot::kSubPad, pad); // add ref to the pad
   paddata.SetWithoutPrimitives(!process_primitives);
   paddata.SetHasExecs(pad->GetListOfExecs()); // if pad execs are there provide more events from client

   // check style changes every time when creating canvas snapshot
   if (resfunc && (GetStyleDelivery() > 0)) {

      if (fStyleVersion != fCanvVersion) {
         auto hash = TString::Hash(gStyle, TStyle::Class()->Size());
         if ((hash != fStyleHash) || (fStyleVersion == 0)) {
            fStyleHash = hash;
            fStyleVersion = fCanvVersion;
         }
      }

      if (fStyleVersion > version)
         paddata.NewPrimitive().SetSnapshot(TWebSnapshot::kStyle, gStyle);
   }

   TList *primitives = pad->GetListOfPrimitives();

   if (primitives) fPrimitivesLists.Add(primitives); // add list of primitives

   TWebPS masterps;
   bool usemaster = primitives ? (primitives->GetSize() > fPrimitivesMerge) : false;

   TIter iter(primitives);
   TObject *obj = nullptr;
   TFrame *frame = nullptr;
   TPaveText *title = nullptr;
   bool need_frame = false, has_histo = false, need_palette = false;
   std::string need_title;

   while (process_primitives && ((obj = iter()) != nullptr)) {
      TString opt = iter.GetOption();
      opt.ToUpper();

      if (obj->InheritsFrom(THStack::Class())) {
         // workaround for THStack, create extra components before sending to client
         auto hs = static_cast<THStack *>(obj);
         TVirtualPad::TContext ctxt(pad, kFALSE);
         hs->BuildPrimitives(iter.GetOption());
         has_histo = true;
      } else if (obj->InheritsFrom(TMultiGraph::Class())) {
         // workaround for TMultiGraph
         if (opt.Contains("A")) {
            auto mg = static_cast<TMultiGraph *>(obj);
            TVirtualPad::TContext ctxt(kFALSE);
            mg->GetHistogram(); // force creation of histogram without any drawings
            has_histo = true;
            if (strlen(obj->GetTitle()) > 0)
               need_title = obj->GetTitle();
         }
      } else if (obj->InheritsFrom(TFrame::Class())) {
         if (!frame)
            frame = static_cast<TFrame *>(obj);
      } else if (obj->InheritsFrom(TH1::Class())) {
         need_frame = true;
         has_histo = true;
<<<<<<< HEAD
         if (!obj->TestBit(TH1::kNoTitle) && !opt.Contains("SAME") && (strlen(obj->GetTitle()) > 0))
=======
         if (!obj->TestBit(TH1::kNoTitle) && !opt.Contains("SAME") && !opt.Contains("AXIS") && !opt.Contains("AXIG") && (strlen(obj->GetTitle()) > 0))
>>>>>>> 49ae85f5
            need_title = obj->GetTitle();
         if (obj->InheritsFrom(TH2::Class()) && (opt.Contains("COLZ") || opt.Contains("LEGO2Z") || opt.Contains("LEGO4Z") || opt.Contains("SURF2Z")))
            need_palette = true;
      } else if (obj->InheritsFrom(TGraph::Class())) {
         if (opt.Contains("A")) {
            need_frame = true;
            if (!has_histo && (strlen(obj->GetTitle()) > 0))
               need_title = obj->GetTitle();
         }
      } else if (obj->InheritsFrom(TGraph2D::Class())) {
         if (!has_histo && (strlen(obj->GetTitle()) > 0))
            need_title = obj->GetTitle();
      } else if (obj->InheritsFrom(TScatter::Class())) {
         need_frame = need_palette = true;
         if (strlen(obj->GetTitle()) > 0)
            need_title = obj->GetTitle();
      } else if (obj->InheritsFrom(TF1::Class())) {
         need_frame = !obj->InheritsFrom(TF2::Class());
         if (!has_histo && (strlen(obj->GetTitle()) > 0))
            need_title = obj->GetTitle();
      } else if (obj->InheritsFrom(TPaveText::Class())) {
         if (strcmp(obj->GetName(), "title") == 0)
            title = static_cast<TPaveText *>(obj);
      }
   }

   if (need_frame && !frame && primitives && CanCreateObject("TFrame")) {
      if (!IsReadOnly() && need_palette && (pad->GetRightMargin() < 0.12) && (pad->GetRightMargin() == gStyle->GetPadRightMargin()))
         pad->SetRightMargin(0.12);

      frame = pad->GetFrame();
      if(frame)
         primitives->AddFirst(frame);
   }

   if (!need_title.empty() && gStyle->GetOptTitle()) {
      if (title) {
         auto line0 = title->GetLine(0);
         if (line0 && !IsReadOnly()) line0->SetTitle(need_title.c_str());
      } else if (primitives && CanCreateObject("TPaveText")) {
         title = new TPaveText(0, 0, 0, 0, "blNDC");
         title->SetFillColor(gStyle->GetTitleFillColor());
         title->SetFillStyle(gStyle->GetTitleStyle());
         title->SetName("title");
         title->SetBorderSize(gStyle->GetTitleBorderSize());
         title->SetTextColor(gStyle->GetTitleTextColor());
         title->SetTextFont(gStyle->GetTitleFont(""));
         if (gStyle->GetTitleFont("") % 10 > 2)
            title->SetTextSize(gStyle->GetTitleFontSize());
         title->AddText(need_title.c_str());
         title->SetBit(kCanDelete);
         primitives->Add(title);
      }
   }

   auto flush_master = [&]() {
      if (!usemaster || masterps.IsEmptyPainting()) return;

      paddata.NewPrimitive(pad).SetSnapshot(TWebSnapshot::kSVG, masterps.TakePainting(), kTRUE);
      masterps.CreatePainting(); // create for next operations
   };

   auto check_save_tf1 = [&](TObject *fobj, bool ignore_nodraw = false) {
      if (!paddata.IsBatchMode() && !fTF1UseSave)
         return;
      if (!ignore_nodraw && fobj->TestBit(TF1::kNotDraw))
         return;

      auto f1 = static_cast<TF1 *>(fobj);
      Double_t xmin = 0., ymin = 0., zmin = 0., xmax = 0., ymax = 0., zmax = 0.;
      f1->GetRange(xmin, ymin, zmin, xmax, ymax, zmax);
      f1->Save(xmin, xmax, ymin, ymax, zmin, zmax);
   };

   iter.Reset();

   bool first_obj = true;

   if (process_primitives)
      pad_status._has_specials = false;

   while ((obj = iter()) != nullptr) {
      if (obj->InheritsFrom(TPad::Class())) {
         flush_master();
         CreatePadSnapshot(paddata.NewSubPad(), (TPad *)obj, version, nullptr);
      } else if (!process_primitives) {
         continue;
      } else if (obj->InheritsFrom(TH1K::Class())) {
         flush_master();
         TH1K *hist = (TH1K *)obj;

         Int_t nbins = hist->GetXaxis()->GetNbins();

         TH1D *h1 = new TH1D("__dummy_name__", hist->GetTitle(), nbins, hist->GetXaxis()->GetXmin(), hist->GetXaxis()->GetXmax());
         h1->SetDirectory(nullptr);
         h1->SetName(hist->GetName());
         hist->TAttLine::Copy(*h1);
         hist->TAttFill::Copy(*h1);
         hist->TAttMarker::Copy(*h1);
         for (Int_t n = 1; n <= nbins; ++n)
             h1->SetBinContent(n, hist->GetBinContent(n));

         TIter fiter(hist->GetListOfFunctions());
         while (auto fobj = fiter())
            h1->GetListOfFunctions()->Add(fobj->Clone());

         TString hopt = iter.GetOption();
         if (title && first_obj) hopt.Append(";;use_pad_title");

         paddata.NewPrimitive(obj, hopt.Data()).SetSnapshot(TWebSnapshot::kObject, h1, kTRUE);

      } else if (obj->InheritsFrom(TH1::Class())) {
         flush_master();

         TH1 *hist = static_cast<TH1 *>(obj);
         TIter fiter(hist->GetListOfFunctions());
         TObject *fobj = nullptr;
         TPaveStats *stats = nullptr;
         TObject *palette = nullptr;

         hist->BufferEmpty();

         while ((fobj = fiter()) != nullptr) {
            if (fobj->InheritsFrom(TPaveStats::Class()))
               stats = dynamic_cast<TPaveStats *> (fobj);
            else if (fobj->InheritsFrom("TPaletteAxis"))
               palette = fobj;
            else if (fobj->InheritsFrom(TF1::Class()))
               check_save_tf1(fobj);
         }

<<<<<<< HEAD
         if (!stats && first_obj && (gStyle->GetOptStat() > 0) && CanCreateObject("TPaveStats")) {
=======
         TString hopt = iter.GetOption();
         TString o = hopt;
         o.ToUpper();

         if (!stats && (first_obj || o.Contains("SAMES")) && (gStyle->GetOptStat() > 0) && CanCreateObject("TPaveStats")) {
>>>>>>> 49ae85f5
            stats = new TPaveStats(
                           gStyle->GetStatX() - gStyle->GetStatW(),
                           gStyle->GetStatY() - gStyle->GetStatH(),
                           gStyle->GetStatX(),
                           gStyle->GetStatY(), "brNDC");

             stats->SetParent(hist);
             // do not set optfit and optstat, they calling pad->Update,
             // values correctly set already in TPaveStats constructor
             // stats->SetOptFit(gStyle->GetOptFit());
             // stats->SetOptStat(gStyle->GetOptStat());
             stats->SetFillColor(gStyle->GetStatColor());
             stats->SetFillStyle(gStyle->GetStatStyle());
             stats->SetBorderSize(gStyle->GetStatBorderSize());
             stats->SetTextFont(gStyle->GetStatFont());
             if (gStyle->GetStatFont()%10 > 2)
                stats->SetTextSize(gStyle->GetStatFontSize());
             stats->SetFitFormat(gStyle->GetFitFormat());
             stats->SetStatFormat(gStyle->GetStatFormat());
             stats->SetName("stats");

             stats->SetTextColor(gStyle->GetStatTextColor());
             stats->SetTextAlign(12);
             stats->SetBit(kCanDelete);
             stats->SetBit(kMustCleanup);

             hist->GetListOfFunctions()->Add(stats);
         }

         if (!palette && CanCreateObject("TPaletteAxis") && (hist->GetDimension() > 1) &&
              (o.Contains("COLZ") || o.Contains("LEGO2Z") || o.Contains("LEGO4Z") || o.Contains("SURF2Z"))) {
            std::stringstream exec;
            exec << "new TPaletteAxis(0,0,0,0, (TH1*)" << std::hex << std::showbase << (size_t)hist << ");";
            palette = (TObject *)gROOT->ProcessLine(exec.str().c_str());
            if (palette)
               hist->GetListOfFunctions()->AddFirst(palette);
         }

         if (title && first_obj) hopt.Append(";;use_pad_title");

         // if (stats) hopt.Append(";;use_pad_stats");

         if (palette) hopt.Append(";;use_pad_palette");

         paddata.NewPrimitive(obj, hopt.Data()).SetSnapshot(TWebSnapshot::kObject, obj);

         if (hist->GetDimension() == 2) {
            TString opt = iter.GetOption();
            auto p1 = opt.Index("["), p2 = opt.Index("]");
            if ((p1 != kNPOS) && (p2 != kNPOS) && p2 > p1 + 1) {
               TString cutname = opt(p1 + 1, p2 - p1 - 1);
               TObject *cutg = primitives->FindObject(cutname.Data());
               if (!cutg || (cutg->IsA() != TCutG::Class())) {
                  cutg = gROOT->GetListOfSpecials()->FindObject(cutname.Data());
                  if (cutg && cutg->IsA() == TCutG::Class())
                     paddata.NewPrimitive(cutg, "__ignore_drawing__").SetSnapshot(TWebSnapshot::kObject, cutg);
               }
            }
         }

         // do not extract objects from list of functions - stats and func need to be handled together with hist
         //
         // fiter.Reset();
         // while ((fobj = fiter()) != nullptr)
         //    CreateObjectSnapshot(paddata, pad, fobj, fiter.GetOption());

         // fPrimitivesLists.Add(hist->GetListOfFunctions());

         first_obj = false;
      } else if (obj->InheritsFrom(TGraph::Class())) {
         flush_master();

         TGraph *gr = static_cast<TGraph *>(obj);
         auto funcs = gr->GetListOfFunctions();

         TIter fiter(funcs);
         TPaveStats *stats = nullptr;

         while (auto fobj = fiter()) {
           if (fobj->InheritsFrom(TPaveStats::Class()))
               stats = dynamic_cast<TPaveStats *> (fobj);
           else if (fobj->InheritsFrom(TF1::Class()))
              check_save_tf1(fobj);
         }

         TString gropt = iter.GetOption();

         // ensure histogram exists on server to draw it properly on clients side
         if (!IsReadOnly() && (first_obj || gropt.Index("A", 0, TString::kIgnoreCase) != kNPOS ||
               (gropt.Index("X+", 0, TString::kIgnoreCase) != kNPOS) || (gropt.Index("X+", 0, TString::kIgnoreCase) != kNPOS)))
            gr->GetHistogram();

         if (title && first_obj) gropt.Append(";;use_pad_title");
         if (stats) gropt.Append(";;use_pad_stats");

         paddata.NewPrimitive(obj, gropt.Data()).SetSnapshot(TWebSnapshot::kObject, obj);

         fiter.Reset();
         while (auto fobj = fiter())
            CreateObjectSnapshot(paddata, pad, fobj, fiter.GetOption());

         if (funcs)
            fPrimitivesLists.Add(funcs);
         first_obj = false;
      } else if (obj->InheritsFrom(TGraph2D::Class())) {
         flush_master();

         TGraph2D *gr2d = static_cast<TGraph2D *>(obj);

         // ensure correct range of histogram
         if (!IsReadOnly() && first_obj) {
            TString gropt = iter.GetOption();
            gropt.ToUpper();
            Bool_t zscale = gropt.Contains("TRI1") || gropt.Contains("TRI2") || gropt.Contains("COL");
            Bool_t real_draw = gropt.Contains("TRI") || gropt.Contains("LINE") || gropt.Contains("ERR") || gropt.Contains("P0");

            TString hopt = !real_draw ? iter.GetOption() : (zscale ? "lego2z" : "lego2");
            if (title) hopt.Append(";;use_pad_title");

            // if gr2d not draw - let create histogram with correspondent content
            auto hist = gr2d->GetHistogram(real_draw ? "empty" : "");

            paddata.NewPrimitive(gr2d, hopt.Data(), "#hist").SetSnapshot(TWebSnapshot::kObject, hist);
         }

         paddata.NewPrimitive(obj, iter.GetOption()).SetSnapshot(TWebSnapshot::kObject, obj);
         first_obj = false;
      } else if (obj->InheritsFrom(TMultiGraph::Class())) {
         flush_master();

         TMultiGraph *mgr = static_cast<TMultiGraph *>(obj);
         auto funcs = mgr->GetListOfFunctions();

         TIter fiter(funcs);
         while (auto fobj = fiter()) {
            if (fobj->InheritsFrom(TF1::Class()))
               check_save_tf1(fobj);
         }

         paddata.NewPrimitive(obj, iter.GetOption()).SetSnapshot(TWebSnapshot::kObject, obj);

         fiter.Reset();
         while (auto fobj = fiter())
            CreateObjectSnapshot(paddata, pad, fobj, fiter.GetOption());

         if (funcs)
            fPrimitivesLists.Add(funcs);

         first_obj = false;
      } else if (obj->InheritsFrom(TScatter::Class())) {
         flush_master();

         TScatter *scatter = (TScatter *)obj;
         auto funcs = scatter->GetGraph()->GetListOfFunctions();

         TIter fiter(funcs);
         TObject *fobj = nullptr, *palette = nullptr;

         while ((fobj = fiter()) != nullptr) {
            if (fobj->InheritsFrom("TPaletteAxis"))
               palette = fobj;
         }

         // ensure histogram exists on server to draw it properly on clients side
         if (!IsReadOnly() && first_obj)
            scatter->GetHistogram();

         if (!palette && CanCreateObject("TPaletteAxis")) {
            std::stringstream exec;
            exec << "new TPaletteAxis(0,0,0,0,0,0);";
            palette = (TObject *)gROOT->ProcessLine(exec.str().c_str());
            if (palette)
               funcs->AddFirst(palette);
         }

         TString scopt = iter.GetOption();
         if (title && first_obj) scopt.Append(";;use_pad_title");
         if (palette) scopt.Append(";;use_pad_palette");

         paddata.NewPrimitive(obj, scopt.Data()).SetSnapshot(TWebSnapshot::kObject, obj);

         fiter.Reset();
         while ((fobj = fiter()) != nullptr)
            CreateObjectSnapshot(paddata, pad, fobj, fiter.GetOption());

         if (funcs)
            fPrimitivesLists.Add(funcs);

         first_obj = false;
      } else if (obj->InheritsFrom(TF1::Class())) {
         flush_master();
         auto f1 = static_cast<TF1 *> (obj);

         TString f1opt = iter.GetOption();

         check_save_tf1(obj, true);
         // if (fTF1UseSave)
         //   f1opt.Append(";force_saved");

         if (first_obj) {
            auto hist = f1->GetHistogram();
            paddata.NewPrimitive(hist, "__ignore_drawing__").SetSnapshot(TWebSnapshot::kObject, hist);
            f1opt.Append(";webcanv_hist");
         }

         paddata.NewPrimitive(f1, f1opt.Data()).SetSnapshot(TWebSnapshot::kObject, f1);

         first_obj = false;

      } else if (obj->InheritsFrom(TGaxis::Class())) {
         flush_master();
         auto gaxis = static_cast<TGaxis *> (obj);
         auto func = gaxis->GetFunction();
         if (func)
            paddata.NewPrimitive(func, "__ignore_drawing__").SetSnapshot(TWebSnapshot::kObject, func);

         paddata.NewPrimitive(obj, iter.GetOption()).SetSnapshot(TWebSnapshot::kObject, obj);
      } else if (obj->InheritsFrom(TFrame::Class())) {
         flush_master();
         if (frame && (obj == frame)) {
            paddata.NewPrimitive(obj, iter.GetOption()).SetSnapshot(TWebSnapshot::kObject, obj);
            frame = nullptr; // add frame only once
         }
      } else if (IsJSSupportedClass(obj, usemaster)) {
         flush_master();
         paddata.NewPrimitive(obj, iter.GetOption()).SetSnapshot(TWebSnapshot::kObject, obj);
      } else {
         CreateObjectSnapshot(paddata, pad, obj, iter.GetOption(), usemaster ? &masterps : nullptr);
      }
   }

   flush_master();

   bool provide_colors = false;

   if ((GetPaletteDelivery() > 2) || ((GetPaletteDelivery() == 2) && resfunc)) {
      // provide colors: either for each subpad (> 2) or only for canvas (== 2)
      provide_colors = process_primitives;
   } else if ((GetPaletteDelivery() == 1) && resfunc) {
      // check that colors really changing, using hash

      if (fColorsVersion != fCanvVersion) {
         auto hash = CalculateColorsHash();
         if ((hash != fColorsHash) || (fColorsVersion == 0)) {
            fColorsHash = hash;
            fColorsVersion = fCanvVersion;
         }
      }

      provide_colors = fColorsVersion > version;
   }

   // add colors after painting is performed - new colors may be generated only during painting
   if (provide_colors)
      AddColorsPalette(paddata);

   if (!resfunc)
      return;

   // now move all primitives and functions into separate list to perform I/O

   TList save_lst;
   TIter diter(&fPrimitivesLists);
   TList *dlst = nullptr;
   while ((dlst = (TList *)diter()) != nullptr) {
      TIter fiter(dlst);
      while ((obj = fiter()) != nullptr)
         save_lst.Add(obj, fiter.GetOption());
      save_lst.Add(dlst); // add list itself to have marker
      dlst->Clear("nodelete");
   }

   // execute function to prevent storing of colors with custom TCanvas streamer
   // TODO: Olivier - we need to change logic here!
   TColor::DefinedColors();

   // invoke callback for master painting
   resfunc(&paddata);

   TIter siter(&save_lst);
   diter.Reset();
   while ((dlst = (TList *)diter()) != nullptr) {
      while ((obj = siter()) != nullptr) {
         if (obj == dlst)
            break;
         dlst->Add(obj, siter.GetOption());
      }
   }

   save_lst.Clear("nodelete");

   fPrimitivesLists.Clear("nodelete");
}

//////////////////////////////////////////////////////////////////////////////////////////////////
/// Add control message for specified connection
/// Same control message can be overwritten many time before it really sends to the client
/// If connid == 0, message will be add to all connections
/// After ctrl message is add to the output, short timer is activated and message send afterwards

void TWebCanvas::AddCtrlMsg(unsigned connid, const std::string &key, const std::string &value)
{
   Bool_t new_ctrl = kFALSE;

   for (auto &conn : fWebConn) {
      if (conn.match(connid)) {
         conn.fCtrl[key] = value;
         new_ctrl = kTRUE;
      }
   }

   if (new_ctrl && fTimer->IsSlow())
      fTimer->SetSlow(kFALSE);
}


//////////////////////////////////////////////////////////////////////////////////////////////////
/// Add message to send queue for specified connection
/// If connid == 0, message will be add to all connections

void TWebCanvas::AddSendQueue(unsigned connid, const std::string &msg)
{
   for (auto &conn : fWebConn) {
      if (conn.match(connid))
         conn.fSend.emplace(msg);
   }
}


//////////////////////////////////////////////////////////////////////////////////////////////////
/// Check if any data should be send to client
/// If connid != 0, only selected connection will be checked

Bool_t TWebCanvas::CheckDataToSend(unsigned connid)
{
   if (!Canvas())
      return kFALSE;

   bool isMoreData = false, isAnySend = false;

   for (auto &conn : fWebConn) {

      bool isConnData = !conn.fCtrl.empty() || !conn.fSend.empty() ||
                        ((conn.fCheckedVersion < fCanvVersion) && (conn.fSendVersion == conn.fDrawVersion));

      while ((conn.is_batch() && !connid) || (conn.match(connid) && fWindow && fWindow->CanSend(conn.fConnId, true))) {
         // check if any control messages still there to keep timer running

         std::string buf;

         if (!conn.fCtrl.empty()) {
            buf = "CTRL:"s + TBufferJSON::ToJSON(&conn.fCtrl, TBufferJSON::kMapAsObject + TBufferJSON::kNoSpaces);
            conn.fCtrl.clear();
         } else if (!conn.fSend.empty()) {
            std::swap(buf, conn.fSend.front());
            conn.fSend.pop();
         } else if ((conn.fCheckedVersion < fCanvVersion) && (conn.fSendVersion == conn.fDrawVersion)) {

            buf = "SNAP6:"s + std::to_string(fCanvVersion) + ":"s;

            TCanvasWebSnapshot holder(IsReadOnly(), true, false); // readonly, set ids, batchmode

            holder.SetFixedSize(fFixedSize); // set fixed size flag

<<<<<<< HEAD
         CreatePadSnapshot(holder, Canvas(), conn.fSendVersion, [&buf, &conn, this](TPadWebSnapshot *snap) {
            auto json = TBufferJSON::ToJSON(snap, fJsonComp);
            auto hash = json.Hash();
            if (conn.fLastSendHash && (conn.fLastSendHash == hash) && conn.fSendVersion) {
               // prevent looping when same data send many times
               buf.clear();
            } else {
               buf.append(json.Data());
               conn.fLastSendHash = hash;
            }
         });
=======
            // scripts send only when canvas drawn for the first time
            if (!conn.fSendVersion)
               holder.SetScripts(fCustomScripts);
>>>>>>> 49ae85f5

            holder.SetHighlightConnect(Canvas()->HasConnection("Highlighted(TVirtualPad*,TObject*,Int_t,Int_t)"));

<<<<<<< HEAD
         conn.fSendVersion = fCanvVersion;

         if (buf.empty())
            conn.fDrawVersion = fCanvVersion;
=======
            CreatePadSnapshot(holder, Canvas(), conn.fSendVersion, [&buf, &conn, this](TPadWebSnapshot *snap) {
               if (conn.is_batch()) {
                  // for batch connection only calling of CreatePadSnapshot is important
                  buf.clear();
                  return;
               }

               auto json = TBufferJSON::ToJSON(snap, fJsonComp);
               auto hash = json.Hash();
               if (conn.fLastSendHash && (conn.fLastSendHash == hash) && conn.fSendVersion) {
                  // prevent looping when same data send many times
                  buf.clear();
               } else {
                  buf.append(json.Data());
                  conn.fLastSendHash = hash;
               }
            });
>>>>>>> 49ae85f5

            conn.fCheckedVersion = fCanvVersion;

            conn.fSendVersion = fCanvVersion;

            if (buf.empty())
               conn.fDrawVersion = fCanvVersion;
         } else {
            isConnData = false;
            break;
         }

         if (!buf.empty() && !conn.is_batch()) {
            fWindow->Send(conn.fConnId, buf);
            isAnySend = true;
         }
      }

      if (isConnData)
         isMoreData = true;
   }

   if (fTimer->IsSlow() && isMoreData)
      fTimer->SetSlow(kFALSE);

   return isAnySend;
}

//////////////////////////////////////////////////////////////////////////////////////////
/// Close web canvas - not implemented

void TWebCanvas::Close()
{
}

//////////////////////////////////////////////////////////////////////////////////////////
/// Show canvas in specified place.
/// If parameter args not specified, default ROOT web display will be used

void TWebCanvas::ShowWebWindow(const ROOT::RWebDisplayArgs &args)
{
   if (!fWindow) {
      fWindow = ROOT::RWebWindow::Create();

      fWindow->SetConnLimit(0); // configure connections limit

      fWindow->SetDefaultPage("file:rootui5sys/canv/canvas6.html");

      fWindow->SetCallBacks(
         // connection
         [this](unsigned connid) {
            fWebConn.emplace_back(connid);
            CheckDataToSend(connid);
         },
         // data
         [this](unsigned connid, const std::string &arg) {
            ProcessData(connid, arg);
            CheckDataToSend();
         },
         // disconnect
         [this](unsigned connid) {
            unsigned indx = 0;
            for (auto &c : fWebConn) {
               if (c.fConnId == connid) {
                  fWebConn.erase(fWebConn.begin() + indx);
                  break;
               }
               indx++;
            }
         });
   }

   auto w = Canvas()->GetWindowWidth(), h = Canvas()->GetWindowHeight();
   if ((w > 0) && (w < 50000) && (h > 0) && (h < 30000))
      fWindow->SetGeometry(w, h);

   if ((args.GetBrowserKind() == ROOT::RWebDisplayArgs::kQt5) ||
       (args.GetBrowserKind() == ROOT::RWebDisplayArgs::kQt6) ||
       (args.GetBrowserKind() == ROOT::RWebDisplayArgs::kCEF))
      SetLongerPolling(kTRUE);

   fWindow->Show(args);
}

//////////////////////////////////////////////////////////////////////////////////////////
/// Show canvas in browser window

void TWebCanvas::Show()
{
   if (gROOT->IsWebDisplayBatch())
      return;

   ROOT::RWebDisplayArgs args;
   args.SetWidgetKind("TCanvas");
   args.SetSize(Canvas()->GetWindowWidth(), Canvas()->GetWindowHeight());
   args.SetPos(Canvas()->GetWindowTopX(), Canvas()->GetWindowTopY());

   ShowWebWindow(args);
}

//////////////////////////////////////////////////////////////////////////////////////////
/// Function used to send command to browser to toggle menu, toolbar, editors, ...

void TWebCanvas::ShowCmd(const std::string &arg, Bool_t show)
{
   AddCtrlMsg(0, arg, show ? "1"s : "0"s);
}

//////////////////////////////////////////////////////////////////////////////////////////
/// Activate object in editor in web browser

void TWebCanvas::ActivateInEditor(TPad *pad, TObject *obj)
{
   if (!pad || !obj) return;

   UInt_t hash = TString::Hash(&obj, sizeof(obj));

   AddCtrlMsg(0, "edit"s, std::to_string(hash));
}

//////////////////////////////////////////////////////////////////////////////////////////
/// Returns kTRUE if web canvas has graphical editor

Bool_t TWebCanvas::HasEditor() const
{
   return (fClientBits & TCanvas::kShowEditor) != 0;
}

//////////////////////////////////////////////////////////////////////////////////////////
/// Returns kTRUE if web canvas has menu bar

Bool_t TWebCanvas::HasMenuBar() const
{
   return (fClientBits & TCanvas::kMenuBar) != 0;
}

//////////////////////////////////////////////////////////////////////////////////////////
/// Returns kTRUE if web canvas has status bar

Bool_t TWebCanvas::HasStatusBar() const
{
   return (fClientBits & TCanvas::kShowEventStatus) != 0;
}

//////////////////////////////////////////////////////////////////////////////////////////
/// Returns kTRUE if tooltips are activated in web canvas

Bool_t TWebCanvas::HasToolTips() const
{
   return (fClientBits & TCanvas::kShowToolTips) != 0;
}

//////////////////////////////////////////////////////////////////////////////////////////
/// Set window position of web canvas

void TWebCanvas::SetWindowPosition(Int_t x, Int_t y)
{
   AddCtrlMsg(0, "x"s, std::to_string(x));
   AddCtrlMsg(0, "y"s, std::to_string(y));
}

//////////////////////////////////////////////////////////////////////////////////////////
/// Set window size of web canvas

void TWebCanvas::SetWindowSize(UInt_t w, UInt_t h)
{
   AddCtrlMsg(0, "w"s, std::to_string(w));
   AddCtrlMsg(0, "h"s, std::to_string(h));
}

//////////////////////////////////////////////////////////////////////////////////////////
/// Set window title of web canvas

void TWebCanvas::SetWindowTitle(const char *newTitle)
{
   AddCtrlMsg(0, "title"s, newTitle);
}

//////////////////////////////////////////////////////////////////////////////////////////
/// Set canvas size of web canvas

void TWebCanvas::SetCanvasSize(UInt_t cw, UInt_t ch)
{
   fFixedSize = kTRUE;
   AddCtrlMsg(0, "cw"s, std::to_string(cw));
   AddCtrlMsg(0, "ch"s, std::to_string(ch));
   if ((cw > 0) && (ch > 0)) {
      Canvas()->fCw = cw;
      Canvas()->fCh = ch;
   } else {
      // temporary value, will be reported back from client
      Canvas()->fCw = Canvas()->fWindowWidth;
      Canvas()->fCh = Canvas()->fWindowHeight;
   }
}

//////////////////////////////////////////////////////////////////////////////////////////
/// Iconify browser window

void TWebCanvas::Iconify()
{
   AddCtrlMsg(0, "winstate"s, "iconify"s);
}

//////////////////////////////////////////////////////////////////////////////////////////
/// Raise browser window

void TWebCanvas::RaiseWindow()
{
   AddCtrlMsg(0, "winstate"s, "raise"s);
}

//////////////////////////////////////////////////////////////////////////////////////////
/// Assign clients bits

void TWebCanvas::AssignStatusBits(UInt_t bits)
{
   fClientBits = bits;
   Canvas()->SetBit(TCanvas::kShowEventStatus, bits & TCanvas::kShowEventStatus);
   Canvas()->SetBit(TCanvas::kShowEditor, bits & TCanvas::kShowEditor);
   Canvas()->SetBit(TCanvas::kShowToolTips, bits & TCanvas::kShowToolTips);
   Canvas()->SetBit(TCanvas::kMenuBar, bits & TCanvas::kMenuBar);
}

//////////////////////////////////////////////////////////////////////////////////////////////////
/// Decode all pad options, which includes ranges plus objects options

Bool_t TWebCanvas::DecodePadOptions(const std::string &msg, bool process_execs)
{
   if (IsReadOnly() || msg.empty())
      return kFALSE;

   auto arr = TBufferJSON::FromJSON<std::vector<TWebPadOptions>>(msg);

   if (!arr)
      return kFALSE;

   Bool_t need_update = kFALSE;

   TPad *pad_with_execs = nullptr;
   TExec *hist_exec = nullptr;

   for (unsigned n = 0; n < arr->size(); ++n) {
      auto &r = arr->at(n);
      TPad *pad = dynamic_cast<TPad *>(FindPrimitive(r.snapid));

      if (!pad)
         continue;

      if (pad == Canvas()) {
         AssignStatusBits(r.bits);
         Canvas()->fCw = r.cw;
         Canvas()->fCh = r.ch;
         if (r.w.size() == 4) {
            fWindowGeometry = r.w;
            Canvas()->fWindowTopX = fWindowGeometry[0];
            Canvas()->fWindowTopY = fWindowGeometry[1];
            Canvas()->fWindowWidth = fWindowGeometry[2];
            Canvas()->fWindowHeight = fWindowGeometry[3];
         }
      }

      if (r.active && (pad != gPad)) gPad = pad;

      if ((pad->GetTickx() != r.tickx) || (pad->GetTicky() != r.ticky))
         pad->SetTicks(r.tickx, r.ticky);
      if ((pad->GetGridx() != (r.gridx > 0)) || (pad->GetGridy() != (r.gridy > 0)))
         pad->SetGrid(r.gridx, r.gridy);
      pad->fLogx = r.logx;
      pad->fLogy = r.logy;
      pad->fLogz = r.logz;

      pad->SetLeftMargin(r.mleft);
      pad->SetRightMargin(r.mright);
      pad->SetTopMargin(r.mtop);
      pad->SetBottomMargin(r.mbottom);

      if (r.ranges) {
         // avoid call of original methods, set members directly
         // pad->Range(r.px1, r.py1, r.px2, r.py2);
         // pad->RangeAxis(r.ux1, r.uy1, r.ux2, r.uy2);

         pad->fX1 = r.px1;
         pad->fX2 = r.px2;
         pad->fY1 = r.py1;
         pad->fY2 = r.py2;

         pad->fUxmin = r.ux1;
         pad->fUxmax = r.ux2;
         pad->fUymin = r.uy1;
         pad->fUymax = r.uy2;
      }

      // pad->SetPad(r.mleft, r.mbottom, 1-r.mright, 1-r.mtop);

      pad->fAbsXlowNDC = r.xlow;
      pad->fAbsYlowNDC = r.ylow;
      pad->fAbsWNDC = r.xup - r.xlow;
      pad->fAbsHNDC = r.yup - r.ylow;

      if (pad == Canvas()) {
         pad->fXlowNDC = r.xlow;
         pad->fYlowNDC = r.ylow;
         pad->fXUpNDC = r.xup;
         pad->fYUpNDC = r.yup;
         pad->fWNDC = r.xup - r.xlow;
         pad->fHNDC = r.yup - r.ylow;
      } else {
         auto mother = pad->GetMother();
         if (mother->GetAbsWNDC() > 0. && mother->GetAbsHNDC() > 0.) {
            pad->fXlowNDC = (r.xlow - mother->GetAbsXlowNDC()) / mother->GetAbsWNDC();
            pad->fYlowNDC = (r.ylow - mother->GetAbsYlowNDC()) / mother->GetAbsHNDC();
            pad->fXUpNDC = (r.xup - mother->GetAbsXlowNDC()) / mother->GetAbsWNDC();
            pad->fYUpNDC = (r.yup - mother->GetAbsYlowNDC()) / mother->GetAbsHNDC();
            pad->fWNDC = (r.xup - r.xlow) / mother->GetAbsWNDC();
            pad->fHNDC = (r.yup - r.ylow) / mother->GetAbsHNDC();
         }
      }

      // copy of code from TPad::ResizePad()

      Double_t pxlow   = r.xlow * r.cw;
      Double_t pylow   = (1-r.ylow) * r.ch;
      Double_t pxrange = (r.xup - r.xlow) * r.cw;
      Double_t pyrange = -1*(r.yup - r.ylow) * r.ch;

      Double_t rounding = 0.00005;
      Double_t xrange  = r.px2 - r.px1;
      Double_t yrange  = r.py2 - r.py1;

      if ((xrange != 0.) && (pxrange != 0)) {
         // Linear X axis
         pad->fXtoAbsPixelk = rounding + pxlow - pxrange*r.px1/xrange;      //origin at left
         pad->fXtoPixelk = rounding +  -pxrange*r.px1/xrange;
         pad->fXtoPixel = pxrange/xrange;
         pad->fAbsPixeltoXk = r.px1 - pxlow*xrange/pxrange;
         pad->fPixeltoXk = r.px1;
         pad->fPixeltoX = xrange/pxrange;
      }

      if ((yrange != 0.) && (pyrange != 0.)) {
         // Linear Y axis
         pad->fYtoAbsPixelk = rounding + pylow - pyrange*r.py1/yrange;      //origin at top
         pad->fYtoPixelk = rounding +  -pyrange - pyrange*r.py1/yrange;
         pad->fYtoPixel = pyrange/yrange;
         pad->fAbsPixeltoYk = r.py1 - pylow*yrange/pyrange;
         pad->fPixeltoYk = r.py1;
         pad->fPixeltoY = yrange/pyrange;
      }

      pad->SetFixedAspectRatio(kFALSE);

      TObjLink *objlnk = nullptr;

      TH1 *hist = static_cast<TH1 *>(FindPrimitive("histogram", 1, pad, &objlnk));

      if (hist) {

         TObject *hist_holder = objlnk ? objlnk->GetObject() : nullptr;
         if (hist_holder == hist)
            hist_holder = nullptr;

         Bool_t no_entries = hist->GetEntries();

         Double_t hmin = 0., hmax = 0.;

         if (r.zx1 == r.zx2)
            hist->GetXaxis()->SetRange(0,0);
         else
            hist->GetXaxis()->SetRangeUser(r.zx1, r.zx2);

         if (hist->GetDimension() == 1) {
            hmin = r.zy1;
            hmax = r.zy2;
            if ((hmin == hmax) && !no_entries) {
               // if there are no zooming on Y and histogram has no entries, hmin/hmax should be set to full range
               hmin = pad->fLogy ? TMath::Power(pad->fLogy < 2 ? 10 : pad->fLogy, r.uy1) : r.uy1;
               hmax = pad->fLogy ? TMath::Power(pad->fLogy < 2 ? 10 : pad->fLogy, r.uy2) : r.uy2;
            }
         } else if (r.zy1 == r.zy2) {
            hist->GetYaxis()->SetRange(0., 0.);
         } else {
            hist->GetYaxis()->SetRangeUser(r.zy1, r.zy2);
         }

         if (hist->GetDimension() == 2) {
            hmin = r.zz1;
            hmax = r.zz2;
            if ((hmin == hmax) && !no_entries) {
               // z scale is not transformed
               hmin = r.uz1;
               hmax = r.uz2;
            }
         } else if (hist->GetDimension() == 3) {
            if (r.zz1 == r.zz2) {
               hist->GetZaxis()->SetRange(0., 0.);
            } else {
              hist->GetZaxis()->SetRangeUser(r.zz1, r.zz2);
            }
         }

         if (hmin == hmax)
            hmin = hmax = -1111;

         if (!hist_holder || (hist_holder->IsA() == TScatter::Class())) {
            hist->SetMinimum(hmin);
            hist->SetMaximum(hmax);
         } else {
            auto SetMember = [hist_holder](const char *name, Double_t value) {
               auto offset = hist_holder->IsA()->GetDataMemberOffset(name);
               if (offset > 0)
                  *((Double_t *)((char*) hist_holder + offset)) = value;
               else
                  ::Error("SetMember", "Cannot find %s data member in %s", name, hist_holder->ClassName());
            };

            // directly set min/max in classes like THStack, TGraph, TMultiGraph
            SetMember("fMinimum", hmin);
            SetMember("fMaximum", hmax);
         }

         TIter next(hist->GetListOfFunctions());
         while (auto fobj = next())
            if (!hist_exec && fobj->InheritsFrom(TExec::Class())) {
               hist_exec = (TExec *) fobj;
               need_update = kTRUE;
            }
      }

      std::map<std::string, int> idmap;

      for (auto &item : r.primitives) {
         auto iter = idmap.find(item.snapid);
         int idcnt = 1;
         if (iter == idmap.end())
            idmap[item.snapid] = 1;
         else
            idcnt = ++iter->second;

         ProcessObjectOptions(item, pad, idcnt);
      }

      // without special objects no need for explicit update of the pad
      if (fPadsStatus[pad]._has_specials) {
         pad->Modified(kTRUE);
         need_update = kTRUE;
      }

      if (process_execs && (gPad == pad))
         pad_with_execs = pad;
   }

   ProcessExecs(pad_with_execs, hist_exec);

   if (fUpdatedSignal) fUpdatedSignal(); // invoke signal

   return need_update;
}

//////////////////////////////////////////////////////////////////////////////////////////////////
/// Process TExec objects in the pad

void TWebCanvas::ProcessExecs(TPad *pad, TExec *extra)
{
   auto execs = pad ? pad->GetListOfExecs() : nullptr;

   if ((!execs || !execs->GetSize()) && !extra)
      return;

   auto saveps = gVirtualPS;
   TWebPS ps;
   gVirtualPS = &ps;

   auto savex = gVirtualX;
   TVirtualX x;
   gVirtualX = &x;

   TIter next(execs);
   while (auto obj = next()) {
      auto exec = dynamic_cast<TExec *>(obj);
      if (exec)
         exec->Exec();
   }

   if (extra)
      extra->Exec();

   gVirtualPS = saveps;
   gVirtualX = savex;
}

//////////////////////////////////////////////////////////////////////////////////////////
/// Execute one or several methods for selected object
/// String can be separated by ";;" to let execute several methods at once
void TWebCanvas::ProcessLinesForObject(TObject *obj, const std::string &lines)
{
   std::string buf = lines;

   Int_t indx = 0;

   while (obj && !buf.empty()) {
      std::string sub = buf;
      auto pos = buf.find(";;");
      if (pos == std::string::npos) {
         sub = buf;
         buf.clear();
      } else {
         sub = buf.substr(0,pos);
         buf = buf.substr(pos+2);
      }
      if (sub.empty()) continue;

      std::stringstream exec;
      exec << "((" << obj->ClassName() << " *) " << std::hex << std::showbase << (size_t)obj << ")->" << sub << ";";
      if (indx < 3 || gDebug > 0)
         Info("ProcessLinesForObject", "Obj %s Execute %s", obj->GetName(), exec.str().c_str());
      gROOT->ProcessLine(exec.str().c_str());
      indx++;
   }
}

//////////////////////////////////////////////////////////////////////////////////////////
/// Handle data from web browser
/// Returns kFALSE if message was not processed

Bool_t TWebCanvas::ProcessData(unsigned connid, const std::string &arg)
{
   if (arg.empty())
      return kTRUE;

   // try to identify connection for given WS request
   unsigned indx = 0; // first connection is batch and excluded
   while(++indx < fWebConn.size()) {
      if (fWebConn[indx].fConnId == connid)
         break;
   }
   if (indx >= fWebConn.size())
      return kTRUE;

   Bool_t is_main_connection = indx == 1; // first connection allow to make changes

   struct FlagGuard {
      Bool_t &flag;
      FlagGuard(Bool_t &_flag) : flag(_flag) { flag = true; }
      ~FlagGuard() { flag = false; }
   };

   FlagGuard guard(fProcessingData);

   const char *cdata = arg.c_str();

   if (arg == "KEEPALIVE") {
      // do nothing

   } else if (arg == "QUIT") {

      // use window manager to correctly terminate http server
      fWindow->TerminateROOT();

   } else if (arg.compare(0, 7, "READY6:") == 0) {

      // this is reply on drawing of ROOT6 snapshot
      // it confirms when drawing of specific canvas version is completed

      cdata += 7;

      const char *separ = strchr(cdata, ':');
      if (!separ) {
         fWebConn[indx].fDrawVersion = std::stoll(cdata);
      } else {
         fWebConn[indx].fDrawVersion = std::stoll(std::string(cdata, separ - cdata));
         if (is_main_connection && !IsReadOnly())
            if (DecodePadOptions(separ+1, false))
               CheckCanvasModified();
      }

   } else if (arg == "RELOAD") {

      // trigger reload of canvas data
      fWebConn[indx].reset();

   } else if (arg.compare(0, 5, "SAVE:") == 0) {

      // save image produced by the client side - like png or svg
      const char *img = cdata + 5;

      const char *separ = strchr(img, ':');
      if (separ) {
         TString filename(img, separ - img);
         img = separ + 1;

         std::ofstream ofs(filename.Data());

         if (filename.Index(".svg") != kNPOS) {
            // ofs << "<?xml version=\"1.0\" standalone=\"no\"?>";
            ofs << img;
         } else {
            TString binary = TBase64::Decode(img);
            ofs.write(binary.Data(), binary.Length());
         }
         ofs.close();

         Info("ProcessData", "File %s has been created", filename.Data());
      }

   } else if (arg.compare(0, 8, "PRODUCE:") == 0) {

      // create ROOT, PDF, ... files using native ROOT functionality
      Canvas()->Print(arg.c_str() + 8);

   } else if (arg.compare(0, 9, "OPTIONS6:") == 0) {

      if (is_main_connection && !IsReadOnly())
         if (DecodePadOptions(arg.substr(9), true))
            CheckCanvasModified();

   } else if (arg.compare(0, 11, "STATUSBITS:") == 0) {

      if (is_main_connection) {
         AssignStatusBits(std::stoul(arg.substr(11)));
         if (fUpdatedSignal) fUpdatedSignal(); // invoke signal
      }
   } else if (arg.compare(0, 10, "HIGHLIGHT:") == 0) {
      if (is_main_connection) {
         auto arr = TBufferJSON::FromJSON<std::vector<std::string>>(arg.substr(10));
         if (!arr || (arr->size() != 4)) {
            Error("ProcessData", "Wrong arguments count %d in highlight message", (int)(arr ? arr->size() : -1));
         } else {
            auto pad = dynamic_cast<TVirtualPad *>(FindPrimitive(arr->at(0)));
            auto obj = FindPrimitive(arr->at(1));
            int argx = std::stoi(arr->at(2));
            int argy = std::stoi(arr->at(3));
            if (pad && obj) {
              Canvas()->Highlighted(pad, obj, argx, argy);
              CheckCanvasModified();
            }
         }
      }
   } else if (ROOT::RWebWindow::IsFileDialogMessage(arg)) {

      ROOT::RWebWindow::EmbedFileDialog(fWindow, connid, arg);

   } else if (arg == "FITPANEL"s) {

      TH1 *hist = nullptr;
      TIter iter(Canvas()->GetListOfPrimitives());
      while (auto obj = iter()) {
         hist = dynamic_cast<TH1 *>(obj);
         if (hist) break;
      }

      TString cmd = TString::Format("auto panel = std::make_shared<ROOT::Experimental::RFitPanel>(\"FitPanel\");"
                                    "panel->AssignCanvas(\"%s\");"
                                    "panel->AssignHistogram((TH1 *)0x%zx);"
                                    "panel->Show();"
                                    "panel->ClearOnClose(panel);", Canvas()->GetName(), (size_t) hist);

      gROOT->ProcessLine(cmd.Data());

   } else if (arg == "START_BROWSER"s) {

      gROOT->ProcessLine("new TBrowser;");

   } else if (IsReadOnly()) {

      // all following messages are not allowed in readonly mode
      return kFALSE;

   } else if (arg.compare(0, 6, "EVENT:") == 0) {
      auto arr = TBufferJSON::FromJSON<std::vector<std::string>>(arg.substr(6));
      if (!arr || (arr->size() != 5)) {
         Error("ProcessData", "Wrong arguments count %d in event message", (int)(arr ? arr->size() : -1));
      } else {
         auto pad = dynamic_cast<TPad *>(FindPrimitive(arr->at(0)));
         std::string kind = arr->at(1);
         int event = -1;
         if (kind == "move"s) event = kMouseMotion;
         int argx = std::stoi(arr->at(2));
         int argy = std::stoi(arr->at(3));
         auto selobj = FindPrimitive(arr->at(4));

         if ((event >= 0) && pad && (pad == gPad)) {
            Canvas()->fEvent = event;
            Canvas()->fEventX = argx;
            Canvas()->fEventY = argy;

            Canvas()->fSelected = selobj;

            ProcessExecs(pad);
         }
      }

   } else if (arg.compare(0, 8, "GETMENU:") == 0) {

      TObject *obj = FindPrimitive(arg.substr(8));
      if (!obj)
         obj = Canvas();

      TWebMenuItems items(arg.c_str() + 8);
      items.PopulateObjectMenu(obj, obj->IsA());
      std::string buf = "MENU:";
      buf.append(TBufferJSON::ToJSON(&items, 103).Data());

      AddSendQueue(connid, buf);

   } else if (arg.compare(0, 8, "PRIMIT6:") == 0) {

      if (IsFirstConn(connid) && !IsReadOnly()) { // only first connection can modify object

         auto opt = TBufferJSON::FromJSON<TWebObjectOptions>(arg.c_str() + 8);

         if (opt) {
            TPad *modpad = ProcessObjectOptions(*opt, nullptr);

            // indicate that pad was modified
            if (modpad)
               modpad->Modified();
         }
      }

   } else if (arg.compare(0, 11, "PADCLICKED:") == 0) {

      auto click = TBufferJSON::FromJSON<TWebPadClick>(arg.c_str() + 11);

      if (click && IsFirstConn(connid) && !IsReadOnly()) {

         TPad *pad = dynamic_cast<TPad *>(FindPrimitive(click->padid));

         if (pad && pad->InheritsFrom(TButton::Class())) {
            auto btn = (TButton *) pad;
            const char *mthd = btn->GetMethod();
            if (mthd && *mthd) {
               TVirtualPad::TContext ctxt(gROOT->GetSelectedPad(), kTRUE, kTRUE);
               gROOT->ProcessLine(mthd);
            }
            return kTRUE;
         }

         if (pad && (pad != gPad)) {
            gPad = pad;
            Canvas()->SetClickSelectedPad(pad);
            if (fActivePadChangedSignal)
               fActivePadChangedSignal(pad);
         }

         if (!click->objid.empty()) {
            auto selobj = FindPrimitive(click->objid);
            Canvas()->SetClickSelected(selobj);
            Canvas()->fSelected = selobj;
            if (pad && selobj && fObjSelectSignal)
               fObjSelectSignal(pad, selobj);
         }

         if ((click->x >= 0) && (click->y >= 0)) {
            Canvas()->fEvent = click->dbl ? kButton1Double : kButton1Up;
            Canvas()->fEventX = click->x;
            Canvas()->fEventY = click->y;
            if (click->dbl && fPadDblClickedSignal)
               fPadDblClickedSignal(pad, click->x, click->y);
            else if (!click->dbl && fPadClickedSignal)
               fPadClickedSignal(pad, click->x, click->y);
         }

         ProcessExecs(pad);
      }

   } else if (arg.compare(0, 8, "OBJEXEC:") == 0) {

     auto buf = arg.substr(8);
     auto pos = buf.find(":");

     if ((pos > 0) && IsFirstConn(connid) && !IsReadOnly()) { // only first client can execute commands
        auto sid = buf.substr(0, pos);
        buf.erase(0, pos + 1);

        TObjLink *lnk = nullptr;
        TPad *objpad = nullptr;

        TObject *obj = FindPrimitive(sid, 1, nullptr, &lnk, &objpad);

        if (obj && !buf.empty()) {

           ProcessLinesForObject(obj, buf);

           if (objpad)
              objpad->Modified();
           else
              Canvas()->Modified();

           CheckCanvasModified();
        }
     }

   } else if (arg.compare(0, 12, "EXECANDSEND:") == 0) {

      // execute method and send data, used by drawing projections

      std::string buf = arg.substr(12);
      std::string reply;
      TObject *obj = nullptr;

      auto pos = buf.find(":");

      if ((pos > 0) && IsFirstConn(connid) && !IsReadOnly()) {
         // only first client can execute commands
         reply = buf.substr(0, pos);
         buf.erase(0, pos + 1);
         pos = buf.find(":");
         if (pos > 0) {
            auto sid = buf.substr(0, pos);
            buf.erase(0, pos + 1);
            obj = FindPrimitive(sid);
         }
      }

      if (obj && !buf.empty() && !reply.empty()) {
         std::stringstream exec;
         exec << "((" << obj->ClassName() << " *) " << std::hex << std::showbase << (size_t)obj
              << ")->" << buf << ";";
         if (gDebug > 1)
            Info("ProcessData", "Obj %s Exec %s", obj->GetName(), exec.str().c_str());

         auto res = gROOT->ProcessLine(exec.str().c_str());
         TObject *resobj = (TObject *)(res);
         if (resobj) {
            std::string send = reply;
            send.append(":");
            send.append(TBufferJSON::ToJSON(resobj, 23).Data());
            AddSendQueue(connid, send);
            if (reply[0] == 'D')
               delete resobj; // delete object if first symbol in reply is D
         }
      }

   } else if (arg.compare(0, 6, "CLEAR:") == 0) {
      std::string snapid = arg.substr(6);

      TPad *pad = dynamic_cast<TPad *>(FindPrimitive(snapid));

      if (pad) {
         pad->Clear();
         pad->Modified();
         CheckCanvasModified();
      } else {
         Error("ProcessData", "Not found pad with id %s to clear\n", snapid.c_str());
      }
   } else if (arg.compare(0, 7, "DIVIDE:") == 0) {
      auto arr = TBufferJSON::FromJSON<std::vector<std::string>>(arg.substr(7));
      if (arr && arr->size() == 2) {
         TPad *pad = dynamic_cast<TPad *>(FindPrimitive(arr->at(0)));
         int nn = 0, n1 = 0, n2 = 0;

         std::string divide = arr->at(1);
         auto p = divide.find('x');
         if (p == std::string::npos)
            p = divide.find('X');

         if (p != std::string::npos) {
            n1 = std::stoi(divide.substr(0,p));
            n2 = std::stoi(divide.substr(p+1));
         } else {
            nn = std::stoi(divide);
         }

         if (pad && ((nn > 1) || (n1*n2 > 1))) {
            pad->Clear();
            pad->Modified();
            if (nn > 1)
               pad->DivideSquare(nn);
            else
               pad->Divide(n1, n2);
            pad->cd(1);
            CheckCanvasModified();
         }
      }

   } else if (arg.compare(0, 8, "DRAWOPT:") == 0) {
      auto arr = TBufferJSON::FromJSON<std::vector<std::string>>(arg.substr(8));
      if (arr && arr->size() == 2) {
         TObjLink *objlnk = nullptr;
         FindPrimitive(arr->at(0), 1, nullptr, &objlnk);
         if (objlnk)
            objlnk->SetOption(arr->at(1).c_str());
      }
   } else if (arg.compare(0, 8, "RESIZED:") == 0) {
      auto arr = TBufferJSON::FromJSON<std::vector<int>>(arg.substr(8));
      if (arr && arr->size() == 7) {
         // set members directly to avoid redrawing of the client again
         Canvas()->fCw = arr->at(4);
         Canvas()->fCh = arr->at(5);
         fFixedSize = arr->at(6) > 0;
         arr->resize(4);
         fWindowGeometry = *arr;
         Canvas()->fWindowTopX = fWindowGeometry[0];
         Canvas()->fWindowTopY = fWindowGeometry[1];
         Canvas()->fWindowWidth = fWindowGeometry[2];
         Canvas()->fWindowHeight = fWindowGeometry[3];
      }
   } else if (arg.compare(0, 7, "POPOBJ:") == 0) {
      auto arr = TBufferJSON::FromJSON<std::vector<std::string>>(arg.substr(7));
      if (arr && arr->size() == 2) {
         TPad *pad = dynamic_cast<TPad *>(FindPrimitive(arr->at(0)));
         TObject *obj = FindPrimitive(arr->at(1), 0, pad);
         if (pad && obj && (obj != pad->GetListOfPrimitives()->Last())) {
            TIter next(pad->GetListOfPrimitives());
            while (auto o = next())
               if (obj == o) {
                  TString opt = next.GetOption();
                  pad->GetListOfPrimitives()->Remove(obj);
                  pad->GetListOfPrimitives()->AddLast(obj, opt.Data());
                  pad->Modified();
                  break;
               }
         }
      }
   } else if (arg == "INTERRUPT"s) {
      gROOT->SetInterrupt();
   } else {
      // unknown message, probably should be processed by other implementation
      return kFALSE;
   }

   return kTRUE;
}

//////////////////////////////////////////////////////////////////////////////////////////
/// Returns true if any pad in the canvas were modified
/// Reset modified flags, increment canvas version (if inc_version is true)

void TWebCanvas::CheckPadModified(TPad *pad)
{
   if (fPadsStatus.find(pad) == fPadsStatus.end())
      fPadsStatus[pad] = PadStatus{0, true, true};

   auto &entry = fPadsStatus[pad];
   entry._detected = true;
   if (pad->IsModified()) {
      pad->Modified(kFALSE);
      entry._modified = true;
   }

   TIter iter(pad->GetListOfPrimitives());
   while (auto obj = iter()) {
      if (obj->InheritsFrom(TPad::Class()))
         CheckPadModified(static_cast<TPad *>(obj));
   }
}

//////////////////////////////////////////////////////////////////////////////////////////
/// Check if any pad on the canvas was modified
/// If yes, increment version of correspondent pad
/// Returns true when canvas really modified

Bool_t TWebCanvas::CheckCanvasModified(bool force_modified)
{
   // clear temporary flags
   for (auto &entry : fPadsStatus) {
      entry.second._detected = false;
      entry.second._modified = force_modified;
   }

   // scan sub-pads
   CheckPadModified(Canvas());

   // remove no-longer existing pads
   bool is_any_modified = false;
   for(auto iter = fPadsStatus.begin(); iter != fPadsStatus.end(); ) {
      if (iter->second._modified)
         is_any_modified = true;
      if (!iter->second._detected)
         fPadsStatus.erase(iter++);
      else
         iter++;
   }

   // if any pad modified, increment canvas version and set version of modified pads
   if (is_any_modified) {
      fCanvVersion++;
      for(auto &entry : fPadsStatus)
         if (entry.second._modified)
            entry.second.fVersion = fCanvVersion;
   }

   return is_any_modified;
}


//////////////////////////////////////////////////////////////////////////////////////////
/// Returns window geometry including borders and menus

UInt_t TWebCanvas::GetWindowGeometry(Int_t &x, Int_t &y, UInt_t &w, UInt_t &h)
{
   if (fWindowGeometry.size() == 4) {
      x = fWindowGeometry[0];
      y = fWindowGeometry[1];
      w = fWindowGeometry[2];
      h = fWindowGeometry[3];
   } else {
      x = Canvas()->fWindowTopX;
      y = Canvas()->fWindowTopY;
      w = Canvas()->fWindowWidth;
      h = Canvas()->fWindowHeight;
   }
   return 0;
}


//////////////////////////////////////////////////////////////////////////////////////////
/// if canvas or any subpad was modified,
/// scan all primitives in the TCanvas and subpads and convert them into
/// the structure which will be delivered to JSROOT client

Bool_t TWebCanvas::PerformUpdate(Bool_t async)
{
   CheckCanvasModified();

   CheckDataToSend();

   if (!fProcessingData && !IsAsyncMode() && !async)
      WaitWhenCanvasPainted(fCanvVersion);

   return kTRUE;
}

//////////////////////////////////////////////////////////////////////////////////////////
/// Increment canvas version and force sending data to client - do not wait for reply

void TWebCanvas::ForceUpdate()
{
   CheckCanvasModified(true);

   if (!fWindow) {
      TCanvasWebSnapshot holder(IsReadOnly(), false, true); // readonly, set ids, batchmode
      CreatePadSnapshot(holder, Canvas(), 0, nullptr);
   } else {
      CheckDataToSend();
   }
}

//////////////////////////////////////////////////////////////////////////////////////////
/// Wait when specified version of canvas was painted and confirmed by browser

Bool_t TWebCanvas::WaitWhenCanvasPainted(Long64_t ver)
{
   if (!fWindow)
      return kTRUE;

   // simple polling loop until specified version delivered to the clients
   // first 500 loops done without sleep, then with 1ms sleep and last 500 with 100 ms sleep

   long cnt = 0, cnt_limit = GetLongerPolling() ? 5500 : 1500;

   if (gDebug > 2)
      Info("WaitWhenCanvasPainted", "version %ld", (long)ver);

   while (cnt++ < cnt_limit) {

      if (!fWindow->HasConnection(0, false)) {
         if (gDebug > 2)
            Info("WaitWhenCanvasPainted", "no connections - abort");
         return kFALSE; // wait ~1 min if no new connection established
      }

      if ((fWebConn.size() > 1) && (fWebConn[1].fDrawVersion >= ver)) {
         if (gDebug > 2)
            Info("WaitWhenCanvasPainted", "ver %ld got painted", (long)ver);
         return kTRUE;
      }

      gSystem->ProcessEvents();
      if (cnt > 500)
         gSystem->Sleep((cnt < cnt_limit - 500) ? 1 : 100); // increase sleep interval when do very often
   }

   if (gDebug > 2)
      Info("WaitWhenCanvasPainted", "timeout");

   return kFALSE;
}

//////////////////////////////////////////////////////////////////////////////////////////
/// Create JSON painting output for given pad
/// Produce JSON can be used for offline drawing with JSROOT

TString TWebCanvas::CreatePadJSON(TPad *pad, Int_t json_compression, Bool_t batchmode)
{
   TString res;
   if (!pad)
      return res;

   TCanvas *c = dynamic_cast<TCanvas *>(pad);
   if (c) {
      res = CreateCanvasJSON(c, json_compression, batchmode);
   } else {
      auto imp = std::make_unique<TWebCanvas>(pad->GetCanvas(), pad->GetName(), 0, 0, pad->GetWw(), pad->GetWh(), kTRUE);

      TPadWebSnapshot holder(true, false, batchmode); // readonly, no ids, batchmode

      imp->CreatePadSnapshot(holder, pad, 0, [&res, json_compression](TPadWebSnapshot *snap) {
         res = TBufferJSON::ToJSON(snap, json_compression);
      });
   }

   return res;
}

//////////////////////////////////////////////////////////////////////////////////////////
/// Create JSON painting output for given canvas
/// Produce JSON can be used for offline drawing with JSROOT

TString TWebCanvas::CreateCanvasJSON(TCanvas *c, Int_t json_compression, Bool_t batchmode)
{
   TString res;

   if (!c)
      return res;

   {
      auto imp = std::make_unique<TWebCanvas>(c, c->GetName(), 0, 0, c->GetWw(), c->GetWh(), kTRUE);

      TCanvasWebSnapshot holder(true, false, batchmode); // readonly, no ids, batchmode

      imp->CreatePadSnapshot(holder, c, 0, [&res, json_compression](TPadWebSnapshot *snap) {
         res = TBufferJSON::ToJSON(snap, json_compression);
      });
   }

   return res;
}

//////////////////////////////////////////////////////////////////////////////////////////
/// Create JSON painting output for given canvas and store into the file
/// See TBufferJSON::ExportToFile() method for more details about option
/// If option string starts with symbol 'b', JSON for batch mode will be generated

Int_t TWebCanvas::StoreCanvasJSON(TCanvas *c, const char *filename, const char *option)
{
   Int_t res = 0;
   Bool_t batchmode = kFALSE;
   if (option && *option == 'b') {
      batchmode = kTRUE;
      ++option;
   }

   if (!c)
      return res;

   {
      auto imp = std::make_unique<TWebCanvas>(c, c->GetName(), 0, 0, c->GetWw(), c->GetWh(), kTRUE);

      TCanvasWebSnapshot holder(true, false, batchmode); // readonly, no ids, batchmode

      imp->CreatePadSnapshot(holder, c, 0, [&res, filename, option](TPadWebSnapshot *snap) {
         res = TBufferJSON::ExportToFile(filename, snap, option);
      });
   }

   return res;
}

//////////////////////////////////////////////////////////////////////////////////////////
/// Create image using batch (headless) capability of Chrome or Firefox browsers
/// Supported png, jpeg, svg, pdf formats

bool TWebCanvas::ProduceImage(TPad *pad, const char *fileName, Int_t width, Int_t height)
{
   if (!pad)
      return false;

   auto json = CreatePadJSON(pad, TBufferJSON::kNoSpaces + TBufferJSON::kSameSuppression, kTRUE);
   if (!json.Length())
      return false;

   if (!width && !height) {
      if ((pad->GetCanvas() == pad) || (pad->IsA() == TCanvas::Class())) {
         width = pad->GetWw();
         height = pad->GetWh();
      } else {
         width = (Int_t) (pad->GetAbsWNDC() * pad->GetCanvas()->GetWw());
         height = (Int_t) (pad->GetAbsHNDC() * pad->GetCanvas()->GetWh());
      }
   }

   return ROOT::RWebDisplayHandle::ProduceImage(fileName, json.Data(), width, height);
}

//////////////////////////////////////////////////////////////////////////////////////////
/// Create images for several pads using batch (headless) capability of Chrome or Firefox browsers
/// Supported png, jpeg, svg, pdf, webp formats
/// One can include %d qualifier which will be replaced by image index using printf functionality.
/// If for pdf format %d qualifier not specified, all images will be stored in single PDF file.
/// For all other formats %d qualifier will be add before extension automatically

bool TWebCanvas::ProduceImages(std::vector<TPad *> pads, const char *filename, Int_t width, Int_t height)
{
   if (pads.empty())
      return false;

   std::vector<std::string> jsons;
   std::vector<Int_t> widths, heights;

   bool isMultiPdf = (strstr(filename, ".pdf") || strstr(filename, ".PDF")) && strstr(filename, "%");
   bool is_multipdf_ok = true;

   for (unsigned n = 0; n < pads.size(); ++n) {
      auto pad = pads[n];

      auto json = CreatePadJSON(pad, TBufferJSON::kNoSpaces + TBufferJSON::kSameSuppression, kTRUE);
      if (!json.Length())
         continue;

      Int_t w = width, h = height;

      if (!w && !h) {
         if ((pad->GetCanvas() == pad) || (pad->IsA() == TCanvas::Class())) {
            w = pad->GetWw();
            h = pad->GetWh();
         } else {
            w = (Int_t) (pad->GetAbsWNDC() * pad->GetCanvas()->GetWw());
            h = (Int_t) (pad->GetAbsHNDC() * pad->GetCanvas()->GetWh());
         }
      }

      if (isMultiPdf) {
         TString pdfname = TString::Format(filename, (int)n);
         if (!ROOT::RWebDisplayHandle::ProduceImage(pdfname.Data(), json.Data(), w, h))
            is_multipdf_ok = false;
      } else {
         jsons.emplace_back(json.Data());
         widths.emplace_back(w);
         heights.emplace_back(h);
      }
   }

   if (isMultiPdf)
      return is_multipdf_ok;

   return ROOT::RWebDisplayHandle::ProduceImages(filename, jsons, widths, heights);
}


//////////////////////////////////////////////////////////////////////////////////////////
/// Process data for single primitive
/// Returns object pad if object was modified

TPad *TWebCanvas::ProcessObjectOptions(TWebObjectOptions &item, TPad *pad, int idcnt)
{
   TObjLink *lnk = nullptr;
   TPad *objpad = nullptr;
   TObject *obj = FindPrimitive(item.snapid, idcnt, pad, &lnk, &objpad);

   if (item.fcust.compare("exec") == 0) {
      auto pos = item.opt.find("(");
      if (obj && (pos != std::string::npos) && obj->IsA()->GetMethodAllAny(item.opt.substr(0,pos).c_str())) {
         std::stringstream exec;
         exec << "((" << obj->ClassName() << " *) " << std::hex << std::showbase
                      << (size_t)obj << ")->" << item.opt << ";";
         Info("ProcessObjectOptions", "Obj %s Execute %s", obj->GetName(), exec.str().c_str());
         gROOT->ProcessLine(exec.str().c_str());
      } else {
         Error("ProcessObjectOptions", "Fail to execute %s for object %p %s", item.opt.c_str(), obj, obj ? obj->ClassName() : "---");
         objpad = nullptr;
      }
      return objpad;
   }

   bool modified = false;

   if (obj && lnk) {
      auto pos = item.opt.find(";;use_"); // special coding of extra options
      if (pos != std::string::npos) item.opt.resize(pos);

      if (gDebug > 1)
         Info("ProcessObjectOptions", "Set draw option %s for object %s %s", item.opt.c_str(),
               obj->ClassName(), obj->GetName());

      lnk->SetOption(item.opt.c_str());

      modified = true;
   }

   if (item.fcust.compare(0,10,"auto_exec:") == 0) {
      ProcessLinesForObject(obj, item.fcust.substr(10));
   } else if (item.fcust.compare("frame") == 0) {
      if (obj && obj->InheritsFrom(TFrame::Class())) {
         TFrame *frame = static_cast<TFrame *>(obj);
         if (item.fopt.size() >= 4) {
            frame->SetX1(item.fopt[0]);
            frame->SetY1(item.fopt[1]);
            frame->SetX2(item.fopt[2]);
            frame->SetY2(item.fopt[3]);
            modified = true;
         }
      }
   } else if (item.fcust.compare(0,4,"pave") == 0) {
      if (obj && obj->InheritsFrom(TPave::Class())) {
         TPave *pave = static_cast<TPave *>(obj);
         if ((item.fopt.size() >= 4) && objpad) {
            TVirtualPad::TContext ctxt(objpad, kFALSE);

            // first time need to overcome init problem
            pave->ConvertNDCtoPad();

            pave->SetX1NDC(item.fopt[0]);
            pave->SetY1NDC(item.fopt[1]);
            pave->SetX2NDC(item.fopt[2]);
            pave->SetY2NDC(item.fopt[3]);
            modified = true;

            pave->ConvertNDCtoPad();
         }
         if ((item.fcust.length() > 4) && pave->InheritsFrom(TPaveStats::Class())) {
            // add text lines for statsbox
            auto stats = static_cast<TPaveStats *>(pave);
            stats->Clear();
            size_t pos_start = 6, pos_end;
            while ((pos_end = item.fcust.find(";;", pos_start)) != std::string::npos) {
               stats->AddText(item.fcust.substr(pos_start, pos_end - pos_start).c_str());
               pos_start = pos_end + 2;
            }
            stats->AddText(item.fcust.substr(pos_start).c_str());
         }
      }
   } else if (item.fcust.compare(0,9,"func_fail") == 0) {
      if (!fTF1UseSave) {
         fTF1UseSave = kTRUE;
         modified = true;
      } else {
         Error("ProcessObjectOptions", "Client fails to calculate function %s cl %s but it should not try!", obj ? obj->GetName() : "---", obj ? obj->ClassName() : "---");
      }
   }

   return modified ? objpad : nullptr;
}

//////////////////////////////////////////////////////////////////////////////////////////////////
/// Search of object with given id in list of primitives
/// One could specify pad where search could be start
/// Also if object is in list of primitives, one could ask for entry link for such object,
/// This can allow to change draw option

TObject *TWebCanvas::FindPrimitive(const std::string &sid, int idcnt, TPad *pad, TObjLink **objlnk, TPad **objpad)
{
   if (sid.empty() || (sid == "0"s))
      return nullptr;

   if (!pad)
      pad = Canvas();

   std::string kind;
   auto separ = sid.find("#");
   long unsigned id = 0;
   bool search_hist = false;

   if (sid == "histogram") {
      search_hist = true;
   } else if (separ == std::string::npos) {
      id = std::stoul(sid);
   } else {
      kind = sid.substr(separ + 1);
      id = std::stoul(sid.substr(0, separ));
   }

   if (!search_hist && TString::Hash(&pad, sizeof(pad)) == id)
      return pad;

   auto getHistogram = [](TObject *obj) -> TH1* {
      auto offset = obj->IsA()->GetDataMemberOffset("fHistogram");
      if (offset > 0)
         return *((TH1 **)((char*) obj + offset));
      ::Error("getHistogram", "Cannot access fHistogram data member in %s", obj->ClassName());
      return nullptr;
   };

   for (auto lnk = pad->GetListOfPrimitives()->FirstLink(); lnk != nullptr; lnk = lnk->Next()) {
      TObject *obj = lnk->GetObject();
      if (!obj) continue;

      TString opt = lnk->GetOption();
      opt.ToUpper();

      TH1 *h1 = obj->InheritsFrom(TH1::Class()) ? static_cast<TH1 *>(obj) : nullptr;
      TGraph *gr = obj->InheritsFrom(TGraph::Class()) ? static_cast<TGraph *>(obj) : nullptr;
      TGraph2D *gr2d = obj->InheritsFrom(TGraph2D::Class()) ? static_cast<TGraph2D *>(obj) : nullptr;
      TScatter *scatter = obj->InheritsFrom(TScatter::Class()) ? static_cast<TScatter *>(obj) : nullptr;
      TMultiGraph *mg = obj->InheritsFrom(TMultiGraph::Class()) ? static_cast<TMultiGraph *>(obj) : nullptr;
      THStack *hs = obj->InheritsFrom(THStack::Class()) ? static_cast<THStack *>(obj) : nullptr;
      TF1 *f1 = obj->InheritsFrom(TF1::Class()) ? static_cast<TF1 *>(obj) : nullptr;

      if (search_hist) {
         if (objlnk)
            *objlnk = lnk;

         if (h1)
            return h1;
         if (gr)
            return getHistogram(gr);
         if (gr2d)
            return getHistogram(gr2d);
         if (scatter)
            return getHistogram(scatter);
         if (mg && opt.Contains("A"))
            return getHistogram(mg);
         if (hs)
            return getHistogram(hs);
         if (f1)
            return getHistogram(f1);

         if (objlnk)
            *objlnk = nullptr;

         continue;
      }

      if ((TString::Hash(&obj, sizeof(obj)) == id) && (--idcnt <= 0)) {
         if (objpad)
            *objpad = pad;

         if (kind.compare(0, 4, "hist") == 0) {
            if (gr)
               obj = h1 = getHistogram(gr);
            else if (mg)
               obj = h1 = getHistogram(mg);
            else if (hs)
               obj = h1 = getHistogram(hs);
            else if (scatter)
               obj = h1 = getHistogram(scatter);
            else if (f1)
               obj = h1 = getHistogram(f1);
            else if (gr2d)
               obj = h1 = getHistogram(gr2d);

            kind.erase(0,4);
            if (!kind.empty() && (kind[0]=='#')) kind.erase(0,1);
            objlnk = nullptr;
         }

         if (h1 && (kind == "x"))
            return h1->GetXaxis();
         if (h1 && (kind == "y"))
            return h1->GetYaxis();
         if (h1 && (kind == "z"))
            return h1->GetZaxis();

         if ((h1 || gr || scatter) && !kind.empty() && (kind.compare(0,5,"func_") == 0)) {
            auto funcname = kind.substr(5);
            TCollection *col = h1 ? h1->GetListOfFunctions() : (gr ? gr->GetListOfFunctions() : scatter->GetGraph()->GetListOfFunctions());
            return col ? col->FindObject(funcname.c_str()) : nullptr;
         }

         if ((h1 || gr) && !kind.empty() && (kind.compare(0,5,"indx_") == 0)) {
            auto col = h1 ? h1->GetListOfFunctions() : gr->GetListOfFunctions();
            return col ? col->At(std::stoi(kind.substr(5))) : nullptr;
         }

         if (!kind.empty() && (kind.compare(0,7,"member_") == 0)) {
            auto member = kind.substr(7);
            auto offset = obj->IsA() ? obj->IsA()->GetDataMemberOffset(member.c_str()) : 0;
            if (offset > 0) {
               TObject **mobj = (TObject **)((char*) obj + offset);
               return *mobj;
            }
            return nullptr;
         }

         if (objlnk)
            *objlnk = lnk;
         return obj;
      }

      if (h1 || gr || mg || scatter) {
         TList *funcs = nullptr;
         if (h1)
            funcs = h1->GetListOfFunctions();
         else if (gr)
            funcs = gr->GetListOfFunctions();
         else if (mg)
            funcs = mg->GetListOfFunctions();
         else if (scatter && scatter->GetGraph())
            funcs = scatter->GetGraph()->GetListOfFunctions();
         TIter fiter(funcs);
         while (auto fobj = fiter())
            if (TString::Hash(&fobj, sizeof(fobj)) == id) {
               if (objpad)
                  *objpad = pad;
               return fobj;
            }
      } else if (obj->InheritsFrom(TPad::Class())) {
         obj = FindPrimitive(sid, idcnt, (TPad *)obj, objlnk, objpad);
         if (objpad && !*objpad)
            *objpad = pad;
         if (obj)
            return obj;
      }
   }

   return nullptr;
}

//////////////////////////////////////////////////////////////////////////////////////////////////
/// Static method to create TWebCanvas instance
/// Used by plugin manager

TCanvasImp *TWebCanvas::NewCanvas(TCanvas *c, const char *name, Int_t x, Int_t y, UInt_t width, UInt_t height)
{
   Bool_t readonly = gEnv->GetValue("WebGui.FullCanvas", (Int_t) 1) == 0;

   auto imp = new TWebCanvas(c, name, x, y, width, height, readonly);

   c->fWindowTopX = x;
   c->fWindowTopY = y;
   c->fWindowWidth = width;
   c->fWindowHeight = height;
   if (!gROOT->IsBatch() && (height > 25))
      height -= 25;
   c->fCw = width;
   c->fCh = height;

   return imp;
}
<|MERGE_RESOLUTION|>--- conflicted
+++ resolved
@@ -51,10 +51,7 @@
 #include "TExec.h"
 #include "TVirtualX.h"
 #include "TMath.h"
-<<<<<<< HEAD
-=======
 #include "TTimer.h"
->>>>>>> 49ae85f5
 
 #include <cstdio>
 #include <cstring>
@@ -460,11 +457,7 @@
       } else if (obj->InheritsFrom(TH1::Class())) {
          need_frame = true;
          has_histo = true;
-<<<<<<< HEAD
-         if (!obj->TestBit(TH1::kNoTitle) && !opt.Contains("SAME") && (strlen(obj->GetTitle()) > 0))
-=======
          if (!obj->TestBit(TH1::kNoTitle) && !opt.Contains("SAME") && !opt.Contains("AXIS") && !opt.Contains("AXIG") && (strlen(obj->GetTitle()) > 0))
->>>>>>> 49ae85f5
             need_title = obj->GetTitle();
          if (obj->InheritsFrom(TH2::Class()) && (opt.Contains("COLZ") || opt.Contains("LEGO2Z") || opt.Contains("LEGO4Z") || opt.Contains("SURF2Z")))
             need_palette = true;
@@ -596,15 +589,11 @@
                check_save_tf1(fobj);
          }
 
-<<<<<<< HEAD
-         if (!stats && first_obj && (gStyle->GetOptStat() > 0) && CanCreateObject("TPaveStats")) {
-=======
          TString hopt = iter.GetOption();
          TString o = hopt;
          o.ToUpper();
 
          if (!stats && (first_obj || o.Contains("SAMES")) && (gStyle->GetOptStat() > 0) && CanCreateObject("TPaveStats")) {
->>>>>>> 49ae85f5
             stats = new TPaveStats(
                            gStyle->GetStatX() - gStyle->GetStatW(),
                            gStyle->GetStatY() - gStyle->GetStatH(),
@@ -969,32 +958,12 @@
 
             holder.SetFixedSize(fFixedSize); // set fixed size flag
 
-<<<<<<< HEAD
-         CreatePadSnapshot(holder, Canvas(), conn.fSendVersion, [&buf, &conn, this](TPadWebSnapshot *snap) {
-            auto json = TBufferJSON::ToJSON(snap, fJsonComp);
-            auto hash = json.Hash();
-            if (conn.fLastSendHash && (conn.fLastSendHash == hash) && conn.fSendVersion) {
-               // prevent looping when same data send many times
-               buf.clear();
-            } else {
-               buf.append(json.Data());
-               conn.fLastSendHash = hash;
-            }
-         });
-=======
             // scripts send only when canvas drawn for the first time
             if (!conn.fSendVersion)
                holder.SetScripts(fCustomScripts);
->>>>>>> 49ae85f5
 
             holder.SetHighlightConnect(Canvas()->HasConnection("Highlighted(TVirtualPad*,TObject*,Int_t,Int_t)"));
 
-<<<<<<< HEAD
-         conn.fSendVersion = fCanvVersion;
-
-         if (buf.empty())
-            conn.fDrawVersion = fCanvVersion;
-=======
             CreatePadSnapshot(holder, Canvas(), conn.fSendVersion, [&buf, &conn, this](TPadWebSnapshot *snap) {
                if (conn.is_batch()) {
                   // for batch connection only calling of CreatePadSnapshot is important
@@ -1012,7 +981,6 @@
                   conn.fLastSendHash = hash;
                }
             });
->>>>>>> 49ae85f5
 
             conn.fCheckedVersion = fCanvVersion;
 
