// Author: Sergey Linev, GSI   7/12/2016

/*************************************************************************
 * Copyright (C) 1995-2021, Rene Brun and Fons Rademakers.               *
 * All rights reserved.                                                  *
 *                                                                       *
 * For the licensing terms see $ROOTSYS/LICENSE.                         *
 * For the list of contributors see $ROOTSYS/README/CREDITS.             *
 *************************************************************************/

#include "TWebCanvas.h"

#include "TWebSnapshot.h"
#include "TWebPadPainter.h"
#include "TWebPS.h"
#include "TWebMenuItem.h"

#include "TSystem.h"
#include "TStyle.h"
#include "TCanvas.h"
#include "TButton.h"
#include "TFrame.h"
#include "TPaveText.h"
#include "TPaveStats.h"
#include "TText.h"
#include "TROOT.h"
#include "TClass.h"
#include "TColor.h"
#include "TObjArray.h"
#include "TArrayI.h"
#include "TList.h"
#include "TH1.h"
#include "THStack.h"
#include "TMultiGraph.h"
#include "TEnv.h"
#include "TError.h"
#include "TGraph.h"
#include "TBufferJSON.h"
#include "TBase64.h"
#include "TAtt3D.h"
#include "TView.h"
#include "TExec.h"
#include "TVirtualX.h"
#include "TMath.h"

#include <cstdio>
#include <cstring>
#include <fstream>
#include <iostream>
#include <memory>
#include <sstream>

/** \class TWebCanvas
\ingroup webgui6

Basic TCanvasImp ABI implementation for Web-based GUI
Provides painting of main ROOT6 classes in web browsers

*/

using namespace std::string_literals;

////////////////////////////////////////////////////////////////////////////////
/// Constructor

TWebCanvas::TWebCanvas(TCanvas *c, const char *name, Int_t x, Int_t y, UInt_t width, UInt_t height, Bool_t readonly)
   : TCanvasImp(c, name, x, y, width, height)
{
   fReadOnly = readonly;
   fStyleDelivery = gEnv->GetValue("WebGui.StyleDelivery", 1);
   fPaletteDelivery = gEnv->GetValue("WebGui.PaletteDelivery", 1);
   fPrimitivesMerge = gEnv->GetValue("WebGui.PrimitivesMerge", 100);
   fJsonComp = gEnv->GetValue("WebGui.JsonComp", TBufferJSON::kSameSuppression + TBufferJSON::kNoSpaces);
}

////////////////////////////////////////////////////////////////////////////////
/// Initialize window for the web canvas
/// At this place canvas is not yet register to the list of canvases - one cannot call RWebWindow::Show()

Int_t TWebCanvas::InitWindow()
{
   return 111222333; // should not be used at all
}

////////////////////////////////////////////////////////////////////////////////
/// Creates web-based pad painter

TVirtualPadPainter *TWebCanvas::CreatePadPainter()
{
   return new TWebPadPainter();
}

////////////////////////////////////////////////////////////////////////////////
/// Returns kTRUE when object is fully supported on JSROOT side
/// In ROOT7 Paint function will just return appropriate flag that object can be displayed on JSROOT side

Bool_t TWebCanvas::IsJSSupportedClass(TObject *obj, Bool_t many_primitives)
{
   if (!obj)
      return kTRUE;

   static const struct {
      const char *name{nullptr};
      bool with_derived{false};
      bool reduse_by_many{false};
   } supported_classes[] = {{"TH1", true},
                            {"TF1", true},
                            {"TGraph", true},
                            {"TFrame"},
                            {"THStack"},
                            {"TMultiGraph"},
                            {"TGraphPolargram", true},
                            {"TPave", true},
                            {"TGaxis"},
                            {"TPave", true},
<<<<<<< HEAD
                            {"TArrow", false},
                            {"TBox", false},  // in principle, can be handled via TWebPainter
                            {"TWbox", false}, // some extra calls which cannot be handled via TWebPainter
                            {"TLine", false}, // also can be handler via TWebPainter
                            {"TText", false},
                            {"TLatex", false},
                            {"TMathText", false},
                            {"TMarker", false},
                            {"TPolyMarker", false},
                            {"TPolyMarker3D", false},
                            {"TPolyLine3D", false},
                            {"TGraph2D", false},
                            {"TGraph2DErrors", false},
                            {"TASImage", false},
                            {"TRatioPlot", false},
                            {"TSpline", false},
                            {"TSpline3", false},
                            {"TSpline5", false},
                            {"TGeoManager", false},
                            {"TPolyLine3D", false},
                            {"TPolyMarker3D", false},
                            {nullptr, false}};
=======
                            {"TArrow"},
                            {"TBox", false, true},  // can be handled via TWebPainter, disable for large number of primitives (like in greyscale.C)
                            {"TWbox"}, // some extra calls which cannot be handled via TWebPainter
                            {"TLine", false, true}, // can be handler via TWebPainter, disable for large number of primitives (like in greyscale.C)
                            {"TText"},
                            {"TLatex"},
                            {"TMathText"},
                            {"TMarker"},
                            {"TPolyMarker"},
                            // {"TPolyLine", false, true}, // can be handled via TWebPainter, simplify colors handling
                            {"TPolyMarker3D"},
                            {"TPolyLine3D"},
                            {"TGraphTime"},
                            {"TGraph2D"},
                            {"TGraph2DErrors"},
                            {"TGraphTime"},
                            {"TASImage"},
                            {"TRatioPlot"},
                            {"TSpline"},
                            {"TSpline3"},
                            {"TSpline5"},
                            {"TGeoManager"},
                            {"TGeoVolume"},
                            {}};
>>>>>>> 18b4f317

   // fast check of class name
   for (int i = 0; supported_classes[i].name != nullptr; ++i)
      if ((!many_primitives || !supported_classes[i].reduse_by_many) && (strcmp(supported_classes[i].name, obj->ClassName()) == 0))
         return kTRUE;

   // now check inheritance only for configured classes
   for (int i = 0; supported_classes[i].name != nullptr; ++i)
      if (supported_classes[i].with_derived && (!many_primitives || !supported_classes[i].reduse_by_many))
         if (obj->InheritsFrom(supported_classes[i].name))
            return kTRUE;

   return IsCustomClass(obj->IsA());
}

//////////////////////////////////////////////////////////////////////////////////////////////////
/// Configures custom script for canvas.
/// If started from "load:" or "assert:" prefix will be loaded with JSROOT.AssertPrerequisites function
/// Script should implement custom user classes, which transferred as is to client
/// In the script draw handler for appropriate classes would be assigned

void TWebCanvas::SetCustomScripts(const std::string &src)
{
   fCustomScripts = src;
}

//////////////////////////////////////////////////////////////////////////////////////////////////
/// Assign custom class

void TWebCanvas::AddCustomClass(const std::string &clname, bool with_derived)
{
   if (with_derived)
      fCustomClasses.emplace_back("+"s + clname);
   else
      fCustomClasses.emplace_back(clname);
}

//////////////////////////////////////////////////////////////////////////////////////////////////
/// Checks if class belongs to custom

bool TWebCanvas::IsCustomClass(const TClass *cl) const
{
   for (auto &name : fCustomClasses) {
      if (name[0] == '+') {
         if (cl->InheritsFrom(name.substr(1).c_str()))
            return true;
      } else if (name.compare(cl->GetName()) == 0) {
         return true;
      }
   }
   return false;
}

//////////////////////////////////////////////////////////////////////////////////////////////////
/// Creates representation of the object for painting in web browser

void TWebCanvas::CreateObjectSnapshot(TPadWebSnapshot &master, TPad *pad, TObject *obj, const char *opt, TWebPS *masterps)
{
   if (IsJSSupportedClass(obj, masterps != nullptr)) {
      master.NewPrimitive(obj, opt).SetSnapshot(TWebSnapshot::kObject, obj);
      return;
   }

   // painter is not necessary for batch canvas, but keep configuring it for a while
   auto *painter = dynamic_cast<TWebPadPainter *>(Canvas()->GetCanvasPainter());

   TView *view = nullptr;
   auto savepad = gPad;

   pad->cd();

   if (obj->InheritsFrom(TAtt3D::Class()) && !pad->GetView()) {
      pad->GetViewer3D("pad");
      view = TView::CreateView(1, 0, 0); // Cartesian view by default
      pad->SetView(view);

      // Set view to perform first auto-range (scaling) pass
      view->SetAutoRange(kTRUE);
   }

   TVirtualPS *saveps = gVirtualPS;

   TWebPS ps;
   gVirtualPS = masterps ? masterps : &ps;
   if (painter)
      painter->SetPainting(ps.GetPainting());

   // calling Paint function for the object
   obj->Paint(opt);

   if (view) {
      view->SetAutoRange(kFALSE);
      // call 3D paint once again to make real drawing
      obj->Paint(opt);
      pad->SetView(nullptr);
   }

   if (painter)
      painter->SetPainting(nullptr);

   gVirtualPS = saveps;
   if (savepad)
      savepad->cd();

   // if there are master PS, do not create separate entries
   if (!masterps && !ps.IsEmptyPainting())
      master.NewPrimitive(obj, opt).SetSnapshot(TWebSnapshot::kSVG, ps.TakePainting(), kTRUE);
}

//////////////////////////////////////////////////////////////////////////////////////////////////
/// Calculate hash function for all colors and palette

UInt_t TWebCanvas::CalculateColorsHash()
{
   UInt_t hash = 0;

   TObjArray *colors = (TObjArray *)gROOT->GetListOfColors();

   if (colors) {
      for (Int_t n = 0; n <= colors->GetLast(); ++n)
         if (colors->At(n))
            hash += TString::Hash(colors->At(n), TColor::Class()->Size());
   }

   TArrayI pal = TColor::GetPalette();

   hash += TString::Hash(pal.GetArray(), pal.GetSize() * sizeof(Int_t));

   return hash;
}


//////////////////////////////////////////////////////////////////////////////////////////////////
/// Add special canvas objects like colors list at selected palette

void TWebCanvas::AddColorsPalette(TPadWebSnapshot &master)
{
   TObjArray *colors = (TObjArray *)gROOT->GetListOfColors();

   if (!colors)
      return;

   //Int_t cnt = 0;
   //for (Int_t n = 0; n <= colors->GetLast(); ++n)
   //   if (colors->At(n))
   //      cnt++;
   //if (cnt <= 598)
   //   return; // normally there are 598 colors defined

   TArrayI pal = TColor::GetPalette();

   auto *listofcols = new TWebPainting;
   for (Int_t n = 0; n <= colors->GetLast(); ++n)
      if (colors->At(n))
         listofcols->AddColor(n, (TColor *)colors->At(n));

   // store palette in the buffer
   auto *tgt = listofcols->Reserve(pal.GetSize());
   for (Int_t i = 0; i < pal.GetSize(); i++)
      tgt[i] = pal[i];
   listofcols->FixSize();

   master.NewSpecials().SetSnapshot(TWebSnapshot::kColors, listofcols, kTRUE);
}

//////////////////////////////////////////////////////////////////////////////////////////////////
/// Create snapshot for pad and all primitives
/// Callback function is used to create JSON in the middle of data processing -
/// when all misc objects removed from canvas list of primitives or histogram list of functions
/// After that objects are moved back to their places

void TWebCanvas::CreatePadSnapshot(TPadWebSnapshot &paddata, TPad *pad, Long64_t version, PadPaintingReady_t resfunc)
{
   auto &pad_status = fPadsStatus[pad];

   // send primitives if version 0 or actual pad version grater than already send version
   bool process_primitives = (version == 0) || (pad_status.fVersion > version);

   if (paddata.IsSetObjectIds()) {
      paddata.SetActive(pad == gPad);
      paddata.SetObjectIDAsPtr(pad);
   }
   paddata.SetSnapshot(TWebSnapshot::kSubPad, pad); // add ref to the pad
   paddata.SetWithoutPrimitives(!process_primitives);

   // check style changes every time when creating canvas snapshot
   if (resfunc && (GetStyleDelivery() > 0)) {

      if (fStyleVersion != fCanvVersion) {
         auto hash = TString::Hash(gStyle, TStyle::Class()->Size());
         if ((hash != fStyleHash) || (fStyleVersion == 0)) {
            fStyleHash = hash;
            fStyleVersion = fCanvVersion;
         }
      }

      if (fStyleVersion > version)
         paddata.NewPrimitive().SetSnapshot(TWebSnapshot::kStyle, gStyle);
   }

   TList *primitives = pad->GetListOfPrimitives();

   if (primitives) fPrimitivesLists.Add(primitives); // add list of primitives

   TWebPS masterps;
   bool usemaster = primitives ? (primitives->GetSize() > fPrimitivesMerge) : false;

   TIter iter(primitives);
   TObject *obj = nullptr;
   TFrame *frame = nullptr;
   TPaveText *title = nullptr;
   bool need_frame = false, has_histo = false;
   std::string need_title;

   while (process_primitives && ((obj = iter()) != nullptr)) {
      TString opt = iter.GetOption();
      opt.ToUpper();

      if (obj->InheritsFrom(THStack::Class())) {
         // workaround for THStack, create extra components before sending to client
         auto hs = static_cast<THStack *>(obj);
         TVirtualPad::TContext ctxt(pad, kFALSE);
         hs->BuildPrimitives(iter.GetOption());
         has_histo = true;
      } else if (obj->InheritsFrom(TMultiGraph::Class())) {
         // workaround for TMultiGraph
         if (opt.Contains("A")) {
            auto mg = static_cast<TMultiGraph *>(obj);
            TVirtualPad::TContext ctxt(kFALSE);
            mg->GetHistogram(); // force creation of histogram without any drawings
            has_histo = true;
         }
      } else if (obj->InheritsFrom(TFrame::Class())) {
         frame = static_cast<TFrame *>(obj);
      } else if (obj->InheritsFrom(TH1::Class())) {
         need_frame = true;
         has_histo = true;
         if (!obj->TestBit(TH1::kNoTitle) && !opt.Contains("SAME") && (strlen(obj->GetTitle()) > 0))
            need_title = obj->GetTitle();
      } else if (obj->InheritsFrom(TGraph::Class())) {
         if (opt.Contains("A")) {
            need_frame = true;
            if (!has_histo && (strlen(obj->GetTitle()) > 0))
               need_title = obj->GetTitle();
         }
      } else if (obj->InheritsFrom(TPaveText::Class())) {
         if (strcmp(obj->GetName(), "title") == 0)
            title = static_cast<TPaveText *>(obj);
      }
   }

   if (need_frame && !frame && primitives && CanCreateObject("TFrame")) {
      frame = pad->GetFrame();
      if(frame)
         primitives->AddFirst(frame);
   }

   if (!need_title.empty() && gStyle->GetOptTitle()) {
      if (title) {
         auto line0 = title->GetLine(0);
         if (line0 && !IsReadOnly()) line0->SetTitle(need_title.c_str());
      } else if (primitives && CanCreateObject("TPaveText")) {
         title = new TPaveText(0, 0, 0, 0, "blNDC");
         title->SetFillColor(gStyle->GetTitleFillColor());
         title->SetFillStyle(gStyle->GetTitleStyle());
         title->SetName("title");
         title->SetBorderSize(gStyle->GetTitleBorderSize());
         title->SetTextColor(gStyle->GetTitleTextColor());
         title->SetTextFont(gStyle->GetTitleFont(""));
         if (gStyle->GetTitleFont("") % 10 > 2)
            title->SetTextSize(gStyle->GetTitleFontSize());
         title->AddText(need_title.c_str());
         title->SetBit(kCanDelete);
         primitives->Add(title);
      }
   }

   auto flush_master = [&]() {
      if (!usemaster || masterps.IsEmptyPainting()) return;

      paddata.NewPrimitive(pad).SetSnapshot(TWebSnapshot::kSVG, masterps.TakePainting(), kTRUE);
      masterps.CreatePainting(); // create for next operations
   };

   iter.Reset();

   bool first_obj = true;

   if (process_primitives)
      pad_status._has_specials = false;

   while ((obj = iter()) != nullptr) {
      if (obj->InheritsFrom(TPad::Class())) {
         flush_master();
         CreatePadSnapshot(paddata.NewSubPad(), (TPad *)obj, version, nullptr);
      } else if (!process_primitives) {
         continue;
      } else if (obj->InheritsFrom(TH1::Class())) {
         flush_master();

         TH1 *hist = (TH1 *)obj;
         TIter fiter(hist->GetListOfFunctions());
         TObject *fobj = nullptr;
         TPaveStats *stats = nullptr;
         TObject *palette = nullptr;

         hist->BufferEmpty();

         while ((fobj = fiter()) != nullptr) {
           if (fobj->InheritsFrom(TPaveStats::Class()))
               stats = dynamic_cast<TPaveStats *> (fobj);
           else if (fobj->InheritsFrom("TPaletteAxis"))
              palette = fobj;
         }

         if (!stats && first_obj && (gStyle->GetOptStat() > 0) && CanCreateObject("TPaveStats")) {
            stats = new TPaveStats(
                           gStyle->GetStatX() - gStyle->GetStatW(),
                           gStyle->GetStatY() - gStyle->GetStatH(),
                           gStyle->GetStatX(),
                           gStyle->GetStatY(), "brNDC");

             stats->SetParent(hist);
             // do not set optfit and optstat, they calling pad->Update,
             // values correctly set already in TPaveStats constructor
             // stats->SetOptFit(gStyle->GetOptFit());
             // stats->SetOptStat(gStyle->GetOptStat());
             stats->SetFillColor(gStyle->GetStatColor());
             stats->SetFillStyle(gStyle->GetStatStyle());
             stats->SetBorderSize(gStyle->GetStatBorderSize());
             stats->SetTextFont(gStyle->GetStatFont());
             if (gStyle->GetStatFont()%10 > 2)
                stats->SetTextSize(gStyle->GetStatFontSize());
             stats->SetFitFormat(gStyle->GetFitFormat());
             stats->SetStatFormat(gStyle->GetStatFormat());
             stats->SetName("stats");

             stats->SetTextColor(gStyle->GetStatTextColor());
             stats->SetTextAlign(12);
             stats->SetBit(kCanDelete);
             stats->SetBit(kMustCleanup);

             hist->GetListOfFunctions()->Add(stats);
         }

         TString hopt = iter.GetOption();

         if (!palette && CanCreateObject("TPaletteAxis") && (hist->GetDimension() > 1) &&
             (hopt.Index("colz", 0, TString::kIgnoreCase) != kNPOS)) {
            std::stringstream exec;
            exec << "new TPaletteAxis(0,0,0,0, (TH1*)" << std::hex << std::showbase << (size_t)hist << ");";
            palette = (TObject *)gROOT->ProcessLine(exec.str().c_str());
            if (palette)
               hist->GetListOfFunctions()->AddFirst(palette);
         }

         if (title && first_obj) hopt.Append(";;use_pad_title");

         // if (stats) hopt.Append(";;use_pad_stats");

         if (palette) hopt.Append(";;use_pad_palette");

         paddata.NewPrimitive(obj, hopt.Data()).SetSnapshot(TWebSnapshot::kObject, obj);

         // do not extract objects from list of functions - stats and func need to be handled together with hist
         //
         // fiter.Reset();
         // while ((fobj = fiter()) != nullptr)
         //    CreateObjectSnapshot(paddata, pad, fobj, fiter.GetOption());

         // fPrimitivesLists.Add(hist->GetListOfFunctions());

         first_obj = false;
      } else if (obj->InheritsFrom(TGraph::Class())) {
         flush_master();

         TGraph *gr = (TGraph *)obj;
         auto funcs = gr->GetListOfFunctions();

         TIter fiter(funcs);
         TObject *fobj = nullptr;
         TPaveStats *stats = nullptr;

         while ((fobj = fiter()) != nullptr) {
           if (fobj->InheritsFrom(TPaveStats::Class()))
               stats = dynamic_cast<TPaveStats *> (fobj);
         }

         // ensure histogram exists on server to draw it properly on clients side
         if (!IsReadOnly() && first_obj)
            gr->GetHistogram();

         TString gropt = iter.GetOption();
         if (title && first_obj) gropt.Append(";;use_pad_title");
         if (stats) gropt.Append(";;use_pad_stats");

         paddata.NewPrimitive(obj, gropt.Data()).SetSnapshot(TWebSnapshot::kObject, obj);

         fiter.Reset();
         while ((fobj = fiter()) != nullptr)
            CreateObjectSnapshot(paddata, pad, fobj, fiter.GetOption());

         if (funcs)
            fPrimitivesLists.Add(funcs);
         first_obj = false;
      } else if (IsJSSupportedClass(obj, usemaster)) {
         flush_master();
         paddata.NewPrimitive(obj, iter.GetOption()).SetSnapshot(TWebSnapshot::kObject, obj);
      } else {
         CreateObjectSnapshot(paddata, pad, obj, iter.GetOption(), usemaster ? &masterps : nullptr);
         pad_status._has_specials = true;
      }
   }

   flush_master();

   bool provide_colors = false;

   if ((GetPaletteDelivery() > 2) || ((GetPaletteDelivery() == 2) && resfunc)) {
      // provide colors: either for each subpad (> 2) or only for canvas (== 2)
      provide_colors = process_primitives;
   } else if ((GetPaletteDelivery() == 1) && resfunc) {
      // check that colors really changing, using hash

      if (fColorsVersion != fCanvVersion) {
         auto hash = CalculateColorsHash();
         if ((hash != fColorsHash) || (fColorsVersion == 0)) {
            fColorsHash = hash;
            fColorsVersion = fCanvVersion;
         }
      }

      provide_colors = fColorsVersion > version;
   }

   // add colors after painting is performed - new colors may be generated only during painting
   if (provide_colors)
      AddColorsPalette(paddata);

   if (!resfunc)
      return;

   // now move all primitives and functions into separate list to perform I/O

   TList save_lst;
   TIter diter(&fPrimitivesLists);
   TList *dlst = nullptr;
   while ((dlst = (TList *)diter()) != nullptr) {
      TIter fiter(dlst);
      while ((obj = fiter()) != nullptr)
         save_lst.Add(obj, fiter.GetOption());
      save_lst.Add(dlst); // add list itself to have marker
      dlst->Clear("nodelete");
   }

   // execute function to prevent storing of colors with custom TCanvas streamer
   // TODO: Olivier - we need to change logic here!
   TColor::DefinedColors();

   // invoke callback for master painting
   resfunc(&paddata);

   TIter siter(&save_lst);
   diter.Reset();
   while ((dlst = (TList *)diter()) != nullptr) {
      while ((obj = siter()) != nullptr) {
         if (obj == dlst)
            break;
         dlst->Add(obj, siter.GetOption());
      }
   }

   save_lst.Clear("nodelete");

   fPrimitivesLists.Clear("nodelete");
}

//////////////////////////////////////////////////////////////////////////////////////////////////
/// Add message to send queue for specified connection
/// If connid == 0, message will be add to all connections
/// Return kFALSE if queue is full or connection is not exists

Bool_t TWebCanvas::AddToSendQueue(unsigned connid, const std::string &msg)
{
   Bool_t res = false;
   for (auto &conn : fWebConn) {
      if ((conn.fConnId == connid) || (connid == 0)) {
         conn.fSend.emplace(msg);
         res = kTRUE;
      }
   }
   return res;
}


//////////////////////////////////////////////////////////////////////////////////////////////////
/// Check if any data should be send to client
/// If connid != 0, only selected connection will be checked

void TWebCanvas::CheckDataToSend(unsigned connid)
{
   if (!Canvas() || !fWindow)
      return;

   for (auto &conn : fWebConn) {
      if (connid && (conn.fConnId != connid))
         continue;

      // check if direct data sending is possible
      if (!fWindow->CanSend(conn.fConnId, true))
         continue;

      std::string buf;

      if ((conn.fCheckedVersion < fCanvVersion) && (conn.fSendVersion == conn.fDrawVersion)) {

         buf = "SNAP6:"s + std::to_string(fCanvVersion) + ":"s;

         TCanvasWebSnapshot holder(IsReadOnly());

         // scripts send only when canvas drawn for the first time
         if (!conn.fSendVersion)
            holder.SetScripts(fCustomScripts);

         holder.SetHighlightConnect(Canvas()->HasConnection("Highlighted(TVirtualPad*,TObject*,Int_t,Int_t)"));

         CreatePadSnapshot(holder, Canvas(), conn.fSendVersion, [&buf, &conn, this](TPadWebSnapshot *snap) {
            auto json = TBufferJSON::ToJSON(snap, fJsonComp);
            auto hash = json.Hash();
            if (conn.fLastSendHash && (conn.fLastSendHash == hash)) {
               // prevent looping when same data send many times
               buf.clear();
            } else {
               buf.append(json.Data());
               conn.fLastSendHash = hash;
            }
         });

         conn.fCheckedVersion = fCanvVersion;

         if (!buf.empty())
            conn.fSendVersion = fCanvVersion;

      } else if (!conn.fSend.empty()) {

         std::swap(buf, conn.fSend.front());
         conn.fSend.pop();

      }

      if (!buf.empty())
         fWindow->Send(conn.fConnId, buf);
   }
}

//////////////////////////////////////////////////////////////////////////////////////////
/// Close web canvas - not implemented

void TWebCanvas::Close()
{
}

//////////////////////////////////////////////////////////////////////////////////////////
/// Show canvas in specified place.
/// If parameter args not specified, default ROOT web display will be used

void TWebCanvas::ShowWebWindow(const ROOT::Experimental::RWebDisplayArgs &args)
{
   if (!fWindow) {
      fWindow = ROOT::Experimental::RWebWindow::Create();

      fWindow->SetConnLimit(0); // configure connections limit

      fWindow->SetDefaultPage("file:rootui5sys/canv/canvas6.html");

      fWindow->SetCallBacks(
         // connection
         [this](unsigned connid) {
            fWebConn.emplace_back(connid);
            CheckDataToSend(connid);
         },
         // data
         [this](unsigned connid, const std::string &arg) {
            ProcessData(connid, arg);
            CheckDataToSend(connid);
         },
         // disconnect
         [this](unsigned connid) {
            unsigned indx = 0;
            for (auto &c : fWebConn) {
               if (c.fConnId == connid) {
                  fWebConn.erase(fWebConn.begin() + indx);
                  break;
               }
               indx++;
            }
         });
   }

   auto w = Canvas()->GetWw(), h = Canvas()->GetWh();

   if ((w > 10) && (w < 50000) && (h > 10) && (h < 30000))
      fWindow->SetGeometry(w + 6, h + 22);

   if ((args.GetBrowserKind() == ROOT::Experimental::RWebDisplayArgs::kQt5) ||
       (args.GetBrowserKind() == ROOT::Experimental::RWebDisplayArgs::kQt6) ||
       (args.GetBrowserKind() == ROOT::Experimental::RWebDisplayArgs::kCEF))
      SetLongerPolling(kTRUE);

   fWindow->Show(args);
}

//////////////////////////////////////////////////////////////////////////////////////////
/// Show canvas in browser window

void TWebCanvas::Show()
{
   if (gROOT->IsWebDisplayBatch())
      return;

   ROOT::Experimental::RWebDisplayArgs args;
   args.SetWidgetKind("TCanvas");
   ShowWebWindow(args);
}

//////////////////////////////////////////////////////////////////////////////////////////
/// Function used to send command to browser to toggle menu, toolbar, editors, ...

void TWebCanvas::ShowCmd(const std::string &arg, Bool_t show)
{
   if (AddToSendQueue(0, "SHOW:"s + arg + (show ? ":1"s : ":0"s)))
      CheckDataToSend();
}

//////////////////////////////////////////////////////////////////////////////////////////
/// Activate object in editor in web browser

void TWebCanvas::ActivateInEditor(TPad *pad, TObject *obj)
{
   if (!pad || !obj) return;

   UInt_t hash = TString::Hash(&obj, sizeof(obj));

   if (AddToSendQueue(0, "EDIT:"s + std::to_string(hash)))
      CheckDataToSend();
}

//////////////////////////////////////////////////////////////////////////////////////////
/// Returns kTRUE if web canvas has graphical editor

Bool_t TWebCanvas::HasEditor() const
{
   return (fClientBits & TCanvas::kShowEditor) != 0;
}

//////////////////////////////////////////////////////////////////////////////////////////
/// Returns kTRUE if web canvas has menu bar

Bool_t TWebCanvas::HasMenuBar() const
{
   return (fClientBits & TCanvas::kMenuBar) != 0;
}

//////////////////////////////////////////////////////////////////////////////////////////
/// Returns kTRUE if web canvas has status bar

Bool_t TWebCanvas::HasStatusBar() const
{
   return (fClientBits & TCanvas::kShowEventStatus) != 0;
}

//////////////////////////////////////////////////////////////////////////////////////////
/// Returns kTRUE if tooltips are activated in web canvas

Bool_t TWebCanvas::HasToolTips() const
{
   return (fClientBits & TCanvas::kShowToolTips) != 0;
}

//////////////////////////////////////////////////////////////////////////////////////////
/// Assign clients bits

void TWebCanvas::AssignStatusBits(UInt_t bits)
{
   fClientBits = bits;
   Canvas()->SetBit(TCanvas::kShowEventStatus, bits & TCanvas::kShowEventStatus);
   Canvas()->SetBit(TCanvas::kShowEditor, bits & TCanvas::kShowEditor);
   Canvas()->SetBit(TCanvas::kShowToolTips, bits & TCanvas::kShowToolTips);
   Canvas()->SetBit(TCanvas::kMenuBar, bits & TCanvas::kMenuBar);
}

//////////////////////////////////////////////////////////////////////////////////////////////////
/// Decode all pad options, which includes ranges plus objects options

Bool_t TWebCanvas::DecodePadOptions(const std::string &msg, bool process_execs)
{
   if (IsReadOnly() || msg.empty())
      return kFALSE;

   auto arr = TBufferJSON::FromJSON<std::vector<TWebPadOptions>>(msg);

   if (!arr)
      return kFALSE;

   Bool_t need_update = kFALSE;

   TPad *pad_with_execs = nullptr;
   TExec *hist_exec = nullptr;

   for (unsigned n = 0; n < arr->size(); ++n) {
      auto &r = arr->at(n);
      TPad *pad = dynamic_cast<TPad *>(FindPrimitive(r.snapid));

      if (!pad)
         continue;

      if (pad == Canvas()) {
         AssignStatusBits(r.bits);
         Canvas()->fCw = r.cw;
         Canvas()->fCh = r.ch;
      }

      if (r.active && (pad != gPad)) gPad = pad;

      if ((pad->GetTickx() != r.tickx) || (pad->GetTicky() != r.ticky))
         pad->SetTicks(r.tickx, r.ticky);
      if ((pad->GetGridx() != (r.gridx > 0)) || (pad->GetGridy() != (r.gridy > 0)))
         pad->SetGrid(r.gridx, r.gridy);
      pad->fLogx = r.logx;
      pad->fLogy = r.logy;
      pad->fLogz = r.logz;

      pad->SetLeftMargin(r.mleft);
      pad->SetRightMargin(r.mright);
      pad->SetTopMargin(r.mtop);
      pad->SetBottomMargin(r.mbottom);

      if (r.ranges) {
         // avoid call of original methods, set members directly
         // pad->Range(r.px1, r.py1, r.px2, r.py2);
         // pad->RangeAxis(r.ux1, r.uy1, r.ux2, r.uy2);

         pad->fX1 = r.px1;
         pad->fX2 = r.px2;
         pad->fY1 = r.py1;
         pad->fY2 = r.py2;

         pad->fUxmin = r.ux1;
         pad->fUxmax = r.ux2;
         pad->fUymin = r.uy1;
         pad->fUymax = r.uy2;
      }

      // pad->SetPad(r.mleft, r.mbottom, 1-r.mright, 1-r.mtop);

      pad->fAbsXlowNDC = r.xlow;
      pad->fAbsYlowNDC = r.ylow;
      pad->fAbsWNDC = r.xup - r.xlow;
      pad->fAbsHNDC = r.yup - r.ylow;

      if (pad == Canvas()) {
         pad->fXlowNDC = r.xlow;
         pad->fYlowNDC = r.ylow;
         pad->fXUpNDC = r.xup;
         pad->fYUpNDC = r.yup;
         pad->fWNDC = r.xup - r.xlow;
         pad->fHNDC = r.yup - r.ylow;
      } else {
         auto mother = pad->GetMother();
         if (mother->GetAbsWNDC() > 0. && mother->GetAbsHNDC() > 0.) {
            pad->fXlowNDC = (r.xlow - mother->GetAbsXlowNDC()) / mother->GetAbsWNDC();
            pad->fYlowNDC = (r.ylow - mother->GetAbsYlowNDC()) / mother->GetAbsHNDC();
            pad->fXUpNDC = (r.xup - mother->GetAbsXlowNDC()) / mother->GetAbsWNDC();
            pad->fYUpNDC = (r.yup - mother->GetAbsYlowNDC()) / mother->GetAbsHNDC();
            pad->fWNDC = (r.xup - r.xlow) / mother->GetAbsWNDC();
            pad->fHNDC = (r.yup - r.ylow) / mother->GetAbsHNDC();
         }
      }

      // copy of code from TPad::ResizePad()

      Double_t pxlow   = r.xlow * r.cw;
      Double_t pylow   = (1-r.ylow) * r.ch;
      Double_t pxrange = (r.xup - r.xlow) * r.cw;
      Double_t pyrange = -1*(r.yup - r.ylow) * r.ch;

      Double_t rounding = 0.00005;
      Double_t xrange  = r.px2 - r.px1;
      Double_t yrange  = r.py2 - r.py1;

      if ((xrange != 0.) && (pxrange != 0)) {
         // Linear X axis
         pad->fXtoAbsPixelk = rounding + pxlow - pxrange*r.px1/xrange;      //origin at left
         pad->fXtoPixelk = rounding +  -pxrange*r.px1/xrange;
         pad->fXtoPixel = pxrange/xrange;
         pad->fAbsPixeltoXk = r.px1 - pxlow*xrange/pxrange;
         pad->fPixeltoXk = r.px1;
         pad->fPixeltoX = xrange/pxrange;
      }

      if ((yrange != 0.) && (pyrange != 0.)) {
         // Linear Y axis
         pad->fYtoAbsPixelk = rounding + pylow - pyrange*r.py1/yrange;      //origin at top
         pad->fYtoPixelk = rounding +  -pyrange - pyrange*r.py1/yrange;
         pad->fYtoPixel = pyrange/yrange;
         pad->fAbsPixeltoYk = r.py1 - pylow*yrange/pyrange;
         pad->fPixeltoYk = r.py1;
         pad->fPixeltoY = yrange/pyrange;
      }

      pad->SetFixedAspectRatio(kFALSE);

      TObjLink *objlnk = nullptr;

      TH1 *hist = static_cast<TH1 *>(FindPrimitive("histogram", 1, pad, &objlnk));

      if (hist) {

         TObject *hist_holder = objlnk ? objlnk->GetObject() : nullptr;
         if (hist_holder == hist)
            hist_holder = nullptr;

         Bool_t no_entries = hist->GetEntries();

         Double_t hmin = 0., hmax = 0.;

         if (r.zx1 == r.zx2)
            hist->GetXaxis()->SetRange(0,0);
         else
            hist->GetXaxis()->SetRangeUser(r.zx1, r.zx2);

         if (hist->GetDimension() == 1) {
            hmin = r.zy1;
            hmax = r.zy2;
            if ((hmin == hmax) && !no_entries) {
               // if there are no zooming on Y and histogram has no entries, hmin/hmax should be set to full range
               hmin = pad->fLogy ? TMath::Power(pad->fLogy < 2 ? 10 : pad->fLogy, r.uy1) : r.uy1;
               hmax = pad->fLogy ? TMath::Power(pad->fLogy < 2 ? 10 : pad->fLogy, r.uy2) : r.uy2;
            }
         } else if (r.zy1 == r.zy2) {
            hist->GetYaxis()->SetRange(0., 0.);
         } else {
            hist->GetYaxis()->SetRangeUser(r.zy1, r.zy2);
         }

         if (hist->GetDimension() == 2) {
            hmin = r.zz1;
            hmax = r.zz2;
            if ((hmin == hmax) && !no_entries) {
               // z scale is not transformed
               hmin = r.uz1;
               hmax = r.uz2;
            }
         } else if (hist->GetDimension() == 3) {
            if (r.zz1 == r.zz2) {
               hist->GetZaxis()->SetRange(0., 0.);
            } else {
              hist->GetZaxis()->SetRangeUser(r.zz1, r.zz2);
            }
         }

         if (hmin == hmax)
            hmin = hmax = -1111;

         if (!hist_holder) {
            hist->SetMinimum(hmin);
            hist->SetMaximum(hmax);
         } else {
            auto SetMember = [hist_holder](const char *name, Double_t value) {
               auto offset = hist_holder->IsA()->GetDataMemberOffset(name);
               if (offset > 0)
                  *((Double_t *)((char*) hist_holder + offset)) = value;
               else
                  ::Error("SetMember", "Cannot find %s data member in %s", name, hist_holder->ClassName());
            };

            // directly set min/max in classes like THStack, TGraph, TMultiGraph
            SetMember("fMinimum", hmin);
            SetMember("fMaximum", hmax);
         }

         TIter next(hist->GetListOfFunctions());
         while (auto fobj = next())
            if (!hist_exec && fobj->InheritsFrom(TExec::Class())) {
               hist_exec = (TExec *) fobj;
               need_update = kTRUE;
            }
      }

      std::map<std::string, int> idmap;

      for (auto &item : r.primitives) {
         auto iter = idmap.find(item.snapid);
         int idcnt = 1;
         if (iter == idmap.end())
            idmap[item.snapid] = 1;
         else
            idcnt = ++iter->second;

         ProcessObjectOptions(item, pad, idcnt);
      }

      // without special objects no need for explicit update of the pad
      if (fPadsStatus[pad]._has_specials) {
         pad->Modified(kTRUE);
         need_update = kTRUE;
      }

      if (process_execs && (gPad == pad))
         pad_with_execs = pad;
   }

   ProcessExecs(pad_with_execs, hist_exec);

   if (fUpdatedSignal) fUpdatedSignal(); // invoke signal

   return need_update;
}

<<<<<<< HEAD
=======
//////////////////////////////////////////////////////////////////////////////////////////////////
/// Process TExec objects in the pad

void TWebCanvas::ProcessExecs(TPad *pad, TExec *extra)
{
   auto execs = pad ? pad->GetListOfExecs() : nullptr;

   if ((!execs || !execs->GetSize()) && !extra)
      return;

   auto saveps = gVirtualPS;
   TWebPS ps;
   gVirtualPS = &ps;

   auto savex = gVirtualX;
   TVirtualX x;
   gVirtualX = &x;

   TIter next(execs);
   while (auto obj = next()) {
      auto exec = dynamic_cast<TExec *>(obj);
      if (exec)
         exec->Exec();
   }

   if (extra)
      extra->Exec();

   gVirtualPS = saveps;
   gVirtualX = savex;
}

>>>>>>> 18b4f317
//////////////////////////////////////////////////////////////////////////////////////////
/// Handle data from web browser
/// Returns kFALSE if message was not processed

Bool_t TWebCanvas::ProcessData(unsigned connid, const std::string &arg)
{
   if (arg.empty())
      return kTRUE;

   // try to identify connection for given WS request
   unsigned indx = 0;
   for (auto &c : fWebConn) {
      if (c.fConnId == connid) break;
      indx++;
   }
   if (indx >= fWebConn.size())
      return kTRUE;

   struct FlagGuard {
      Bool_t &flag;
      FlagGuard(Bool_t &_flag) : flag(_flag) { flag = true; }
      ~FlagGuard() { flag = false; }
   };

   FlagGuard guard(fProcessingData);

   const char *cdata = arg.c_str();

   if (arg == "KEEPALIVE") {
      // do nothing

   } else if (arg == "QUIT") {

      // use window manager to correctly terminate http server
      fWindow->TerminateROOT();

   } else if (arg.compare(0, 7, "READY6:") == 0) {

      // this is reply on drawing of ROOT6 snapshot
      // it confirms when drawing of specific canvas version is completed

      cdata += 7;

      const char *separ = strchr(cdata, ':');
      if (!separ) {
         fWebConn[indx].fDrawVersion = std::stoll(cdata);
      } else {
         fWebConn[indx].fDrawVersion = std::stoll(std::string(cdata, separ - cdata));
         if ((indx == 0) && !IsReadOnly())
            if (DecodePadOptions(separ+1, false)) {
               CheckCanvasModified();
               CheckDataToSend();
            }
      }

   } else if (arg == "RELOAD") {

      // trigger reload of canvas data
      fWebConn[indx].reset();

   } else if (arg.compare(0, 5, "SAVE:") == 0) {

      // save image produced by the client side - like png or svg
      const char *img = cdata + 5;

      const char *separ = strchr(img, ':');
      if (separ) {
         TString filename(img, separ - img);
         img = separ + 1;

         std::ofstream ofs(filename.Data());

         if (filename.Index(".svg") != kNPOS) {
            // ofs << "<?xml version=\"1.0\" standalone=\"no\"?>";
            ofs << img;
         } else {
            TString binary = TBase64::Decode(img);
            ofs.write(binary.Data(), binary.Length());
         }
         ofs.close();

         Info("ProcessData", "File %s has been created", filename.Data());
      }

   } else if (arg.compare(0, 8, "PRODUCE:") == 0) {

      // create ROOT, PDF, ... files using native ROOT functionality
      Canvas()->Print(arg.c_str() + 8);

   } else if (arg.compare(0, 9, "OPTIONS6:") == 0) {

      if ((indx == 0) && !IsReadOnly())
         if (DecodePadOptions(arg.substr(9), true)) {

            CheckCanvasModified();
            CheckDataToSend();
         }

   } else if (arg.compare(0, 11, "STATUSBITS:") == 0) {

      if (indx == 0) {
         AssignStatusBits(std::stoul(arg.substr(11)));
         if (fUpdatedSignal) fUpdatedSignal(); // invoke signal
      }
   } else if (arg.compare(0, 10, "HIGHLIGHT:") == 0) {
      if (indx == 0) {
         auto arr = TBufferJSON::FromJSON<std::vector<std::string>>(arg.substr(10));
         if (!arr || (arr->size() != 4)) {
            Error("ProcessData", "Wrong arguments count %d in highlight message", (int)(arr ? arr->size() : -1));
         } else {
            auto pad = dynamic_cast<TVirtualPad *>(FindPrimitive(arr->at(0)));
            auto obj = FindPrimitive(arr->at(1));
            int argx = std::stoi(arr->at(2));
            int argy = std::stoi(arr->at(3));
            if (pad && obj) {
              Canvas()->Highlighted(pad, obj, argx, argy);
              CheckCanvasModified();
            }
         }
      }
   } else if (IsReadOnly()) {

      // all following messages are not allowed in readonly mode
      return kFALSE;

   } else if (arg.compare(0, 6, "EVENT:") == 0) {
      auto arr = TBufferJSON::FromJSON<std::vector<std::string>>(arg.substr(6));
      if (!arr || (arr->size() != 5)) {
         Error("ProcessData", "Wrong arguments count %d in event message", (int)(arr ? arr->size() : -1));
      } else {
         auto pad = dynamic_cast<TPad *>(FindPrimitive(arr->at(0)));
         std::string kind = arr->at(1);
         int event = -1;
         if (kind == "move"s) event = kMouseMotion;
         int argx = std::stoi(arr->at(2));
         int argy = std::stoi(arr->at(3));
         auto selobj = FindPrimitive(arr->at(4));

         if ((event >= 0) && pad && (pad == gPad)) {
            Canvas()->fEvent = event;
            Canvas()->fEventX = argx;
            Canvas()->fEventY = argy;

            Canvas()->fSelected = selobj;

            ProcessExecs(pad);
         }
      }

   } else if (arg.compare(0, 8, "GETMENU:") == 0) {

      TObject *obj = FindPrimitive(arg.substr(8));
      if (!obj)
         obj = Canvas();

      TWebMenuItems items(arg.c_str() + 8);
      items.PopulateObjectMenu(obj, obj->IsA());
      std::string buf = "MENU:";
      buf.append(TBufferJSON::ToJSON(&items, 103).Data());

      AddToSendQueue(connid, buf);

   } else if (arg.compare(0, 8, "PRIMIT6:") == 0) {

      if (IsFirstConn(connid) && !IsReadOnly()) { // only first connection can modify object

         auto opt = TBufferJSON::FromJSON<TWebObjectOptions>(arg.c_str() + 8);

         if (opt) {
            TPad *modpad = ProcessObjectOptions(*opt, nullptr);

            // indicate that pad was modified
            if (modpad)
               modpad->Modified();
         }
      }

   } else if (arg.compare(0, 11, "PADCLICKED:") == 0) {

      auto click = TBufferJSON::FromJSON<TWebPadClick>(arg.c_str() + 11);

      if (click && IsFirstConn(connid) && !IsReadOnly()) {

         TPad *pad = dynamic_cast<TPad *>(FindPrimitive(click->padid));

         if (pad && pad->InheritsFrom(TButton::Class())) {
            auto btn = (TButton *) pad;
            const char *mthd = btn->GetMethod();
            if (mthd && *mthd) {
               TVirtualPad::TContext ctxt(gROOT->GetSelectedPad(), kTRUE, kTRUE);
               gROOT->ProcessLine(mthd);
            }
            return kTRUE;
         }

         if (pad && (pad != gPad)) {
            gPad = pad;
            Canvas()->SetClickSelectedPad(pad);
            if (fActivePadChangedSignal)
               fActivePadChangedSignal(pad);
         }

         if (!click->objid.empty()) {
            auto selobj = FindPrimitive(click->objid);
            Canvas()->SetClickSelected(selobj);
            Canvas()->fSelected = selobj;
            if (pad && selobj && fObjSelectSignal)
               fObjSelectSignal(pad, selobj);
         }

         if ((click->x >= 0) && (click->y >= 0)) {
            Canvas()->fEvent = click->dbl ? kButton1Double : kButton1Up;
            Canvas()->fEventX = click->x;
            Canvas()->fEventY = click->y;
            if (click->dbl && fPadDblClickedSignal)
               fPadDblClickedSignal(pad, click->x, click->y);
            else if (!click->dbl && fPadClickedSignal)
               fPadClickedSignal(pad, click->x, click->y);
         }

         ProcessExecs(pad);
      }

   } else if (arg.compare(0, 8, "OBJEXEC:") == 0) {

     auto buf = arg.substr(8);
     auto pos = buf.find(":");

     if ((pos > 0) && IsFirstConn(connid) && !IsReadOnly()) { // only first client can execute commands
        auto sid = buf.substr(0, pos);
        buf.erase(0, pos + 1);

        TObjLink *lnk = nullptr;
        TPad *objpad = nullptr;

        TObject *obj = FindPrimitive(sid, 1, nullptr, &lnk, &objpad);
        if (obj && !buf.empty()) {

           while (!buf.empty()) {
              std::string sub = buf;
              pos = buf.find(";;");
              if (pos == std::string::npos) {
                 sub = buf;
                 buf.clear();
              } else {
                 sub = buf.substr(0,pos);
                 buf = buf.substr(pos+2);
              }
              if (sub.empty()) continue;

              std::stringstream exec;
              exec << "((" << obj->ClassName() << " *) " << std::hex << std::showbase << (size_t)obj << ")->" << sub << ";";
              Info("ProcessData", "Obj %s Execute %s", obj->GetName(), exec.str().c_str());
              gROOT->ProcessLine(exec.str().c_str());
           }

           if (objpad)
              objpad->Modified();
           else
              Canvas()->Modified();

           CheckCanvasModified();
        }
     }

   } else if (arg.compare(0, 12, "EXECANDSEND:") == 0) {

      // execute method and send data, used by drawing projections

      std::string buf = arg.substr(12);
      std::string reply;
      TObject *obj = nullptr;

      auto pos = buf.find(":");

      if ((pos > 0) && IsFirstConn(connid) && !IsReadOnly()) {
         // only first client can execute commands
         reply = buf.substr(0, pos);
         buf.erase(0, pos + 1);
         pos = buf.find(":");
         if (pos > 0) {
            auto sid = buf.substr(0, pos);
            buf.erase(0, pos + 1);
            obj = FindPrimitive(sid);
         }
      }

      if (obj && !buf.empty() && !reply.empty()) {
         std::stringstream exec;
         exec << "((" << obj->ClassName() << " *) " << std::hex << std::showbase << (size_t)obj
              << ")->" << buf << ";";
         if (gDebug > 1)
            Info("ProcessData", "Obj %s Exec %s", obj->GetName(), exec.str().c_str());

         auto res = gROOT->ProcessLine(exec.str().c_str());
         TObject *resobj = (TObject *)(res);
         if (resobj) {
            std::string send = reply;
            send.append(":");
            send.append(TBufferJSON::ToJSON(resobj, 23).Data());
            AddToSendQueue(connid, send);
            if (reply[0] == 'D')
               delete resobj; // delete object if first symbol in reply is D
         }
      }

   } else if (arg.compare(0, 6, "CLEAR:") == 0) {
      std::string snapid = arg.substr(6);

      TPad *pad = dynamic_cast<TPad *>(FindPrimitive(snapid));

      if (pad) {
         pad->Clear();
         pad->Modified();
         PerformUpdate();
      } else {
         printf("Not found pad with id %s\n", snapid.c_str());
      }
   } else if (arg.compare(0, 7, "DIVIDE:") == 0) {
      auto arr = TBufferJSON::FromJSON<std::vector<std::string>>(arg.substr(7));
      if (arr && arr->size() == 2) {
         TPad *pad = dynamic_cast<TPad *>(FindPrimitive(arr->at(0)));
         int nn = 0, n1 = 0, n2 = 0;

         std::string divide = arr->at(1);
         auto p = divide.find('x');
         if (p == std::string::npos)
            p = divide.find('X');

         if (p != std::string::npos) {
            n1 = std::stoi(divide.substr(0,p));
            n2 = std::stoi(divide.substr(p+1));
         } else {
            nn = std::stoi(divide);
         }

         if (pad && ((nn > 1) || (n1*n2 > 1))) {
            pad->Clear();
            pad->Modified();
            if (nn > 1)
               pad->DivideSquare(nn);
            else
               pad->Divide(n1, n2);
            pad->cd(1);
            PerformUpdate();
         }
      }

   } else if (arg.compare(0, 8, "DRAWOPT:") == 0) {
      auto arr = TBufferJSON::FromJSON<std::vector<std::string>>(arg.substr(8));
      if (arr && arr->size() == 2) {
         TObjLink *objlnk = nullptr;
         FindPrimitive(arr->at(0), 1, nullptr, &objlnk);
         if (objlnk)
            objlnk->SetOption(arr->at(1).c_str());
      }

   } else if (arg == "INTERRUPT"s) {
      gROOT->SetInterrupt();
   } else {
      // unknown message, probably should be processed by other implementation
      return kFALSE;
   }

   return kTRUE;
}

//////////////////////////////////////////////////////////////////////////////////////////
/// Returns true if any pad in the canvas were modified
/// Reset modified flags, increment canvas version (if inc_version is true)

void TWebCanvas::CheckPadModified(TPad *pad)
{
   if (fPadsStatus.find(pad) == fPadsStatus.end())
      fPadsStatus[pad] = PadStatus{0, true, true};

   auto &entry = fPadsStatus[pad];
   entry._detected = true;
   if (pad->IsModified()) {
      pad->Modified(kFALSE);
      entry._modified = true;
   }

   TIter iter(pad->GetListOfPrimitives());
   while (auto obj = iter()) {
      if (obj->InheritsFrom(TPad::Class()))
         CheckPadModified(static_cast<TPad *>(obj));
   }
}

//////////////////////////////////////////////////////////////////////////////////////////
/// Check if any pad on the canvas was modified
/// If yes, increment version of correspondent pad

void TWebCanvas::CheckCanvasModified(bool force_modified)
{
   // clear temporary flags
   for (auto &entry : fPadsStatus) {
      entry.second._detected = false;
      entry.second._modified = force_modified;
   }

   // scan sub-pads
   CheckPadModified(Canvas());

   // remove no-longer existing pads
   bool is_any_modified = false;
   for(auto iter = fPadsStatus.begin(); iter != fPadsStatus.end(); ) {
      if (iter->second._modified)
         is_any_modified = true;
      if (!iter->second._detected)
         fPadsStatus.erase(iter++);
      else
         iter++;
   }

   // if any pad modified, increment canvas version and set version of modified pads
   if (is_any_modified) {
      fCanvVersion++;
      for(auto &entry : fPadsStatus)
         if (entry.second._modified)
            entry.second.fVersion = fCanvVersion;
   }
}


//////////////////////////////////////////////////////////////////////////////////////////
/// Returns window geometry including borders and menus

UInt_t TWebCanvas::GetWindowGeometry(Int_t &x, Int_t &y, UInt_t &w, UInt_t &h)
{
   x = 0;
   y = 0;
   w = Canvas()->GetWw() + 4;
   h = Canvas()->GetWh() + 28;
   return 0;
}


//////////////////////////////////////////////////////////////////////////////////////////
/// if canvas or any subpad was modified,
/// scan all primitives in the TCanvas and subpads and convert them into
/// the structure which will be delivered to JSROOT client

Bool_t TWebCanvas::PerformUpdate()
{
   if (!fWindow)
      return kTRUE;

   CheckCanvasModified();

   CheckDataToSend();

   if (!fProcessingData && !IsAsyncMode())
      WaitWhenCanvasPainted(fCanvVersion);

   return kTRUE;
}

//////////////////////////////////////////////////////////////////////////////////////////
/// Increment canvas version and force sending data to client - do not wait for reply

void TWebCanvas::ForceUpdate()
{
   if (!fWindow)
      return;

   CheckCanvasModified(true);

   CheckDataToSend();
}

//////////////////////////////////////////////////////////////////////////////////////////
/// Wait when specified version of canvas was painted and confirmed by browser

Bool_t TWebCanvas::WaitWhenCanvasPainted(Long64_t ver)
{
   if (!fWindow)
      return kTRUE;

   // simple polling loop until specified version delivered to the clients
   // first 500 loops done without sleep, then with 1ms sleep and last 500 with 100 ms sleep

   long cnt = 0, cnt_limit = GetLongerPolling() ? 5500 : 1500;

   if (gDebug > 2)
      Info("WaitWhenCanvasPainted", "version %ld", (long)ver);

   while (cnt++ < cnt_limit) {

      if (!fWindow->HasConnection(0, false)) {
         if (gDebug > 2)
            Info("WaitWhenCanvasPainted", "no connections - abort");
         return kFALSE; // wait ~1 min if no new connection established
      }

      if ((fWebConn.size() > 0) && (fWebConn.front().fDrawVersion >= ver)) {
         if (gDebug > 2)
            Info("WaitWhenCanvasPainted", "ver %ld got painted", (long)ver);
         return kTRUE;
      }

      gSystem->ProcessEvents();
      if (cnt > 500)
         gSystem->Sleep((cnt < cnt_limit - 500) ? 1 : 100); // increase sleep interval when do very often
   }

   if (gDebug > 2)
      Info("WaitWhenCanvasPainted", "timeout");

   return kFALSE;
}

TString TWebCanvas::CreatePadJSON(TPad *pad, Int_t json_compression)
{
   TString res;
   if (!pad)
      return res;

   TCanvas *c = dynamic_cast<TCanvas *>(pad);
   if (c) {
      res = CreateCanvasJSON(c, json_compression);
   } else {
      auto imp = std::make_unique<TWebCanvas>(pad->GetCanvas(), pad->GetName(), 0, 0, 1000, 500);

      TPadWebSnapshot holder(true, false); // readonly, no ids

      imp->CreatePadSnapshot(holder, pad, 0, [&res, json_compression](TPadWebSnapshot *snap) {
         res = TBufferJSON::ToJSON(snap, json_compression);
      });
   }

   return res;
}

//////////////////////////////////////////////////////////////////////////////////////////
/// Create JSON painting output for given canvas
/// Produce JSON can be used for offline drawing with JSROOT

TString TWebCanvas::CreateCanvasJSON(TCanvas *c, Int_t json_compression)
{
   TString res;

   if (!c)
      return res;

   {
      auto imp = std::make_unique<TWebCanvas>(c, c->GetName(), 0, 0, 1000, 500);

      TCanvasWebSnapshot holder(true, false); // readonly, no ids

      imp->CreatePadSnapshot(holder, c, 0, [&res, json_compression](TPadWebSnapshot *snap) {
         res = TBufferJSON::ToJSON(snap, json_compression);
      });
   }

   return res;
}

//////////////////////////////////////////////////////////////////////////////////////////
/// Create JSON painting output for given canvas and store into the file
/// See TBufferJSON::ExportToFile() method for more details

Int_t TWebCanvas::StoreCanvasJSON(TCanvas *c, const char *filename, const char *option)
{
   Int_t res = 0;

   if (!c)
      return res;

   {
      auto imp = std::make_unique<TWebCanvas>(c, c->GetName(), 0, 0, 1000, 500);

      TCanvasWebSnapshot holder(true, false); // readonly, no ids

      imp->CreatePadSnapshot(holder, c, 0, [&res, filename, option](TPadWebSnapshot *snap) {
         res = TBufferJSON::ExportToFile(filename, snap, option);
      });
   }

   return res;
}

//////////////////////////////////////////////////////////////////////////////////////////
/// Create image using batch (headless) capability of Chrome or Firefox browsers
/// Supported png, jpeg, svg, pdf formats

bool TWebCanvas::ProduceImage(TPad *pad, const char *fileName, Int_t width, Int_t height)
{
   if (!pad)
      return false;

   auto json = TWebCanvas::CreatePadJSON(pad, TBufferJSON::kNoSpaces + TBufferJSON::kSameSuppression);
   if (!json.Length())
      return false;

   return ROOT::Experimental::RWebDisplayHandle::ProduceImage(fileName, json.Data(), width ? width : pad->GetWw(), height ? height : pad->GetWh());
}

//////////////////////////////////////////////////////////////////////////////////////////
/// Process data for single primitive
/// Returns object pad if object was modified

TPad *TWebCanvas::ProcessObjectOptions(TWebObjectOptions &item, TPad *pad, int idcnt)
{
   TObjLink *lnk = nullptr;
   TPad *objpad = nullptr;
   TObject *obj = FindPrimitive(item.snapid, idcnt, pad, &lnk, &objpad);

   if (item.fcust.compare("exec") == 0) {
      auto pos = item.opt.find("(");
      if (obj && (pos != std::string::npos) && obj->IsA()->GetMethodAllAny(item.opt.substr(0,pos).c_str())) {
         std::stringstream exec;
         exec << "((" << obj->ClassName() << " *) " << std::hex << std::showbase
                      << (size_t)obj << ")->" << item.opt << ";";
         Info("ProcessObjectOptions", "Obj %s Execute %s", obj->GetName(), exec.str().c_str());
         gROOT->ProcessLine(exec.str().c_str());
      } else {
         Error("ProcessObjectOptions", "Fail to execute %s for object %p %s", item.opt.c_str(), obj, obj ? obj->ClassName() : "---");
         objpad = nullptr;
      }
      return objpad;
   }

   bool modified = false;

   if (obj && lnk) {
      auto pos = item.opt.find(";;use_"); // special coding of extra options
      if (pos != std::string::npos) item.opt.resize(pos);

      if (gDebug > 1)
         Info("ProcessObjectOptions", "Set draw option %s for object %s %s", item.opt.c_str(),
               obj->ClassName(), obj->GetName());

      lnk->SetOption(item.opt.c_str());

      modified = true;
   }

   if (item.fcust.compare("frame") == 0) {
      if (obj && obj->InheritsFrom(TFrame::Class())) {
         TFrame *frame = static_cast<TFrame *>(obj);
         if (item.fopt.size() >= 4) {
            frame->SetX1(item.fopt[0]);
            frame->SetY1(item.fopt[1]);
            frame->SetX2(item.fopt[2]);
            frame->SetY2(item.fopt[3]);
            modified = true;
         }
      }
   } else if (item.fcust.compare("pave") == 0) {
      if (obj && obj->InheritsFrom(TPave::Class())) {
         TPave *pave = static_cast<TPave *>(obj);
         if ((item.fopt.size() >= 4) && objpad) {
            TVirtualPad::TContext ctxt(objpad, kFALSE);

            // first time need to overcome init problem
            pave->ConvertNDCtoPad();

            pave->SetX1NDC(item.fopt[0]);
            pave->SetY1NDC(item.fopt[1]);
            pave->SetX2NDC(item.fopt[2]);
            pave->SetY2NDC(item.fopt[3]);
            modified = true;

            pave->ConvertNDCtoPad();
         }
      }
   }

   return modified ? objpad : nullptr;
}

//////////////////////////////////////////////////////////////////////////////////////////////////
/// Search of object with given id in list of primitives
/// One could specify pad where search could be start
/// Also if object is in list of primitives, one could ask for entry link for such object,
/// This can allow to change draw option

TObject *TWebCanvas::FindPrimitive(const std::string &sid, int idcnt, TPad *pad, TObjLink **objlnk, TPad **objpad)
{
   if (sid.empty() || (sid == "0"s))
      return nullptr;

   if (!pad)
      pad = Canvas();

   std::string kind;
   auto separ = sid.find("#");
   long unsigned id = 0;
   bool search_hist = false;

   if (sid == "histogram") {
      search_hist = true;
   } else if (separ == std::string::npos) {
      id = std::stoul(sid);
   } else {
      kind = sid.substr(separ + 1);
      id = std::stoul(sid.substr(0, separ));
   }

   if (!search_hist && TString::Hash(&pad, sizeof(pad)) == id)
      return pad;

   auto getHistogram = [](TObject *obj) -> TH1* {
      auto offset = obj->IsA()->GetDataMemberOffset("fHistogram");
      if (offset > 0)
         return *((TH1 **)((char*) obj + offset));
      ::Error("getHistogram", "Cannot access fHistogram data member in %s", obj->ClassName());
      return nullptr;
   };

   for (auto lnk = pad->GetListOfPrimitives()->FirstLink(); lnk != nullptr; lnk = lnk->Next()) {
      TObject *obj = lnk->GetObject();
      if (!obj) continue;

      TString opt = lnk->GetOption();
      opt.ToUpper();

      TH1 *h1 = obj->InheritsFrom(TH1::Class()) ? static_cast<TH1 *>(obj) : nullptr;
      TGraph *gr = obj->InheritsFrom(TGraph::Class()) ? static_cast<TGraph *>(obj) : nullptr;
      TMultiGraph *mg = obj->InheritsFrom(TMultiGraph::Class()) ? static_cast<TMultiGraph *>(obj) : nullptr;
      THStack *hs = obj->InheritsFrom(THStack::Class()) ? static_cast<THStack *>(obj) : nullptr;

      if (search_hist) {
         if (objlnk)
            *objlnk = lnk;

         if (h1)
            return h1;
         if (gr)
            return getHistogram(gr);
         if (mg && opt.Contains("A"))
            return getHistogram(mg);
         if (hs)
            return getHistogram(hs);

         if (objlnk)
            *objlnk = nullptr;

         continue;
      }

      if ((TString::Hash(&obj, sizeof(obj)) == id) && (--idcnt <= 0)) {
         if (objpad)
            *objpad = pad;

         if (kind.find("hist") == 0) {
            if (gr)
               obj = h1 = getHistogram(gr);
            else if (mg)
               obj = h1 = getHistogram(mg);
            else if (hs)
               obj = h1 = getHistogram(hs);

            kind.erase(0,4);
            if (!kind.empty() && (kind[0]=='#')) kind.erase(0,1);
            objlnk = nullptr;
         }

         if (h1 && (kind == "x"))
            return h1->GetXaxis();
         if (h1 && (kind == "y"))
            return h1->GetYaxis();
         if (h1 && (kind == "z"))
            return h1->GetZaxis();

         if ((h1 || gr) && !kind.empty() && (kind.compare(0,5,"func_") == 0)) {
            auto funcname = kind.substr(5);
            TCollection *col = h1 ? h1->GetListOfFunctions() : gr->GetListOfFunctions();
            return col ? col->FindObject(funcname.c_str()) : nullptr;
         }

         if (!kind.empty() && (kind.compare(0,7,"member_") == 0)) {
            auto member = kind.substr(7);
            auto offset = obj->IsA() ? obj->IsA()->GetDataMemberOffset(member.c_str()) : 0;
            if (offset > 0) {
               TObject **mobj = (TObject **)((char*) obj + offset);
               return *mobj;
            }
            return nullptr;
         }

         if (objlnk)
            *objlnk = lnk;
         return obj;
      }

      if (h1 || gr) {
         TIter fiter(h1 ? h1->GetListOfFunctions() : gr->GetListOfFunctions());
         TObject *fobj = nullptr;
         while ((fobj = fiter()) != nullptr)
            if (TString::Hash(&fobj, sizeof(fobj)) == id) {
               if (objpad)
                  *objpad = pad;
               return fobj;
            }
      } else if (obj->InheritsFrom(TPad::Class())) {
         obj = FindPrimitive(sid, idcnt, (TPad *)obj, objlnk, objpad);
         if (objpad && !*objpad)
            *objpad = pad;
         if (obj)
            return obj;
      }
   }

   return nullptr;
}

//////////////////////////////////////////////////////////////////////////////////////////////////
/// Static method to create TWebCanvas instance
/// Used by plugin manager

TCanvasImp *TWebCanvas::NewCanvas(TCanvas *c, const char *name, Int_t x, Int_t y, UInt_t width, UInt_t height)
{
   Bool_t readonly = gEnv->GetValue("WebGui.FullCanvas", (Int_t) 1) == 0;

   return new TWebCanvas(c, name, x, y, width, height, readonly);
}
<|MERGE_RESOLUTION|>--- conflicted
+++ resolved
@@ -113,30 +113,6 @@
                             {"TPave", true},
                             {"TGaxis"},
                             {"TPave", true},
-<<<<<<< HEAD
-                            {"TArrow", false},
-                            {"TBox", false},  // in principle, can be handled via TWebPainter
-                            {"TWbox", false}, // some extra calls which cannot be handled via TWebPainter
-                            {"TLine", false}, // also can be handler via TWebPainter
-                            {"TText", false},
-                            {"TLatex", false},
-                            {"TMathText", false},
-                            {"TMarker", false},
-                            {"TPolyMarker", false},
-                            {"TPolyMarker3D", false},
-                            {"TPolyLine3D", false},
-                            {"TGraph2D", false},
-                            {"TGraph2DErrors", false},
-                            {"TASImage", false},
-                            {"TRatioPlot", false},
-                            {"TSpline", false},
-                            {"TSpline3", false},
-                            {"TSpline5", false},
-                            {"TGeoManager", false},
-                            {"TPolyLine3D", false},
-                            {"TPolyMarker3D", false},
-                            {nullptr, false}};
-=======
                             {"TArrow"},
                             {"TBox", false, true},  // can be handled via TWebPainter, disable for large number of primitives (like in greyscale.C)
                             {"TWbox"}, // some extra calls which cannot be handled via TWebPainter
@@ -161,7 +137,6 @@
                             {"TGeoManager"},
                             {"TGeoVolume"},
                             {}};
->>>>>>> 18b4f317
 
    // fast check of class name
    for (int i = 0; supported_classes[i].name != nullptr; ++i)
@@ -1081,8 +1056,6 @@
    return need_update;
 }
 
-<<<<<<< HEAD
-=======
 //////////////////////////////////////////////////////////////////////////////////////////////////
 /// Process TExec objects in the pad
 
@@ -1115,7 +1088,6 @@
    gVirtualX = savex;
 }
 
->>>>>>> 18b4f317
 //////////////////////////////////////////////////////////////////////////////////////////
 /// Handle data from web browser
 /// Returns kFALSE if message was not processed
