--- conflicted
+++ resolved
@@ -93,13 +93,10 @@
    Bool_t fLongerPolling{kFALSE};  ///<! when true, make longer polling in blocking operations
    Bool_t fProcessingData{kFALSE}; ///<! flag used to prevent blocking methods when process data is invoked
    Bool_t fAsyncMode{kFALSE};      ///<! when true, methods like TCanvas::Update will never block
-<<<<<<< HEAD
-=======
    Long64_t fStyleVersion{0};      ///<! current gStyle object version, checked every time when new snapshot created
    UInt_t fStyleHash{0};           ///<! last hash of gStyle
    Long64_t fColorsVersion{0};     ///<! current colors/palette version, checked every time when new snapshot created
    UInt_t fColorsHash{0};          ///<! last hash of colors/palette
->>>>>>> 18b4f317
 
    UpdatedSignal_t fUpdatedSignal; ///<! signal emitted when canvas updated or state is changed
    PadSignal_t fActivePadChangedSignal; ///<! signal emitted when active pad changed in the canvas
@@ -226,10 +223,7 @@
    void SetAsyncMode(Bool_t on = kTRUE) { fAsyncMode = on; }
    Bool_t IsAsyncMode() const { return fAsyncMode; }
 
-<<<<<<< HEAD
-=======
    static TString CreatePadJSON(TPad *pad, Int_t json_compression = 0);
->>>>>>> 18b4f317
    static TString CreateCanvasJSON(TCanvas *c, Int_t json_compression = 0);
    static Int_t StoreCanvasJSON(TCanvas *c, const char *filename, const char *option = "");
 
