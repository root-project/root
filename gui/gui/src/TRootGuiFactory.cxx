--- conflicted
+++ resolved
@@ -79,20 +79,6 @@
                                              UInt_t width, UInt_t height)
 {
    TString canvName = gEnv->GetValue("Canvas.Name", "TRootCanvas");
-<<<<<<< HEAD
-
-   if ((canvName == "TWebCanvas") && !gROOT->IsWebDisplay()) {
-      printf("\nWARNING!\n");
-      printf("rootrc parameter \"Canvas.Name\" with web canvas disabled for security reason.\n");
-      printf("See https://root.cern/about/security/#2023-11-26-open-port-for-control-of-web-gui-allows-read-and-write-access-to-file-system for more information.\n");
-      printf("For environments controlling the security issues you can enable web display by calling\n");
-      printf("gROOT->SetWebDisplay(); in ROOT prompt or in startup scripts\n\n");
-
-      canvName = "TRootCanvas";
-   }
-
-=======
->>>>>>> 22aeb252
    if (canvName == "TWebCanvas") {
       auto ph = gROOT->GetPluginManager()->FindHandler("TCanvasImp", "TWebCanvas");
 
@@ -113,20 +99,6 @@
                                   Int_t x, Int_t y, UInt_t width, UInt_t height)
 {
    TString canvName = gEnv->GetValue("Canvas.Name", "TRootCanvas");
-<<<<<<< HEAD
-
-   if ((canvName == "TWebCanvas") && !gROOT->IsWebDisplay()) {
-      printf("\nWARNING!\n");
-      printf("rootrc parameter \"Canvas.Name\" with web canvas disabled for security reason.\n");
-      printf("See https://root.cern/about/security/#2023-11-26-open-port-for-control-of-web-gui-allows-read-and-write-access-to-file-system for more information.\n");
-      printf("For environments controlling the security issues you can enable web display by calling\n");
-      printf("gROOT->SetWebDisplay(); in ROOT prompt or in startup scripts\n\n");
-
-      canvName = "TRootCanvas";
-   }
-
-=======
->>>>>>> 22aeb252
    if (canvName == "TWebCanvas") {
       auto ph = gROOT->GetPluginManager()->FindHandler("TCanvasImp", "TWebCanvas");
 
@@ -148,17 +120,6 @@
                                                Option_t *opt)
 {
    TString browserVersion(gEnv->GetValue("Browser.Name", "TRootBrowserLite"));
-
-   if ((browserVersion == "ROOT::RWebBrowserImp") && !gROOT->IsWebDisplay()) {
-      printf("\nWARNING!\n");
-      printf("rootrc parameter \"Browser.Name\" with web browser disabled for security reasons.\n");
-      printf("See https://root.cern/about/security/#2023-11-26-open-port-for-control-of-web-gui-allows-read-and-write-access-to-file-system for more information.\n");
-      printf("For environments controlling the security issues you can enable web display by calling\n");
-      printf("gROOT->SetWebDisplay(); in ROOT prompt or in startup scripts\n\n");
-
-      browserVersion = "TRootBrowser";
-   }
-
    TPluginHandler *ph = gROOT->GetPluginManager()->FindHandler("TBrowserImp",
                                                                browserVersion);
    TString browserOptions(gEnv->GetValue("Browser.Options", "FECI"));
@@ -186,17 +147,6 @@
                                                UInt_t height, Option_t *opt)
 {
    TString browserVersion(gEnv->GetValue("Browser.Name", "TRootBrowserLite"));
-
-   if ((browserVersion == "ROOT::RWebBrowserImp") && !gROOT->IsWebDisplay()) {
-      printf("\nWARNING!\n");
-      printf("rootrc parameter \"Browser.Name\" with web browser disabled for security reasons.\n");
-      printf("See https://root.cern/about/security/#2023-11-26-open-port-for-control-of-web-gui-allows-read-and-write-access-to-file-system for more information.\n");
-      printf("For environments controlling the security issues you can enable web display by calling\n");
-      printf("gROOT->SetWebDisplay(); in ROOT prompt or in startup scripts\n\n");
-
-      browserVersion = "TRootBrowser";
-   }
-
    TPluginHandler *ph = gROOT->GetPluginManager()->FindHandler("TBrowserImp",
                                                                browserVersion);
    TString browserOptions(gEnv->GetValue("Browser.Options", "FECI"));
