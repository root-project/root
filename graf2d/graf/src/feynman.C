--- conflicted
+++ resolved
@@ -8,9 +8,6 @@
 
   // proton decay (beta minus)
 
-<<<<<<< HEAD
-    f->Draw();
-=======
   f->AddItem("fermion", 10, 10, 30, 30, 5, 6, "d");
   f->AddItem("fermion", 30, 30, 10, 50, 5, 50, "d");
   f->AddItem("fermion", 15, 10, 35, 30, 10, 6, "u");
@@ -21,5 +18,4 @@
   f->AddItem("anti-fermion", 70, 30, 90, 50, 95, 55, "e^{+}");
   f->AddItem("fermion", 70, 30, 90, 10, 85, 5, "#bar{#nu}");
   f->Draw();
->>>>>>> 74a95f1a
 }