// @(#)root/graf:$Id$
// Author: Nicolas Brun, Olivier Couet, Oleksandr Grebenyuk

/*************************************************************************
 * Copyright (C) 1995-2000, Rene Brun and Fons Rademakers.               *
 * All rights reserved.                                                  *
 *                                                                       *
 * For the licensing terms see $ROOTSYS/LICENSE.                         *
 * For the list of contributors see $ROOTSYS/README/CREDITS.             *
 *************************************************************************/

#include <iostream>
#include "TROOT.h"
#include "TLatex.h"
#include "TMathText.h"
#include "TMath.h"
#include "TVirtualPad.h"
#include "TVirtualPS.h"
#include "TVirtualX.h"
#include "snprintf.h"

const Double_t kPI = TMath::Pi();

ClassImp(TLatex);

/** \class TLatex
\ingroup BasicGraphics

To draw Mathematical Formula.

TLatex's purpose is to write mathematical equations. The syntax is very similar
to the Latex's one. It provides several functionalities:

- [Subscripts and Superscripts](\ref L1)
- [Fractions](\ref L2)
- [Splitting Lines](\ref L3)
- [Roots](\ref L4)
- [Mathematical Symbols](\ref L5)
- [Delimiters](\ref L6)
- [Greek Letters](\ref L7)
- [Accents](\ref L8)
- [Changing Style](\ref L9)
- [Alignment Rules](\ref L10)
- [Character Adjustment](\ref L11)
- [Italic and Boldface](\ref L12)
- [Examples](\ref L13)
- [Interface to TMathText](\ref L14)

When the font precision (see `TAttText`) is low (0 or 1), TLatex is
painted as a normal TText, the control characters are not interpreted.

\anchor L1
## Subscripts and Superscripts
Subscripts and superscripts are made with the `_` and `^`
commands. These commands can be combined to make complicated subscript and
superscript expressions. You may adjust the display of subscripts and
superscripts by using the two functions `SetIndiceSize(Double_t)`,
which set relative size of subscripts and superscripts, and
`SetLimitIndiceSize(Int_t)`, which set limits for text resizing of
subscripts and superscripts.

Examples:

Begin_Macro
{
   TCanvas *cl = new TCanvas("cl","cl",10,10,700,500);
   TLatex Tl; Tl.SetTextFont(43); Tl.SetTextSize(20);
   Double_t dy = 1./7.;
   Tl.DrawText(.1, dy,   "x^{2y} :");    Tl.DrawLatex(.5, dy,   "x^{2y}");
   Tl.DrawText(.1, 2*dy, "x_{2y} :");    Tl.DrawLatex(.5, 2*dy, "x_{2y}");
   Tl.DrawText(.1, 3*dy, "x^{y^{2}} :"); Tl.DrawLatex(.5, 3*dy, "x^{y^{2}}");
   Tl.DrawText(.1, 4*dy, "x^{y_{1}} :"); Tl.DrawLatex(.5, 4*dy, "x^{y_{1}}");
   Tl.DrawText(.1, 5*dy, "x^{y}_{1} :"); Tl.DrawLatex(.5, 5*dy, "x^{y}_{1}");
   Tl.DrawText(.1, 6*dy, "x_{1}^{y} :"); Tl.DrawLatex(.5, 6*dy, "x_{1}^{y}");
}
End_Macro

The best way to put the subscripts and superscripts before the character and not
after, is to use an empty character:

Begin_Macro
{
   TCanvas *cl = new TCanvas("cl","cl",10,10,700,100);
   TLatex Tl; Tl.SetTextFont(43); Tl.SetTextSize(20);
   Tl.DrawText(.1, .5,   "{}^{40}_{20}Ca :"); Tl.DrawLatex(.5, .5, "{}^{40}_{20}Ca");
}
End_Macro

The subscripts and superscripts operators apply not only on one character but
on all the "normal text" preceding them. In the following example the second
`E` is lower than the first one because the operator `_` is
applied on `/f` which has a descending part, and not only on `f`
which as no descending part.

Begin_Macro
{
   TCanvas *cl = new TCanvas("cl","cl",10,10,700,100);
   TLatex Tl; Tl.SetTextFont(43); Tl.SetTextSize(20);
   Tl.DrawText(.1, .5,   "f_{E}/f_{E} :"); Tl.DrawLatex(.5, .5, "f_{E}/f_{E}");
}
End_Macro

To make sure the second operator `_` applies only on `f` a dummy operator `^{}`
should be introduced to separate the `f` from the `/`.

Begin_Macro
{
   TCanvas *cl = new TCanvas("cl","cl",10,10,700,100);
   TLatex Tl; Tl.SetTextFont(43); Tl.SetTextSize(20);
   Tl.DrawText(.1, .5,   "f_{E}/^{}f_{E} :"); Tl.DrawLatex(.5, .5, "f_{E}/^{}f_{E}");
}
End_Macro

\anchor L2
## Fractions
Fractions denoted by the `/` symbol are made in the obvious way.
The `#frac` command is used for large fractions in displayed formula;
it has two arguments: the numerator and the denominator.

Examples:

Begin_Macro
{
   TCanvas *cl = new TCanvas("cl","cl",10,10,700,100);
   TLatex Tl; Tl.SetTextFont(43); Tl.SetTextSize(20);
   Tl.DrawText(.1, .5,   "x = #frac{y+z/2}{y^{2}+1} :"); Tl.DrawLatex(.5, .5, "x = #frac{y+z/2}{y^{2}+1}");
}
End_Macro

\anchor L3
## Splitting Lines
Text can be split in two lines via the command `#splitline`.

Examples:

Begin_Macro
{
   TCanvas *cl = new TCanvas("cl","cl",10,10,700,100);
   TLatex Tl; Tl.SetTextFont(43); Tl.SetTextSize(20);
   Tl.DrawText(.1, .5,   "#splitline{21 April 2003}{14:02:30} :"); Tl.DrawLatex(.6, .5, "#splitline{21 April 2003}{14:02:30}");
}
End_Macro

\anchor L4
## Roots
The `#sqrt` command produces the square root of its argument; it has
an optional first argument for other roots.

Examples:

Begin_Macro
{
   TCanvas *cl = new TCanvas("cl","cl",10,10,700,100);
   TLatex Tl; Tl.SetTextFont(43); Tl.SetTextSize(20);
   Tl.DrawText(.1, .5,   "#sqrt{10} #sqrt[3]{10} :"); Tl.DrawLatex(.5, .5, "#sqrt{10} #sqrt[3]{10}");
}
End_Macro

\anchor L5
## Mathematical Symbols
TLatex can display dozens of special mathematical symbols. A few of them, such
as `+` and `>` , are produced by typing the corresponding
keyboard character. Others are obtained with the commands in the following
table:

Begin_Macro
mathsymbols.C
End_Macro


\anchor L6
## Delimiters
TLatex provides 4 kinds of proportional delimiters:

    #[]{....} or "a la" Latex #left[.....#right] : big square brackets
    #{}{....} or              #left{.....#right} : big curly brackets
    #||{....} or              #left|.....#right| : big absolute value symbols
    #(){....} or              #left(.....#right) : big parentheses

\anchor L7
## Greek Letters
The command to produce a lowercase Greek letter is obtained by adding a
`#` to the name of the letter. For an uppercase Greek letter, just
capitalize the first letter of the command name. Some letters have two
representations. The name of the second one (the "variation") starts with "var".
The following table gives the complete list:

Begin_Macro
greekletters.C
End_Macro


\anchor L8
## Accents
Several kind of accents are available:

Begin_Macro
{
   TCanvas *cl = new TCanvas("cl","cl",10,10,700,300);
   TLatex Tl; Tl.SetTextFont(43); Tl.SetTextSize(20);
   Tl.DrawText(.1, .10,   "#hat : ");   Tl.DrawLatex(.3, .10, " #hat{a} ");
   Tl.DrawText(.1, .23,   "#check : "); Tl.DrawLatex(.3, .23, " #check{a} ");
   Tl.DrawText(.1, .36,   "#acute : "); Tl.DrawLatex(.3, .36, " #acute{a} ");
   Tl.DrawText(.1, .50,   "#grave : "); Tl.DrawLatex(.3, .50, " #grave{a} ");
   Tl.DrawText(.1, .63,   "#dot : ");   Tl.DrawLatex(.3, .63, " #dot{a} ");
   Tl.DrawText(.1, .76,   "#ddot : ");  Tl.DrawLatex(.3, .76, " #ddot{a} ");
   Tl.DrawText(.1, .90,   "#tilde : "); Tl.DrawLatex(.3, .90, " #tilde{a} ");
}
End_Macro


The special sign: `#slash` draws a slash on top of the text between brackets:

Begin_Macro
{
   TCanvas *cl = new TCanvas("cl","cl",10,10,700,100);
   TLatex Tl; Tl.SetTextFont(43); Tl.SetTextSize(20);
   Tl.DrawText(.1, .5,   "#slash{E}_{T} :"); Tl.DrawLatex(.5, .5, "#slash{E}_{T}");
}
End_Macro

Bar and vectors sign are done the following way:

Begin_Macro
{
   TCanvas *cl = new TCanvas("cl","cl",10,10,700,100);
   TLatex Tl; Tl.SetTextFont(43); Tl.SetTextSize(20);
   Tl.DrawText(.1, .5,   "#bar{a} and #vec{a} :"); Tl.DrawLatex(.5, .5, "#bar{a} and #vec{a}");
}
End_Macro

\anchor L9
## Changing Style
One can change the font, the text color, or the text size at any time using :
`#font[font-number]{...}`, `#color[color-number]{...}`
and `#scale[scale-factor]{...}`

Examples:

Begin_Macro
{
   TCanvas *cl = new TCanvas("cl","cl",10,10,900,300);
   TLatex Tl; Tl.SetTextFont(43); Tl.SetTextSize(20);
   Double_t dy = 1./4.;
   Tl.DrawText(.01, dy,   "#font[12]{Times Italic} and #font[22]{Times bold} :");    Tl.DrawLatex(.7, dy,   "#font[12]{Times Italic} and #font[22]{Times bold}");
   Tl.DrawText(.01, 2*dy, "#color[2]{Red} and #color[4]{Blue} :");    Tl.DrawLatex(.7, 2*dy, "#color[2]{Red} and #color[4]{Blue}");
   Tl.DrawText(.01, 3*dy, "#scale[1.2]{Bigger} and #scale[0.8]{Smaller} :"); Tl.DrawLatex(.7, 3*dy, "#scale[1.2]{Bigger} and #scale[0.8]{Smaller}");
}
End_Macro

\anchor L10
## Alignment Rules
The `TText` alignment rules apply to the `TLatex` objects with one exception
concerning the vertical alignment:

- if the vertical alignment = 1 , subscripts are not taken into account
- if the vertical alignment = 0 , the text is aligned to the box surrounding
                                  the full text with sub and superscripts

This is illustrated by the following example:

Begin_Macro(source)
{
   TCanvas Tlva("Tlva","Tlva",500,500);
   Tlva.SetGrid();
   Tlva.DrawFrame(0,0,1,1);
   const char *longstring = "K_{S}... K^{*0}... #frac{2s}{#pi#alpha^{2}} #frac{d#sigma}{dcos#theta} (e^{+}e^{-} #rightarrow f#bar{f} ) = #left| #frac{1}{1 - #Delta#alpha} #right|^{2} (1+cos^{2}#theta)";

   TLatex latex;
   latex.SetTextSize(0.025);
   latex.SetTextAlign(13);  //align at top
   latex.DrawLatex(.2,.9,"K_{S}");
   latex.DrawLatex(.3,.9,"K^{*0}");
   latex.DrawLatex(.2,.8,longstring);

   latex.SetTextAlign(12);  //centered
   latex.DrawLatex(.2,.6,"K_{S}");
   latex.DrawLatex(.3,.6,"K^{*0}");
   latex.DrawLatex(.2,.5,longstring);

   latex.SetTextAlign(11);  //default bottom alignment
   latex.DrawLatex(.2,.4,"K_{S}");
   latex.DrawLatex(.3,.4,"K^{*0}");
   latex.DrawLatex(.2,.3,longstring);

   latex.SetTextAlign(10);  //special bottom alignment
   latex.DrawLatex(.2,.2,"K_{S}");
   latex.DrawLatex(.3,.2,"K^{*0}");
   latex.DrawLatex(.2,.1,longstring);

   latex.SetTextAlign(12);
   latex.SetTextFont(72);
   latex.DrawLatex(.1,.80,"13");
   latex.DrawLatex(.1,.55,"12");
   latex.DrawLatex(.1,.35,"11");
   latex.DrawLatex(.1,.18,"10");
   return Tlva;
}
End_Macro


\anchor L11
## Character Adjustment

The two commands `#kern` and `#lower` enable a better control
over character placement. The command `#kern[(Float_t)dx]{text}` moves
the output string horizontally by the fraction `dx` of its length.
Similarly, `#lower[(Float_t)dy]{text}` shifts the text up or down by
the fraction `dy` of its height.

Examples:

Begin_Macro
{
   TCanvas *cl = new TCanvas("cl","cl",10,10,900,300);
   TLatex Tl; Tl.SetTextFont(43); Tl.SetTextSize(20);
   TLatex Tt; Tt.SetTextFont(43); Tt.SetTextSize(16);
   Double_t dy = 1./7.;
   Tl.DrawLatex(.5,   dy, "Positive k#kern[0.3]{e}#kern[0.3]{r}#kern[0.3]{n}#kern[0.3]{i}#kern[0.3]{n}#kern[0.3]{g}");
   Tt.DrawText(.01, 2*dy, "Positive k#kern[0.3]{e}#kern[0.3]{r}#kern[0.3]{n}#kern[0.3]{i}#kern[0.3]{n}#kern[0.3]{g} :");
   Tl.DrawLatex(.5, 3*dy, "Negative k#kern[-0.3]{e}#kern[-0.3]{r}#kern[-0.3]{n}#kern[-0.3]{i}#kern[-0.3]{n}#kern[-0.3]{g}");
   Tt.DrawText(.01, 4*dy, "Negative k#kern[-0.3]{e}#kern[-0.3]{r}#kern[-0.3]{n}#kern[-0.3]{i}#kern[-0.3]{n}#kern[-0.3]{g} :");
   Tl.DrawLatex(.5, 5*dy, "Vertical a#lower[0.2]{d}#lower[0.4]{j}#lower[0.1]{u}#lower[-0.1]{s}#lower[-0.3]{t}#lower[-0.4]{m}#lower[-0.2]{e}#lower[0.1]{n}t");
   Tt.DrawText(.01, 6*dy, "Vertical a#lower[0.2]{d}#lower[0.4]{j}#lower[0.1]{u}#lower[-0.1]{s}#lower[-0.3]{t}#lower[-0.4]{m}#lower[-0.2]{e}#lower[0.1]{n}t :");

}
End_Macro

\anchor L12
## Italic and Boldface
Text can be turned italic or boldface using the commands
`#it` and `#bf`.

Examples:

Begin_Macro
{
   TCanvas *cl = new TCanvas("cl","cl",10,10,900,300);
   TLatex Tl; Tl.SetTextFont(43); Tl.SetTextSize(20);
   Double_t dy = 1./3.;
   Tl.DrawText(.01, dy,   "abc#alpha#beta#gamma, #it{abc#alpha#beta#gamma} :");    Tl.DrawLatex(.7, dy,   "abc#alpha#beta#gamma, #it{abc#alpha#beta#gamma}");
   Tl.DrawText(.01, 2*dy, "#bf{bold}, #it{italic}, #bf{#it{bold italic}}, #bf{#bf{unbold}} :");    Tl.DrawLatex(.7, 2*dy, "#bf{bold}, #it{italic}, #bf{#it{bold italic}}, #bf{#bf{unbold}}");
}
End_Macro

\anchor L13
## Examples

Begin_Macro(source)
{
   TCanvas ex1("ex1","Latex",500,600);
   TLatex Tl;
   Tl.SetTextAlign(12);
   Tl.SetTextSize(0.04);
   Tl.DrawLatex(0.1,0.8,"1)   C(x) = d #sqrt{#frac{2}{#lambdaD}}  #int^{x}_{0}cos(#frac{#pi}{2}t^{2})dt");
   Tl.DrawLatex(0.1,0.6,"2)   C(x) = d #sqrt{#frac{2}{#lambdaD}}  #int^{x}cos(#frac{#pi}{2}t^{2})dt");
   Tl.DrawLatex(0.1,0.4,"3)   R = |A|^{2} = #frac{1}{2}(#[]{#frac{1}{2}+C(V)}^{2}+#[]{#frac{1}{2}+S(V)}^{2})");
   Tl.DrawLatex(0.1,0.2,"4)   F(t) = #sum_{i=-#infty}^{#infty}A(i)cos#[]{#frac{i}{t+i}}");
   return ex1;
}
End_Macro
Begin_Macro(source)
{
   TCanvas ex2("ex2","Latex",500,300);
   TLatex Tl;
   Tl.SetTextAlign(23);
   Tl.SetTextSize(0.08);
   Tl.DrawLatex(0.5,0.95,"e^{+}e^{-}#rightarrowZ^{0}#rightarrowI#bar{I}, q#bar{q}");
   Tl.DrawLatex(0.5,0.75,"|#vec{a}#bullet#vec{b}|=#Sigmaa^{i}_{jk}+b^{bj}_{i}");
   Tl.DrawLatex(0.5,0.5,"i(#partial_{#mu}#bar{#psi}#gamma^{#mu}+m#bar{#psi}=0#Leftrightarrow(#Box+m^{2})#psi=0");
   Tl.DrawLatex(0.5,0.3,"L_{em}=eJ^{#mu}_{em}A_{#mu} , J^{#mu}_{em}=#bar{I}#gamma_{#mu}I , M^{j}_{i}=#SigmaA_{#alpha}#tau^{#alphaj}_{i}");
   return ex2;
}
End_Macro
Begin_Macro(source)
{
   TCanvas ex3("ex3","Latex",500,300);
   TPaveText pt(.1,.1,.9,.9);
   pt.AddText("#frac{2s}{#pi#alpha^{2}}  #frac{d#sigma}{dcos#theta} (e^{+}e^{-} #rightarrow f#bar{f} ) = ");
   pt.AddText("#left| #frac{1}{1 - #Delta#alpha} #right|^{2} (1+cos^{2}#theta");
   pt.AddText("+ 4 Re #left{ #frac{2}{1 - #Delta#alpha} #chi(s) #[]{#hat{g}_{#nu}^{e}#hat{g}_{#nu}^{f} (1 + cos^{2}#theta) + 2 #hat{g}_{a}^{e}#hat{g}_{a}^{f} cos#theta) } #right}");
   pt.SetLabel("Born equation");
   pt.Draw();
   return ex3;
}
End_Macro


\anchor L14
## Interface to TMathText

The class `TMathText` is a TeX math formulae interpreter. It uses plain
TeX syntax and uses "\\" as control instead of "#". If a piece of text containing
"\\" is given to `TLatex` then `TMathText` is automatically invoked.
Therefore, as histograms' titles, axis titles, labels etc ... are drawn using
`TLatex`, the `TMathText` syntax can be used for them also.
*/

////////////////////////////////////////////////////////////////////////////////
/// Default constructor.

TLatex::TLatex()
{
   fFactorSize  = 1.5;
   fFactorPos   = 0.6;
   fError       = nullptr;
   fShow        = kFALSE;
   fOriginSize  = 0.04;
   fItalic      = kFALSE;
   fLimitFactorSize = 3;
   SetLineWidth(2);
}

////////////////////////////////////////////////////////////////////////////////
/// Normal constructor.

TLatex::TLatex(Double_t x, Double_t y, const char *text)
       :TText(x,y,text)
{
   fFactorSize  = 1.5;
   fFactorPos   = 0.6;
   fError       = nullptr;
   fShow        = kFALSE;
   fOriginSize  = 0.04;
   fItalic      = kFALSE;
   fLimitFactorSize = 3;
   SetLineWidth(2);
}

////////////////////////////////////////////////////////////////////////////////
/// Destructor.

TLatex::~TLatex()
{
}

////////////////////////////////////////////////////////////////////////////////
/// Copy constructor.

TLatex::TLatex(const TLatex &latex) : TText(latex), TAttLine(latex)
{
   fFactorSize  = 1.5;
   fFactorPos   = 0.6;
   fError       = nullptr;
   fShow        = kFALSE;
   fOriginSize  = 0.04;
   fItalic      = kFALSE;
   fLimitFactorSize = 3;
   latex.TLatex::Copy(*this);
}

////////////////////////////////////////////////////////////////////////////////
///assignment operator

TLatex& TLatex::operator=(const TLatex& lt)
{
   if (this != &lt) {
      TText::operator=(lt);
      TAttLine::operator=(lt);
      fFactorSize = lt.fFactorSize;
      fFactorPos = lt.fFactorPos;
      fLimitFactorSize = lt.fLimitFactorSize;
      fError = lt.fError;
      fShow = lt.fShow;
      fTabSize = lt.fTabSize;
      fOriginSize = lt.fOriginSize;
      fItalic = lt.fItalic;
   }
   return *this;
}

////////////////////////////////////////////////////////////////////////////////
/// Copy this TLatex object to another TLatex.

void TLatex::Copy(TObject &obj) const
{
   TText::Copy(obj);
   TAttLine::Copy((TLatex &)obj);
   ((TLatex&)obj).fFactorSize  = fFactorSize;
   ((TLatex&)obj).fFactorPos   = fFactorPos;
   ((TLatex&)obj).fLimitFactorSize  = fLimitFactorSize;
   ((TLatex&)obj).fError       = fError;
   ((TLatex&)obj).fShow        = fShow;
   ((TLatex&)obj).fTabSize     = fTabSize;
   ((TLatex&)obj).fOriginSize  = fOriginSize;
   ((TLatex&)obj).fItalic      = fItalic;
<<<<<<< HEAD
   TText::Copy(obj);
   TAttLine::Copy((TLatex&)obj);
=======
>>>>>>> 18b4f317
}

////////////////////////////////////////////////////////////////////////////////
/// Analyse function.

TLatex::TLatexFormSize TLatex::Anal1(TextSpec_t spec, const Char_t* t, Int_t length)
{
   return Analyse(0,0,spec,t,length);
}

////////////////////////////////////////////////////////////////////////////////
///  Analyse and paint the TLatex formula
///
///  It is called twice : first for calculating the size of
///  each portion of the formula, then to paint the formula.
///  When analyse finds an operator or separator, it calls
///  itself recursively to analyse the arguments of the operator.
///  when the argument is an atom (normal text), it calculates
///  the size of it and return it as the result.
///  for example : if the operator #%frac{arg1}{arg2} is found :
///  Analyse(arg1) return the size of arg1 (width, up, down)
///  Analyse(arg2) return the size of arg2
///  now, we know the size of #%frac{arg1}{arg2}:
///
/// ~~~ {.cpp}
///  width = max(width_arg1, width_arg2)
///  up    = up_arg1 + down_arg1
///  down  = up_arg2 + down_arg2
/// ~~~
///
///  so, when the user wants to paint a fraction at position (x,y),
///  the rect used for the formula is : (x,y-up,x+width,y+down)
///
/// return size of zone occupied by the text/formula
///  - `t` : chain to be analyzed
///  - `length` : number of chars in t.

TLatex::TLatexFormSize TLatex::Analyse(Double_t x, Double_t y, TextSpec_t spec, const Char_t* t, Int_t length)
{
   const char *tab[] = { "alpha","beta","chi","delta","varepsilon","phi","gamma","eta","iota","varphi","kappa","lambda",
                "mu","nu","omicron","pi","theta","rho","sigma","tau","upsilon","varomega","omega","xi","psi","zeta",
                "Alpha","Beta","Chi","Delta","Epsilon","Phi","Gamma","Eta","Iota","vartheta",
                "Kappa","Lambda","Mu","Nu","Omicron","Pi","Theta","Rho","Sigma","Tau",
                "Upsilon","varsigma","Omega","Xi","Psi","Zeta","varUpsilon","epsilon"};

   const char *tab2[] = { "leq","/","infty","voidb","club","diamond","heart",
                 "spade","leftrightarrow","leftarrow","uparrow","rightarrow",
                 "downarrow","circ","pm","doublequote","geq","times","propto",
                 "partial","bullet","divide","neq","equiv","approx","3dots",
                 "cbar","topbar","downleftarrow","aleph","Jgothic","Rgothic","voidn",
                 "otimes","oplus","oslash","cap","cup","supset","supseteq",
                 "notsubset","subset","subseteq","in","notin","angle","nabla",
                 "oright","ocopyright","trademark","prod","surd","upoint","corner","wedge",
                 "vee","Leftrightarrow","Leftarrow","Uparrow","Rightarrow",
                 "Downarrow","diamond","LT","void1","copyright","void3","sum",
                 "arctop","lbar","arcbottom","topbar","void8", "bottombar","arcbar",
                 "ltbar","AA","aa","void06","GT","int","forall","exists" };

   const char *tab3[] = { "bar","vec","dot","hat","ddot","acute","grave","check","tilde","slash"};

   if (fError) return TLatexFormSize(0,0,0);

   Int_t nBlancDeb = 0, nBlancFin = 0, l_nBlancDeb = 0, l_nBlancFin = 0;
   Int_t i, k;
   Int_t min = 0, max = 0;
   Bool_t cont = kTRUE;
   while(cont) {
      // count leading blanks
      //while(nBlancDeb+nBlancFin<length && t[nBlancDeb]==' ') nBlancDeb++;

      if (nBlancDeb==length) return TLatexFormSize(0,0,0); // empty string

      // count trailing blanks
      //while(nBlancDeb+nBlancFin<length && t[length-nBlancFin-1]==' ') nBlancFin++;

      if (nBlancDeb==l_nBlancDeb && nBlancFin==l_nBlancFin) cont = kFALSE;

      // remove characters { }
      if (t[nBlancDeb]=='{' && t[length-nBlancFin-1]=='}') {
         Int_t nBrackets = 0;
         Bool_t sameBrackets = kTRUE;
         for(i=nBlancDeb;i<length-nBlancFin;i++) {
            if (t[i] == '{' && !(i>0 && t[i-1] == '@')) nBrackets++;
            if (t[i] == '}' && t[i-1]!= '@') nBrackets--;
            if (nBrackets==0 && i<length-nBlancFin-2) {
               sameBrackets=kFALSE;
               break;
            }
         }

         if (sameBrackets) {
            // begin and end brackets match
            nBlancDeb++;
            nBlancFin++;
            if (nBlancDeb+nBlancFin==length) return TLatexFormSize(0,0,0); // empty string
            cont = kTRUE;
         }

      }

      l_nBlancDeb = nBlancDeb;
      l_nBlancFin = nBlancFin;
   }

   // make a copy of the current processed chain of characters
   // removing leading and trailing blanks
   length -= nBlancFin+nBlancDeb; // length of string without blanks
   if (length <=0) {
      Error("Analyse", "It seems there is a syntax error in the TLatex string");
      return TLatexFormSize(0,0,0);
   }
   Char_t* text = new Char_t[length+1];
   strncpy(text,t+nBlancDeb,length);
   text[length] = 0;

   // compute size of subscripts and superscripts
   Double_t indiceSize = spec.fSize/fFactorSize;
   if(indiceSize<fOriginSize/TMath::Exp(fLimitFactorSize*TMath::Log(fFactorSize))-0.001f)
      indiceSize = spec.fSize;
   // subtract 0.001 because of rounding errors
   TextSpec_t specNewSize = spec;
   specNewSize.fSize       = indiceSize;

   // recherche des operateurs
   Int_t opPower         = -1;   // Position of first ^ (power)
   Int_t opUnder         = -1;   // Position of first _ (indice)
   Int_t opFrac          = -1;   // Position of first \frac
   Int_t opSqrt          = -1;   // Position of first \sqrt
   Int_t nBrackets       = 0;    // Nesting level in { }
   Int_t nCroch          = 0;    // Nesting level in [ ]
   Int_t opCurlyCurly    = -1;   // Position of first }{
   Int_t opSquareCurly   = -1;   // Position of first ]{
   Int_t opCloseCurly    = -2;   // Position of first }
   Int_t opColor         = -1;   // Position of first #color
   Int_t opFont          = -1;   // Position of first #font
   Int_t opScale         = -1;   // Position of first #scale
   Int_t opGreek         = -1;   // Position of a Greek letter
   Int_t opSpec          = -1;   // position of a special character
   Int_t opAbove         = -1;   // position of a vector/overline
   Int_t opSquareBracket = 0 ;   // position of a "[]{" operator (#[]{arg})
   Int_t opBigCurly      = 0 ;   // position of a "{}{" operator (big curly bracket #{}{arg})
   Int_t opAbs           = 0 ;   // position of a "||{" operator (absolute value) (#||{arg})
   Int_t opParen         = 0 ;   // position of a "(){" operator (big parenthesis #(){arg})
   Int_t abovePlace      = 0 ;   // true if subscripts must be written above and not after
   Int_t opBox           = 0 ;   // position of #Box
   Int_t opPerp          = 0;    // position of #perp
   Int_t opOdot          = 0;    // position of #odot
   Int_t opHbar          = 0;    // position of #hbar
   Int_t opMinus         = 0;    // position of #minus
   Int_t opPlus          = 0;    // position of #plus
   Int_t opMp            = 0;    // position of #mp
   Int_t opBackslash     = 0;    // position of #backslash
   Int_t opParallel      = 0;    // position of #parallel
   Int_t opSplitLine     = -1;   // Position of first #splitline
   Int_t opKern          = -1;   // Position of first #kern
   Int_t opLower         = -1;   // Position of first #lower
   Int_t opBf            = -1;   // Position of first #bf
   Int_t opIt            = -1;   // Position of first #it
   Int_t opMbox          = -1;   // Position of first #mbox

   Bool_t opFound = kFALSE;
   Bool_t quote1 = kFALSE, quote2 = kFALSE ;

   for(i=0;i<length;i++) {
      switch (text[i]) {
         case '\'' : quote1 = !quote1 ; break ;
         case '"'  : quote2  = !quote2 ; break ;
      }
      //if (quote1 || quote2) continue ;
      switch (text[i]) {
         case '{':
            if (nCroch==0) {
               if (!(i>0 && text[i-1] == '@')) nBrackets++;
            }
            break;
         case '}':
            if (nCroch==0) {
               if (!(i>0 && text[i-1] == '@')) nBrackets--;
               if (nBrackets==0) {
                  if (i<length-1) if (text[i+1]=='{' && opCurlyCurly==-1) opCurlyCurly=i;
                  if (i<length-2) {
                     if (text[i+1]!='{' && !(text[i+2]=='{' && (text[i+1]=='^' || text[i+1]=='_'))
                     && opCloseCurly==-2) opCloseCurly=i;
                  }
                  else if (i<length-1) {
                     if (text[i+1]!='{' && opCloseCurly==-2) opCloseCurly=i;
                  }
                  else if (opCloseCurly==-2) opCloseCurly=i;
               }
            }
            break;
         case '[':
            if (nBrackets==0) {
               if (!(i>0 && text[i-1] == '@')) nCroch++;
            }
            break;
         case ']':
            if (nBrackets==0) {
               if (!(i>0 && text[i-1] == '@')) nCroch--;
               if (nCroch<0) {
                  // more "]" than "["
                  fError = "Missing \"[\"";
                  delete [] text;
                  return TLatexFormSize(0,0,0);
               }
            }
            break;
      }
      if (length>i+1) {
         Char_t buf[3];
         strncpy(buf,&text[i],2);
         if (strncmp(buf,"^{",2)==0) {
            if (opPower==-1 && nBrackets==0 && nCroch==0) opPower=i;
            if (i>3) {
               Char_t buf1[5];
               strncpy(buf1,&text[i-4],4);
               if (strncmp(buf1,"#int",4)==0) {
                  abovePlace = 1;
                  if (i>4 && opCloseCurly==-2) opCloseCurly=i-5;
               }
               if (strncmp(buf1,"#sum",4)==0) {
                  abovePlace = 2;
                  if (i>4 && opCloseCurly==-2) opCloseCurly=i-5;
               }
            }
         }
         if (strncmp(buf,"_{",2)==0) {
            if (opUnder==-1 && nBrackets==0 && nCroch==0) opUnder=i;
            if (i>3) {
               Char_t buf2[5];
               strncpy(buf2,&text[i-4],4);
               if (strncmp(buf2,"#int",4)==0) {
                  abovePlace = 1;
                  if (i>4 && opCloseCurly==-2) opCloseCurly=i-5;
               }
               if (strncmp(buf2,"#sum",4)==0) {
                  abovePlace = 2;
                  if (i>4 && opCloseCurly==-2) opCloseCurly=i-5;
               }
            }
         }
         if (strncmp(buf,"]{",2)==0)
            if (opSquareCurly==-1 && nBrackets==0 && nCroch==0) opSquareCurly=i;
      }
      // detect other operators
      if (text[i]=='\\' || (text[i]=='#' && !opFound && nBrackets==0 && nCroch==0)) {

         if (length>i+10) {
            Char_t buf[11];
            strncpy(buf,&text[i+1],10);
            if (strncmp(buf,"splitline{",10)==0) {
               opSplitLine=i; opFound = kTRUE;
               if (i>0 && opCloseCurly==-2) opCloseCurly=i-1;
               continue;
            }
         }
         if (length>i+9) {
            Char_t buf[10];
            strncpy(buf,&text[i+1],9);
            if (!opBackslash && strncmp(buf,"backslash",9)==0) {
               opBackslash=1; opFound = kTRUE;
               if (i>0 && opCloseCurly==-2) opCloseCurly=i-1;
               continue;
            }
         }
         if (length>i+8) {
            Char_t buf[9];
            strncpy(buf,&text[i+1],8);
            if (!opParallel && strncmp(buf,"parallel",8)==0) {
               opParallel=1; opFound = kTRUE;
               if (i>0 && opCloseCurly==-2) opCloseCurly=i-1;
               continue;
            }
         }
         if (length>i+6) {
            Char_t buf[7];
            strncpy(buf,&text[i+1],6);
            if (strncmp(buf,"lower[",6)==0 || strncmp(buf,"lower{",6)==0) {
               opLower=i; opFound = kTRUE;
               if (i>0 && opCloseCurly==-2) opCloseCurly=i-1;
               continue ;
            }
            if (strncmp(buf,"scale[",6)==0 || strncmp(buf,"scale{",6)==0) {
               opScale=i; opFound = kTRUE;
               if (i>0 && opCloseCurly==-2) opCloseCurly=i-1;
               continue ;
            }
            if (strncmp(buf,"color[",6)==0 || strncmp(buf,"color{",6)==0) {
               opColor=i; opFound = kTRUE;
               if (i>0 && opCloseCurly==-2) opCloseCurly=i-1;
               continue ;
            }
         }
         if (length>i+5) {
            Char_t buf[6];
            strncpy(buf,&text[i+1],5);
            if (strncmp(buf,"frac{",5)==0) {
               opFrac=i; opFound = kTRUE;
               if (i>0 && opCloseCurly==-2) opCloseCurly=i-1;
               continue;
            }
            if (strncmp(buf,"sqrt{",5)==0 || strncmp(buf,"sqrt[",5)==0) {
               opSqrt=i; opFound = kTRUE;
               if (i>0 && opCloseCurly==-2) opCloseCurly=i-1;
               continue;
            }
            if (strncmp(buf,"font{",5)==0 || strncmp(buf,"font[",5)==0) {
               opFont=i; opFound = kTRUE;
               if (i>0 && opCloseCurly==-2) opCloseCurly=i-1;
               continue;
            }
            if (strncmp(buf,"kern[",5)==0 || strncmp(buf,"kern{",5)==0) {
               opKern=i; opFound = kTRUE;
               if (i>0 && opCloseCurly==-2) opCloseCurly=i-1;
               continue ;
            }
            if (!opMinus && strncmp(buf,"minus",5)==0) {
               opMinus=1; opFound = kTRUE;
               if (i>0 && opCloseCurly==-2) opCloseCurly=i-1;
               continue;
            }
            if (strncmp(buf,"mbox[",5)==0 || strncmp(buf,"mbox{",5)==0) {
               opMbox=i; opFound = kTRUE;
               if (i>0 && opCloseCurly==-2) opCloseCurly=i-1;
               continue ;
            }
         }
         if (length>i+4) {
            Char_t buf[5];
            strncpy(buf,&text[i+1],4);
            if (!opOdot && strncmp(buf,"odot",4)==0) {
               opOdot=1; opFound = kTRUE;
               if (i>0 && opCloseCurly==-2) opCloseCurly=i-1;
               continue;
            }
            if (!opHbar && strncmp(buf,"hbar",4)==0) {
               opHbar=1; opFound = kTRUE;
               if (i>0 && opCloseCurly==-2) opCloseCurly=i-1;
               continue;
            }
            if (!opPerp && strncmp(buf,"perp",4)==0) {
               opPerp=1; opFound = kTRUE;
               if (i>0 && opCloseCurly==-2) opCloseCurly=i-1;
               continue;
            }
            if (!opPlus && strncmp(buf,"plus",4)==0) {
               opPlus=1; opFound = kTRUE;
               if (i>0 && opCloseCurly==-2) opCloseCurly=i-1;
               continue;
            }
         }
         if (length>i+3) {
            Char_t buf[4];
            strncpy(buf,&text[i+1],3);
            buf[3] = 0;
            if (strncmp(buf,"[]{",3)==0) {
               opSquareBracket=1; opFound = kTRUE;
               if (i>0 && opCloseCurly==-2) opCloseCurly=i-1;
               continue;
            }
            if (strncmp(buf,"{}{",3)==0 ) {
               opBigCurly=1; opFound = kTRUE;
               if (i>0 && opCloseCurly==-2) opCloseCurly=i-1;
               continue;
            }
            if (strncmp(buf,"||{",3)==0) {
               opAbs=1; opFound = kTRUE;
               if (i>0 && opCloseCurly==-2) opCloseCurly=i-1;
               continue;
            }
            if (strncmp(buf,"(){",3)==0) {
               opParen=1; opFound = kTRUE;
               if (i>0 && opCloseCurly==-2) opCloseCurly=i-1;
               continue;
            }
            if (!opBox && strncmp(buf,"Box",3)==0) {
               opBox=1; opFound = kTRUE;
               if (i>0 && opCloseCurly==-2) opCloseCurly=i-1;
               continue;
            }
            if (strncmp(buf,"bf[",3)==0 || strncmp(buf,"bf{",3)==0) {
               opBf=i; opFound = kTRUE;
               if (i>0 && opCloseCurly==-2) opCloseCurly=i-1;
               continue ;
            }
            if (strncmp(buf,"it[",3)==0 || strncmp(buf,"it{",3)==0) {
               opIt=i; opFound = kTRUE;
               if (i>0 && opCloseCurly==-2) opCloseCurly=i-1;
               continue ;
            }
         }
         if (length>i+2) {
            Char_t buf[3];
            strncpy(buf,&text[i+1],2);
            if (!opMp && strncmp(buf,"mp",2)==0) {
               opMp=1; opFound = kTRUE;
               if (i>0 && opCloseCurly==-2) opCloseCurly=i-1;
               continue;
            }
         }
         for(k=0;k<54;k++) {
            if (!opFound && UInt_t(length)>i+strlen(tab[k])) {
               if (strncmp(&text[i+1],tab[k],strlen(tab[k]))==0) {
                  opGreek=k;
                  opFound = kTRUE;
                  if (i>0 && opCloseCurly==-2) opCloseCurly=i-1;
               }
            }
         }
         for(k=0;k<10;k++) {
            if (!opFound && UInt_t(length)>i+strlen(tab3[k])) {
               if (strncmp(&text[i+1],tab3[k],strlen(tab3[k]))==0) {
                  opAbove=k;
                  opFound = kTRUE;
                  if (i>0 && opCloseCurly==-2) opCloseCurly=i-1;
               }
            }
         }
         UInt_t lastsize = 0;
         if (!opFound)
         for(k=0;k<82;k++) {
            if ((opSpec==-1 || strlen(tab2[k])>lastsize) && UInt_t(length)>i+strlen(tab2[k])) {
               if (strncmp(&text[i+1],tab2[k],strlen(tab2[k]))==0) {
                  lastsize = strlen(tab2[k]);
                  opSpec=k;
                  opFound = kTRUE;
                  if (i>0 && opCloseCurly==-2) opCloseCurly=i-1;
               }
            }
         }
      }
   }

   TLatexFormSize fs1;
   TLatexFormSize fs2;
   TLatexFormSize fs3;
   TLatexFormSize result;

   // analysis of operators found
   if (opCloseCurly>-1 && opCloseCurly<length-1) { // separator } found
      if(!fShow) {
         fs1 = Anal1(spec,text,opCloseCurly+1);
         fs2 = Anal1(spec,text+opCloseCurly+1,length-opCloseCurly-1);
         Savefs(&fs1);
      } else {
         fs1 = Readfs();
         Analyse(x+fs1.Width(),y,spec,text+opCloseCurly+1,length-opCloseCurly-1);
         Analyse(x,y,spec,text,opCloseCurly+1);
      }
      result = fs1+fs2;
   }

   else if (opPower>-1 && opUnder>-1) { // ^ and _ found
      min = TMath::Min(opPower,opUnder);
      max = TMath::Max(opPower,opUnder);
      Double_t xfpos = 0. ; //GetHeight()*spec.fSize/5.;
      Double_t prop=1, propU=1; // scale factor for #sum & #int
      switch (abovePlace) {
         case 1 :
            prop = .8 ; propU = 1.75 ; // Int
            break;
         case 2:
            prop = .9 ; propU = 1.75 ; // Sum
            break;
      }
     // propU acts on upper number
     // when increasing propU value, the upper indice position is higher
     // when increasing prop values, the lower indice position is lower

      if (!fShow) {
         Int_t ltext = min ;
         if (min >= 2 && strncmp(&text[min-2],"{}",2)==0) {
            // upper and lower indice before the character
            // like with chemical element
            snprintf(&text[ltext-2],length-(ltext-2),"I ") ;
            ltext-- ;
         }
         fs1 = Anal1(spec,text,ltext);
         fs2 = Anal1(specNewSize,text+min+1,max-min-1);
         fs3 = Anal1(specNewSize,text+max+1,length-max-1);
         Savefs(&fs1);
         Savefs(&fs2);
         Savefs(&fs3);
      } else {
         fs3 = Readfs();
         fs2 = Readfs();
         fs1 = Readfs();
         Double_t pos = 0;
         if (!abovePlace) {
            Double_t addW = fs1.Width()+xfpos, addH1, addH2;
            if (opPower<opUnder) {
               addH1 = -fs1.Over()*(fFactorPos)-fs2.Under();
               addH2 = fs1.Under()+fs3.Over()*(fFactorPos);
            } else {
               addH1 = fs1.Under()+fs2.Over()*(fFactorPos);
               addH2 = -fs1.Over()*(fFactorPos)-fs3.Under();
            }
            Analyse(x+addW,y+addH2,specNewSize,text+max+1,length-max-1);
            Analyse(x+addW,y+addH1,specNewSize,text+min+1,max-min-1);
         } else {
            Double_t addW1, addW2, addH1, addH2;
            Double_t m = TMath::Max(fs1.Width(),TMath::Max(fs2.Width(),fs3.Width()));
            pos = (m-fs1.Width())/2;
            if (opPower<opUnder) {
               addH1 = -fs1.Over()*propU-fs2.Under();
               addW1 = (m-fs2.Width())/2;
               addH2 = fs1.Under()*prop+fs3.Over();
               addW2 = (m-fs3.Width())/2;
            } else {
               addH1 = fs1.Under()*prop+fs2.Over();
               addW1 = (m-fs2.Width())/2;
               addH2 = -fs1.Over()*propU-fs3.Under();
               addW2 = (m-fs3.Width())/2;
            }

            Analyse(x+addW2,y+addH2,specNewSize,text+max+1,length-max-1);
            Analyse(x+addW1,y+addH1,specNewSize,text+min+1,max-min-1);
         }

         if (min >= 2 && strncmp(&text[min-2],"{}",2)==0) {
            snprintf(&text[min-2],length-(min-2),"  ") ;
            Analyse(x+pos,y,spec,text,min-1);
         } else {
            Analyse(x+pos,y,spec,text,min);
         }
      }

      if (!abovePlace) {
         if (opPower<opUnder) {
            result.Set(fs1.Width()+xfpos+TMath::Max(fs2.Width(),fs3.Width()),
                       fs1.Over()*fFactorPos+fs2.Height(),
                       fs1.Under()+fs3.Height()-fs3.Over()*(1-fFactorPos));
         } else {
            result.Set(fs1.Width()+xfpos+TMath::Max(fs2.Width(),fs3.Width()),
                       fs1.Over()*fFactorPos+fs3.Height(),
                       fs1.Under()+fs2.Height()-fs2.Over()*(1-fFactorPos));
         }
      } else {
         if (opPower<opUnder) {
            result.Set(TMath::Max(fs1.Width(),TMath::Max(fs2.Width(),fs3.Width())),
                       fs1.Over()*propU+fs2.Height(),fs1.Under()*prop+fs3.Height());
         } else {
            result.Set(TMath::Max(fs1.Width(),TMath::Max(fs2.Width(),fs3.Width())),
                       fs1.Over()*propU+fs3.Height(),fs1.Under()*prop+fs2.Height());
         }
      }
   }
   else if (opPower>-1) { // ^ found
      Double_t prop=1;
      Double_t xfpos = 0. ; //GetHeight()*spec.fSize/5. ;
      switch (abovePlace) {
         case 1 : //int
            prop = 1.75 ; break ;
         case 2 : // sum
            prop = 1.75;  break ;
      }
      // When increasing prop, the upper indice position is higher
      if (!fShow) {
         Int_t ltext = opPower ;
         if (ltext >= 2 && strncmp(&text[ltext-2],"{}",2)==0) {
            // upper and lower indice before the character
            // like with chemical element
            snprintf(&text[ltext-2],length-(ltext-2),"I ") ;
            ltext-- ;
         }
         fs1 = Anal1(spec,text,ltext);
         fs2 = Anal1(specNewSize,text+opPower+1,length-opPower-1);
         Savefs(&fs1);
         Savefs(&fs2);
      } else {
         fs2 = Readfs();
         fs1 = Readfs();
         Int_t pos = 0;
         if (!abovePlace){
            Double_t over = fs1.Over();
            if (over <= 0) over = 1.5*fs2.Over();
            Analyse(x+fs1.Width()+xfpos,y-over*fFactorPos-fs2.Under(),specNewSize,text+opPower+1,length-opPower-1);
         } else {
            Int_t pos2=0;
            if (fs2.Width()>fs1.Width())
               pos=Int_t((fs2.Width()-fs1.Width())/2);
            else
               pos2=Int_t((fs1.Width()-fs2.Width())/2);

            Analyse(x+pos2,y-fs1.Over()*prop-fs2.Under(),specNewSize,text+opPower+1,length-opPower-1);
         }
         if (opPower >= 2 && strncmp(&text[opPower-2],"{}",2)==0) {
            snprintf(&text[opPower-2],length-(opPower-2),"  ") ;
            Analyse(x+pos,y,spec,text,opPower-1);
         } else {
            Analyse(x+pos,y,spec,text,opPower);
         }
      }

      if (!abovePlace)
         result.Set(fs1.Width()+xfpos+fs2.Width(),
                    fs1.Over()*fFactorPos+fs2.Over(),fs1.Under());
      else
         result.Set(TMath::Max(fs1.Width(),fs2.Width()),fs1.Over()*prop+fs2.Height(),fs1.Under());

   }
   else if (opUnder>-1) { // _ found
      Double_t prop = .9; // scale factor for #sum & #frac
      Double_t xfpos = 0.;//GetHeight()*spec.fSize/5. ;
      Double_t fpos = fFactorPos ;
      // When increasing prop, the lower indice position is lower
      if(!fShow) {
         Int_t ltext = opUnder ;
         if (ltext >= 2 && strncmp(&text[ltext-2],"{}",2)==0) {
            // upper and lower indice before the character
            // like with chemical element
            snprintf(&text[ltext-2],length-(ltext-2),"I ") ;
            ltext-- ;
         }
         fs1 = Anal1(spec,text,ltext);
         fs2 = Anal1(specNewSize,text+opUnder+1,length-opUnder-1);
         Savefs(&fs1);
         Savefs(&fs2);
      } else {
         fs2 = Readfs();
         fs1 = Readfs();
         Int_t pos = 0;
         if (!abovePlace)
            Analyse(x+fs1.Width()+xfpos,y+fs1.Under()+fs2.Over()*fpos,specNewSize,text+opUnder+1,length-opUnder-1);
         else {
            Int_t pos2=0;
            if (fs2.Width()>fs1.Width())
               pos=Int_t((fs2.Width()-fs1.Width())/2);
            else
               pos2=Int_t((fs1.Width()-fs2.Width())/2);

            Analyse(x+pos2,y+fs1.Under()*prop+fs2.Over(),specNewSize,text+opUnder+1,length-opUnder-1);
         }
         if (opUnder >= 2 && strncmp(&text[opUnder-2],"{}",2)==0) {
            snprintf(&text[opUnder-2],length-(opUnder-2),"  ") ;
            Analyse(x+pos,y,spec,text,opUnder-1);
         } else {
            Analyse(x+pos,y,spec,text,opUnder);
         }
      }
      if (!abovePlace)
         result.Set(fs1.Width()+xfpos+fs2.Width(),fs1.Over(),
                    fs1.Under()+fs2.Under()+fs2.Over()*fpos);
      else
         result.Set(TMath::Max(fs1.Width(),fs2.Width()),fs1.Over(),fs1.Under()*prop+fs2.Height());
   }
   else if (opBox) {
      Double_t square = GetHeight()*spec.fSize/2;
      if (!fShow) {
         fs1 = Anal1(spec,text+4,length-4);
      } else {
         fs1 = Analyse(x+square,y,spec,text+4,length-4);
         Double_t adjust = GetHeight()*spec.fSize/20;
         Double_t x1 = x+adjust ;
         Double_t x2 = x-adjust+square ;
         Double_t y1 = y;
         Double_t y2 = y-square+adjust;
         DrawLine(x1,y1,x2,y1,spec);
         DrawLine(x2,y1,x2,y2,spec);
         DrawLine(x2,y2,x1,y2,spec);
         DrawLine(x1,y2,x1,y1,spec);
      }
      result = fs1 + TLatexFormSize(square,square,0);
   }
   else if (opOdot) {
      Double_t square = GetHeight()*spec.fSize/2;
      if (!fShow) {
         fs1 = Anal1(spec,text+5,length-5);
      } else {
         fs1 = Analyse(x+1.3*square,y,spec,text+5,length-5);
         Double_t adjust = GetHeight()*spec.fSize/20;
         Double_t r1 = 0.62*square;
         Double_t y1 = y-0.3*square-adjust;
         DrawCircle(x+0.6*square,y1,r1,spec) ;
         DrawCircle(x+0.6*square,y1,r1/100,spec) ;
      }
      result = fs1 + TLatexFormSize(square,square,0);
   }
   else if (opHbar) {
      Double_t square = GetHeight()*spec.fSize/2;
      if (!fShow) {
         fs1 = Anal1(spec,text+5,length-5);
      } else {
         fs1 = Analyse(x+square,y,spec,text+5,length-5);
         TText hbar;
         hbar.SetTextFont(12);
         hbar.SetTextColor(spec.fColor);
         hbar.SetTextSize(spec.fSize);
         hbar.SetTextAngle(fTextAngle);
         hbar.SetTextAlign(11);
         Double_t xOrigin = (Double_t)gPad->XtoAbsPixel(fX);
         Double_t yOrigin = (Double_t)gPad->YtoAbsPixel(fY);
         Double_t angle   = kPI*spec.fAngle/180.;
         Double_t xx = gPad->AbsPixeltoX(Int_t((x-xOrigin)*TMath::Cos(angle)+(y-yOrigin)*TMath::Sin(angle)+xOrigin));
         Double_t yy = gPad->AbsPixeltoY(Int_t((x-xOrigin)*TMath::Sin(-angle)+(y-yOrigin)*TMath::Cos(angle)+yOrigin));
         hbar.PaintText(xx,yy,"h");
         DrawLine(x,y-0.8*square,x+0.75*square,y-square,spec);
      }
      result = fs1 + TLatexFormSize(square,square,0);
   }
   else if (opMinus) {
      Double_t square = GetHeight()*spec.fSize/2;
      if (!fShow) {
         fs1 = Anal1(spec,text+6,length-6);
      } else {
         fs1 = Analyse(x+square,y,spec,text+6,length-6);
         TText minus;
         minus.SetTextFont(122);
         minus.SetTextColor(spec.fColor);
         minus.SetTextSize(spec.fSize);
         minus.SetTextAngle(fTextAngle);
         minus.SetTextAlign(11);
         Double_t xOrigin = (Double_t)gPad->XtoAbsPixel(fX);
         Double_t yOrigin = (Double_t)gPad->YtoAbsPixel(fY);
         Double_t angle   = kPI*spec.fAngle/180.;
         Double_t xx = gPad->AbsPixeltoX(Int_t((x-xOrigin)*TMath::Cos(angle)+(y-yOrigin)*TMath::Sin(angle)+xOrigin));
         Double_t yy = gPad->AbsPixeltoY(Int_t((x-xOrigin)*TMath::Sin(-angle)+(y-yOrigin)*TMath::Cos(angle)+yOrigin));
         minus.PaintText(xx,yy,"-");
      }
      result = fs1 + TLatexFormSize(square,square,0);
   }
   else if (opPlus) {
      Double_t square = GetHeight()*spec.fSize/2;
      if (!fShow) {
         fs1 = Anal1(spec,text+5,length-5);
      } else {
         fs1 = Analyse(x+square,y,spec,text+5,length-5);
         TText plus;
         plus.SetTextFont(122);
         plus.SetTextColor(spec.fColor);
         plus.SetTextSize(spec.fSize);
         plus.SetTextAngle(fTextAngle);
         plus.SetTextAlign(11);
         Double_t xOrigin = (Double_t)gPad->XtoAbsPixel(fX);
         Double_t yOrigin = (Double_t)gPad->YtoAbsPixel(fY);
         Double_t angle   = kPI*spec.fAngle/180.;
         Double_t xx = gPad->AbsPixeltoX(Int_t((x-xOrigin)*TMath::Cos(angle)+(y-yOrigin)*TMath::Sin(angle)+xOrigin));
         Double_t yy = gPad->AbsPixeltoY(Int_t((x-xOrigin)*TMath::Sin(-angle)+(y-yOrigin)*TMath::Cos(angle)+yOrigin));
         plus.PaintText(xx,yy,"+");
      }
      result = fs1 + TLatexFormSize(square,square,0);
   }
   else if (opMp) {
      Double_t square = GetHeight()*spec.fSize/2;
      if (!fShow) {
         fs1 = Anal1(spec,text+3,length-3);
      } else {
         fs1 = Analyse(x+square,y,spec,text+3,length-3);
         TText mp;
         mp.SetTextFont(122);
         mp.SetTextColor(spec.fColor);
         mp.SetTextSize(spec.fSize);
         mp.SetTextAngle(fTextAngle+180);
         mp.SetTextAlign(11);
         Double_t xOrigin = (Double_t)gPad->XtoAbsPixel(fX);
         Double_t yOrigin = (Double_t)gPad->YtoAbsPixel(fY);
         Double_t angle   = kPI*spec.fAngle/180.;
         Double_t xx = gPad->AbsPixeltoX(Int_t((x+square-xOrigin)*TMath::Cos(angle)+(y-1.25*square-yOrigin)*TMath::Sin(angle)+xOrigin));
         Double_t yy = gPad->AbsPixeltoY(Int_t((x+square-xOrigin)*TMath::Sin(-angle)+(y-1.25*square-yOrigin)*TMath::Cos(angle)+yOrigin));
         mp.PaintText(xx,yy,"\261");
      }
      result = fs1 + TLatexFormSize(square,square,0);
   }
   else if (opPerp) {
      Double_t square = GetHeight()*spec.fSize/1.4;
      if (!fShow) {
         fs1 = Anal1(spec,text+5,length-5);
      } else {
         fs1 = Analyse(x+0.5*square,y,spec,text+5,length-5);
         Double_t x0 = x  + 0.50*square;
         Double_t x1 = x0 - 0.48*square;
         Double_t x2 = x0 + 0.48*square;
         Double_t y1 = y  + 0.6*square;
         Double_t y2 = y1 - 1.3*square;
         DrawLine(x1,y1,x2,y1,spec);
         DrawLine(x0,y1,x0,y2,spec);
      }
      result = fs1;
   }
   else if (opBackslash) {
      Double_t square = GetHeight()*spec.fSize/2;
      if (!fShow) {
         fs1 = Anal1(spec,text+10,length-10);
      } else {
         fs1 = Analyse(x+square,y,spec,text+10,length-10);
         TText bs;
         bs.SetTextFont(GetTextFont());
         bs.SetTextColor(spec.fColor);
         bs.SetTextSize(spec.fSize);
         bs.SetTextAngle(fTextAngle);
         bs.SetTextAlign(11);
         Double_t xOrigin = (Double_t)gPad->XtoAbsPixel(fX);
         Double_t yOrigin = (Double_t)gPad->YtoAbsPixel(fY);
         Double_t angle   = kPI*spec.fAngle/180.;
         Double_t xx = gPad->AbsPixeltoX(Int_t((x-xOrigin)*TMath::Cos(angle)+(y-yOrigin)*TMath::Sin(angle)+xOrigin));
         Double_t yy = gPad->AbsPixeltoY(Int_t((x-xOrigin)*TMath::Sin(-angle)+(y-yOrigin)*TMath::Cos(angle)+yOrigin));
         bs.PaintText(xx,yy,"\\");
      }
      result = fs1 + TLatexFormSize(square,square,0);
   }
   else if (opParallel) {
      Double_t square = GetHeight()*spec.fSize/1.4;
      if (!fShow) {
         fs1 = Anal1(spec,text+9,length-9);
      } else {
         fs1 = Analyse(x+0.5*square,y,spec,text+9,length-9);
         Double_t x1 = x + 0.15*square;
         Double_t x2 = x + 0.45*square;
         Double_t y1 = y + 0.3*square;
         Double_t y2 = y1- 1.3*square;
         DrawLine(x1,y1,x1,y2,spec);
         DrawLine(x2,y1,x2,y2,spec);
      }
      result = fs1 + TLatexFormSize(square,square,0);
   }
   else if (opGreek>-1) {
      TextSpec_t newSpec = spec;
      newSpec.fFont = fItalic ? 152 : 122;
      char letter = 97 + opGreek;
      Double_t yoffset = 0.; // Greek letter too low
      if (opGreek>25) letter -= 58;
      if (opGreek == 52) letter = '\241'; //varUpsilon
      if (opGreek == 53) letter = '\316'; //epsilon
      if (!fShow) {
         fs1 = Anal1(newSpec,&letter,1);
         fs2 = Anal1(spec,text+strlen(tab[opGreek])+1,length-strlen(tab[opGreek])-1);
         Savefs(&fs1);
      } else {
         fs1 = Readfs();
         Analyse(x+fs1.Width(),y,spec,text+strlen(tab[opGreek])+1,length-strlen(tab[opGreek])-1);
         Analyse(x,y-yoffset,newSpec,&letter,1);
      }
      fs1.AddOver(TLatexFormSize(0,yoffset,0)) ;
      result = fs1+fs2;
   }

   else if (opSpec>-1) {
      TextSpec_t newSpec = spec;
      newSpec.fFont = fItalic ? 152 : 122;
      char letter = '\243' + opSpec;
      if(opSpec == 75 || opSpec == 76) {
         newSpec.fFont = GetTextFont();
         if (gVirtualX->InheritsFrom("TGCocoa")) {
            if (opSpec == 75) letter = '\201'; // AA Angstroem
            if (opSpec == 76) letter = '\214'; // aa Angstroem
         } else {
            if (opSpec == 75) letter = '\305'; // AA Angstroem
            if (opSpec == 76) letter = '\345'; // aa Angstroem
         }
      }
      if(opSpec == 80 || opSpec == 81) {
         if (opSpec == 80) letter = '\042'; // #forall
         if (opSpec == 81) letter = '\044'; // #exists
      }
      Double_t props, propi;
      props = 1.8 ; // scale factor for #sum(66)
      propi = 2.3 ; // scale factor for  #int(79)

      if (opSpec==66 ) {
         newSpec.fSize = spec.fSize*props;
      } else if (opSpec==79) {
         newSpec.fSize = spec.fSize*propi;
      }
      if (!fShow) {
         fs1 = Anal1(newSpec,&letter,1);
         if (opSpec == 79 || opSpec == 66)
            fs1.Set(fs1.Width(),fs1.Over()*0.45,fs1.Over()*0.45);

         fs2 = Anal1(spec,text+strlen(tab2[opSpec])+1,length-strlen(tab2[opSpec])-1);
         Savefs(&fs1);
      } else {
         fs1 = Readfs();
         Analyse(x+fs1.Width(),y,spec,text+strlen(tab2[opSpec])+1,length-strlen(tab2[opSpec])-1);
         if (opSpec!=66 && opSpec!=79)
            Analyse(x,y,newSpec,&letter,1);
         else {
               Analyse(x,y+fs1.Under()/2.,newSpec,&letter,1);
         }
      }
      result = fs1+fs2;
   }
   else if (opAbove>-1) {
      if (!fShow) {
         fs1 = Anal1(spec,text+strlen(tab3[opAbove])+1,length-strlen(tab3[opAbove])-1);
         Savefs(&fs1);
      } else {
         fs1 = Readfs();
         Analyse(x,y,spec,text+strlen(tab3[opAbove])+1,length-strlen(tab3[opAbove])-1);
         Double_t sub = GetHeight()*spec.fSize/14;
         Double_t x1 , y1 , x2, y2, x3, x4;
         switch(opAbove) {
         case 0: // bar
            Double_t ypos  ;
            ypos = y-fs1.Over()-sub ;//-GetHeight()*spec.fSize/4. ;
            DrawLine(x,ypos,x+fs1.Width(),ypos,spec);
            break;
         case 1: // vec
            Double_t y0 ;
            y0 = y-sub-fs1.Over() ;
            y1 = y0-GetHeight()*spec.fSize/8 ;
            x1 = x+fs1.Width() ;
            DrawLine(x,y1,x1,y1,spec);
            DrawLine(x1,y1,x1-GetHeight()*spec.fSize/4,y0-GetHeight()*spec.fSize/4,spec);
            DrawLine(x1,y1,x1-GetHeight()*spec.fSize/4,y0,spec);
            break;
         case 2: // dot
            x1 = x+fs1.Width()/2-3*sub/4 ;
            x2 = x+fs1.Width()/2+3*sub/4 ;
            y1 = y-sub-fs1.Over() ;
            DrawLine(x1,y1,x2,y1,spec);
            break;
         case 3: // hat
            x2 = x+fs1.Width()/2 ;
            y1 = y -9*sub;
            y2 = y1-2*sub;
            x1 = x2-fs1.Width()/3 ;
            x3 = x2+fs1.Width()/3 ;
            DrawLine(x1,y1,x2,y2,spec);
            DrawLine(x2,y2,x3,y1,spec);
            break;
         case 4: // ddot
            x1 = x+fs1.Width()/2-9*sub/4 ;
            x2 = x+fs1.Width()/2-3*sub/4 ;
            x3 = x+fs1.Width()/2+9*sub/4 ;
            x4 = x+fs1.Width()/2+3*sub/4 ;
            y1 = y-sub-fs1.Over() ;
            DrawLine(x1,y1,x2,y1,spec);
            DrawLine(x3,y1,x4,y1,spec);
            break;
         case 5: // acute
            x1 = x+fs1.Width()/2;
            y1 = y +sub -fs1.Over() ;
            x2 = x1 +3*sub;
            y2 = y1 -2.5*sub;
            DrawLine(x1,y1,x2,y2,spec);
            break;
         case 6: // grave
            x1 = x+fs1.Width()/2-sub;
            y1 = y-sub-fs1.Over() ;
            x2 = x1 +2*sub;
            y2 = y1 +2*sub;
            DrawLine(x1,y1,x2,y2,spec);
            break;
         case 7: // check
            x1 = x+fs1.Width()/2 ;
            x2 = x1 -2*sub ;
            x3 = x1 +2*sub ;
            y1 = y-sub-fs1.Over() ;
            DrawLine(x2,y-3*sub-fs1.Over(),x1,y1,spec);
            DrawLine(x3,y-3*sub-fs1.Over(),x1,y1,spec);
            break;
         case 8: // tilde
            x2 = x+fs1.Width()/2 ;
            y2 = y -fs1.Over() ;
            {
               // tilde must be drawn separately on screen and on PostScript
               // because an adjustment is required along Y for PostScript.
               TVirtualPS *saveps = gVirtualPS;
               if (gVirtualPS) gVirtualPS = nullptr;
               Double_t y22 = y2;
               if (gVirtualX->InheritsFrom("TGCocoa")) y2 -= 4.7*sub;
               Double_t sinang  = TMath::Sin(spec.fAngle/180*kPI);
               Double_t cosang  = TMath::Cos(spec.fAngle/180*kPI);
               Double_t xOrigin = (Double_t)gPad->XtoAbsPixel(fX);
               Double_t yOrigin = (Double_t)gPad->YtoAbsPixel(fY);
               Double_t xx  = gPad->AbsPixeltoX(Int_t((x2-xOrigin)*cosang+(y2-yOrigin)*sinang+xOrigin));
               Double_t yy  = gPad->AbsPixeltoY(Int_t((x2-xOrigin)*-sinang+(y2-yOrigin)*cosang+yOrigin));
               TText tilde;
               tilde.SetTextFont(fTextFont);
               tilde.SetTextColor(spec.fColor);
               tilde.SetTextSize(0.9*spec.fSize);
               tilde.SetTextAlign(22);
               tilde.SetTextAngle(fTextAngle);
               tilde.PaintText(xx,yy,"~");
               if (saveps) {
                  gVirtualPS = saveps;
                  if (!strstr(gVirtualPS->GetTitle(),"IMG")) y22 -= 4*sub;
                  xx  = gPad->AbsPixeltoX(Int_t((x2-xOrigin)*cosang+(y22-yOrigin)*sinang+xOrigin));
                  yy  = gPad->AbsPixeltoY(Int_t((x2-xOrigin)*-sinang+(y22-yOrigin)*cosang+yOrigin));
                  gVirtualPS->SetTextAlign(22);
                  gVirtualPS->Text(xx, yy, "~");
               }
            }
            break;
         case 9: // slash
            x1 = x + 0.8*fs1.Width();
            y1 = y -fs1.Over() ;
            x2 = x + 0.3*fs1.Width();
            y2 = y1 + 1.2*fs1.Height();
            DrawLine(x1,y1,x2,y2,spec);
            break;
         }
      }
      Double_t div = 3;
      if (opAbove==1) div=4;
      result.Set(fs1.Width(),fs1.Over()+GetHeight()*spec.fSize/div,fs1.Under());
   }
   else if (opSquareBracket) { // operator #[]{arg}
      Double_t l = GetHeight()*spec.fSize/4;
      Double_t l2 = l/2 ;
      if (!fShow) {
         fs1 = Anal1(spec,text+3,length-3);
         Savefs(&fs1);
      } else {
         fs1 = Readfs();
         Analyse(x+l2+l,y,spec,text+3,length-3);
         DrawLine(x+l2,y-fs1.Over(),x+l2,y+fs1.Under(),spec);
         DrawLine(x+l2,y-fs1.Over(),x+l2+l,y-fs1.Over(),spec);
         DrawLine(x+l2,y+fs1.Under(),x+l2+l,y+fs1.Under(),spec);
         DrawLine(x+l2+fs1.Width()+2*l,y-fs1.Over(),x+l2+fs1.Width()+2*l,y+fs1.Under(),spec);
         DrawLine(x+l2+fs1.Width()+2*l,y-fs1.Over(),x+l2+fs1.Width()+l,y-fs1.Over(),spec);
         DrawLine(x+l2+fs1.Width()+2*l,y+fs1.Under(),x+l2+fs1.Width()+l,y+fs1.Under(),spec);
      }
      result.Set(fs1.Width()+3*l,fs1.Over(),fs1.Under());
   }
   else if (opParen) {  // operator #(){arg}
      Double_t l = GetHeight()*spec.fSize/4;
      Double_t radius2,radius1 , dw, l2 = l/2 ;
      Double_t angle = 35 ;
      if (!fShow) {
         fs1 = Anal1(spec,text+3,length-3);
         Savefs(&fs1);
         radius2 = fs1.Height() ;
         radius1 = radius2  * 2 / 3;
         dw = radius1*(1 - TMath::Cos(kPI*angle/180)) ;
      } else {
         fs1 = Readfs();
         radius2 = fs1.Height();
         radius1 = radius2  * 2 / 3;
         dw = radius1*(1 - TMath::Cos(kPI*angle/180)) ;
         Double_t x1 = x+l2+radius1 ;
         Double_t x2 = x+5*l2+2*dw+fs1.Width()-radius1 ;
         Double_t y1 = y - (fs1.Over() - fs1.Under())/2. ;
         DrawParenthesis(x1,y1,radius1,radius2,180-angle,180+angle,spec) ;
         DrawParenthesis(x2,y1,radius1,radius2,360-angle,360+angle,spec) ;
         Analyse(x+3*l2+dw,y,spec,text+3,length-3);
      }
     // result = TLatexFormSize(fs1.Width()+3*l,fs1.Over(),fs1.Under());
      result.Set(fs1.Width()+3*l+2*dw,fs1.Over(),fs1.Under());
   }
   else if (opAbs) {  // operator #||{arg}
      Double_t l = GetHeight()*spec.fSize/4;
      Double_t l2 = l/2 ;
      if (!fShow) {
         fs1 = Anal1(spec,text+3,length-3);
         Savefs(&fs1);
      } else {
         fs1 = Readfs();
         Analyse(x+l2+l,y,spec,text+3,length-3);
         DrawLine(x+l2,y-fs1.Over(),x+l2,y+fs1.Under(),spec);
         DrawLine(x+l2+fs1.Width()+2*l,y-fs1.Over(),x+l2+fs1.Width()+2*l,y+fs1.Under(),spec);
      }
      result.Set(fs1.Width()+3*l,fs1.Over(),fs1.Under());
   }
   else if (opBigCurly) { // big curly bracket  #{}{arg}
      Double_t l = GetHeight()*spec.fSize/4;
      Double_t l2 = l/2 ;
      Double_t l8 , ltip;

      if (!fShow) {
         fs1 = Anal1(spec,text+3,length-3);
         l8 = fs1.Height()/8 ;
         ltip = TMath::Min(l8,l) ;
         l = ltip ;
         Savefs(&fs1);
      } else {
         fs1 = Readfs();
         Double_t y2 = y + (fs1.Under()-fs1.Over())/2 ;
         l8 = fs1.Height()/8 ;
         ltip = TMath::Min(l8,l) ;
         l = ltip ;
         Analyse(x+l+ltip+l2,y,spec,text+3,length-3);
         // Draw open curly bracket
         // Vertical lines
         DrawLine(x+l2+ltip,y-fs1.Over(),x+l2+ltip,y2-ltip,spec);
         DrawLine(x+l2+ltip,y2+ltip,x+l2+ltip,y+fs1.Under(),spec);
         // top and bottom lines
         DrawLine(x+l2+ltip,y-fs1.Over(),x+l2+ltip+l,y-fs1.Over(),spec);
         DrawLine(x+l2+ltip,y+fs1.Under(),x+l2+ltip+l,y+fs1.Under(),spec);
         // < sign
         DrawLine(x+l2,y2,x+l2+ltip,y2-ltip,spec);
         DrawLine(x+l2,y2,x+l2+ltip,y2+ltip,spec);

         // Draw close curly bracket
         // vertical lines
         DrawLine(x+l2+ltip+fs1.Width()+2*l,y-fs1.Over(),x+l2+ltip+fs1.Width()+2*l,y2-ltip,spec);
         DrawLine(x+l2+ltip+fs1.Width()+2*l,y2+ltip,x+l2+ltip+fs1.Width()+2*l,y+fs1.Under(),spec);
         // Top and bottom lines
         DrawLine(x+l2+fs1.Width()+l+ltip,y-fs1.Over(),x+l2+ltip+fs1.Width()+2*l,y-fs1.Over(),spec);
         DrawLine(x+l2+fs1.Width()+l+ltip,y+fs1.Under(),x+l2+ltip+fs1.Width()+2*l,y+fs1.Under(),spec);
         // > sign
         DrawLine(x+l2+ltip+2*l+fs1.Width(),y2-ltip,x+l2+2*l+2*ltip+fs1.Width(),y2,spec);
         DrawLine(x+l2+ltip+2*l+fs1.Width(),y2+ltip,x+l2+2*l+2*ltip+fs1.Width(),y2,spec);
      }
      result.Set(fs1.Width()+3*l+2*ltip,fs1.Over(),fs1.Under()) ;;
   }
   else if (opFrac>-1) { // \frac found
      if (opCurlyCurly==-1) { // }{ not found
         // arguments missing for \frac
         fError = "Missing denominator for #frac";
         delete[] text;
         return TLatexFormSize(0,0,0);
      }
      Double_t height = GetHeight()*spec.fSize/8;
      if (!fShow) {
         fs1 = Anal1(spec,text+opFrac+6,opCurlyCurly-opFrac-6);
         fs2 = Anal1(spec,text+opCurlyCurly+2,length-opCurlyCurly-3);
         Savefs(&fs1);
         Savefs(&fs2);
      } else {
         fs2 = Readfs();
         fs1 = Readfs();
         Double_t addW1,addW2;
         if (fs1.Width()<fs2.Width()) {
            addW1 = (fs2.Width()-fs1.Width())/2;
            addW2 = 0;
         } else {
            addW1 = 0;
            addW2 = (fs1.Width()-fs2.Width())/2;
         }
         Analyse(x+addW2,y+fs2.Over()-height,spec,text+opCurlyCurly+2,length-opCurlyCurly-3);  // denominator
         Analyse(x+addW1,y-fs1.Under()-3*height,spec,text+opFrac+6,opCurlyCurly-opFrac-6); //numerator

         DrawLine(x,y-2*height,x+TMath::Max(fs1.Width(),fs2.Width()),y-2*height,spec);
      }

      result.Set(TMath::Max(fs1.Width(),fs2.Width()),fs1.Height()+3*height,fs2.Height()-height);

   }
   else if (opSplitLine>-1) { // \splitline found
      if (opCurlyCurly==-1) { // }{ not found
         // arguments missing for \splitline
         fError = "Missing second line for #splitline";
         delete[] text;
         return TLatexFormSize(0,0,0);
      }
      Double_t height = GetHeight()*spec.fSize/8;
      if (!fShow) {
         fs1 = Anal1(spec,text+opSplitLine+11,opCurlyCurly-opSplitLine-11);
         fs2 = Anal1(spec,text+opCurlyCurly+2,length-opCurlyCurly-3);
         Savefs(&fs1);
         Savefs(&fs2);
      } else {
         fs2 = Readfs();
         fs1 = Readfs();
         Analyse(x,y+fs2.Over()-height,spec,text+opCurlyCurly+2,length-opCurlyCurly-3);  // second line
         Analyse(x,y-fs1.Under()-3*height,spec,text+opSplitLine+11,opCurlyCurly-opSplitLine-11); //first line
      }

      result.Set(TMath::Max(fs1.Width(),fs2.Width()),fs1.Height()+3*height,fs2.Height()-height);

   }
   else if (opSqrt>-1) { // \sqrt found
      if (!fShow) {
         if (opSquareCurly>-1) {
            // power nth  #sqrt[n]{arg}
            fs1 = Anal1(specNewSize,text+opSqrt+6,opSquareCurly-opSqrt-6);
            fs2 = Anal1(spec,text+opSquareCurly+1,length-opSquareCurly-1);
            Savefs(&fs1);
            Savefs(&fs2);
            result.Set(fs2.Width()+ GetHeight()*spec.fSize/10+TMath::Max(GetHeight()*spec.fSize/2,(Double_t)fs1.Width()),
                       fs2.Over()+fs1.Height()+GetHeight()*spec.fSize/4,fs2.Under());
         } else {
            fs1 = Anal1(spec,text+opSqrt+5,length-opSqrt-5);
            Savefs(&fs1);
            result.Set(fs1.Width()+GetHeight()*spec.fSize/2,fs1.Over()+GetHeight()*spec.fSize/4,fs1.Under());
         }
      } else {
         if (opSquareCurly>-1) { // ]{
            fs2 = Readfs();
            fs1 = Readfs();
            Double_t pas = TMath::Max(GetHeight()*spec.fSize/2,(Double_t)fs1.Width());
            Double_t pas2 = pas + GetHeight()*spec.fSize/10;
            Double_t y1 = y-fs2.Over() ;
            Double_t y2 = y+fs2.Under() ;
            Double_t y3 = y1-GetHeight()*spec.fSize/4;
            Analyse(x+pas2,y,spec,text+opSquareCurly+1,length-opSquareCurly-1);
            Analyse(x,y-fs2.Over()-fs1.Under(),specNewSize,text+opSqrt+6,opSquareCurly-opSqrt-6); // indice
            DrawLine(x,y1,x+pas,y2,spec);
            DrawLine(x+pas,y2,x+pas,y3,spec);
            DrawLine(x+pas,y3,x+pas2+fs2.Width(),y3,spec);
         } else {
            fs1 = Readfs();
            Double_t x1 = x+GetHeight()*spec.fSize*2/5 ;
            Double_t x2 = x+GetHeight()*spec.fSize/2+fs1.Width() ;
            Double_t y1 = y-fs1.Over() ;
            Double_t y2 = y+fs1.Under() ;
            Double_t y3 = y1-GetHeight()*spec.fSize/4;

            Analyse(x+GetHeight()*spec.fSize/2,y,spec,text+opSqrt+6,length-opSqrt-7);

            Short_t lineW = GetLineWidth();
            SetLineWidth(1);
            Double_t dx = (y2-y3)/8;
            UInt_t a,d;
            GetTextAscentDescent(a, d, text);
            if (a>12) SetLineWidth(TMath::Max(2,(Int_t)(dx/2)));
            DrawLine(x1-2*dx,y1,x1-dx,y2,spec);
            if (a>12) SetLineWidth(TMath::Max(1,(Int_t)(dx/4)));
            DrawLine(x1-dx,y2,x1,y3,spec);
            DrawLine(x1,y3,x2,y3,spec);
            SetLineWidth(lineW);
         }
      }
   }
   else if (opColor>-1) { // \color found
      if (opSquareCurly==-1) {
         // color number is not specified
         fError = "Missing color number. Syntax is #color[(Int_t)nb]{ ... }";
         delete[] text;
         return TLatexFormSize(0,0,0);
      }
      TextSpec_t newSpec = spec;
      Char_t *nb = new Char_t[opSquareCurly-opColor-6];
      strncpy(nb,text+opColor+7,opSquareCurly-opColor-7);
      nb[opSquareCurly-opColor-7] = 0;
      if (sscanf(nb,"%d",&newSpec.fColor) < 1) {
         delete[] nb;
         // color number is invalid
         fError = "Invalid color number. Syntax is #color[(Int_t)nb]{ ... }";
         delete[] text;
         return TLatexFormSize(0,0,0);
      }
      delete[] nb;
      if (!fShow) {
         result = Anal1(newSpec,text+opSquareCurly+1,length-opSquareCurly-1);
      } else {
         Analyse(x,y,newSpec,text+opSquareCurly+1,length-opSquareCurly-1);
      }
   }
   else if (opFont>-1) { // \font found
      if (opSquareCurly==-1) {
         // font number is not specified
         fError = "Missing font number. Syntax is #font[nb]{ ... }";
         delete[] text;
         return TLatexFormSize(0,0,0);
      }
      TextSpec_t newSpec = spec;
      Char_t *nb = new Char_t[opSquareCurly-opFont-5];
      strncpy(nb,text+opFont+6,opSquareCurly-opFont-6);
      nb[opSquareCurly-opFont-6] = 0;
      if (sscanf(nb,"%d",&newSpec.fFont) < 1) {
         delete[] nb;
         // font number is invalid
         fError = "Invalid font number. Syntax is #font[(Int_t)nb]{ ... }";
         delete[] text;
         return TLatexFormSize(0,0,0);
      }
      delete[] nb;
      if (!fShow) {
         result = Anal1(newSpec,text+opSquareCurly+1,length-opSquareCurly-1);
      } else {
         Analyse(x,y,newSpec,text+opSquareCurly+1,length-opSquareCurly-1);
      }
   }
   else if (opKern>-1) { // #kern found
      if (opSquareCurly==-1) {
         // horizontal shift is not specified
         fError = "Missing horizontal shift number. Syntax is #kern[dx]{ ... }";
         delete[] text;
         return TLatexFormSize(0,0,0);
      }
      Char_t *dxc = new Char_t[opSquareCurly-opKern-5];
      strncpy(dxc,text+opKern+6,opSquareCurly-opKern-6);
      dxc[opSquareCurly-opKern-6] = 0;
      Float_t dx = 0;
      if (sscanf(dxc,"%f",&dx) < 1) {
         delete[] dxc;
         // horizontal shift number is invalid
         fError = "Invalid horizontal shift number. Syntax is #kern[(Float_t)dx]{ ... }";
         delete[] text;
         return TLatexFormSize(0,0,0);
      }
      delete[] dxc;
      if (!fShow) {
         fs1 = Anal1(spec,text+opSquareCurly+1,length-opSquareCurly-1);
         Savefs(&fs1);
         Double_t ddx = dx * fs1.Width();
         result = TLatexFormSize(fs1.Width() + ddx, fs1.Over(), fs1.Under());
      } else {
         fs1 = Readfs();
         Double_t ddx = dx * fs1.Width();
         Analyse(x + ddx,y,spec,text+opSquareCurly+1,length-opSquareCurly-1);
      }
   }
   else if (opLower>-1) { // #lower found
      if (opSquareCurly==-1) {
         // vertical shift is not specified
         fError = "Missing vertical shift number. Syntax is #lower[dy]{ ... }";
         delete[] text;
         return TLatexFormSize(0,0,0);
      }
      Char_t *dyc = new Char_t[opSquareCurly-opLower-6];
      strncpy(dyc,text+opLower+7,opSquareCurly-opLower-7);
      dyc[opSquareCurly-opLower-7] = 0;
      Float_t dy = 0;
      if (sscanf(dyc,"%f",&dy) < 1) {
         delete[] dyc;
         // vertical shift number is invalid
         fError = "Invalid vertical shift number. Syntax is #lower[(Float_t)dy]{ ... }";
         delete[] text;
         return TLatexFormSize(0,0,0);
      }
      delete[] dyc;
      if (!fShow) {
         fs1 = Anal1(spec,text+opSquareCurly+1,length-opSquareCurly-1);
         Savefs(&fs1);
         Double_t ddy = dy * (fs1.Over() + fs1.Under());
         result = TLatexFormSize(fs1.Width(), fs1.Over() + ddy, fs1.Under() + ddy);
      } else {
         fs1 = Readfs();
         Double_t ddy = dy * (fs1.Over() + fs1.Under());
         Analyse(x,y + ddy,spec,text+opSquareCurly+1,length-opSquareCurly-1);
      }
   }
   else if (opScale>-1) { // \scale found
      if (opSquareCurly==-1) {
         // scale factor is not specified
         fError = "Missing scale factor. Syntax is #scale[(Double_t)nb]{ ... }";
         delete[] text;
         return TLatexFormSize(0,0,0);
      }
      TextSpec_t newSpec = spec;
      Char_t *nb = new Char_t[opSquareCurly-opScale-6];
      strncpy(nb,text+opScale+7,opSquareCurly-opScale-7);
      nb[opSquareCurly-opScale-7] = 0;
      if (sscanf(nb,"%lf",&newSpec.fSize) < 1) {
         delete[] nb;
         // scale factor is invalid
         fError = "Invalid scale factor. Syntax is #factor[(Double_t)nb]{ ... }";
         delete[] text;
         return TLatexFormSize(0,0,0);
      }
      newSpec.fSize *= spec.fSize;
      delete[] nb;
      if (!fShow) {
         result = Anal1(newSpec,text+opSquareCurly+1,length-opSquareCurly-1);
      } else {
         Analyse(x,y,newSpec,text+opSquareCurly+1,length-opSquareCurly-1);
      }
   }
   else if (opBf>-1) { // operator #bf{arg}
      TextSpec_t newSpec = spec;
      Int_t lut[] = {3, 13, 1, 6, 7, 4, 5, 10, 11, 8, 9, 12, 2, 14, 15};
      Int_t fontId = (newSpec.fFont/10);
      if ((fontId >= 1) && (fontId <= (Int_t)(sizeof(lut)/sizeof(lut[0])))) fontId = lut[fontId-1];
      newSpec.fFont = fontId*10 + newSpec.fFont%10;
      if (!fShow) {
         fs1 = Anal1(newSpec,text+3,length-3);
         Savefs(&fs1);
      } else {
         fs1 = Readfs();
         Analyse(x,y,newSpec,text+3,length-3);
      }
      result = fs1;
   }
   else if (opMbox>-1) { // dummy operator #mbox{arg}
      TextSpec_t newSpec = spec;
      if (!fShow) {
         fs1 = Anal1(newSpec,text+5,length-5);
         Savefs(&fs1);
      } else {
         fs1 = Readfs();
         Analyse(x,y,newSpec,text+5,length-5);
      }
      result = fs1;
   }
   else if (opIt>-1) { // operator #it{arg}
      TextSpec_t newSpec = spec;
      Int_t lut[] = {13, 3, 2, 5, 4, 7, 6, 9, 8, 11, 10, 15, 1, 14, 12};
      Int_t fontId = (newSpec.fFont/10);
      if ((fontId >= 1) && (fontId <= (Int_t)(sizeof(lut)/sizeof(lut[0])))) fontId = lut[fontId-1];
      newSpec.fFont = fontId*10 + newSpec.fFont%10;
      fItalic = !fItalic;
      if (!fShow) {
         fs1 = Anal1(newSpec,text+3,length-3);
         Savefs(&fs1);
      } else {
         fs1 = Readfs();
         Analyse(x,y,newSpec,text+3,length-3);
      }
      fItalic = !fItalic;
      result = fs1;
   }
   else { // no operators found, it is a character string
      SetTextSize(spec.fSize);
      SetTextAngle(spec.fAngle);
      SetTextColor(spec.fColor);
      SetTextFont(spec.fFont);
      SetTextAlign(11);
      TAttText::Modify();
      UInt_t w=0,h=0;

      Int_t leng = strlen(text) ;

      quote1 = quote2 = kFALSE ;
      Char_t *p ;
      for (i=0 ; i<leng ; i++) {
         switch (text[i]) {
            case '\'' : quote1 = !quote1 ; break ; // single quote symbol not correctly interpreted when PostScript
            case '"'  : quote2 = !quote2 ;  break ;
         }
         //if (quote1 || quote2) continue ;
         if (text[i] == '@') {  // @ symbol not correctly interpreted when PostScript
            p = &text[i] ;
            if ( *(p+1) == '{' || *(p+1) == '}' || *(p+1) == '[' || *(p+1) == ']') {
               while (*p != 0) {
                  *p = *(p+1) ; p++ ;
               }
               leng-- ;
            }
         }
      }
      text[leng] = 0 ;

      if (fShow) {
         // paint the Latex sub-expression per sub-expression
         Double_t xOrigin = (Double_t)gPad->XtoAbsPixel(fX);
         Double_t yOrigin = (Double_t)gPad->YtoAbsPixel(fY);
         Double_t angle   = kPI*spec.fAngle/180.;
         Double_t xx = gPad->AbsPixeltoX(Int_t((x-xOrigin)*TMath::Cos(angle)+(y-yOrigin)*TMath::Sin(angle)+xOrigin));
         Double_t yy = gPad->AbsPixeltoY(Int_t((x-xOrigin)*TMath::Sin(-angle)+(y-yOrigin)*TMath::Cos(angle)+yOrigin));
         gPad->PaintText(xx,yy,text);
      } else {
         GetTextExtent(w,h,text);
         Double_t width = w;
         UInt_t a,d;
         GetTextAscentDescent(a, d, text);
         fs1.Set(width,a,d);
      }

      result = fs1;
   }

   delete[] text;

   return result;
}

////////////////////////////////////////////////////////////////////////////////
/// Make a copy of this object with the new parameters
/// And copy object attributes

TLatex *TLatex::DrawLatex(Double_t x, Double_t y, const char *text)
{
   TLatex *newtext = new TLatex(x, y, text);
   TAttText::Copy(*newtext);
   TAttLine::Copy(*newtext);
   newtext->SetBit(kCanDelete);
   if (TestBit(kTextNDC)) newtext->SetNDC();
   newtext->AppendPad();
   return newtext;
}

////////////////////////////////////////////////////////////////////////////////
/// Draw this TLatex with new coordinates in NDC.

TLatex *TLatex::DrawLatexNDC(Double_t x, Double_t y, const char *text)
{
   TLatex *newtext = DrawLatex(x, y, text);
   newtext->SetNDC();
   return newtext;
}

////////////////////////////////////////////////////////////////////////////////
/// Draw a line in a Latex formula

void TLatex::DrawLine(Double_t x1, Double_t y1, Double_t x2, Double_t y2, TextSpec_t spec)
{
   Double_t sinang  = TMath::Sin(spec.fAngle/180*kPI);
   Double_t cosang  = TMath::Cos(spec.fAngle/180*kPI);
   Double_t xOrigin = (Double_t)gPad->XtoAbsPixel(fX);
   Double_t yOrigin = (Double_t)gPad->YtoAbsPixel(fY);
   Double_t xx  = gPad->AbsPixeltoX(Int_t((x1-xOrigin)*cosang+(y1-yOrigin)*sinang+xOrigin));
   Double_t yy  = gPad->AbsPixeltoY(Int_t((x1-xOrigin)*-sinang+(y1-yOrigin)*cosang+yOrigin));

   Double_t xx2 = gPad->AbsPixeltoX(Int_t((x2-xOrigin)*cosang+(y2-yOrigin)*sinang+xOrigin));
   Double_t yy2 = gPad->AbsPixeltoY(Int_t((x2-xOrigin)*-sinang+(y2-yOrigin)*cosang+yOrigin));

   SetLineColor(spec.fColor);
   TAttLine::Modify();
   gPad->PaintLine(xx,yy,xx2,yy2);
}

////////////////////////////////////////////////////////////////////////////////
/// Draw an arc of ellipse in a Latex formula (right or left parenthesis)

void TLatex::DrawCircle(Double_t x1, Double_t y1, Double_t r, TextSpec_t spec )
{
   if (r < 1) r = 1;
   Double_t sinang  = TMath::Sin(spec.fAngle/180*kPI);
   Double_t cosang  = TMath::Cos(spec.fAngle/180*kPI);
   Double_t xOrigin = (Double_t)gPad->XtoAbsPixel(fX);
   Double_t yOrigin = (Double_t)gPad->YtoAbsPixel(fY);

   const Int_t np = 40;
   Double_t dphi = 2*kPI/np;
   Double_t x[np+3], y[np+3];
   Double_t angle,dx,dy;

   SetLineColor(spec.fColor);
   TAttLine::Modify();  //Change line attributes only if necessary

   for (Int_t i=0;i<=np;i++) {
      angle = Double_t(i)*dphi;
      dx    = r*TMath::Cos(angle) +x1 -xOrigin;
      dy    = r*TMath::Sin(angle) +y1 -yOrigin;
      x[i]  = gPad->AbsPixeltoX(Int_t( dx*cosang+ dy*sinang +xOrigin));
      y[i]  = gPad->AbsPixeltoY(Int_t(-dx*sinang+ dy*cosang +yOrigin));
   }
   gPad->PaintPolyLine(np+1,x,y);
}

////////////////////////////////////////////////////////////////////////////////
/// Draw an arc of ellipse in a Latex formula (right or left parenthesis)

void TLatex::DrawParenthesis(Double_t x1, Double_t y1, Double_t r1, Double_t r2,
                     Double_t  phimin, Double_t  phimax, TextSpec_t spec )
{
   if (r1 < 1) r1 = 1;
   if (r2 < 1) r2 = 1;
   Double_t sinang  = TMath::Sin(spec.fAngle/180*kPI);
   Double_t cosang  = TMath::Cos(spec.fAngle/180*kPI);
   Double_t xOrigin = (Double_t)gPad->XtoAbsPixel(fX);
   Double_t yOrigin = (Double_t)gPad->YtoAbsPixel(fY);

   const Int_t np = 40;
   Double_t dphi = (phimax-phimin)*kPI/(180*np);
   Double_t x[np+3], y[np+3];
   Double_t angle,dx,dy ;

   SetLineColor(spec.fColor);
   TAttLine::Modify();  //Change line attributes only if necessary

   for (Int_t i=0;i<=np;i++) {
      angle = phimin*kPI/180 + Double_t(i)*dphi;
      dx    = r1*TMath::Cos(angle) +x1 -xOrigin;
      dy    = r2*TMath::Sin(angle) +y1 -yOrigin;
      x[i]  = gPad->AbsPixeltoX(Int_t( dx*cosang+dy*sinang +xOrigin));
      y[i]  = gPad->AbsPixeltoY(Int_t(-dx*sinang+dy*cosang +yOrigin));
   }
   gPad->PaintPolyLine(np+1,x,y);
}

////////////////////////////////////////////////////////////////////////////////
/// Paint.

void TLatex::Paint(Option_t *)
{
   Double_t xsave = fX;
   Double_t ysave = fY;
   if (TestBit(kTextNDC)) {
      fX = gPad->GetX1() + xsave*(gPad->GetX2() - gPad->GetX1());
      fY = gPad->GetY1() + ysave*(gPad->GetY2() - gPad->GetY1());
      PaintLatex(fX,fY,GetTextAngle(),GetTextSize(),GetTitle());
   } else {
      PaintLatex(gPad->XtoPad(fX),gPad->YtoPad(fY),GetTextAngle(),GetTextSize(),GetTitle());
   }
   fX = xsave;
   fY = ysave;
}

////////////////////////////////////////////////////////////////////////////////
/// Main drawing function
///
/// Warning: Unlike most others "XYZ::PaintXYZ" methods, PaintLatex modifies
///          the TLatex data members.

void TLatex::PaintLatex(Double_t x, Double_t y, Double_t angle, Double_t size, const Char_t *text1)
{
   if (size<=0 || strlen(text1) <= 0) return; // do not paint empty text or text with size <= 0

   TAttText::Modify();  // Change text attributes only if necessary.

   TVirtualPS *saveps = gVirtualPS;

   if (gVirtualPS) {
      if (gVirtualPS->InheritsFrom("TTeXDump")) {
         gVirtualPS->SetTextAngle(angle);
         TString t(text1);
         if (t.Index("#")>=0 || t.Index("^")>=0 || t.Index("\\")>=0) {
            t.ReplaceAll("#LT","\\langle");
            t.ReplaceAll("#GT","\\rangle");
            t.ReplaceAll("#club","\\clubsuit");
            t.ReplaceAll("#spade","\\spadesuit");
            t.ReplaceAll("#heart","\\heartsuit");
            t.ReplaceAll("#diamond","\\diamondsuit");
            t.ReplaceAll("#voidn","\\wp");
            t.ReplaceAll("#voidb","f");
            t.ReplaceAll("#ocopyright","\\copyright");
            t.ReplaceAll("#trademark","TM");
            t.ReplaceAll("#void3","TM");
            t.ReplaceAll("#oright","R");
            t.ReplaceAll("#void1","R");
            t.ReplaceAll("#3dots","\\ldots");
            t.ReplaceAll("#lbar","\\mid");
            t.ReplaceAll("#bar","\\wwbar");
            t.ReplaceAll("#void8","\\mid");
            t.ReplaceAll("#divide","\\div");
            t.ReplaceAll("#Jgothic","\\Im");
            t.ReplaceAll("#Rgothic","\\Re");
            t.ReplaceAll("#doublequote","\"");
            t.ReplaceAll("#plus","+");
            t.ReplaceAll("#minus","-");
            t.ReplaceAll("#/","/");
            t.ReplaceAll("#upoint",".");
            t.ReplaceAll("#aa","\\mbox{\\aa}");
            t.ReplaceAll("#AA","\\mbox{\\AA}");

            t.ReplaceAll("#omicron","o");
            t.ReplaceAll("#Alpha","A");
            t.ReplaceAll("#Beta","B");
            t.ReplaceAll("#Epsilon","E");
            t.ReplaceAll("#Zeta","Z");
            t.ReplaceAll("#Eta","H");
            t.ReplaceAll("#Iota","I");
            t.ReplaceAll("#Kappa","K");
            t.ReplaceAll("#Mu","M");
            t.ReplaceAll("#Nu","N");
            t.ReplaceAll("#Omicron","O");
            t.ReplaceAll("#Rho","P");
            t.ReplaceAll("#Tau","T");
            t.ReplaceAll("#Chi","X");
            t.ReplaceAll("#varomega","\\varpi");

            t.ReplaceAll("#varUpsilon","?");
            t.ReplaceAll("#corner","?");
            t.ReplaceAll("#ltbar","?");
            t.ReplaceAll("#bottombar","?");
            t.ReplaceAll("#notsubset","?");
            t.ReplaceAll("#arcbottom","?");
            t.ReplaceAll("#cbar","?");
            t.ReplaceAll("#arctop","?");
            t.ReplaceAll("#topbar","?");
            t.ReplaceAll("#arcbar","?");
            t.ReplaceAll("#downleftarrow","?");
            t.ReplaceAll("#splitline","\\genfrac{}{}{0pt}{}");

            t.ReplaceAll("#","\\");
            t.ReplaceAll("%","\\%");
         }
         gVirtualPS->Text(x,y,t.Data());
      } else {
         Bool_t saveb = gPad->IsBatch();
         gPad->SetBatch(kTRUE);
         if (!PaintLatex1( x, y, angle, size, text1)) {
            if (saveps) gVirtualPS = saveps;
            return;
         }
         gPad->SetBatch(saveb);
      }
      gVirtualPS = nullptr;
   }

   if (!gPad->IsBatch()) PaintLatex1( x, y, angle, size, text1);
   if (saveps) gVirtualPS = saveps;
}

////////////////////////////////////////////////////////////////////////////////
/// Drawing function

Int_t TLatex::PaintLatex1(Double_t x, Double_t y, Double_t angle, Double_t size, const Char_t *text1)
{
   TString newText = text1;
   if( newText.Length() == 0) return 0;
   newText.ReplaceAll("#hbox","#mbox");

   fError = nullptr;
   if (CheckLatexSyntax(newText)) {
      std::cout<<"\n*ERROR<TLatex>: "<<fError<<std::endl;
      std::cout<<"==> "<<text1<<std::endl;
      return 0;
   }
   fError = nullptr;

   // Do not use Latex if font is low precision.
   if (fTextFont%10 < 2) {
      if (gVirtualX) gVirtualX->SetTextAngle(angle);
      if (gVirtualPS) gVirtualPS->SetTextAngle(angle);
      gPad->PaintText(x,y,text1);
      return 1;
   }

   Bool_t saveb = gPad->IsBatch();
   // Paint the text using TMathText if contains a "\"
   if (strstr(text1,"\\")) {
      TMathText tm;
      tm.SetTextAlign(GetTextAlign());
      tm.SetTextFont(GetTextFont());
      tm.PaintMathText(x, y, angle, size, text1);
      // If PDF, paint using TLatex
      if (gVirtualPS) {
         if (gVirtualPS->InheritsFrom("TPDF") ||
             gVirtualPS->InheritsFrom("TSVG")) {
            newText.ReplaceAll("\\","#");
            gPad->SetBatch(kTRUE);
         } else {
            return 1;
         }
      } else {
         return 1;
      };
   }

   Double_t saveSize = size;
   Int_t saveFont = fTextFont;
   if (fTextFont%10 > 2) {
      size = GetTextSizePercent(size);
      SetTextFont(10*(saveFont/10) + 2);
   }

   Int_t length = newText.Length() ;
   const Char_t *text = newText.Data() ;

   fX=x;
   fY=y;
   x = gPad->XtoAbsPixel(x);
   y = gPad->YtoAbsPixel(y);
   fShow = kFALSE ;
   TLatexFormSize fs = FirstParse(angle,size,text);

   fOriginSize = size;

   // Get current line attributes.
   Short_t lineW = GetLineWidth();
   Int_t lineC = GetLineColor();

   TextSpec_t spec;
   spec.fAngle = angle;
   spec.fSize  = size;
   spec.fColor = GetTextColor();
   spec.fFont  = GetTextFont();
   Short_t halign = fTextAlign/10;
   Short_t valign = fTextAlign - 10*halign;
   TextSpec_t newSpec = spec;
   if (fError) {
      std::cout<<"*ERROR<TLatex>: "<<fError<<std::endl;
      std::cout<<"==> "<<text<<std::endl;
   } else {
      fShow = kTRUE;
      newSpec.fSize = size;

      switch (valign) {
         case 0: y -= fs.Under() ; break;
         case 1: break;
         case 2: y += fs.Height()*0.5-fs.Under(); y++; break;
         case 3: y += fs.Over() ; break;
      }
      switch (halign) {
         case 2: x -= fs.Width()/2  ; break;
         case 3: x -= fs.Width()    ; break;
      }
      Analyse(x,y,newSpec,text,length);
   }

   gPad->SetBatch(saveb);
   SetTextSize(saveSize);
   SetTextAngle(angle);
   SetTextFont(saveFont);
   SetTextColor(spec.fColor);
   SetTextAlign(valign+10*halign);
   SetLineWidth(lineW);
   SetLineColor(lineC);
   fTabSize.clear();
   if (fError) return 0;
   return 1;
}

////////////////////////////////////////////////////////////////////////////////
/// Check if the Latex syntax is correct

Int_t TLatex::CheckLatexSyntax(TString &text)
{
   const Char_t *kWord1[] = {"{}^{","{}_{","^{","_{","#scale{","#color{","#font{","#sqrt{","#[]{","#{}{","#||{",
                       "#bar{","#vec{","#dot{","#hat{","#ddot{","#acute{","#grave{","#check{","#tilde{","#slash{","#bf{","#it{","#mbox{",
                       "\\scale{","\\color{","\\font{","\\sqrt{","\\[]{","\\{}{","\\||{","#(){","\\(){",
                       "\\bar{","\\vec{","\\dot{","\\hat{","\\ddot{","\\acute{","\\grave{","\\check{","\\bf{","\\it{","\\mbox{"}; // check for }
   const Char_t *kWord2[] = {"#scale[","#color[","#font[","#sqrt[","#kern[","#lower[","\\scale[","\\color[","\\font[","\\sqrt[","\\kern[","\\lower["}; // check for ]{ + }
   const Char_t *kWord3[] = {"#frac{","\\frac{","#splitline{","\\splitline{"}; // check for }{ then }
   const Char_t *kLeft1[] = {"#left[","\\left[","#left{","\\left{","#left|","\\left|","#left(","\\left("};
   const Char_t *kLeft2[] = {"#[]{","#[]{","#{}{","#{}{","#||{","#||{","#(){","#(){"};
   const Char_t *kRight[] = {"#right]","\\right]","#right}","\\right}","#right|","\\right|","#right)","\\right)"};
   const Int_t lkWord1[]  = {4,4,2,2,7,7,6,6,4,4,4,5,5,5,5,6,7,7,7,7,7,4,4,6,7,7,6,6,4,4,4,4,4,5,5,5,5,6,7,7,7,4,4,6};
   const Int_t lkWord2[]  = {7,7,6,6,6,7,7,7,6,6,6,7} ;
   const Int_t lkWord3[]  = {6,6,11,11} ;
   Int_t nkWord1 = 44, nkWord2 = 12, nkWord3 = 4;
   Int_t i,k ;
   Int_t nLeft1 , nRight , nOfLeft, nOfRight;
   Int_t lLeft1 = 6 ;
   Int_t lLeft2 = 4 ;
   Int_t lRight = 7 ;
   nLeft1  = nRight   = 8 ;
   nOfLeft = nOfRight = 0 ;

   Char_t buf[11] ; for (i=0;i<11;i++) buf[i]=0;
   Bool_t opFound ;
   Int_t  opFrac = 0;
   Int_t length = text.Length() ;

   Int_t nOfCurlyBracket, nOfKW1, nOfKW2, nOfKW3, nOfSquareCurly, nOfCurlyCurly ;
   Int_t nOfSquareBracket = 0 ;
   Int_t error = 0  ;
   Bool_t quote1 = kFALSE , quote2 = kFALSE;

   // first find and replace all occurrences of "kLeft1" keyword by "kLeft2" keyword,
   // and all occurrences of "kRight" keyword by "}".
   i = 0 ;
   while (i < length) {
      // The string in 'buf' does not need to be null terminated,
      // we will only check with strncmp.
      strncpy(buf,&text[i],TMath::Min(7,length-i));
      opFound = kFALSE ;
      for (k = 0 ; k < nLeft1 ; k++) {
         if (strncmp(buf,kLeft1[k],lLeft1)==0) {
            nOfLeft++ ;
            i+=lLeft1 ;
            opFound = kTRUE ;
            break ;
         }
      }
      if (opFound) continue ;

      for(k=0;k<nRight;k++) {
         if (strncmp(buf,kRight[k],lRight)==0) {
            nOfRight++ ;
            i+=lRight ;
            opFound = kTRUE ;
            break ;
         }
      }
      if (!opFound) i++ ;
   }
   if (nOfLeft != nOfRight) {
      printf(" nOfLeft = %d, nOfRight = %d\n",nOfLeft,nOfRight) ;
      error = 1 ;
      fError = "Operators \"#left\" and \"#right\" don't match !" ;
      goto ERROR_END ;
   }

   for (k = 0 ; k < nLeft1 ; k++) {
      text.ReplaceAll(kLeft1[k],lLeft1,kLeft2[k],lLeft2) ;
   }
   for (k = 0 ; k < nRight ; k++) {
      text.ReplaceAll(kRight[k],lRight,"}",1) ;
   }
   length = text.Length() ;

   i = nOfCurlyBracket = nOfKW1 = nOfKW2 = nOfKW3 = nOfSquareCurly = nOfCurlyCurly =0 ;
   while (i< length){
         switch (text[i]) {
            case '"' : quote1 = !quote1 ; break ;
            case '\'': quote2 = !quote2 ; break ;
         }
         // The string in 'buf' does not need to be null terminated,
         // we will only check with strncmp
         strncpy(buf,&text[i],TMath::Min(11,length-i));
         opFound = kFALSE ;

         for(k=0;k<nkWord1;k++) {
            if (strncmp(buf,kWord1[k],lkWord1[k])==0) {
               nOfKW1++ ;
               i+=lkWord1[k] ;
               opFound = kTRUE ;
               nOfCurlyBracket++ ;
               break ;
            }
         }
         if (opFound) continue ;

         for(k=0;k<nkWord2;k++) {
            if (strncmp(buf,kWord2[k],lkWord2[k])==0) {
               nOfKW2++ ;
               i+=lkWord2[k] ;
               opFound = kTRUE ;
               nOfSquareBracket++;
               break ;
            }
         }
         if (opFound) continue ;

         for(k=0;k<nkWord3;k++) {
            if (strncmp(buf,kWord3[k],lkWord3[k])==0) {
               nOfKW3++ ;
               i+=lkWord3[k] ;
               opFound = kTRUE ;
               opFrac++ ;
               nOfCurlyBracket++ ;
               break ;
            }
         }
         if (opFound) continue ;
         if (strncmp(buf,"}{",2) == 0 && opFrac) {
               opFrac-- ;
               nOfCurlyCurly++ ;
               i+= 2;
         }
         else if (strncmp(buf,"]{",2) == 0 && nOfSquareBracket) {
               nOfSquareCurly++ ;
               i+= 2 ;
               nOfCurlyBracket++ ;
               nOfSquareBracket-- ;
         }
         else if (strncmp(buf,"@{",2) == 0 || strncmp(buf,"@}",2) == 0) {
               i+= 2 ;
         }
         else if (strncmp(buf,"@[",2) == 0 || strncmp(buf,"@]",2) == 0) {
               i+= 2 ;
         }
         else if (text[i] == ']' ) {  // not belonging to a key word, add @ in front
               text.Insert(i,"@") ;
               length++ ;
               i+=2 ;
         }
         else if (text[i] == '[' ) {  // not belonging to a key word, add @ in front
               text.Insert(i,"@") ;
               length++ ;
               i+=2 ;
         }
         else if (text[i] == '{' ) {  // not belonging to a key word, add @ in front
               text.Insert(i,"@") ;
               length++ ;
               i+=2 ;
         }
         else if (text[i] == '}' ) {
            if ( nOfCurlyBracket) {
               nOfCurlyBracket-- ;
               i++ ;
            } else  { // extra }, add @ in front
               text.Insert(i,"@") ;
               length++ ;
               i+=2 ;
            }
         } else {
            i++ ;
            buf[1] = 0 ;
         }
   }

   if (nOfKW2 != nOfSquareCurly) {
      error = 1 ;
      fError = "Invalid number of \"]{\"" ;
   }
   else if (nOfKW3 != nOfCurlyCurly) {
      error = 1 ;
      fError = "Error in syntax of  \"#frac\"" ;
   }
   else if (nOfCurlyBracket  < 0) {
      error = 1 ;
      fError = "Missing \"{\"" ;
   }
   else if (nOfCurlyBracket  > 0) {
      error = 1 ;
      fError = "Missing \"}\"" ;
   }
   else if (nOfSquareBracket  < 0) {
      error  = 1 ;
      fError = "Missing \"[\"" ;
   }
   else if (nOfSquareBracket  > 0) {
      error = 1 ;
      fError = "Missing \"]\"" ;
   }

   ERROR_END:
   return error ;
}

////////////////////////////////////////////////////////////////////////////////
/// First parsing of the analyse sequence

TLatex::TLatexFormSize TLatex::FirstParse(Double_t angle, Double_t size, const Char_t *text)
{
   fTabSize.reserve(100); // ensure 100 entries before memory reallocation required
   fShow       = kFALSE;
   fOriginSize = size;

   //get current line attributes
   Short_t lineW = GetLineWidth();
   Int_t lineC = GetLineColor();

   TextSpec_t spec;
   spec.fAngle = angle;
   spec.fSize  = GetTextSizePercent(size);
   spec.fColor = GetTextColor();
   spec.fFont  = GetTextFont();
   Short_t halign = fTextAlign/10;
   Short_t valign = fTextAlign - 10*halign;

   TLatexFormSize fs = Anal1(spec,text,strlen(text));

   SetTextSize(size);
   SetTextAngle(angle);
   SetTextFont(spec.fFont);
   SetTextColor(spec.fColor);
   SetTextAlign(valign+10*halign);
   SetLineWidth(lineW);
   SetLineColor(lineC);
   return fs;
}

////////////////////////////////////////////////////////////////////////////////
/// Return height of current pad in pixels

Double_t TLatex::GetHeight() const
{
   Double_t w = gPad->GetAbsWNDC()*Double_t(gPad->GetWw());
   Double_t h = gPad->GetAbsHNDC()*Double_t(gPad->GetWh());
   if (w < h)
      return w;
   else
      return h;
}

////////////////////////////////////////////////////////////////////////////////
/// Return size of the formula along X in pad coordinates when the text precision
/// is smaller than 3.

Double_t TLatex::GetXsize()
{
   if (!gPad) return 0;
   TString newText = GetTitle();
   if( newText.Length() == 0) return 0;

   // The text is a TMathText.
   if ( newText.Contains("\\") ) {
      TMathText tm(0., 0., newText.Data());
      return tm.GetXsize();
   }

   fError = nullptr;
   if (CheckLatexSyntax(newText)) {
      std::cout<<"\n*ERROR<TLatex>: "<<fError<<std::endl;
      std::cout<<"==> "<<GetTitle()<<std::endl;
      return 0;
   }
   fError = nullptr;

   const Char_t *text = newText.Data() ;
   Double_t angle_old = GetTextAngle();
   TLatexFormSize fs = FirstParse(0,GetTextSize(),text);
   SetTextAngle(angle_old);
   fTabSize.clear();
   return TMath::Abs(gPad->AbsPixeltoX(Int_t(fs.Width())) - gPad->AbsPixeltoX(0));
}

////////////////////////////////////////////////////////////////////////////////
/// Return text size in pixels

void TLatex::GetBoundingBox(UInt_t &w, UInt_t &h, Bool_t angle)
{
   if (!gPad) return;
   TString newText = GetTitle();
   if( newText.Length() == 0) return;

   // The text is a TMathText.
   if ( newText.Contains("\\") ) {
      TMathText tm(0., 0., newText.Data());
      tm.GetBoundingBox(w, h);
      return;
   }

   fError = nullptr;
   if (CheckLatexSyntax(newText)) {
      std::cout<<"\n*ERROR<TLatex>: "<<fError<<std::endl;
      std::cout<<"==> "<<GetTitle()<<std::endl;
      return;
   }
   fError = nullptr;

   if (angle) {
      Int_t cBoxX[4], cBoxY[4];
      Int_t ptx, pty;
      if (TestBit(kTextNDC)) {
         ptx = gPad->UtoPixel(fX);
         pty = gPad->VtoPixel(fY);
      } else {
         ptx = gPad->XtoAbsPixel(gPad->XtoPad(fX));
         pty = gPad->YtoAbsPixel(gPad->YtoPad(fY));
      }
      GetControlBox(ptx, pty, fTextAngle, cBoxX, cBoxY);
      Int_t x1 = cBoxX[0];
      Int_t x2 = cBoxX[0];
      Int_t y1 = cBoxY[0];
      Int_t y2 = cBoxY[0];
      for (Int_t i=1; i<4; i++) {
         if (cBoxX[i] < x1) x1 = cBoxX[i];
         if (cBoxX[i] > x2) x2 = cBoxX[i];
         if (cBoxY[i] < y1) y1 = cBoxY[i];
         if (cBoxY[i] > y2) y2 = cBoxY[i];
      }
      w = x2-x1;
      h = y2-y1;
   } else {
      const Char_t *text = newText.Data() ;
      TLatexFormSize fs = FirstParse(GetTextAngle(),GetTextSize(),text);
      fTabSize.clear();
      w = (UInt_t)fs.Width();
      h = (UInt_t)fs.Height();
   }
}

////////////////////////////////////////////////////////////////////////////////
/// Return size of the formula along Y in pad coordinates when the text precision
/// is smaller than 3.

Double_t TLatex::GetYsize()
{
   if (!gPad) return 0;
   TString newText = GetTitle();
   if( newText.Length() == 0) return 0;

   // The text is a TMathText.
   if ( newText.Contains("\\") ) {
      TMathText tm(0., 0., newText.Data());
      return tm.GetYsize();
   }

   fError = nullptr;
   if (CheckLatexSyntax(newText)) {
      std::cout<<"\n*ERROR<TLatex>: "<<fError<<std::endl;
      std::cout<<"==> "<<GetTitle()<<std::endl;
      return 0;
   }
   fError = nullptr;

   const Char_t *text = newText.Data();
   Double_t angsav = fTextAngle;
   TLatexFormSize fs = FirstParse(0,GetTextSize(),text);
   fTextAngle = angsav;
   fTabSize.clear();
   return TMath::Abs(gPad->AbsPixeltoY(Int_t(fs.Height())) - gPad->AbsPixeltoY(0));
}

////////////////////////////////////////////////////////////////////////////////
/// Read fs in fTabSize

TLatex::TLatexFormSize TLatex::Readfs()
{
   if (fTabSize.empty()) {
      Error("Readfs", "No data in fTabSize stack");
      return TLatexFormSize(0,0,0);
   }

   TLatexFormSize result = fTabSize.back();
   fTabSize.pop_back();
   return result;
}

////////////////////////////////////////////////////////////////////////////////
/// Save fs values in array fTabSize

void TLatex::Savefs(TLatex::TLatexFormSize *fs)
{
   fTabSize.emplace_back(*fs);
}

////////////////////////////////////////////////////////////////////////////////
/// Save primitive as a C++ statement(s) on output stream out

void TLatex::SavePrimitive(std::ostream &out, Option_t * /*= ""*/)
{
   char quote = '"';

   if (gROOT->ClassSaved(TLatex::Class()))
      out<<"   ";
   else
      out<<"   TLatex *";

   TString s = GetTitle();
   s.ReplaceSpecialCppChars();

   out<<"   tex = new TLatex("<<fX<<","<<fY<<","<<quote<<s<<quote<<");"<<std::endl;
   if (TestBit(kTextNDC))
      out<<"   tex->SetNDC();"<<std::endl;

   SaveTextAttributes(out, "tex", 11, 0, 1, 62, 0.05);
   SaveLineAttributes(out, "tex", 1, 1, 1);

   out<<"   tex->Draw();"<<std::endl;
}

////////////////////////////////////////////////////////////////////////////////
/// Set relative size of subscripts and superscripts

void TLatex::SetIndiceSize(Double_t factorSize)
{
   fFactorSize = factorSize;
}

////////////////////////////////////////////////////////////////////////////////
/// Set limit for text resizing of subscripts and superscripts

void TLatex::SetLimitIndiceSize(Int_t limitFactorSize)
{
   fLimitFactorSize = limitFactorSize;
}<|MERGE_RESOLUTION|>--- conflicted
+++ resolved
@@ -484,11 +484,6 @@
    ((TLatex&)obj).fTabSize     = fTabSize;
    ((TLatex&)obj).fOriginSize  = fOriginSize;
    ((TLatex&)obj).fItalic      = fItalic;
-<<<<<<< HEAD
-   TText::Copy(obj);
-   TAttLine::Copy((TLatex&)obj);
-=======
->>>>>>> 18b4f317
 }
 
 ////////////////////////////////////////////////////////////////////////////////
