#include <cstdio>
#include <iostream>
#ifndef ROOT_TFeynman

#include "../inc/TFeynman.h"
#include "TMath.h"
#include "TCurlyLine.h"

#include "TObject.h"
#include "TStyle.h"
#include "TLatex.h"
#include "TLine.h"
#include "TVirtualPad.h"
#include "TROOT.h"
#include "TArrow.h"
#include "TList.h"


ClassImp(TFeynman);

// @(#)root/feynman:$Id$
// Author: Advait Dhingra and Oliver Couet   12/04/2021

/** \class TFeynman
    \ingroup feynman
TFeynman is a class that makes it easier to make
good-looking Feynman Diagrams using ROOT components
like TArc and TArrow.
### Decleration / Access to the components
TFeynman is initialized with the width and the height
of the Canvas that you would like.
~~~
  TFeynman *f = new TFeynman(300, 600);
~~~
You can access the particle classes using an arrow pointer.
This example plots the feynman.C diagram in the tutorials:
~~~
  f->Lepton(10, 10, 30, 30, 7, 6, "e", true)->Draw();
  f->Lepton(10, 50, 30, 30, 5, 55, "e", false)->Draw();
  f->CurvedPhoton(30, 30, 12.5*sqrt(2), 135, 225, 7, 30)->Draw();
  f->Photon(30, 30, 55, 30, 42.5, 37.7)->Draw();
  f->QuarkAntiQuark(70, 30, 15, 55, 45, "q")->Draw();
  f->Gluon(70, 45, 70, 15, 77.5, 30)->Draw();
  f->WeakBoson(85, 30, 110, 30, 100, 37.5, "Z^{0}")->Draw();
  f->Quark(110, 30, 130, 50, 135, 55, "q", true)->Draw();
  f->Quark(110, 30, 130, 10, 135, 6, "q", false)->Draw();
  f->CurvedGluon(110, 30, 12.5*sqrt(2), 315, 45, 135, 30)->Draw();
~~~

*/


////////////////////////////////////////////////////////////////////////////////
///

TFeynman::TFeynman() : TAttLine(){
   gStyle->SetLineWidth(2);
   fPrimitives = new TList;
}

<<<<<<< HEAD
////////////////////////////////////////////////////////////////////////////////
///
=======
TFeynman::TFeynman() : TAttLine(){
				gStyle->SetLineWidth(2);
        fPrimitives = new TList;
		}
>>>>>>> 1b8cd588

TFeynmanEntry *TFeynman::AddItem(const char* particleName, Double_t x1, Double_t y1, Double_t x2, Double_t y2)
{
   TFeynmanEntry *newEntry = new TFeynmanEntry(particleName, x1, y1, x2, y2);
<<<<<<< HEAD
   if ( !fPrimitives ) fPrimitives = new TList;
   std::cout << "Added " << newEntry->GetParticleName() << " to the Feynman Diagram" << std::endl;
=======
	 if ( !fPrimitives ) fPrimitives = new TList;
	 std::cout << "Added " << newEntry->GetParticleName() << " to the Feynman Diagram" << std::endl;
>>>>>>> 1b8cd588
   fPrimitives->Add(newEntry);

   return newEntry;
}

<<<<<<< HEAD

////////////////////////////////////////////////////////////////////////////////
/// Draw this Feynman's diagram with its current attributes.

void TFeynman::Draw( Option_t *option )
{
   std::cout << "Draw Method called. Grab your pencils." << std::endl;
   AppendPad(option);
}
=======
void TFeynman::Draw(){
	std::cout << "Draw Method called. Grab your pencils." << std::endl;
	AppendPad();
}
void TFeynman::Paint() {
	std::cout << "Paint Method called. Grab your paintbrush" << std::endl;
	TIter next(fPrimitives);
	TFeynmanEntry *entry;
	while (( entry = (TFeynmanEntry*)next() )) {
		entry->Paint();
	}
>>>>>>> 1b8cd588


////////////////////////////////////////////////////////////////////////////////
///

void TFeynman::Paint( Option_t* option )
{
   std::cout << "Paint Method called. Grab your paintbrush" << std::endl;
   TIter next(fPrimitives);
   TFeynmanEntry *entry;
   while (( entry = (TFeynmanEntry*)next() )) {
      entry->Paint();
   }
}
#endif<|MERGE_RESOLUTION|>--- conflicted
+++ resolved
@@ -19,7 +19,7 @@
 ClassImp(TFeynman);
 
 // @(#)root/feynman:$Id$
-// Author: Advait Dhingra and Oliver Couet   12/04/2021
+// Author: Advait Dhingra   12/04/2021
 
 /** \class TFeynman
     \ingroup feynman
@@ -58,32 +58,19 @@
    fPrimitives = new TList;
 }
 
-<<<<<<< HEAD
 ////////////////////////////////////////////////////////////////////////////////
 ///
-=======
-TFeynman::TFeynman() : TAttLine(){
-				gStyle->SetLineWidth(2);
-        fPrimitives = new TList;
-		}
->>>>>>> 1b8cd588
 
 TFeynmanEntry *TFeynman::AddItem(const char* particleName, Double_t x1, Double_t y1, Double_t x2, Double_t y2)
 {
    TFeynmanEntry *newEntry = new TFeynmanEntry(particleName, x1, y1, x2, y2);
-<<<<<<< HEAD
    if ( !fPrimitives ) fPrimitives = new TList;
    std::cout << "Added " << newEntry->GetParticleName() << " to the Feynman Diagram" << std::endl;
-=======
-	 if ( !fPrimitives ) fPrimitives = new TList;
-	 std::cout << "Added " << newEntry->GetParticleName() << " to the Feynman Diagram" << std::endl;
->>>>>>> 1b8cd588
    fPrimitives->Add(newEntry);
 
    return newEntry;
 }
 
-<<<<<<< HEAD
 
 ////////////////////////////////////////////////////////////////////////////////
 /// Draw this Feynman's diagram with its current attributes.
@@ -93,19 +80,6 @@
    std::cout << "Draw Method called. Grab your pencils." << std::endl;
    AppendPad(option);
 }
-=======
-void TFeynman::Draw(){
-	std::cout << "Draw Method called. Grab your pencils." << std::endl;
-	AppendPad();
-}
-void TFeynman::Paint() {
-	std::cout << "Paint Method called. Grab your paintbrush" << std::endl;
-	TIter next(fPrimitives);
-	TFeynmanEntry *entry;
-	while (( entry = (TFeynmanEntry*)next() )) {
-		entry->Paint();
-	}
->>>>>>> 1b8cd588
 
 
 ////////////////////////////////////////////////////////////////////////////////
