--- conflicted
+++ resolved
@@ -654,11 +654,7 @@
       getchar();
    }
 
-<<<<<<< HEAD
-   if (!gPad->IsBatch()&&GetPainter()) GetPainter()->ClearDrawable();
-=======
    if (!gPad->IsBatch() && GetPainter()) GetPainter()->ClearDrawable();
->>>>>>> 6138b8d1
    if (gVirtualPS && gPad == gPad->GetCanvas()) gVirtualPS->NewPage();
 
    PaintBorder(GetFillColor(), kTRUE);
@@ -1024,11 +1020,7 @@
 
    if (fPixmapID != -1) {
       if (gPad) {
-<<<<<<< HEAD
-         if (!gPad->IsBatch()&&GetPainter())
-=======
          if (!gPad->IsBatch() && GetPainter())
->>>>>>> 6138b8d1
             GetPainter()->DestroyDrawable(fPixmapID);
       }
       fPixmapID = -1;
@@ -1068,11 +1060,7 @@
    int px, py;
    XYtoAbsPixel(fX1, fY2, px, py);
 
-<<<<<<< HEAD
-   if (fPixmapID != -1&&GetPainter())
-=======
    if (fPixmapID != -1 && GetPainter())
->>>>>>> 6138b8d1
       GetPainter()->CopyDrawable(fPixmapID, px, py);
 
    if (this == gPad) HighLight(gPad->GetHighLightColor());
@@ -3713,11 +3701,7 @@
    cd();
    if (IsModified() || IsTransparent()) {
       if ((fFillStyle < 3026) && (fFillStyle > 3000)) {
-<<<<<<< HEAD
-         if (!gPad->IsBatch()&&GetPainter()) GetPainter()->ClearDrawable();
-=======
          if (!gPad->IsBatch() && GetPainter()) GetPainter()->ClearDrawable();
->>>>>>> 6138b8d1
       }
       PaintBorder(GetFillColor(), kTRUE);
    }
@@ -3775,11 +3759,7 @@
 
 void TPad::PaintBox(Double_t x1, Double_t y1, Double_t x2, Double_t y2, Option_t *option)
 {
-<<<<<<< HEAD
-   if (!gPad->IsBatch()&&GetPainter()) {
-=======
    if (!gPad->IsBatch() && GetPainter()) {
->>>>>>> 6138b8d1
       Int_t style0 = GetPainter()->GetFillStyle();
       Int_t style  = style0;
       if (option[0] == 's') {
@@ -3873,14 +3853,9 @@
 
 void TPad::CopyBackgroundPixmaps(TPad *start, TPad *stop, Int_t x, Int_t y)
 {
-<<<<<<< HEAD
    if (!start ||!stop ) return;
    if (!start->GetListOfPrimitives()) return;
    TObject *obj=nullptr;
-=======
-   if (!start) return;
-   TObject *obj;
->>>>>>> 6138b8d1
    if (!fPrimitives) fPrimitives = new TList;
    TIter next(start->GetListOfPrimitives()->MakeIterator());
    while ((obj = next())) {
@@ -3941,11 +3916,7 @@
       return;
    }
 
-<<<<<<< HEAD
-   if (!gPad->IsBatch()&&GetPainter())
-=======
    if (!gPad->IsBatch() && GetPainter())
->>>>>>> 6138b8d1
       // invoke the graphics subsystem
       GetPainter()->DrawFillArea(n, &x.front(), &y.front());
 
@@ -4020,11 +3991,7 @@
    Int_t   lcs = 0;
 
    // Save the current line attributes
-<<<<<<< HEAD
-   if (!gPad->IsBatch()&&GetPainter()) {
-=======
    if (!gPad->IsBatch() && GetPainter()) {
->>>>>>> 6138b8d1
       lws = GetPainter()->GetLineWidth();
       lss = GetPainter()->GetLineStyle();
       lcs = GetPainter()->GetLineColor();
@@ -4037,11 +4004,7 @@
    }
 
    // Change the current line attributes to draw the hatches
-<<<<<<< HEAD
-   if (!gPad->IsBatch()&&GetPainter()) {
-=======
    if (!gPad->IsBatch() && GetPainter()) {
->>>>>>> 6138b8d1
       GetPainter()->SetLineStyle(1);
       GetPainter()->SetLineWidth(Short_t(lw));
       GetPainter()->SetLineColor(GetPainter()->GetFillColor());
@@ -4057,11 +4020,7 @@
    if (ang2[iAng2] != 5.) PaintHatches(dy, ang2[iAng2], nn, xx, yy);
 
    // Restore the line attributes
-<<<<<<< HEAD
-   if (!gPad->IsBatch()&&GetPainter()) {
-=======
    if (!gPad->IsBatch() && GetPainter()) {
->>>>>>> 6138b8d1
       GetPainter()->SetLineStyle(lss);
       GetPainter()->SetLineWidth(lws);
       GetPainter()->SetLineColor(lcs);
@@ -4242,11 +4201,7 @@
       if (Clip(x,y,fX1,fY1,fX2,fY2) == 2) return;
    }
 
-<<<<<<< HEAD
-   if (!gPad->IsBatch()&&GetPainter())
-=======
    if (!gPad->IsBatch() && GetPainter())
->>>>>>> 6138b8d1
       GetPainter()->DrawLine(x[0], y[0], x[1], y[1]);
 
    if (gVirtualPS) {
@@ -4262,11 +4217,7 @@
 void TPad::PaintLineNDC(Double_t u1, Double_t v1,Double_t u2, Double_t v2)
 {
    static Double_t xw[2], yw[2];
-<<<<<<< HEAD
-   if (!gPad->IsBatch()&&GetPainter())
-=======
    if (!gPad->IsBatch() && GetPainter())
->>>>>>> 6138b8d1
       GetPainter()->DrawLineNDC(u1, v1, u2, v2);
 
    if (gVirtualPS) {
@@ -4343,11 +4294,7 @@
       np++;
       if (i1 < 0) i1 = i;
       if (iclip == 0 && i < n-2) continue;
-<<<<<<< HEAD
-      if (!gPad->IsBatch()&&GetPainter())
-=======
       if (!gPad->IsBatch() && GetPainter())
->>>>>>> 6138b8d1
          GetPainter()->DrawPolyLine(np, &x[i1], &y[i1]);
       if (gVirtualPS) {
          gVirtualPS->DrawPS(np, &x[i1], &y[i1]);
@@ -4400,11 +4347,7 @@
       np++;
       if (i1 < 0) i1 = i;
       if (iclip == 0 && i < n-2) continue;
-<<<<<<< HEAD
-      if (!gPad->IsBatch()&&GetPainter())
-=======
       if (!gPad->IsBatch() && GetPainter())
->>>>>>> 6138b8d1
          GetPainter()->DrawPolyLine(np, &x[i1], &y[i1]);
       if (gVirtualPS) {
          gVirtualPS->DrawPS(np, &x[i1], &y[i1]);
@@ -4429,11 +4372,7 @@
 {
    if (n <=0) return;
 
-<<<<<<< HEAD
-   if (!gPad->IsBatch()&&GetPainter())
-=======
    if (!gPad->IsBatch() && GetPainter())
->>>>>>> 6138b8d1
       GetPainter()->DrawPolyLineNDC(n, x, y);
 
    if (gVirtualPS) {
@@ -4484,11 +4423,7 @@
          if (i < n-1) continue;
       }
       if (np == 0) continue;
-<<<<<<< HEAD
-      if (!gPad->IsBatch()&&GetPainter())
-=======
       if (!gPad->IsBatch() && GetPainter())
->>>>>>> 6138b8d1
          GetPainter()->DrawPolyMarker(np, &x[i1], &y[i1]);
       if (gVirtualPS) {
          gVirtualPS->DrawPolyMarker(np, &x[i1], &y[i1]);
@@ -4519,11 +4454,7 @@
          if (i < n-1) continue;
       }
       if (np == 0) continue;
-<<<<<<< HEAD
-      if (!gPad->IsBatch()&&GetPainter())
-=======
       if (!gPad->IsBatch() && GetPainter())
->>>>>>> 6138b8d1
          GetPainter()->DrawPolyMarker(np, &x[i1], &y[i1]);
       if (gVirtualPS) {
          gVirtualPS->DrawPolyMarker(np, &x[i1], &y[i1]);
@@ -4541,11 +4472,7 @@
 {
    Modified();
 
-<<<<<<< HEAD
-   if (!gPad->IsBatch()&&GetPainter())
-=======
    if (!gPad->IsBatch() && GetPainter())
->>>>>>> 6138b8d1
       GetPainter()->DrawText(x, y, text, TVirtualPadPainter::kClear);
 
    if (gVirtualPS) gVirtualPS->Text(x, y, text);
@@ -4558,11 +4485,7 @@
 {
    Modified();
 
-<<<<<<< HEAD
-   if (!gPad->IsBatch()&&GetPainter())
-=======
    if (!gPad->IsBatch() && GetPainter())
->>>>>>> 6138b8d1
       GetPainter()->DrawText(x, y, text, TVirtualPadPainter::kClear);
 
    if (gVirtualPS) gVirtualPS->Text(x, y, text);
@@ -4575,11 +4498,7 @@
 {
    Modified();
 
-<<<<<<< HEAD
-   if (!gPad->IsBatch()&&GetPainter())
-=======
    if (!gPad->IsBatch() && GetPainter())
->>>>>>> 6138b8d1
       GetPainter()->DrawTextNDC(u, v, text, TVirtualPadPainter::kClear);
 
    if (gVirtualPS) {
@@ -4596,11 +4515,7 @@
 {
    Modified();
 
-<<<<<<< HEAD
-   if (!gPad->IsBatch()&&GetPainter())
-=======
    if (!gPad->IsBatch() && GetPainter())
->>>>>>> 6138b8d1
       GetPainter()->DrawTextNDC(u, v, text, TVirtualPadPainter::kClear);
 
    if (gVirtualPS) {
@@ -4988,11 +4903,7 @@
       psname.Prepend("/");
       psname.Prepend(gEnv->GetValue("Canvas.PrintDirectory","."));
    }
-<<<<<<< HEAD
-   if (!gPad->IsBatch() && fCanvas&&GetPainter())
-=======
    if (!gPad->IsBatch() && fCanvas && GetPainter())
->>>>>>> 6138b8d1
       GetPainter()->SelectDrawable(GetCanvasID());
 
    // Save pad/canvas in alternative formats
@@ -5692,17 +5603,11 @@
          if (fPixmapID == -1) {      // this case is handled via the ctor
             if (GetPainter()) fPixmapID = GetPainter()->CreateDrawable(w, h);
          } else {
-<<<<<<< HEAD
-            if (gVirtualX) if (gVirtualX->ResizePixmap(fPixmapID, w, h)) {
-               Resized();
-               Modified(kTRUE);
-=======
             if (gVirtualX) {
                if (gVirtualX->ResizePixmap(fPixmapID, w, h)) {
                   Resized();
                   Modified(kTRUE);
                }
->>>>>>> 6138b8d1
             }
          }
       }
