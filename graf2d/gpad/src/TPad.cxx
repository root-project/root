// @(#)root/gpad:$Id$
// Author: Rene Brun   12/12/94

/*************************************************************************
 * Copyright (C) 1995-2000, Rene Brun and Fons Rademakers.               *
 * All rights reserved.                                                  *
 *                                                                       *
 * For the licensing terms see $ROOTSYS/LICENSE.                         *
 * For the list of contributors see $ROOTSYS/README/CREDITS.             *
 *************************************************************************/

#include <cstring>
#include <cstdlib>
#include <iostream>

#include "TROOT.h"
#include "TBuffer.h"
#include "TError.h"
#include "TMath.h"
#include "TSystem.h"
#include "TStyle.h"
#include "TH1.h"
#include "TH2.h"
#include "TH3.h"
#include "TClass.h"
#include "TBaseClass.h"
#include "TClassTable.h"
#include "TVirtualPS.h"
#include "TVirtualX.h"
#include "TVirtualViewer3D.h"
#include "TView.h"
#include "TPoint.h"
#include "TGraph.h"
#include "TMultiGraph.h"
#include "THStack.h"
#include "TPaveText.h"
#include "TPaveStats.h"
#include "TGroupButton.h"
#include "TBrowser.h"
#include "TVirtualGL.h"
#include "TString.h"
#include "TDataMember.h"
#include "TMethod.h"
#include "TDataType.h"
#include "TFrame.h"
#include "TExec.h"
#include "TDatime.h"
#include "TColor.h"
#include "TCanvas.h"
#include "TPluginManager.h"
#include "TEnv.h"
#include "TImage.h"
#include "TViewer3DPad.h"
#include "TCreatePrimitives.h"
#include "TLegend.h"
#include "TAtt3D.h"
#include "TVirtualPadPainter.h"
#include "strlcpy.h"
#include "snprintf.h"

#include "TVirtualMutex.h"

static Int_t gReadLevel = 0;

Int_t TPad::fgMaxPickDistance = 5;

ClassImpQ(TPad)

/** \class TPad
\ingroup gpad

The most important graphics class in the ROOT system.

A Pad is contained in a Canvas.

A Pad may contain other pads (unlimited pad hierarchy).

A pad is a linked list of primitives of any type (graphics objects,
histograms, detectors, tracks, etc.).

Adding a new element into a pad is in general performed by the Draw
member function of the object classes.

It is important to realize that the pad is a linked list of references
to the original object.
For example, in case of a histogram, the histogram.Draw() operation
only stores a reference to the histogram object and not a graphical
representation of this histogram.
When the mouse is used to change (say the bin content), the bin content
of the original histogram is changed.

The convention used in ROOT is that a Draw operation only adds
a reference to the object. The effective drawing is performed
when the canvas receives a signal to be painted.

\image html gpad_pad1.png

This signal is generally sent when typing carriage return in the
command input or when a graphical operation has been performed on one
of the pads of this canvas.
When a Canvas/Pad is repainted, the member function Paint for all
objects in the Pad linked list is invoked.

\image html gpad_pad2.png

When the mouse is moved on the Pad, The member function DistancetoPrimitive
is called for all the elements in the pad. DistancetoPrimitive returns
the distance in pixels to this object.

When the object is within the distance window, the member function
ExecuteEvent is called for this object.

In ExecuteEvent, move, changes can be performed on the object.

For examples of DistancetoPrimitive and ExecuteEvent functions,
see classes
~~~ {.cpp}
      TLine::DistancetoPrimitive, TLine::ExecuteEvent
      TBox::DistancetoPrimitive,  TBox::ExecuteEvent
      TH1::DistancetoPrimitive,   TH1::ExecuteEvent
~~~
A Pad supports linear and log scales coordinate systems.
The transformation coefficients are explained in TPad::ResizePad.
*/

////////////////////////////////////////////////////////////////////////////////
/// Pad default constructor.

TPad::TPad()
{
   fModified   = kTRUE;
   fTip        = nullptr;
   fPadPointer = nullptr;
   fPrimitives = nullptr;
   fExecs      = nullptr;
   fCanvas     = nullptr;
   fPadPaint   = 0;
   fPixmapID   = -1;
   fGLDevice   = -1;
   fCopyGLDevice = kFALSE;
   fEmbeddedGL = kFALSE;
   fTheta      = 30;
   fPhi        = 30;
   fNumber     = 0;
   fAbsCoord   = kFALSE;
   fEditable   = kTRUE;
   fCrosshair  = 0;
   fCrosshairPos = 0;
   fPadView3D  = nullptr;
   fMother     = (TPad*)gPad;

   fAbsHNDC      = 0.;
   fAbsPixeltoXk = 0.;
   fAbsPixeltoYk = 0.;
   fAbsWNDC      = 0.;
   fAbsXlowNDC   = 0.;
   fAbsYlowNDC   = 0.;
   fBorderMode   = 0;
   fBorderSize   = 0;
   fPixeltoX     = 0;
   fPixeltoXk    = 0.;
   fPixeltoY     = 0.;
   fPixeltoYk    = 0.;
   fUtoAbsPixelk = 0.;
   fUtoPixel     = 0.;
   fUtoPixelk    = 0.;
   fVtoAbsPixelk = 0.;
   fVtoPixel     = 0.;
   fVtoPixelk    = 0.;
   fXtoAbsPixelk = 0.;
   fXtoPixel     = 0.;
   fXtoPixelk    = 0.;
   fYtoAbsPixelk = 0.;
   fYtoPixel     = 0.;
   fYtoPixelk    = 0.;
   fXUpNDC       = 0.;
   fYUpNDC       = 0.;

   fFixedAspectRatio = kFALSE;
   fAspectRatio      = 0.;

   fNumPaletteColor = 0;
   fNextPaletteColor = 0;
   fCollideGrid = nullptr;
   fCGnx = 0;
   fCGny = 0;

   fLogx  = 0;
   fLogy  = 0;
   fLogz  = 0;
   fGridx = 0;
   fGridy = 0;
   fTickx = 0;
   fTicky = 0;
   fFrame = nullptr;
   fView  = nullptr;

   fUxmin = fUymin = fUxmax = fUymax = 0;

   // Set default world coordinates to NDC [0,1]
   fX1 = 0;
   fX2 = 1;
   fY1 = 0;
   fY2 = 1;

   // Set default pad range
   fXlowNDC = 0;
   fYlowNDC = 0;
   fWNDC    = 1;
   fHNDC    = 1;

   fViewer3D = nullptr;
   SetBit(kMustCleanup);

   // the following line is temporarily disabled. It has side effects
   // when the pad is a TDrawPanelHist or a TFitPanel.
   // the line was supposed to fix a problem with DrawClonePad
   //   gROOT->SetSelectedPad(this);
}

////////////////////////////////////////////////////////////////////////////////
/// Pad constructor.
///
///  A pad is a linked list of primitives.
///  A pad is contained in a canvas. It may contain other pads.
///  A pad has attributes. When a pad is created, the attributes
///  defined in the current style are copied to the pad attributes.
///
/// \param[in] name        pad name
/// \param[in] title       pad title
/// \param[in] xlow [0,1]  is the position of the bottom left point of the pad
///             expressed  in the mother pad reference system
/// \param[in] ylow [0,1]  is the Y position of this point.
/// \param[in] xup  [0,1]  is the x position of the top right point of the pad
///                        expressed in the mother pad reference system
/// \param[in] yup  [0,1]  is the Y position of this point.
/// \param[in] color       pad color
/// \param[in] bordersize  border size in pixels
/// \param[in] bordermode  border mode
///                        - bordermode = -1 box looks as it is behind the screen
///                        - bordermode = 0  no special effects
///                        - bordermode = 1  box looks as it is in front of the screen

TPad::TPad(const char *name, const char *title, Double_t xlow,
           Double_t ylow, Double_t xup, Double_t yup,
           Color_t color, Short_t bordersize, Short_t bordermode)
          : TVirtualPad(name,title,xlow,ylow,xup,yup,color,bordersize,bordermode)
{
   fModified   = kTRUE;
   fTip        = nullptr;
   fBorderSize = bordersize;
   fBorderMode = bordermode;
   if (gPad)   fCanvas = gPad->GetCanvas();
   else        fCanvas = (TCanvas*)this;
   fMother     = (TPad*)gPad;
   fPrimitives = new TList;
   fExecs      = new TList;
   fPadPointer = nullptr;
   fTheta      = 30;
   fPhi        = 30;
   fGridx      = gStyle->GetPadGridX();
   fGridy      = gStyle->GetPadGridY();
   fTickx      = gStyle->GetPadTickX();
   fTicky      = gStyle->GetPadTickY();
   fFrame      = nullptr;
   fView       = nullptr;
   fPadPaint   = 0;
   fPadView3D  = nullptr;
   fPixmapID   = -1;      // -1 means pixmap will be created by ResizePad()
   fCopyGLDevice = kFALSE;
   fEmbeddedGL = kFALSE;
   fNumber     = 0;
   fAbsCoord   = kFALSE;
   fEditable   = kTRUE;
   fCrosshair  = 0;
   fCrosshairPos = 0;

   fVtoAbsPixelk = 0.;
   fVtoPixelk    = 0.;
   fVtoPixel     = 0.;
   fAbsPixeltoXk = 0.;
   fPixeltoXk    = 0.;
   fPixeltoX     = 0;
   fAbsPixeltoYk = 0.;
   fPixeltoYk    = 0.;
   fPixeltoY     = 0.;
   fXlowNDC      = 0;
   fYlowNDC      = 0;
   fWNDC         = 1;
   fHNDC         = 1;
   fXUpNDC       = 0.;
   fYUpNDC       = 0.;
   fAbsXlowNDC   = 0.;
   fAbsYlowNDC   = 0.;
   fAbsWNDC      = 0.;
   fAbsHNDC      = 0.;
   fXtoAbsPixelk = 0.;
   fXtoPixelk    = 0.;
   fXtoPixel     = 0.;
   fYtoAbsPixelk = 0.;
   fYtoPixelk    = 0.;
   fYtoPixel     = 0.;
   fUtoAbsPixelk = 0.;
   fUtoPixelk    = 0.;
   fUtoPixel     = 0.;

   fUxmin = fUymin = fUxmax = fUymax = 0;
   fLogx = gStyle->GetOptLogx();
   fLogy = gStyle->GetOptLogy();
   fLogz = gStyle->GetOptLogz();

   fFixedAspectRatio = kFALSE;
   fAspectRatio      = 0.;

   fNumPaletteColor = 0;
   fNextPaletteColor = 0;
   fCollideGrid = nullptr;
   fCGnx = 0;
   fCGny = 0;

   fViewer3D = nullptr;

   if (fCanvas) fGLDevice = fCanvas->GetGLDevice();
   // Set default world coordinates to NDC [0,1]
   fX1 = 0;
   fX2 = 1;
   fY1 = 0;
   fY2 = 1;

   if (!gPad) {
      Error("TPad", "You must create a TCanvas before creating a TPad");
      MakeZombie();
      return;
   }

   TPad *padsav = (TPad*)gPad;

   if ((xlow < 0) || (xlow > 1) || (ylow < 0) || (ylow > 1)) {
      Error("TPad", "illegal bottom left position: x=%f, y=%f", xlow, ylow);
      goto zombie;
   }
   if ((xup < 0) || (xup > 1) || (yup < 0) || (yup > 1)) {
      Error("TPad", "illegal top right position: x=%f, y=%f", xup, yup);
      goto zombie;
   }
   if (xup-xlow <= 0) {
      Error("TPad", "illegal width: %f", xup-xlow);
      goto zombie;
   }
   if (yup-ylow <= 0) {
      Error("TPad", "illegal height: %f", yup-ylow);
      goto zombie;
   }

   fLogx = gStyle->GetOptLogx();
   fLogy = gStyle->GetOptLogy();
   fLogz = gStyle->GetOptLogz();

   fUxmin = fUymin = fUxmax = fUymax = 0;

   // Set pad parameters and Compute conversion coefficients
   SetPad(name, title, xlow, ylow, xup, yup, color, bordersize, bordermode);
   Range(0, 0, 1, 1);
   SetBit(kMustCleanup);
   SetBit(kCanDelete);

   padsav->cd();
   return;

zombie:
   // error in creating pad occurred, make this pad a zombie
   MakeZombie();
   padsav->cd();
}


////////////////////////////////////////////////////////////////////////////////
/// Pad destructor.

TPad::~TPad()
{
   if (!TestBit(kNotDeleted)) return;
   Close();
   CloseToolTip(fTip);
   DeleteToolTip(fTip);
   auto primitives = fPrimitives;
   // In some cases, fPrimitives has the kMustCleanup bit set which will lead
   // its destructor to call RecursiveRemove and since this pad is still
   // likely to be (indirectly) in the list of cleanups, we must set
   // fPrimitives to nullptr to avoid TPad::RecursiveRemove from calling
   // a member function of a partially destructed object.
   fPrimitives = nullptr;
   delete primitives;
   SafeDelete(fExecs);
   delete fViewer3D;
   if (fCollideGrid) delete [] fCollideGrid;

   // Required since we overload TObject::Hash.
   ROOT::CallRecursiveRemoveIfNeeded(*this);
}

////////////////////////////////////////////////////////////////////////////////
/// Add a new TExec object to the list of Execs.
///
/// When an event occurs in the pad (mouse click, etc) the list of C++ commands
/// in the list of Execs are executed via TPad::AutoExec.
///
/// When a pad event occurs (mouse move, click, etc) all the commands
/// contained in the fExecs list are executed in the order found in the list.
///
/// This facility is activated by default. It can be deactivated by using
/// the canvas "Option" menu.
///
///  The following examples of TExec commands are provided in the tutorials:
///  macros exec1.C and exec2.C.
///
/// ### Example1 of use of exec1.C
///
/// ~~~ {.cpp}
///  Root > TFile f("hsimple.root")
///  Root > hpx.Draw()
///  Root > c1.AddExec("ex1",".x exec1.C")
/// ~~~
///
/// At this point you can use the mouse to click on the contour of
/// the histogram hpx. When the mouse is clicked, the bin number and its
/// contents are printed.
///
/// ### Example2 of use of exec1.C
///
/// ~~~ {.cpp}
///  Root > TFile f("hsimple.root")
///  Root > hpxpy.Draw()
///  Root > c1.AddExec("ex2",".x exec2.C")
/// ~~~
///
/// When moving the mouse in the canvas, a second canvas shows the
/// projection along X of the bin corresponding to the Y position
/// of the mouse. The resulting histogram is fitted with a gaussian.
/// A "dynamic" line shows the current bin position in Y.
/// This more elaborated example can be used as a starting point
/// to develop more powerful interactive applications exploiting the C++
/// interpreter as a development engine.

void TPad::AddExec(const char *name, const char*command)
{
   if (!fExecs) fExecs = new TList;
   TExec *ex = new TExec(name,command);
   fExecs->Add(ex);
}

////////////////////////////////////////////////////////////////////////////////
/// Execute the list of Execs when a pad event occurs.

void TPad::AutoExec()
{
   if (GetCrosshair()) DrawCrosshair();

   if (!fExecs) fExecs = new TList;
   TIter next(fExecs->MakeIterator());
   TExec *exec;
   while ((exec = (TExec*)next())) {
      exec->Exec();
   }
}

////////////////////////////////////////////////////////////////////////////////
/// Browse pad.

void TPad::Browse(TBrowser *b)
{
   cd();
   if (fPrimitives) fPrimitives->Browse(b);
}

////////////////////////////////////////////////////////////////////////////////
/// Build a legend from the graphical objects in the pad.
///
/// A simple method to build automatically a TLegend from the primitives in a TPad.
///
/// Only those deriving from TAttLine, TAttMarker and TAttFill are added, excluding
/// TPave and TFrame derived classes.
///
/// \return    The built TLegend
///
/// \param[in] x1, y1, x2, y2       The TLegend coordinates
/// \param[in] title                The legend title. By default it is " "
/// \param[in] option               The TLegend option
///
/// The caller program owns the returned TLegend.
///
/// If the pad contains some TMultiGraph or THStack the individual
/// graphs or histograms in them are added to the TLegend.
///
/// ### Automatic placement of the legend
/// If `x1` is equal to `x2` and `y1` is equal to `y2` the legend will be automatically
/// placed to avoid overlapping with the existing primitives already displayed.
/// `x1` is considered as the width of the legend and `y1` the height. By default
/// the legend is automatically placed with width = `x1`= `x2` = 0.3 and
/// height = `y1`= `y2` = 0.21.

TLegend *TPad::BuildLegend(Double_t x1, Double_t y1, Double_t x2, Double_t y2,
                           const char* title, Option_t *option)
{
   TList *lop=GetListOfPrimitives();
   if (!lop) return 0;
   TLegend *leg=0;
   TIter next(lop);
   TString mes;
   TObject *o=0;
   TString opt("");
   while( (o=next()) ) {
      if((o->InheritsFrom(TAttLine::Class()) || o->InheritsFrom(TAttMarker::Class()) ||
          o->InheritsFrom(TAttFill::Class())) &&
         ( !(o->InheritsFrom(TFrame::Class())) && !(o->InheritsFrom(TPave::Class())) )) {
            if (!leg) leg = new TLegend(x1, y1, x2, y2, title);
            if (o->InheritsFrom(TNamed::Class()) && strlen(((TNamed *)o)->GetTitle()))
               mes = ((TNamed *)o)->GetTitle();
            else if (strlen(o->GetName()))
               mes = o->GetName();
            else
               mes = o->ClassName();
            if (strlen(option)) {
               opt = option;
            } else {
               if (o->InheritsFrom(TAttLine::Class()))   opt += "l";
               if (o->InheritsFrom(TAttMarker::Class())) opt += "p";
               if (o->InheritsFrom(TAttFill::Class()))   opt += "f";
            }
            leg->AddEntry(o,mes.Data(),opt.Data());
      } else if ( o->InheritsFrom(TMultiGraph::Class() ) ) {
         if (!leg) leg = new TLegend(x1, y1, x2, y2, title);
         TList * grlist = ((TMultiGraph *)o)->GetListOfGraphs();
         TIter nextgraph(grlist);
         TGraph * gr;
         TObject * obj;
         while ((obj = nextgraph())) {
            gr = (TGraph*) obj;
            if      (strlen(gr->GetTitle())) mes = gr->GetTitle();
            else if (strlen(gr->GetName()))  mes = gr->GetName();
            else                             mes = gr->ClassName();
            if (strlen(option))              opt = option;
            else                             opt = "lpf";
            leg->AddEntry( obj, mes.Data(), opt );
         }
      } else if ( o->InheritsFrom(THStack::Class() ) ) {
         if (!leg) leg = new TLegend(x1, y1, x2, y2, title);
         TList * hlist = ((THStack *)o)->GetHists();
         TIter nexthist(hlist);
         TH1 * hist;
         TObject * obj;
         while ((obj = nexthist())) {
            hist = (TH1*) obj;
            if      (strlen(hist->GetTitle())) mes = hist->GetTitle();
            else if (strlen(hist->GetName()))  mes = hist->GetName();
            else                               mes = hist->ClassName();
            if (strlen(option))                opt = option;
            else                               opt = "lpf";
            leg->AddEntry( obj, mes.Data(), opt );
         }
      }
   }
   if (leg) {
      TVirtualPad *gpadsave;
      gpadsave = gPad;
      this->cd();
      leg->Draw();
      gpadsave->cd();
   } else {
      Info("BuildLegend(void)","No object to build a TLegend.");
   }
   return leg;
}

////////////////////////////////////////////////////////////////////////////////
/// Set Current pad.
///
/// When a canvas/pad is divided via TPad::Divide, one can directly
/// set the current path to one of the subdivisions.
/// See TPad::Divide for the convention to number sub-pads.
///
/// Returns the new current pad, or 0 in case of failure.
///
/// For example:
/// ~~~ {.cpp}
///    c1.Divide(2,3); // create 6 pads (2 divisions along x, 3 along y).
/// ~~~
/// To set the current pad to the bottom right pad, do
/// ~~~ {.cpp}
///    c1.cd(6);
/// ~~~
///  Note1:  c1.cd() is equivalent to c1.cd(0) and sets the current pad
///          to c1 itself.
///
///  Note2:  after a statement like c1.cd(6), the global variable gPad
///          points to the current pad. One can use gPad to set attributes
///          of the current pad.
///
///  Note3:  One can get a pointer to one of the sub-pads of pad with:
///          TPad *subpad = (TPad*)pad->GetPad(subpadnumber);

TVirtualPad *TPad::cd(Int_t subpadnumber)
{
   if (!subpadnumber) {
      gPad = this;
      if (!gPad->IsBatch() && GetPainter()) GetPainter()->SelectDrawable(fPixmapID);
      if (!fPrimitives) fPrimitives = new TList;
      return gPad;
   }

   TObject *obj;
   if (!fPrimitives) fPrimitives = new TList;
   TIter    next(fPrimitives);
   while ((obj = next())) {
      if (obj->InheritsFrom(TPad::Class())) {
         Int_t n = ((TPad*)obj)->GetNumber();
         if (n == subpadnumber) {
            return ((TPad*)obj)->cd();
         }
      }
   }
   return 0;
}

////////////////////////////////////////////////////////////////////////////////
/// Delete all pad primitives.
///
/// If the bit kClearAfterCR has been set for this pad, the Clear function
/// will execute only after having pressed a CarriageReturn
/// Set the bit with `mypad->SetBit(TPad::kClearAfterCR)`

void TPad::Clear(Option_t *option)
{
   if (!IsEditable()) return;

   R__LOCKGUARD(gROOTMutex);

   if (!fPadPaint) {
      SafeDelete(fView);
      if (fPrimitives) fPrimitives->Clear(option);
      if (fFrame) {
         if (fFrame->TestBit(kNotDeleted)) delete fFrame;
         fFrame = nullptr;
      }
   }
   if (fCanvas) fCanvas->Cleared(this);

   cd();

   if (TestBit(kClearAfterCR)) {
      // Intentional do not use the return value of getchar,
      // we just want to get it and forget it
      getchar();
   }

   if (!gPad->IsBatch()&&GetPainter()) GetPainter()->ClearDrawable();
   if (gVirtualPS && gPad == gPad->GetCanvas()) gVirtualPS->NewPage();

   PaintBorder(GetFillColor(), kTRUE);
   fCrosshairPos = 0;
   fNumPaletteColor = 0;
   if (fCollideGrid) {
      delete [] fCollideGrid;
      fCollideGrid = nullptr;
      fCGnx = 0;
      fCGny = 0;
   }
   ResetBit(TGraph::kClipFrame);
}

////////////////////////////////////////////////////////////////////////////////
/// Clipping routine: Cohen Sutherland algorithm.
///
///  - If Clip ==2 the segment is outside the boundary.
///  - If Clip ==1 the segment has one point outside the boundary.
///  - If Clip ==0 the segment is inside the boundary.
///
/// \param[in]  x[],y[]                       Segment coordinates (2 points)
/// \param[in]  xclipl,yclipb,xclipr,yclipt   Clipping boundary
/// \param[out] x[],y[]                       New segment coordinates( 2 points)

Int_t TPad::Clip(Float_t *x, Float_t *y, Float_t xclipl, Float_t yclipb, Float_t xclipr, Float_t yclipt)
{
   const Float_t kP=10000;
   Int_t clip = 0;

   for (Int_t i=0;i<2;i++) {
      if (TMath::Abs(xclipl-x[i]) <= TMath::Abs(xclipr-xclipl)/kP) x[i] = xclipl;
      if (TMath::Abs(xclipr-x[i]) <= TMath::Abs(xclipr-xclipl)/kP) x[i] = xclipr;
      if (TMath::Abs(yclipb-y[i]) <= TMath::Abs(yclipt-yclipb)/kP) y[i] = yclipb;
      if (TMath::Abs(yclipt-y[i]) <= TMath::Abs(yclipt-yclipb)/kP) y[i] = yclipt;
   }

   // Compute the first endpoint codes.
   Int_t code1 = ClippingCode(x[0],y[0],xclipl,yclipb,xclipr,yclipt);
   Int_t code2 = ClippingCode(x[1],y[1],xclipl,yclipb,xclipr,yclipt);

   Double_t xt=0, yt=0;
   Int_t clipped = 0; //this variable could be used in a future version
   while(code1 + code2) {
      clipped = 1;

      // The line lies entirely outside the clipping boundary
      if (code1&code2) {
         clip = 2;
         return clip;
      }

      // The line is subdivided into several parts
      Int_t ic = code1;
      if (ic == 0) ic = code2;
      if (ic & 0x1) {
         yt = y[0] + (y[1]-y[0])*(xclipl-x[0])/(x[1]-x[0]);
         xt = xclipl;
      }
      if (ic & 0x2) {
         yt = y[0] + (y[1]-y[0])*(xclipr-x[0])/(x[1]-x[0]);
         xt = xclipr;
      }
      if (ic & 0x4) {
         xt = x[0] + (x[1]-x[0])*(yclipb-y[0])/(y[1]-y[0]);
         yt = yclipb;
      }
      if (ic & 0x8) {
         xt = x[0] + (x[1]-x[0])*(yclipt-y[0])/(y[1]-y[0]);
         yt = yclipt;
      }
      if (ic == code1) {
         x[0]  = xt;
         y[0]  = yt;
         code1 = ClippingCode(xt,yt,xclipl,yclipb,xclipr,yclipt);
      } else {
         x[1]  = xt;
         y[1]  = yt;
         code2 = ClippingCode(xt,yt,xclipl,yclipb,xclipr,yclipt);
      }
   }
   clip = clipped;
   return clip;
}

////////////////////////////////////////////////////////////////////////////////
/// Clipping routine: Cohen Sutherland algorithm.
///
///  - If Clip ==2 the segment is outside the boundary.
///  - If Clip ==1 the segment has one point outside the boundary.
///  - If Clip ==0 the segment is inside the boundary.
///
/// \param[in]  x[],y[]                       Segment coordinates (2 points)
/// \param[in]  xclipl,yclipb,xclipr,yclipt   Clipping boundary
/// \param[out] x[],y[]                       New segment coordinates(2 points)

Int_t TPad::Clip(Double_t *x, Double_t *y, Double_t xclipl, Double_t yclipb, Double_t xclipr, Double_t yclipt)
{
   const Double_t kP=10000;
   Int_t clip = 0;

   for (Int_t i=0;i<2;i++) {
      if (TMath::Abs(xclipl-x[i]) <= TMath::Abs(xclipr-xclipl)/kP) x[i] = xclipl;
      if (TMath::Abs(xclipr-x[i]) <= TMath::Abs(xclipr-xclipl)/kP) x[i] = xclipr;
      if (TMath::Abs(yclipb-y[i]) <= TMath::Abs(yclipt-yclipb)/kP) y[i] = yclipb;
      if (TMath::Abs(yclipt-y[i]) <= TMath::Abs(yclipt-yclipb)/kP) y[i] = yclipt;
   }

   // Compute the first endpoint codes.
   Int_t code1 = 0;
   if (x[0] < xclipl) code1 = code1 | 0x1;
   if (x[0] > xclipr) code1 = code1 | 0x2;
   if (y[0] < yclipb) code1 = code1 | 0x4;
   if (y[0] > yclipt) code1 = code1 | 0x8;
   Int_t code2 = 0;
   if (x[1] < xclipl) code2 = code2 | 0x1;
   if (x[1] > xclipr) code2 = code2 | 0x2;
   if (y[1] < yclipb) code2 = code2 | 0x4;
   if (y[1] > yclipt) code2 = code2 | 0x8;

   Double_t xt=0, yt=0;
   Int_t clipped = 0; //this variable could be used in a future version
   while(code1 + code2) {
      clipped = 1;

      // The line lies entirely outside the clipping boundary
      if (code1&code2) {
         clip = 2;
         return clip;
      }

      // The line is subdivided into several parts
      Int_t ic = code1;
      if (ic == 0) ic = code2;
      if (ic & 0x1) {
         yt = y[0] + (y[1]-y[0])*(xclipl-x[0])/(x[1]-x[0]);
         xt = xclipl;
      }
      if (ic & 0x2) {
         yt = y[0] + (y[1]-y[0])*(xclipr-x[0])/(x[1]-x[0]);
         xt = xclipr;
      }
      if (ic & 0x4) {
         xt = x[0] + (x[1]-x[0])*(yclipb-y[0])/(y[1]-y[0]);
         yt = yclipb;
      }
      if (ic & 0x8) {
         xt = x[0] + (x[1]-x[0])*(yclipt-y[0])/(y[1]-y[0]);
         yt = yclipt;
      }
      if (ic == code1) {
         x[0]  = xt;
         y[0]  = yt;
         code1 = ClippingCode(xt,yt,xclipl,yclipb,xclipr,yclipt);
      } else {
         x[1]  = xt;
         y[1]  = yt;
         code2 = ClippingCode(xt,yt,xclipl,yclipb,xclipr,yclipt);
      }
   }
   clip = clipped;
   return clip;
}

////////////////////////////////////////////////////////////////////////////////
/// Compute the endpoint codes for TPad::Clip.

Int_t TPad::ClippingCode(Double_t x, Double_t y, Double_t xcl1, Double_t ycl1, Double_t xcl2, Double_t ycl2)
{
   Int_t code = 0;
   if (x < xcl1) code = code | 0x1;
   if (x > xcl2) code = code | 0x2;
   if (y < ycl1) code = code | 0x4;
   if (y > ycl2) code = code | 0x8;
   return code;
}

////////////////////////////////////////////////////////////////////////////////
/// Clip polygon using the Sutherland-Hodgman algorithm.
///
/// \param[in]  n                            Number of points in the polygon to
///                                          be clipped
/// \param[in]  x[n],y[n]                    Polygon do be clipped vertices
/// \param[in]  xclipl,yclipb,xclipr,yclipt  Clipping boundary
/// \param[out] nn                           Number of points in xc and yc
/// \param[out] xc,yc                        Clipped polygon vertices. The Int_t
///                                          returned by this function is
///                                          the number of points in the clipped
///                                          polygon. These vectors must
///                                          be allocated by the calling function.
///                                          A size of 2*n for each is
///                                          enough.
///
/// Sutherland and Hodgman's polygon-clipping algorithm uses a divide-and-conquer
/// strategy: It solves a series of simple and identical problems that, when
/// combined, solve the overall problem. The simple problem is to clip a polygon
/// against a single infinite clip edge. Four clip edges, each defining one boundary
/// of the clip rectangle, successively clip a polygon against a clip rectangle.
///
/// Steps of Sutherland-Hodgman's polygon-clipping algorithm:
///
/// * Polygons can be clipped against each edge of the window one at a time.
///   Windows/edge intersections, if any, are easy to find since the X or Y coordinates
///   are already known.
/// * Vertices which are kept after clipping against one window edge are saved for
///   clipping against the remaining edges.
/// * Note that the number of vertices usually changes and will often increases.
///
/// The clip boundary determines a visible and invisible region. The edges from
/// vertex i to vertex i+1 can be one of four types:
///
/// * Case 1 : Wholly inside visible region - save endpoint
/// * Case 2 : Exit visible region - save the intersection
/// * Case 3 : Wholly outside visible region - save nothing
/// * Case 4 : Enter visible region - save intersection and endpoint

Int_t TPad::ClipPolygon(Int_t n, Double_t *x, Double_t *y, Int_t nn, Double_t *xc, Double_t *yc, Double_t xclipl, Double_t yclipb, Double_t xclipr, Double_t yclipt)
{
   Int_t nc, nc2;
   Double_t x1, y1, x2, y2, slope; // Segment to be clipped

   Double_t *xc2 = new Double_t[nn];
   Double_t *yc2 = new Double_t[nn];

   // Clip against the left boundary
   x1 = x[n-1]; y1 = y[n-1];
   nc2 = 0;
   Int_t i;
   for (i=0; i<n; i++) {
      x2 = x[i]; y2 = y[i];
      if (x1 == x2) {
         slope = 0;
      } else {
         slope = (y2-y1)/(x2-x1);
      }
      if (x1 >= xclipl) {
         if (x2 < xclipl) {
            xc2[nc2] = xclipl; yc2[nc2++] = slope*(xclipl-x1)+y1;
         } else {
            xc2[nc2] = x2; yc2[nc2++] = y2;
         }
      } else {
         if (x2 >= xclipl) {
            xc2[nc2] = xclipl; yc2[nc2++] = slope*(xclipl-x1)+y1;
            xc2[nc2] = x2; yc2[nc2++] = y2;
         }
      }
      x1 = x2; y1 = y2;
   }

   // Clip against the top boundary
   x1 = xc2[nc2-1]; y1 = yc2[nc2-1];
   nc = 0;
   for (i=0; i<nc2; i++) {
      x2 = xc2[i]; y2 = yc2[i];
      if (y1 == y2) {
         slope = 0;
      } else {
         slope = (x2-x1)/(y2-y1);
      }
      if (y1 <= yclipt) {
         if (y2 > yclipt) {
            xc[nc] = x1+(yclipt-y1)*slope; yc[nc++] = yclipt;
         } else {
            xc[nc] = x2; yc[nc++] = y2;
         }
      } else {
         if (y2 <= yclipt) {
            xc[nc] = x1+(yclipt-y1)*slope; yc[nc++] = yclipt;
            xc[nc] = x2; yc[nc++] = y2;
         }
      }
      x1 = x2; y1 = y2;
   }

   if (nc>0) {

      // Clip against the right boundary
      x1 = xc[nc-1]; y1 = yc[nc-1];
      nc2 = 0;
      for (i=0; i<nc; i++) {
         x2 = xc[i]; y2 = yc[i];
         if (x1 == x2) {
            slope = 0;
         } else {
            slope = (y2-y1)/(x2-x1);
         }
         if (x1 <= xclipr) {
            if (x2 > xclipr) {
               xc2[nc2] = xclipr; yc2[nc2++] = slope*(xclipr-x1)+y1;
            } else {
               xc2[nc2] = x2; yc2[nc2++] = y2;
            }
         } else {
            if (x2 <= xclipr) {
               xc2[nc2] = xclipr; yc2[nc2++] = slope*(xclipr-x1)+y1;
               xc2[nc2] = x2; yc2[nc2++] = y2;
            }
         }
         x1 = x2; y1 = y2;
      }

      if (nc2>0) {
      // Clip against the bottom boundary
      x1 = xc2[nc2-1]; y1 = yc2[nc2-1];
      nc = 0;
      for (i=0; i<nc2; i++) {
         x2 = xc2[i]; y2 = yc2[i];
         if (y1 == y2) {
            slope = 0;
         } else {
            slope = (x2-x1)/(y2-y1);
         }
         if (y1 >= yclipb) {
            if (y2 < yclipb) {
               xc[nc] = x1+(yclipb-y1)*slope; yc[nc++] = yclipb;
            } else {
               xc[nc] = x2; yc[nc++] = y2;
            }
         } else {
            if (y2 >= yclipb) {
               xc[nc] = x1+(yclipb-y1)*slope; yc[nc++] = yclipb;
               xc[nc] = x2; yc[nc++] = y2;
            }
         }
         x1 = x2; y1 = y2;
      }
      }
   }

   delete [] xc2;
   delete [] yc2;

   if (nc < 3) nc =0;
   return nc;
}

////////////////////////////////////////////////////////////////////////////////
/// Delete all primitives in pad and pad itself.
/// Pad cannot be used anymore after this call.
/// Emits signal "Closed()".

void TPad::Close(Option_t *)
{
   if (!TestBit(kNotDeleted)) return;
   if (!fMother) return;
   if (!fMother->TestBit(kNotDeleted)) return;

   if (fPrimitives)
      fPrimitives->Clear();
   if (fView) {
      if (fView->TestBit(kNotDeleted)) delete fView;
      fView = nullptr;
   }
   if (fFrame) {
      if (fFrame->TestBit(kNotDeleted)) delete fFrame;
      fFrame = nullptr;
   }

   // emit signal
   if (IsA() != TCanvas::Class())
      Closed();

   if (fPixmapID != -1) {
      if (gPad) {
         if (!gPad->IsBatch()&&GetPainter())
            GetPainter()->DestroyDrawable(fPixmapID);
      }
      fPixmapID = -1;

      if (!gROOT->GetListOfCanvases()) return;
      if (fMother == this) {
         gROOT->GetListOfCanvases()->Remove(this);
         return;   // in case of TCanvas
      }

      // remove from the mother's list of primitives
      if (fMother) {
         if (fMother->GetListOfPrimitives())
            fMother->GetListOfPrimitives()->Remove(this);

         if (gPad == this) fMother->cd();
      }
      if (fCanvas) {
         if (fCanvas->GetPadSave() == this)
            fCanvas->ClearPadSave();
         if (fCanvas->GetSelectedPad() == this)
            fCanvas->SetSelectedPad(0);
         if (fCanvas->GetClickSelectedPad() == this)
            fCanvas->SetClickSelectedPad(0);
      }
   }

   fMother = nullptr;
   if (gROOT->GetSelectedPad() == this) gROOT->SetSelectedPad(nullptr);
}

////////////////////////////////////////////////////////////////////////////////
/// Copy the pixmap of the pad to the canvas.

void TPad::CopyPixmap()
{
   int px, py;
   XYtoAbsPixel(fX1, fY2, px, py);

   if (fPixmapID != -1&&GetPainter())
      GetPainter()->CopyDrawable(fPixmapID, px, py);

   if (this == gPad) HighLight(gPad->GetHighLightColor());
}

////////////////////////////////////////////////////////////////////////////////
/// Copy the sub-pixmaps of the pad to the canvas.

void TPad::CopyPixmaps()
{
   TObject *obj;
   if (!fPrimitives) fPrimitives = new TList;
   TIter    next(GetListOfPrimitives());
   while ((obj = next())) {
      if (obj->InheritsFrom(TPad::Class())) {
         ((TPad*)obj)->CopyPixmap();
         ((TPad*)obj)->CopyPixmaps();
      }
   }
}

////////////////////////////////////////////////////////////////////////////////
/// Remove TExec name from the list of Execs.

void TPad::DeleteExec(const char *name)
{
   if (!fExecs) fExecs = new TList;
   TExec *ex = (TExec*)fExecs->FindObject(name);
   if (!ex) return;
   fExecs->Remove(ex);
   delete ex;
}

////////////////////////////////////////////////////////////////////////////////
/// Compute distance from point px,py to a box.
///
///  Compute the closest distance of approach from point px,py to the
///  edges of this pad.
///  The distance is computed in pixels units.

Int_t TPad::DistancetoPrimitive(Int_t px, Int_t py)
{
   Int_t pxl, pyl, pxt, pyt;
   Int_t px1 = gPad->XtoAbsPixel(fX1);
   Int_t py1 = gPad->YtoAbsPixel(fY1);
   Int_t px2 = gPad->XtoAbsPixel(fX2);
   Int_t py2 = gPad->YtoAbsPixel(fY2);
   if (px1 < px2) {pxl = px1; pxt = px2;}
   else           {pxl = px2; pxt = px1;}
   if (py1 < py2) {pyl = py1; pyt = py2;}
   else           {pyl = py2; pyt = py1;}

   // Are we inside the box?
   // ======================
   if ( (px > pxl && px < pxt) && (py > pyl && py < pyt) ) {
      if (GetFillStyle()) return 0;  //*-* if pad is filled
   }

   // Are we on the edges?
   // ====================
   Int_t dxl = TMath::Abs(px - pxl);
   if (py < pyl) dxl += pyl - py;
   if (py > pyt) dxl += py - pyt;
   Int_t dxt = TMath::Abs(px - pxt);
   if (py < pyl) dxt += pyl - py;
   if (py > pyt) dxt += py - pyt;
   Int_t dyl = TMath::Abs(py - pyl);
   if (px < pxl) dyl += pxl - px;
   if (px > pxt) dyl += px - pxt;
   Int_t dyt = TMath::Abs(py - pyt);
   if (px < pxl) dyt += pxl - px;
   if (px > pxt) dyt += px - pxt;

   Int_t distance = dxl;
   if (dxt < distance) distance = dxt;
   if (dyl < distance) distance = dyl;
   if (dyt < distance) distance = dyt;

   return distance - Int_t(0.5*fLineWidth);
}

////////////////////////////////////////////////////////////////////////////////
/// Automatic pad generation by division.
///
///  - The current canvas is divided in nx by ny equal divisions (pads).
///  - xmargin is the space along x between pads in percent of canvas.
///  - ymargin is the space along y between pads in percent of canvas.
///  - color is the color of the new pads. If 0, color is the canvas color.
///
/// Pads are automatically named `canvasname_n` where `n` is the division number
/// starting from top left pad.
///
/// Example if canvasname=c1 , nx=2, ny=3:
///
/// \image html gpad_pad3.png
///
/// Once a pad is divided into sub-pads, one can set the current pad
/// to a subpad with a given division number as illustrated above
/// with TPad::cd(subpad_number).
///
/// For example, to set the current pad to c1_4, one can do:
/// ~~~ {.cpp}
///    c1->cd(4)
/// ~~~
/// __Note1:__  c1.cd() is equivalent to c1.cd(0) and sets the current pad
///             to c1 itself.
///
/// __Note2:__  after a statement like c1.cd(6), the global variable gPad
///             points to the current pad. One can use gPad to set attributes
///             of the current pad.
///
/// __Note3:__  in case xmargin <=0 and ymargin <= 0, there is no space
///             between pads. The current pad margins are recomputed to
///             optimize the layout.

void TPad::Divide(Int_t nx, Int_t ny, Float_t xmargin, Float_t ymargin, Int_t color)
{
   if (!IsEditable()) return;


   if (gThreadXAR) {
      void *arr[7];
      arr[1] = this; arr[2] = (void*)&nx;arr[3] = (void*)& ny;
      arr[4] = (void*)&xmargin; arr[5] = (void *)& ymargin; arr[6] = (void *)&color;
      if ((*gThreadXAR)("PDCD", 7, arr, 0)) return;
   }

   TPad *padsav = (TPad*)gPad;
   cd();
   if (nx <= 0) nx = 1;
   if (ny <= 0) ny = 1;
   Int_t ix,iy;
   Double_t x1,y1,x2,y2;
   Double_t dx,dy;
   TPad *pad;
   Int_t nchname  = strlen(GetName())+6;
   Int_t nchtitle = strlen(GetTitle())+6;
   char *name  = new char [nchname];
   char *title = new char [nchtitle];
   Int_t n = 0;
   if (color == 0) color = GetFillColor();
   if (xmargin > 0 && ymargin > 0) {
      //general case
      dy = 1/Double_t(ny);
      dx = 1/Double_t(nx);
      for (iy=0;iy<ny;iy++) {
         y2 = 1 - iy*dy - ymargin;
         y1 = y2 - dy + 2*ymargin;
         if (y1 < 0) y1 = 0;
         if (y1 > y2) continue;
         for (ix=0;ix<nx;ix++) {
            x1 = ix*dx + xmargin;
            x2 = x1 +dx -2*xmargin;
            if (x1 > x2) continue;
            n++;
            snprintf(name,nchname,"%s_%d",GetName(),n);
            pad = new TPad(name,name,x1,y1,x2,y2,color);
            pad->SetNumber(n);
            pad->Draw();
         }
      }
   } else {
      // special case when xmargin <= 0 && ymargin <= 0
      Double_t xl = GetLeftMargin();
      Double_t xr = GetRightMargin();
      Double_t yb = GetBottomMargin();
      Double_t yt = GetTopMargin();
      xl /= (1-xl+xr)*nx;
      xr /= (1-xl+xr)*nx;
      yb /= (1-yb+yt)*ny;
      yt /= (1-yb+yt)*ny;
      SetLeftMargin(xl);
      SetRightMargin(xr);
      SetBottomMargin(yb);
      SetTopMargin(yt);
      dx = (1-xl-xr)/nx;
      dy = (1-yb-yt)/ny;
      Int_t number = 0;
      for (Int_t i=0;i<nx;i++) {
         x1 = i*dx+xl;
         x2 = x1 + dx;
         if (i == 0) x1 = 0;
         if (i == nx-1) x2 = 1-xr;
         for (Int_t j=0;j<ny;j++) {
            number = j*nx + i +1;
            y2 = 1 -j*dy -yt;
            y1 = y2 - dy;
            if (j == 0)    y2 = 1-yt;
            if (j == ny-1) y1 = 0;
            snprintf(name,nchname,"%s_%d",GetName(),number);
            snprintf(title,nchtitle,"%s_%d",GetTitle(),number);
            pad = new TPad(name,title,x1,y1,x2,y2);
            pad->SetNumber(number);
            pad->SetBorderMode(0);
            if (i == 0)    pad->SetLeftMargin(xl*nx);
            else           pad->SetLeftMargin(0);
            pad->SetRightMargin(0);
            pad->SetTopMargin(0);
            if (j == ny-1) pad->SetBottomMargin(yb*ny);
            else           pad->SetBottomMargin(0);
            pad->Draw();
         }
      }
   }
   delete [] name;
   delete [] title;
   Modified();
   if (padsav) padsav->cd();
}

////////////////////////////////////////////////////////////////////////////////
/// "n" is the total number of sub-pads. The number of sub-pads along the X
/// and Y axis are computed according to the square root of n.

void TPad::DivideSquare(Int_t n, Float_t xmargin, Float_t ymargin, Int_t color)
{
   Int_t w = 1, h = 1;
   if (!fCanvas) {
      Error("DivideSquare", "No canvas associated with this pad.");
      return;
   }
   if (fCanvas->GetWindowWidth() > fCanvas->GetWindowHeight()) {
      w = TMath::Ceil(TMath::Sqrt(n));
      h = TMath::Floor(TMath::Sqrt(n));
      if (w*h < n) w++;
   } else {
      h = TMath::Ceil(TMath::Sqrt(n));
      w = TMath::Floor(TMath::Sqrt(n));
      if (w*h < n) h++;
   }

   Divide( w, h, xmargin, ymargin, color);
}

////////////////////////////////////////////////////////////////////////////////
/// Draw Pad in Current pad (re-parent pad if necessary).

void TPad::Draw(Option_t *option)
{
   // if no canvas opened yet create a default canvas
   if (!gPad) {
      gROOT->MakeDefCanvas();
   }

   // pad cannot be in itself and it can only be in one other pad at a time
   if (!fPrimitives) fPrimitives = new TList;
   if (gPad != this) {
      if (fMother && fMother->TestBit(kNotDeleted)) if (fMother->GetListOfPrimitives()) fMother->GetListOfPrimitives()->Remove(this);
      TPad *oldMother = fMother;
      fCanvas = gPad->GetCanvas();
      //
      fMother = (TPad*)gPad;
      if (oldMother != fMother || fPixmapID == -1) ResizePad();
   }

   Paint();

   if (gPad->IsRetained() && gPad != this && fMother)
      if(fMother->GetListOfPrimitives()) fMother->GetListOfPrimitives()->Add(this, option);
}

////////////////////////////////////////////////////////////////////////////////
/// Draw class inheritance tree of the class to which obj belongs.
///
/// If a class B inherits from a class A, description of B is drawn
/// on the right side of description of A.
///
/// Member functions overridden by B are shown in class A with a blue line
/// crossing-out the corresponding member function.

void TPad::DrawClassObject(const TObject *classobj, Option_t *option)
{
   char dname[256];
   const Int_t kMAXLEVELS = 10;
   TClass *clevel[kMAXLEVELS], *cl, *cll;
   TBaseClass *base, *cinherit;
   TText *ptext = 0;
   TString opt=option;
   Double_t x,y,dy,y1,v1,v2,dv;
   Int_t nd,nf,nc,nkd,nkf,i,j;
   TPaveText *pt;
   Int_t maxlev = 4;
   if (opt.Contains("2")) maxlev = 2;
   if (opt.Contains("3")) maxlev = 3;
   if (opt.Contains("5")) maxlev = 5;
   if (opt.Contains("6")) maxlev = 6;
   if (opt.Contains("7")) maxlev = 7;

      // Clear and Set Pad range
   Double_t xpad = 20.5;
   Double_t ypad = 27.5;
   Clear();
   Range(0,0,xpad,ypad);

   // Find number of levels
   Int_t nlevel = 0;
   TClass *obj = (TClass*)classobj;
   clevel[nlevel] = obj;
   TList *lbase = obj->GetListOfBases();
   while(lbase) {
      base = (TBaseClass*)lbase->First();
      if (!base) break;
      if ( base->GetClassPointer() == 0) break;
      nlevel++;
      clevel[nlevel] = base->GetClassPointer();
      lbase = clevel[nlevel]->GetListOfBases();
      if (nlevel >= maxlev-1) break;
   }
   Int_t maxelem = 0;
   Int_t ncdraw  = 0;
   Int_t ilevel, nelem;
   for (ilevel=nlevel;ilevel>=0;ilevel--) {
      cl = clevel[ilevel];
      nelem = cl->GetNdata() + cl->GetNmethods();
      if (nelem > maxelem) maxelem = nelem;
      nc = (nelem/50) + 1;
      ncdraw += nc;
   }

   Double_t tsizcm = 0.40;
   Double_t x1 = 0.25;
   Double_t x2 = 0;
   Double_t dx = 3.5;
   if (ncdraw > 4) {
      dx = dx - 0.42*Double_t(ncdraw-5);
      if (dx < 1.3) dx = 1.3;
      tsizcm = tsizcm - 0.03*Double_t(ncdraw-5);
      if (tsizcm < 0.27) tsizcm = 0.27;
   }
   Double_t tsiz = 1.2*tsizcm/ypad;

   // Now loop on levels
   for (ilevel=nlevel;ilevel>=0;ilevel--) {
      cl    = clevel[ilevel];
      nelem = cl->GetNdata() + cl->GetNmethods();
      if (nelem > maxelem) maxelem = nelem;
      nc    = (nelem/50) + 1;
      dy    = 0.45;
      if (ilevel < nlevel) x1 = x2 + 0.5;
      x2    = x1 + nc*dx;
      v2    = ypad - 0.5;
      lbase = cl->GetListOfBases();
      cinherit = 0;
      if (lbase) cinherit = (TBaseClass*)lbase->First();

      do {
         nd = cl->GetNdata();
         nf = cl->GetNmethods() - 2; //do not show default constructor and destructor
         if (cl->GetListOfMethods()->FindObject("Dictionary")) {
            nf -= 6;  // do not count the Dictionary/ClassDef functions
         }
         nkf= nf/nc +1;
         nkd= nd/nc +1;
         if (nd == 0) nkd=0;
         if (nf == 0) nkf=0;
         y1 = v2 - 0.7;
         v1 = y1 - Double_t(nkf+nkd+nc-1)*dy;
         dv = v2 - v1;

         // Create a new PaveText
         pt = new TPaveText(x1,v1,x2,v2);
         pt->SetBit(kCanDelete);
         pt->SetFillColor(19);
         pt->Draw();
         pt->SetTextColor(4);
         pt->SetTextFont(61);
         pt->SetTextAlign(12);
         pt->SetTextSize(tsiz);
         TBox *box = pt->AddBox(0,(y1+0.01-v1)/dv,0,(v2-0.01-v1)/dv);
         if (box) box->SetFillColor(17);
         pt->AddLine(0,(y1-v1)/dv,0,(y1-v1)/dv);
         TText *title = pt->AddText(0.5,(0.5*(y1+v2)-v1)/dv,(char*)cl->GetName());
         title->SetTextAlign(22);
         title->SetTextSize(0.6*(v2-y1)/ypad);

         // Draw data Members
         i = 0;
         x = 0.03;
         y = y1 + 0.5*dy;
         TDataMember *d;
         TIter        nextd(cl->GetListOfDataMembers());
         while ((d = (TDataMember *) nextd())) {
            if (i >= nkd) { i = 1; y = y1 - 0.5*dy; x += 1/Double_t(nc); }
            else { i++; y -= dy; }

            // Take in account the room the array index will occupy

            Int_t dim = d->GetArrayDim();
            Int_t indx = 0;
            snprintf(dname,256,"%s",d->GetName());
            Int_t ldname = 0;
            while (indx < dim ){
               ldname = strlen(dname);
               snprintf(&dname[ldname],256-ldname,"[%d]",d->GetMaxIndex(indx));
               indx++;
            }
            pt->AddText(x,(y-v1)/dv,dname);
         }

         // Draw a separator line
         Double_t ysep;
         if (nd) {
            ysep = y1 - Double_t(nkd)*dy;
            pt->AddLine(0,(ysep-v1)/dv,0,(ysep-v1)/dv);
            ysep -= 0.5*dy;
         } else  ysep = y1;

         // Draw Member Functions
         Int_t fcount = 0;
         i = 0;
         x = 0.03;
         y = ysep + 0.5*dy;
         TMethod *m;
         TIter        nextm(cl->GetListOfMethods());
         while ((m = (TMethod *) nextm())) {
            if (
               !strcmp( m->GetName(), "Dictionary"    ) ||
               !strcmp( m->GetName(), "Class_Version" ) ||
               !strcmp( m->GetName(), "DeclFileName"  ) ||
               !strcmp( m->GetName(), "DeclFileLine"  ) ||
               !strcmp( m->GetName(), "ImplFileName"  ) ||
               !strcmp( m->GetName(), "ImplFileLine"  )
            ) continue;
            fcount++;
            if (fcount > nf) break;
            if (i >= nkf) { i = 1; y = ysep - 0.5*dy; x += 1/Double_t(nc); }
            else { i++; y -= dy; }

            ptext = pt->AddText(x,(y-v1)/dv,m->GetName());
            // Check if method is overloaded in a derived class
            // If yes, Change the color of the text to blue
            for (j=ilevel-1;j>=0;j--) {
               if (cl == clevel[ilevel]) {
                  if (clevel[j]->GetMethodAny((char*)m->GetName())) {
                     ptext->SetTextColor(15);
                     break;
                  }
               }
            }
         }

         // Draw second inheritance classes for this class
         cll = 0;
         if (cinherit) {
            cinherit = (TBaseClass*)lbase->After(cinherit);
            if (cinherit) {
               cl  = cinherit->GetClassPointer();
               cll = cl;
               v2  = v1 -0.4;
               dy  = 0.35;
            }
         }
      } while (cll);
   }
   Update();
}

////////////////////////////////////////////////////////////////////////////////
/// Function called to draw a crosshair in the canvas
///
/// Example:
/// ~~~ {.cpp}
/// Root > TFile f("hsimple.root");
/// Root > hpxpy.Draw();
/// Root > c1.SetCrosshair();
/// ~~~
/// When moving the mouse in the canvas, a crosshair is drawn
///
///  - if the canvas fCrosshair = 1 , the crosshair spans the full canvas
///  - if the canvas fCrosshair > 1 , the crosshair spans only the pad

void TPad::DrawCrosshair()
{
   if (gPad->GetEvent() == kMouseEnter) return;

   TPad *cpad = (TPad*)gPad;
   TCanvas *canvas = cpad->GetCanvas();
   canvas->FeedbackMode(kTRUE);

   //erase old position and draw a line at current position
   Int_t pxmin,pxmax,pymin,pymax,pxold,pyold,px,py;
   pxold = fCrosshairPos%10000;
   pyold = fCrosshairPos/10000;
   px    = cpad->GetEventX();
   py    = cpad->GetEventY()+1;
   if (canvas->GetCrosshair() > 1) {  //crosshair only in the current pad
      pxmin = cpad->XtoAbsPixel(fX1);
      pxmax = cpad->XtoAbsPixel(fX2);
      pymin = cpad->YtoAbsPixel(fY1);
      pymax = cpad->YtoAbsPixel(fY2);
   } else { //default; crosshair spans the full canvas
      pxmin = 0;
      pxmax = canvas->GetWw();
      pymin = 0;
      pymax = cpad->GetWh();
   }
#ifndef R__HAS_COCOA
   // Not needed, no XOR with Cocoa.
   if(pxold) gVirtualX->DrawLine(pxold,pymin,pxold,pymax);
   if(pyold) gVirtualX->DrawLine(pxmin,pyold,pxmax,pyold);
#endif // R__HAS_COCOA
   if (cpad->GetEvent() == kButton1Down ||
       cpad->GetEvent() == kButton1Up   ||
       cpad->GetEvent() == kMouseLeave) {
      fCrosshairPos = 0;
      return;
   }
   gVirtualX->DrawLine(px,pymin,px,pymax);
   gVirtualX->DrawLine(pxmin,py,pxmax,py);
   fCrosshairPos = px + 10000*py;
}

////////////////////////////////////////////////////////////////////////////////
///  Draw an empty pad frame with X and Y axis.
///
///   \return   The pointer to the histogram used to draw the frame.
///
///   \param[in] xmin      X axis lower limit
///   \param[in] xmax      X axis upper limit
///   \param[in] ymin      Y axis lower limit
///   \param[in] ymax      Y axis upper limit
///   \param[in] title     Pad title.If title is of the form "stringt;stringx;stringy"
///                        the pad title is set to stringt, the x axis title to
///                        stringx, the y axis title to stringy.
///
/// #### Example:
///
/// Begin_Macro(source)
/// {
///    auto c = new TCanvas("c","c",200,10,500,300);
///
///    const Int_t n = 50;
///    auto g = new TGraph();
///    for (Int_t i=0;i<n;i++) g->SetPoint(i,i*0.1,100*sin(i*0.1+0.2));
///
///    auto frame = c->DrawFrame(0, -110, 2, 110);
///    frame->GetXaxis()->SetTitle("X axis");
///
///    g->Draw("L*");
/// }
/// End_Macro

TH1F *TPad::DrawFrame(Double_t xmin, Double_t ymin, Double_t xmax, Double_t ymax, const char *title)
{
   if (!IsEditable()) return 0;
   TPad *padsav = (TPad*)gPad;
   if (this !=  padsav) {
      Warning("DrawFrame","Must be called for the current pad only");
      return padsav->DrawFrame(xmin,ymin,xmax,ymax,title);
   }

   cd();

   TH1F *hframe = (TH1F*)FindObject("hframe");
   if (hframe) delete hframe;
   Int_t nbins = 1000;
   //if log scale in X, use variable bin size linear with log(x)
   //this gives a better precision when zooming on the axis
   if (fLogx && xmin > 0 && xmax > xmin) {
      Double_t xminl = TMath::Log(xmin);
      Double_t xmaxl = TMath::Log(xmax);
      Double_t dx = (xmaxl-xminl)/nbins;
      Double_t *xbins = new Double_t[nbins+1];
      xbins[0] = xmin;
      for (Int_t i=1;i<=nbins;i++) {
         xbins[i] = TMath::Exp(xminl+i*dx);
      }
      hframe = new TH1F("hframe",title,nbins,xbins);
      delete [] xbins;
   } else {
      hframe = new TH1F("hframe",title,nbins,xmin,xmax);
   }
   hframe->SetBit(TH1::kNoStats);
   hframe->SetBit(kCanDelete);
   hframe->SetMinimum(ymin);
   hframe->SetMaximum(ymax);
   hframe->GetYaxis()->SetLimits(ymin,ymax);
   hframe->SetDirectory(0);
   hframe->Draw(" ");
   Update();
   if (padsav) padsav->cd();
   return hframe;
}

////////////////////////////////////////////////////////////////////////////////
/// Static function to Display Color Table in a pad.

void TPad::DrawColorTable()
{
   Int_t i, j;
   Int_t color;
   Double_t xlow, ylow, xup, yup, hs, ws;
   Double_t x1, y1, x2, y2;
   x1 = y1 = 0;
   x2 = y2 = 20;

   gPad->SetFillColor(0);
   gPad->Clear();
   gPad->Range(x1,y1,x2,y2);

   TText *text = new TText(0,0,"");
   text->SetTextFont(61);
   text->SetTextSize(0.07);
   text->SetTextAlign(22);

   TBox *box = new TBox();

   // Draw color table boxes.
   hs = (y2-y1)/Double_t(5);
   ws = (x2-x1)/Double_t(10);
   for (i=0;i<10;i++) {
      xlow = x1 + ws*(Double_t(i)+0.1);
      xup  = x1 + ws*(Double_t(i)+0.9);
      for (j=0;j<5;j++) {
         ylow = y1 + hs*(Double_t(j)+0.1);
         yup  = y1 + hs*(Double_t(j)+0.9);
         color = 10*j + i;
         box->SetFillStyle(1001);
         box->SetFillColor(color);
         box->DrawBox(xlow, ylow, xup, yup);
         box->SetFillStyle(0);
         box->SetLineColor(1);
         box->DrawBox(xlow, ylow, xup, yup);
         if (color == 1) text->SetTextColor(0);
         else            text->SetTextColor(1);
         text->DrawText(0.5*(xlow+xup), 0.5*(ylow+yup), Form("%d",color));
      }
   }
}

////////////////////////////////////////////////////////////////////////////////
/// Execute action corresponding to one event.
///
/// This member function is called when a TPad object is clicked.
///
/// If the mouse is clicked in one of the 4 corners of the pad (pA,pB,pC,pD)
/// the pad is resized with the rubber rectangle.
///
/// If the mouse is clicked inside the pad, the pad is moved.
///
/// If the mouse is clicked on the 4 edges (pL,pR,pTop,pBot), the pad is scaled
/// parallel to this edge.
///
/// \image html gpad_pad4.png
///
/// Note that this function duplicates on purpose the functionality
/// already implemented in TBox::ExecuteEvent.
/// If somebody modifies this function, may be similar changes should also
/// be applied to TBox::ExecuteEvent.

void TPad::ExecuteEvent(Int_t event, Int_t px, Int_t py)
{
   const Int_t kMaxDiff = 5;
   const Int_t kMinSize = 20;
   static Int_t pxorg, pyorg;
   static Int_t px1, px2, py1, py2, pxl, pyl, pxt, pyt, pxold, pyold;
   static Int_t px1p, px2p, py1p, py2p, pxlp, pylp, pxtp, pytp;
   static Bool_t pA, pB, pC, pD, pTop, pL, pR, pBot, pINSIDE;
   Int_t  wx, wy;
   Bool_t opaque  = OpaqueMoving();
   Bool_t ropaque = OpaqueResizing();
   Bool_t fixedr  = HasFixedAspectRatio();

   if (!IsEditable() && event != kMouseEnter) return;
   TVirtualPad  *parent = GetMother();
   if (!parent->IsEditable()) return;

   HideToolTip(event);

   if (fXlowNDC < 0 && event != kButton1Down) return;
   if (fYlowNDC < 0 && event != kButton1Down) return;

   // keep old mouse position
   if (event == kButton1Down) {
      pxorg = px;
      pyorg = py;
   }

   Int_t newcode = gROOT->GetEditorMode();
   if (newcode)
      pA = pB = pC = pD = pTop = pL = pR = pBot = pINSIDE = kFALSE;
   switch (newcode) {
      case kPad:
         TCreatePrimitives::Pad(event,px,py,0);
         break;
      case kMarker:
      case kText:
         TCreatePrimitives::Text(event,px,py,newcode);
         break;
      case kLine:
         TCreatePrimitives::Line(event,px,py,kLine);
         break;
      case kArrow:
         TCreatePrimitives::Line(event,px,py,kArrow);
         break;
      case kCurlyLine:
         TCreatePrimitives::Line(event,px,py,kCurlyLine);
         break;
      case kCurlyArc:
         TCreatePrimitives::Line(event,px,py,kCurlyArc);
         break;
      case kPolyLine:
         TCreatePrimitives::PolyLine(event,px,py,kPolyLine);
         break;
      case kCutG:
         TCreatePrimitives::PolyLine(event,px,py,kCutG);
         break;
      case kArc:
         TCreatePrimitives::Ellipse(event,px,py,kArc);
         break;
      case kEllipse:
         TCreatePrimitives::Ellipse(event,px,py,kEllipse);
         break;
      case kButton:
      case kPave:
      case kPaveLabel:
      case kPaveText:
      case kPavesText:
      case kDiamond:
         TCreatePrimitives::Pave(event,px,py,newcode);
         return;
      default:
         break;
      }
      if (newcode) return;

   switch (event) {

   case kMouseEnter:
      if (fTip)
         ResetToolTip(fTip);
      break;

   case kArrowKeyPress:
   case kButton1Down:

      fXUpNDC = fXlowNDC + fWNDC;
      fYUpNDC = fYlowNDC + fHNDC;

      GetPainter()->SetLineColor(-1);
      TAttLine::Modify();  //Change line attributes only if necessary
      if (GetFillColor())
         GetPainter()->SetLineColor(GetFillColor());
      else
         GetPainter()->SetLineColor(1);
      GetPainter()->SetLineWidth(2);

      // No break !!!

   case kMouseMotion:

      px1 = XtoAbsPixel(fX1);
      py1 = YtoAbsPixel(fY1);
      px2 = XtoAbsPixel(fX2);
      py2 = YtoAbsPixel(fY2);

      if (px1 < px2) {
         pxl = px1;
         pxt = px2;
      } else {
         pxl = px2;
         pxt = px1;
      }
      if (py1 < py2) {
         pyl = py1;
         pyt = py2;
      } else {
         pyl = py2;
         pyt = py1;
      }

      px1p = parent->XtoAbsPixel(parent->GetX1()) + parent->GetBorderSize();
      py1p = parent->YtoAbsPixel(parent->GetY1()) - parent->GetBorderSize();
      px2p = parent->XtoAbsPixel(parent->GetX2()) - parent->GetBorderSize();
      py2p = parent->YtoAbsPixel(parent->GetY2()) + parent->GetBorderSize();

      if (px1p < px2p) {
         pxlp = px1p;
         pxtp = px2p;
      } else {
         pxlp = px2p;
         pxtp = px1p;
      }
      if (py1p < py2p) {
         pylp = py1p;
         pytp = py2p;
      } else {
         pylp = py2p;
         pytp = py1p;
      }

      pA = pB = pC = pD = pTop = pL = pR = pBot = pINSIDE = kFALSE;

                                                         // case pA
      if (TMath::Abs(px - pxl) <= kMaxDiff && TMath::Abs(py - pyl) <= kMaxDiff) {
         pxold = pxl; pyold = pyl; pA = kTRUE;
         SetCursor(kTopLeft);
      }
                                                         // case pB
      if (TMath::Abs(px - pxt) <= kMaxDiff && TMath::Abs(py - pyl) <= kMaxDiff) {
         pxold = pxt; pyold = pyl; pB = kTRUE;
         SetCursor(kTopRight);
      }
                                                         // case pC
      if (TMath::Abs(px - pxt) <= kMaxDiff && TMath::Abs(py - pyt) <= kMaxDiff) {
         pxold = pxt; pyold = pyt; pC = kTRUE;
         SetCursor(kBottomRight);
      }
                                                         // case pD
      if (TMath::Abs(px - pxl) <= kMaxDiff && TMath::Abs(py - pyt) <= kMaxDiff) {
         pxold = pxl; pyold = pyt; pD = kTRUE;
         SetCursor(kBottomLeft);
      }

      if ((px > pxl+kMaxDiff && px < pxt-kMaxDiff) &&
          TMath::Abs(py - pyl) < kMaxDiff) {             // top edge
         pxold = pxl; pyold = pyl; pTop = kTRUE;
         SetCursor(kTopSide);
      }

      if ((px > pxl+kMaxDiff && px < pxt-kMaxDiff) &&
          TMath::Abs(py - pyt) < kMaxDiff) {             // bottom edge
         pxold = pxt; pyold = pyt; pBot = kTRUE;
         SetCursor(kBottomSide);
      }

      if ((py > pyl+kMaxDiff && py < pyt-kMaxDiff) &&
          TMath::Abs(px - pxl) < kMaxDiff) {             // left edge
         pxold = pxl; pyold = pyl; pL = kTRUE;
         SetCursor(kLeftSide);
      }

      if ((py > pyl+kMaxDiff && py < pyt-kMaxDiff) &&
         TMath::Abs(px - pxt) < kMaxDiff) {             // right edge
         pxold = pxt; pyold = pyt; pR = kTRUE;
         SetCursor(kRightSide);
      }

      if ((px > pxl+kMaxDiff && px < pxt-kMaxDiff) &&
          (py > pyl+kMaxDiff && py < pyt-kMaxDiff)) {    // inside box
         pxold = px; pyold = py; pINSIDE = kTRUE;
         if (event == kButton1Down)
            SetCursor(kMove);
         else
            SetCursor(kCross);
      }

      fResizing = kFALSE;
      if (pA || pB || pC || pD || pTop || pL || pR || pBot)
         fResizing = kTRUE;

      if (!pA && !pB && !pC && !pD && !pTop && !pL && !pR && !pBot && !pINSIDE)
         SetCursor(kCross);

      break;

   case kArrowKeyRelease:
   case kButton1Motion:

      if (TestBit(kCannotMove)) break;
      wx = wy = 0;

      if (pA) {
         if (!ropaque) gVirtualX->DrawBox(pxold, pyt, pxt, pyold, TVirtualX::kHollow);
         if (px > pxt-kMinSize) { px = pxt-kMinSize; wx = px; }
         if (py > pyt-kMinSize) { py = pyt-kMinSize; wy = py; }
         if (px < pxlp) { px = pxlp; wx = px; }
         if (py < pylp) { py = pylp; wy = py; }
         if (fixedr) {
            Double_t dy = Double_t(TMath::Abs(pxt-px))/parent->UtoPixel(1.) /
                          fAspectRatio;
            Int_t npy2 = pyt - TMath::Abs(parent->VtoAbsPixel(dy) -
                                          parent->VtoAbsPixel(0));
            if (npy2 < pylp) {
               px = pxold;
               py = pyold;
            } else
               py = npy2;

            wx = wy = 0;
         }
         if (!ropaque) gVirtualX->DrawBox(px, pyt, pxt, py, TVirtualX::kHollow);
      }
      if (pB) {
         if (!ropaque) gVirtualX->DrawBox(pxl  , pyt, pxold, pyold, TVirtualX::kHollow);
         if (px < pxl+kMinSize) { px = pxl+kMinSize; wx = px; }
         if (py > pyt-kMinSize) { py = pyt-kMinSize; wy = py; }
         if (px > pxtp) { px = pxtp; wx = px; }
         if (py < pylp) { py = pylp; wy = py; }
         if (fixedr) {
            Double_t dy = Double_t(TMath::Abs(pxl-px))/parent->UtoPixel(1.) /
                          fAspectRatio;
            Int_t npy2 = pyt - TMath::Abs(parent->VtoAbsPixel(dy) -
                                          parent->VtoAbsPixel(0));
            if (npy2 < pylp) {
               px = pxold;
               py = pyold;
            } else
               py = npy2;

            wx = wy = 0;
         }
         if (!ropaque) gVirtualX->DrawBox(pxl  , pyt, px ,  py,    TVirtualX::kHollow);
      }
      if (pC) {
         if (!ropaque) gVirtualX->DrawBox(pxl  , pyl, pxold, pyold, TVirtualX::kHollow);
         if (px < pxl+kMinSize) { px = pxl+kMinSize; wx = px; }
         if (py < pyl+kMinSize) { py = pyl+kMinSize; wy = py; }
         if (px > pxtp) { px = pxtp; wx = px; }
         if (py > pytp) { py = pytp; wy = py; }
         if (fixedr) {
            Double_t dy = Double_t(TMath::Abs(pxl-px))/parent->UtoPixel(1.) /
                          fAspectRatio;
            Int_t npy2 = pyl + TMath::Abs(parent->VtoAbsPixel(dy) -
                                          parent->VtoAbsPixel(0));
            if (npy2 > pytp) {
               px = pxold;
               py = pyold;
            } else
               py = npy2;

            wx = wy = 0;
         }
         if (!ropaque) gVirtualX->DrawBox(pxl, pyl, px, py, TVirtualX::kHollow);
      }
      if (pD) {
         if (!ropaque) gVirtualX->DrawBox(pxold, pyold, pxt, pyl, TVirtualX::kHollow);
         if (px > pxt-kMinSize) { px = pxt-kMinSize; wx = px; }
         if (py < pyl+kMinSize) { py = pyl+kMinSize; wy = py; }
         if (px < pxlp) { px = pxlp; wx = px; }
         if (py > pytp) { py = pytp; wy = py; }
         if (fixedr) {
            Double_t dy = Double_t(TMath::Abs(pxt-px))/parent->UtoPixel(1.) /
                          fAspectRatio;
            Int_t npy2 = pyl + TMath::Abs(parent->VtoAbsPixel(dy) -
                                          parent->VtoAbsPixel(0));
            if (npy2 > pytp) {
               px = pxold;
               py = pyold;
            } else
               py = npy2;

            wx = wy = 0;
         }
         if (!ropaque) gVirtualX->DrawBox(px, py, pxt, pyl, TVirtualX::kHollow);
      }
      if (pTop) {
         if (!ropaque) gVirtualX->DrawBox(px1, py1, px2, py2, TVirtualX::kHollow);
         py2 += py - pyold;
         if (py2 > py1-kMinSize) { py2 = py1-kMinSize; wy = py2; }
         if (py2 < py2p) { py2 = py2p; wy = py2; }
         if (fixedr) {
            Double_t dx = Double_t(TMath::Abs(py2-py1))/parent->VtoPixel(0) *
                          fAspectRatio;
            Int_t npx2 = px1 + parent->UtoPixel(dx);
            if (npx2 > px2p)
               py2 -= py - pyold;
            else
               px2 = npx2;
         }
         if (!ropaque) gVirtualX->DrawBox(px1, py1, px2, py2, TVirtualX::kHollow);
      }
      if (pBot) {
         if (!ropaque) gVirtualX->DrawBox(px1, py1, px2, py2, TVirtualX::kHollow);
         py1 += py - pyold;
         if (py1 < py2+kMinSize) { py1 = py2+kMinSize; wy = py1; }
         if (py1 > py1p) { py1 = py1p; wy = py1; }
         if (fixedr) {
            Double_t dx = Double_t(TMath::Abs(py2-py1))/parent->VtoPixel(0) *
                          fAspectRatio;
            Int_t npx2 = px1 + parent->UtoPixel(dx);
            if (npx2 > px2p)
               py1 -= py - pyold;
            else
               px2 = npx2;
         }
         if (!ropaque) gVirtualX->DrawBox(px1, py1, px2, py2, TVirtualX::kHollow);
      }
      if (pL) {
         if (!ropaque) gVirtualX->DrawBox(px1, py1, px2, py2, TVirtualX::kHollow);
         px1 += px - pxold;
         if (px1 > px2-kMinSize) { px1 = px2-kMinSize; wx = px1; }
         if (px1 < px1p) { px1 = px1p; wx = px1; }
         if (fixedr) {
            Double_t dy = Double_t(TMath::Abs(px2-px1))/parent->UtoPixel(1.) /
                          fAspectRatio;
            Int_t npy2 = py1 - TMath::Abs(parent->VtoAbsPixel(dy) -
                                          parent->VtoAbsPixel(0));
            if (npy2 < py2p)
               px1 -= px - pxold;
            else
               py2 = npy2;
         }
         if (!ropaque) gVirtualX->DrawBox(px1, py1, px2, py2, TVirtualX::kHollow);
      }
      if (pR) {
         if (!ropaque) gVirtualX->DrawBox(px1, py1, px2, py2, TVirtualX::kHollow);
         px2 += px - pxold;
         if (px2 < px1+kMinSize) { px2 = px1+kMinSize; wx = px2; }
         if (px2 > px2p) { px2 = px2p; wx = px2; }
         if (fixedr) {
            Double_t dy = Double_t(TMath::Abs(px2-px1))/parent->UtoPixel(1.) /
                          fAspectRatio;
            Int_t npy2 = py1 - TMath::Abs(parent->VtoAbsPixel(dy) -
                                          parent->VtoAbsPixel(0));
            if (npy2 < py2p)
               px2 -= px - pxold;
            else
               py2 = npy2;
         }
         if (!ropaque) gVirtualX->DrawBox(px1, py1, px2, py2, TVirtualX::kHollow);
      }
      if (pINSIDE) {
         if (!opaque) gVirtualX->DrawBox(px1, py1, px2, py2, TVirtualX::kHollow);  // draw the old box
         Int_t dx = px - pxold;
         Int_t dy = py - pyold;
         px1 += dx; py1 += dy; px2 += dx; py2 += dy;
         if (px1 < px1p) { dx = px1p - px1; px1 += dx; px2 += dx; wx = px+dx; }
         if (px2 > px2p) { dx = px2 - px2p; px1 -= dx; px2 -= dx; wx = px-dx; }
         if (py1 > py1p) { dy = py1 - py1p; py1 -= dy; py2 -= dy; wy = py-dy; }
         if (py2 < py2p) { dy = py2p - py2; py1 += dy; py2 += dy; wy = py+dy; }
         if (!opaque) gVirtualX->DrawBox(px1, py1, px2, py2, TVirtualX::kHollow);  // draw the new box
      }

      if (wx || wy) {
         if (wx) px = wx;
         if (wy) py = wy;
         gVirtualX->Warp(px, py);
      }

      pxold = px;
      pyold = py;

      Double_t x1, y1, x2, y2;
      x1 = x2 = y1 = y2 = 0;

      if ((!fResizing && opaque) || (fResizing && ropaque)) {
         if (pA) {
            x1 = AbsPixeltoX(pxold);
            y1 = AbsPixeltoY(pyt);
            x2 = AbsPixeltoX(pxt);
            y2 = AbsPixeltoY(pyold);
         }
         if (pB) {
            x1 = AbsPixeltoX(pxl);
            y1 = AbsPixeltoY(pyt);
            x2 = AbsPixeltoX(pxold);
            y2 = AbsPixeltoY(pyold);
         }
         if (pC) {
            x1 = AbsPixeltoX(pxl);
            y1 = AbsPixeltoY(pyold);
            x2 = AbsPixeltoX(pxold);
            y2 = AbsPixeltoY(pyl);
         }
         if (pD) {
            x1 = AbsPixeltoX(pxold);
            y1 = AbsPixeltoY(pyold);
            x2 = AbsPixeltoX(pxt);
            y2 = AbsPixeltoY(pyl);
         }
         if (pTop || pBot || pL || pR || pINSIDE) {
            x1 = AbsPixeltoX(px1);
            y1 = AbsPixeltoY(py1);
            x2 = AbsPixeltoX(px2);
            y2 = AbsPixeltoY(py2);
         }

         if (px != pxorg || py != pyorg) {

            // Get parent corners pixels coordinates
            Int_t parentpx1 = fMother->XtoAbsPixel(parent->GetX1());
            Int_t parentpx2 = fMother->XtoAbsPixel(parent->GetX2());
            Int_t parentpy1 = fMother->YtoAbsPixel(parent->GetY1());
            Int_t parentpy2 = fMother->YtoAbsPixel(parent->GetY2());

            // Get pad new corners pixels coordinates
            Int_t apx1 = XtoAbsPixel(x1); if (apx1 < parentpx1) {apx1 = parentpx1; }
            Int_t apx2 = XtoAbsPixel(x2); if (apx2 > parentpx2) {apx2 = parentpx2; }
            Int_t apy1 = YtoAbsPixel(y1); if (apy1 > parentpy1) {apy1 = parentpy1; }
            Int_t apy2 = YtoAbsPixel(y2); if (apy2 < parentpy2) {apy2 = parentpy2; }

            // Compute new pad positions in the NDC space of parent
            fXlowNDC = Double_t(apx1 - parentpx1)/Double_t(parentpx2 - parentpx1);
            fYlowNDC = Double_t(apy1 - parentpy1)/Double_t(parentpy2 - parentpy1);
            fWNDC    = Double_t(apx2 - apx1)/Double_t(parentpx2 - parentpx1);
            fHNDC    = Double_t(apy2 - apy1)/Double_t(parentpy2 - parentpy1);
         }

         // Reset pad parameters and recompute conversion coefficients
         ResizePad();

         if (pINSIDE) gPad->ShowGuidelines(this, event);
         if (pTop) gPad->ShowGuidelines(this, event, 't', true);
         if (pBot) gPad->ShowGuidelines(this, event, 'b', true);
         if (pL) gPad->ShowGuidelines(this, event, 'l', true);
         if (pR) gPad->ShowGuidelines(this, event, 'r', true);
         if (pA) gPad->ShowGuidelines(this, event, '1', true);
         if (pB) gPad->ShowGuidelines(this, event, '2', true);
         if (pC) gPad->ShowGuidelines(this, event, '3', true);
         if (pD) gPad->ShowGuidelines(this, event, '4', true);

         //Modified(kTRUE);
         
            if (!fModified && kTRUE) Emit("Modified()");
   fModified = kTRUE;
         
         
      }

      break;

   case kButton1Up:

      if (gROOT->IsEscaped()) {
         gROOT->SetEscape(kFALSE);
         break;
      }

      if (opaque||ropaque) {
         ShowGuidelines(this, event);
      } else {
         x1 = x2 = y1 = y2 = 0;

         if (pA) {
            x1 = AbsPixeltoX(pxold);
            y1 = AbsPixeltoY(pyt);
            x2 = AbsPixeltoX(pxt);
            y2 = AbsPixeltoY(pyold);
         }
         if (pB) {
            x1 = AbsPixeltoX(pxl);
            y1 = AbsPixeltoY(pyt);
            x2 = AbsPixeltoX(pxold);
            y2 = AbsPixeltoY(pyold);
         }
         if (pC) {
            x1 = AbsPixeltoX(pxl);
            y1 = AbsPixeltoY(pyold);
            x2 = AbsPixeltoX(pxold);
            y2 = AbsPixeltoY(pyl);
         }
         if (pD) {
            x1 = AbsPixeltoX(pxold);
            y1 = AbsPixeltoY(pyold);
            x2 = AbsPixeltoX(pxt);
            y2 = AbsPixeltoY(pyl);
         }
         if (pTop || pBot || pL || pR || pINSIDE) {
            x1 = AbsPixeltoX(px1);
            y1 = AbsPixeltoY(py1);
            x2 = AbsPixeltoX(px2);
            y2 = AbsPixeltoY(py2);
         }

         if (pA || pB || pC || pD || pTop || pL || pR || pBot)
            Modified(kTRUE);

         gVirtualX->SetLineColor(-1);
         gVirtualX->SetLineWidth(-1);

         if (px != pxorg || py != pyorg) {

            // Get parent corners pixels coordinates
            Int_t parentpx1 = fMother->XtoAbsPixel(parent->GetX1());
            Int_t parentpx2 = fMother->XtoAbsPixel(parent->GetX2());
            Int_t parentpy1 = fMother->YtoAbsPixel(parent->GetY1());
            Int_t parentpy2 = fMother->YtoAbsPixel(parent->GetY2());

            // Get pad new corners pixels coordinates
            Int_t apx1 = XtoAbsPixel(x1); if (apx1 < parentpx1) {apx1 = parentpx1; }
            Int_t apx2 = XtoAbsPixel(x2); if (apx2 > parentpx2) {apx2 = parentpx2; }
            Int_t apy1 = YtoAbsPixel(y1); if (apy1 > parentpy1) {apy1 = parentpy1; }
            Int_t apy2 = YtoAbsPixel(y2); if (apy2 < parentpy2) {apy2 = parentpy2; }

            // Compute new pad positions in the NDC space of parent
            fXlowNDC = Double_t(apx1 - parentpx1)/Double_t(parentpx2 - parentpx1);
            fYlowNDC = Double_t(apy1 - parentpy1)/Double_t(parentpy2 - parentpy1);
            fWNDC    = Double_t(apx2 - apx1)/Double_t(parentpx2 - parentpx1);
            fHNDC    = Double_t(apy2 - apy1)/Double_t(parentpy2 - parentpy1);
         }

         // Reset pad parameters and recompute conversion coefficients
         ResizePad();


         // emit signal
         RangeChanged();
      }

      break;

   case kButton1Locate:

      ExecuteEvent(kButton1Down, px, py);

      while (1) {
         px = py = 0;
         event = gVirtualX->RequestLocator(1, 1, px, py);

         ExecuteEvent(kButton1Motion, px, py);

         if (event != -1) {                     // button is released
            ExecuteEvent(kButton1Up, px, py);
            return;
         }
      }

   case kButton2Down:

      Pop();
      break;

   }
}

////////////////////////////////////////////////////////////////////////////////
/// Execute action corresponding to one event for a TAxis object
/// (called by TAxis::ExecuteEvent.)
///  This member function is called when an axis is clicked with the locator
///
/// The axis range is set between the position where the mouse is pressed
/// and the position where it is released.
///
/// If the mouse position is outside the current axis range when it is released
/// the axis is unzoomed with the corresponding proportions.
///
/// Note that the mouse does not need to be in the pad or even canvas
/// when it is released.

void TPad::ExecuteEventAxis(Int_t event, Int_t px, Int_t py, TAxis *axis)
{
   if (!IsEditable()) return;

   SetCursor(kHand);

   TView *view = GetView();
   static Int_t axisNumber;
   static Double_t ratio1, ratio2;
   static Int_t px1old, py1old, px2old, py2old;
   Int_t bin1, bin2, first, last;
   Double_t temp, xmin,xmax;
   Bool_t opaque  = gPad->OpaqueMoving();
   static TBox *zoombox;
   Double_t zbx1=0,zbx2=0,zby1=0,zby2=0;

   // The CONT4 option, used to paint TH2, is a special case; it uses a 3D
   // drawing technique to paint a 2D plot.
   TString opt = axis->GetParent()->GetDrawOption();
   opt.ToLower();
   Bool_t kCont4 = kFALSE;
   if (strstr(opt,"cont4")) {
      view = 0;
      kCont4 = kTRUE;
   }

   switch (event) {

   case kButton1Down:
      axisNumber = 1;
      if (!strcmp(axis->GetName(),"xaxis")) {
         axisNumber = 1;
         if (!IsVertical()) axisNumber = 2;
      }
      if (!strcmp(axis->GetName(),"yaxis")) {
         axisNumber = 2;
         if (!IsVertical()) axisNumber = 1;
      }
      if (!strcmp(axis->GetName(),"zaxis")) {
         axisNumber = 3;
      }
      if (view) {
         view->GetDistancetoAxis(axisNumber, px, py, ratio1);
      } else {
         if (axisNumber == 1) {
            ratio1 = (AbsPixeltoX(px) - GetUxmin())/(GetUxmax() - GetUxmin());
            px1old = XtoAbsPixel(GetUxmin()+ratio1*(GetUxmax() - GetUxmin()));
            py1old = YtoAbsPixel(GetUymin());
            px2old = px1old;
            py2old = YtoAbsPixel(GetUymax());
         } else if (axisNumber == 2) {
            ratio1 = (AbsPixeltoY(py) - GetUymin())/(GetUymax() - GetUymin());
            py1old = YtoAbsPixel(GetUymin()+ratio1*(GetUymax() - GetUymin()));
            px1old = XtoAbsPixel(GetUxmin());
            px2old = XtoAbsPixel(GetUxmax());
            py2old = py1old;
         } else {
            ratio1 = (AbsPixeltoY(py) - GetUymin())/(GetUymax() - GetUymin());
            py1old = YtoAbsPixel(GetUymin()+ratio1*(GetUymax() - GetUymin()));
            px1old = XtoAbsPixel(GetUxmax());
            px2old = XtoAbsPixel(GetX2());
            py2old = py1old;
         }
         if (!opaque) {
            gVirtualX->DrawBox(px1old, py1old, px2old, py2old, TVirtualX::kHollow);
         } else {
            if (axisNumber == 1) {
               zbx1 = AbsPixeltoX(px1old);
               zbx2 = AbsPixeltoX(px2old);
               zby1 = GetUymin();
               zby2 = GetUymax();
            } else if (axisNumber == 2) {
               zbx1 = GetUxmin();
               zbx2 = GetUxmax();
               zby1 = AbsPixeltoY(py1old);
               zby2 = AbsPixeltoY(py2old);
            }
            if (GetLogx()) {
               zbx1 = TMath::Power(10,zbx1);
               zbx2 = TMath::Power(10,zbx2);
            }
            if (GetLogy()) {
               zby1 = TMath::Power(10,zby1);
               zby2 = TMath::Power(10,zby2);
            }
            zoombox = new TBox(zbx1, zby1, zbx2, zby2);
            Int_t ci = TColor::GetColor("#7d7dff");
            TColor *zoomcolor = gROOT->GetColor(ci);
            if (!TCanvas::SupportAlpha() || !zoomcolor) zoombox->SetFillStyle(3002);
            else                                        zoomcolor->SetAlpha(0.5);
            zoombox->SetFillColor(ci);
            zoombox->Draw();
            gPad->Modified();
            gPad->Update();
         }
      }
      if (!opaque) gVirtualX->SetLineColor(-1);
      // No break !!!

   case kButton1Motion:
      if (view) {
         view->GetDistancetoAxis(axisNumber, px, py, ratio2);
      } else {
         if (!opaque) gVirtualX->DrawBox(px1old, py1old, px2old, py2old, TVirtualX::kHollow);
         if (axisNumber == 1) {
            ratio2 = (AbsPixeltoX(px) - GetUxmin())/(GetUxmax() - GetUxmin());
            px2old = XtoAbsPixel(GetUxmin()+ratio2*(GetUxmax() - GetUxmin()));
         } else {
            ratio2 = (AbsPixeltoY(py) - GetUymin())/(GetUymax() - GetUymin());
            py2old = YtoAbsPixel(GetUymin()+ratio2*(GetUymax() - GetUymin()));
         }
         if (!opaque) {
            gVirtualX->DrawBox(px1old, py1old, px2old, py2old, TVirtualX::kHollow);
         } else {
            if (axisNumber == 1) {
               zbx1 = AbsPixeltoX(px1old);
               zbx2 = AbsPixeltoX(px2old);
               zby1 = GetUymin();
               zby2 = GetUymax();
            } else if (axisNumber == 2) {
               zbx1 = GetUxmin();
               zbx2 = GetUxmax();
               zby1 = AbsPixeltoY(py1old);
               zby2 = AbsPixeltoY(py2old);
            }
            if (GetLogx()) {
               zbx1 = TMath::Power(10,zbx1);
               zbx2 = TMath::Power(10,zbx2);
            }
            if (GetLogy()) {
               zby1 = TMath::Power(10,zby1);
               zby2 = TMath::Power(10,zby2);
            }
            if (zoombox) {
               zoombox->SetX1(zbx1);
               zoombox->SetY1(zby1);
               zoombox->SetX2(zbx2);
               zoombox->SetY2(zby2);
            }
            gPad->Modified();
            gPad->Update();
         }
      }
   break;

   case kWheelUp:
      bin1 = axis->GetFirst()+1;
      bin2 = axis->GetLast()-1;
      bin1 = TMath::Max(bin1, 1);
      bin2 = TMath::Min(bin2, axis->GetNbins());
      if (bin2>bin1) {
         axis->SetRange(bin1,bin2);
         gPad->Modified();
         gPad->Update();
      }
   break;

   case kWheelDown:
      bin1 = axis->GetFirst()-1;
      bin2 = axis->GetLast()+1;
      bin1 = TMath::Max(bin1, 1);
      bin2 = TMath::Min(bin2, axis->GetNbins());
      if (bin2>bin1) {
         axis->SetRange(bin1,bin2);
         gPad->Modified();
         gPad->Update();
      }
   break;

   case kButton1Up:
      if (gROOT->IsEscaped()) {
         gROOT->SetEscape(kFALSE);
         if (opaque && zoombox) {
            zoombox->Delete();
            zoombox = 0;
         }
         break;
      }

      if (view) {
         view->GetDistancetoAxis(axisNumber, px, py, ratio2);
         if (ratio1 > ratio2) {
            temp   = ratio1;
            ratio1 = ratio2;
            ratio2 = temp;
         }
         if (ratio2 - ratio1 > 0.05) {
            TH1 *hobj = (TH1*)axis->GetParent();
            if (axisNumber == 3 && hobj && hobj->GetDimension() != 3) {
               Float_t zmin = hobj->GetMinimum();
               Float_t zmax = hobj->GetMaximum();
               if(GetLogz()){
                  if (zmin <= 0 && zmax > 0) zmin = TMath::Min((Double_t)1,
                                                               (Double_t)0.001*zmax);
                  zmin = TMath::Log10(zmin);
                  zmax = TMath::Log10(zmax);
               }
               Float_t newmin = zmin + (zmax-zmin)*ratio1;
               Float_t newmax = zmin + (zmax-zmin)*ratio2;
               if(newmin < zmin)newmin = hobj->GetBinContent(hobj->GetMinimumBin());
               if(newmax > zmax)newmax = hobj->GetBinContent(hobj->GetMaximumBin());
               if(GetLogz()){
                  newmin = TMath::Exp(2.302585092994*newmin);
                  newmax = TMath::Exp(2.302585092994*newmax);
               }
               hobj->SetMinimum(newmin);
               hobj->SetMaximum(newmax);
               hobj->SetBit(TH1::kIsZoomed);
            } else {
               first = axis->GetFirst();
               last  = axis->GetLast();
               bin1 = first + Int_t((last-first+1)*ratio1);
               bin2 = first + Int_t((last-first+1)*ratio2);
               bin1 = TMath::Max(bin1, 1);
               bin2 = TMath::Min(bin2, axis->GetNbins());
               axis->SetRange(bin1, bin2);
            }
            delete view;
            SetView(0);
            Modified(kTRUE);
         }
      } else {
         if (axisNumber == 1) {
            ratio2 = (AbsPixeltoX(px) - GetUxmin())/(GetUxmax() - GetUxmin());
            xmin = GetUxmin() +ratio1*(GetUxmax() - GetUxmin());
            xmax = GetUxmin() +ratio2*(GetUxmax() - GetUxmin());
            if (GetLogx() && !kCont4) {
               xmin = PadtoX(xmin);
               xmax = PadtoX(xmax);
            }
         } else if (axisNumber == 2) {
            ratio2 = (AbsPixeltoY(py) - GetUymin())/(GetUymax() - GetUymin());
            xmin = GetUymin() +ratio1*(GetUymax() - GetUymin());
            xmax = GetUymin() +ratio2*(GetUymax() - GetUymin());
            if (GetLogy() && !kCont4) {
               xmin = PadtoY(xmin);
               xmax = PadtoY(xmax);
            }
         } else {
            ratio2 = (AbsPixeltoY(py) - GetUymin())/(GetUymax() - GetUymin());
            xmin = ratio1;
            xmax = ratio2;
         }
         if (xmin > xmax) {
            temp   = xmin;
            xmin   = xmax;
            xmax   = temp;
            temp   = ratio1;
            ratio1 = ratio2;
            ratio2 = temp;
         }

         // xmin and xmax need to be adjusted in case of CONT4.
         if (kCont4) {
            Double_t low = axis->GetBinLowEdge(axis->GetFirst());
            Double_t up  = axis->GetBinUpEdge(axis->GetLast());
            Double_t xmi = GetUxmin();
            Double_t xma = GetUxmax();
            xmin = ((xmin-xmi)/(xma-xmi))*(up-low)+low;
            xmax = ((xmax-xmi)/(xma-xmi))*(up-low)+low;
         }

         if (!strcmp(axis->GetName(),"xaxis")) axisNumber = 1;
         if (!strcmp(axis->GetName(),"yaxis")) axisNumber = 2;
         if (ratio2 - ratio1 > 0.05) {
            //update object owning this axis
            TH1 *hobj1 = (TH1*)axis->GetParent();
            bin1 = axis->FindFixBin(xmin);
            bin2 = axis->FindFixBin(xmax);
            bin1 = TMath::Max(bin1, 1);
            bin2 = TMath::Min(bin2, axis->GetNbins());
            if (axisNumber == 1) axis->SetRange(bin1,bin2);
            if (axisNumber == 2 && hobj1) {
               if (hobj1->GetDimension() == 1) {
                  if (hobj1->GetNormFactor() != 0) {
                     Double_t norm = hobj1->GetSumOfWeights()/hobj1->GetNormFactor();
                     xmin *= norm;
                     xmax *= norm;
                  }
                  hobj1->SetMinimum(xmin);
                  hobj1->SetMaximum(xmax);
                  hobj1->SetBit(TH1::kIsZoomed);
               } else {
                  axis->SetRange(bin1,bin2);
               }
            }
            //update all histograms in the pad
            TIter next(GetListOfPrimitives());
            TObject *obj;
            while ((obj= next())) {
               if (!obj->InheritsFrom(TH1::Class())) continue;
               TH1 *hobj = (TH1*)obj;
               if (hobj == hobj1) continue;
               bin1 = hobj->GetXaxis()->FindFixBin(xmin);
               bin2 = hobj->GetXaxis()->FindFixBin(xmax);
               if (axisNumber == 1) {
                  hobj->GetXaxis()->SetRange(bin1,bin2);
               } else if (axisNumber == 2) {
                  if (hobj->GetDimension() == 1) {
                     Double_t xxmin = xmin;
                     Double_t xxmax = xmax;
                     if (hobj->GetNormFactor() != 0) {
                        Double_t norm = hobj->GetSumOfWeights()/hobj->GetNormFactor();
                        xxmin *= norm;
                        xxmax *= norm;
                     }
                     hobj->SetMinimum(xxmin);
                     hobj->SetMaximum(xxmax);
                     hobj->SetBit(TH1::kIsZoomed);
                  } else {
                     bin1 = hobj->GetYaxis()->FindFixBin(xmin);
                     bin2 = hobj->GetYaxis()->FindFixBin(xmax);
                     hobj->GetYaxis()->SetRange(bin1,bin2);
                  }
               }
            }
            Modified(kTRUE);
         }
      }
      if (!opaque) {
         gVirtualX->SetLineColor(-1);
      } else {
         if (zoombox) {
            zoombox->Delete();
            zoombox = 0;
         }
      }
      break;
   }
}

////////////////////////////////////////////////////////////////////////////////
/// Search if object named name is inside this pad or in pads inside this pad.
///
/// In case name is in several sub-pads the first one is returned.

TObject *TPad::FindObject(const char *name) const
{
   if (!fPrimitives) return nullptr;
   TObject *found = fPrimitives->FindObject(name);
   if (found) return found;
   TObject *cur;
   TIter    next(GetListOfPrimitives());
   while ((cur = next())) {
      if (cur->InheritsFrom(TPad::Class())) {
         found = ((TPad*)cur)->FindObject(name);
         if (found) return found;
      }
   }
   return nullptr;
}

////////////////////////////////////////////////////////////////////////////////
/// Search if obj is in pad or in pads inside this pad.
///
/// In case obj is in several sub-pads the first one is returned.

TObject *TPad::FindObject(const TObject *obj) const
{
   if (!fPrimitives) return nullptr;
   TObject *found = fPrimitives->FindObject(obj);
   if (found) return found;
   TObject *cur;
   TIter    next(GetListOfPrimitives());
   while ((cur = next())) {
      if (cur->InheritsFrom(TPad::Class())) {
         found = ((TPad*)cur)->FindObject(obj);
         if (found) return found;
      }
   }
   return nullptr;
}

////////////////////////////////////////////////////////////////////////////////
/// Get canvas identifier.

Int_t TPad::GetCanvasID() const
{
   return fCanvas ? fCanvas->GetCanvasID() : -1;
}

////////////////////////////////////////////////////////////////////////////////
/// Get canvas implementation pointer if any

TCanvasImp *TPad::GetCanvasImp() const
{
   return fCanvas ? fCanvas->GetCanvasImp() : nullptr;
}

////////////////////////////////////////////////////////////////////////////////
/// Get Event.

Int_t TPad::GetEvent() const
{
   return  fCanvas ? fCanvas->GetEvent() : 0;
}

////////////////////////////////////////////////////////////////////////////////
/// Get X event.

Int_t TPad::GetEventX() const
{
   return  fCanvas ? fCanvas->GetEventX() : 0;
}

////////////////////////////////////////////////////////////////////////////////
/// Get Y event.

Int_t TPad::GetEventY() const
{
   return  fCanvas ? fCanvas->GetEventY() : 0;
}

////////////////////////////////////////////////////////////////////////////////
/// Get virtual canvas.

TVirtualPad *TPad::GetVirtCanvas() const
{
   return  fCanvas ? (TVirtualPad*) fCanvas : nullptr;
}

////////////////////////////////////////////////////////////////////////////////
/// Get highlight color.

Color_t TPad::GetHighLightColor() const
{
   return  fCanvas ? fCanvas->GetHighLightColor() : 0;
}

////////////////////////////////////////////////////////////////////////////////
/// Static function (see also TPad::SetMaxPickDistance)

Int_t TPad::GetMaxPickDistance()
{
   return fgMaxPickDistance;
}

////////////////////////////////////////////////////////////////////////////////
/// Get selected.

TObject *TPad::GetSelected() const
{
   if (fCanvas == this) return nullptr;
   return  fCanvas ? fCanvas->GetSelected() : nullptr;
}

////////////////////////////////////////////////////////////////////////////////
/// Get selected pad.

TVirtualPad *TPad::GetSelectedPad() const
{
   if (fCanvas == this) return nullptr;
   return  fCanvas ? fCanvas->GetSelectedPad() : nullptr;
}

////////////////////////////////////////////////////////////////////////////////
/// Get save pad.

TVirtualPad *TPad::GetPadSave() const
{
   if (fCanvas == this) return nullptr;
   return  fCanvas ? fCanvas->GetPadSave() : nullptr;
}

////////////////////////////////////////////////////////////////////////////////
/// Get Wh.

UInt_t TPad::GetWh() const
{
   return  fCanvas ? fCanvas->GetWh() : 0;
}

////////////////////////////////////////////////////////////////////////////////
/// Get Ww.

UInt_t TPad::GetWw() const
{
   return  fCanvas ? fCanvas->GetWw() : 0;
}

////////////////////////////////////////////////////////////////////////////////
/// Hide tool tip depending on the event type. Typically tool tips
/// are hidden when event is not a kMouseEnter and not a kMouseMotion
/// event.

void TPad::HideToolTip(Int_t event)
{
   if (event != kMouseEnter && event != kMouseMotion && fTip)
      gPad->CloseToolTip(fTip);
}

////////////////////////////////////////////////////////////////////////////////
/// Is pad in batch mode ?

Bool_t TPad::IsBatch() const
{
   return  fCanvas ? fCanvas->IsBatch() : kFALSE;
}

////////////////////////////////////////////////////////////////////////////////
/// Is pad retained ?

Bool_t TPad::IsRetained() const
{
   return  fCanvas ? fCanvas->IsRetained() : kFALSE;
}

////////////////////////////////////////////////////////////////////////////////
/// Is pad moving in opaque mode ?

Bool_t TPad::OpaqueMoving() const
{
   return  fCanvas ? fCanvas->OpaqueMoving() : kFALSE;
}

////////////////////////////////////////////////////////////////////////////////
/// Is pad resizing in opaque mode ?

Bool_t TPad::OpaqueResizing() const
{
   return  fCanvas ? fCanvas->OpaqueResizing() : kFALSE;
}

////////////////////////////////////////////////////////////////////////////////
/// Set pad in batch mode.

void TPad::SetBatch(Bool_t batch)
{
   if (fCanvas) fCanvas->SetBatch(batch);
}

////////////////////////////////////////////////////////////////////////////////
/// Set canvas size.

void TPad::SetCanvasSize(UInt_t ww, UInt_t wh)
{
   if (fCanvas) fCanvas->SetCanvasSize(ww,wh);
}

////////////////////////////////////////////////////////////////////////////////
/// Set cursor type.

void TPad::SetCursor(ECursor cursor)
{
   if (fCanvas) fCanvas->SetCursor(cursor);
}

////////////////////////////////////////////////////////////////////////////////
/// Set double buffer mode ON or OFF.

void TPad::SetDoubleBuffer(Int_t mode)
{
   if (fCanvas) fCanvas->SetDoubleBuffer(mode);
}

////////////////////////////////////////////////////////////////////////////////
/// Set selected.

void TPad::SetSelected(TObject *obj)
{
   if (fCanvas) fCanvas->SetSelected(obj);
}

////////////////////////////////////////////////////////////////////////////////
/// Update pad.

void TPad::Update()
{
   if (fCanvas) fCanvas->Update();
}

////////////////////////////////////////////////////////////////////////////////
/// Get frame.

TFrame *TPad::GetFrame()
{
   if (!fPrimitives) fPrimitives = new TList;
   TFrame     *frame = (TFrame*)GetListOfPrimitives()->FindObject(fFrame);
   if (!frame) frame = (TFrame*)GetListOfPrimitives()->FindObject("TFrame");
   fFrame = frame;
   if (!fFrame) {
      if (!frame) fFrame = new TFrame(0,0,1,1);
      Int_t framecolor = GetFrameFillColor();
      if (!framecolor) framecolor = GetFillColor();
      fFrame->SetFillColor(framecolor);
      fFrame->SetFillStyle(GetFrameFillStyle());
      fFrame->SetLineColor(GetFrameLineColor());
      fFrame->SetLineStyle(GetFrameLineStyle());
      fFrame->SetLineWidth(GetFrameLineWidth());
      fFrame->SetBorderSize(GetFrameBorderSize());
      fFrame->SetBorderMode(GetFrameBorderMode());
   }
   return fFrame;
}

////////////////////////////////////////////////////////////////////////////////
/// Get primitive.

TObject *TPad::GetPrimitive(const char *name) const
{
   if (!fPrimitives) return nullptr;
   TIter next(fPrimitives);
   TObject *found, *obj;
   while ((obj=next())) {
      if (!strcmp(name, obj->GetName())) return obj;
      if (obj->InheritsFrom(TPad::Class())) continue;
      found = obj->FindObject(name);
      if (found) return found;
   }
   return nullptr;
}

////////////////////////////////////////////////////////////////////////////////
/// Get a pointer to subpadnumber of this pad.

TVirtualPad *TPad::GetPad(Int_t subpadnumber) const
{
   if (!subpadnumber) {
      return (TVirtualPad*)this;
   }

   TObject *obj;
   if (!fPrimitives) return nullptr;
   TIter    next(GetListOfPrimitives());
   while ((obj = next())) {
      if (obj->InheritsFrom(TVirtualPad::Class())) {
         TVirtualPad *pad = (TVirtualPad*)obj;
         if (pad->GetNumber() == subpadnumber) return pad;
      }
   }
   return nullptr;
}

////////////////////////////////////////////////////////////////////////////////
/// Return lower and upper bounds of the pad in NDC coordinates.

void TPad::GetPadPar(Double_t &xlow, Double_t &ylow, Double_t &xup, Double_t &yup)
{
   xlow = fXlowNDC;
   ylow = fYlowNDC;
   xup  = fXlowNDC+fWNDC;
   yup  = fYlowNDC+fHNDC;
}

////////////////////////////////////////////////////////////////////////////////
/// Return pad world coordinates range.

void TPad::GetRange(Double_t &x1, Double_t &y1, Double_t &x2, Double_t &y2)
{
   x1 = fX1;
   y1 = fY1;
   x2 = fX2;
   y2 = fY2;
}

////////////////////////////////////////////////////////////////////////////////
/// Return pad axis coordinates range.

void TPad::GetRangeAxis(Double_t &xmin, Double_t &ymin, Double_t &xmax, Double_t &ymax)
{
   xmin = fUxmin;
   ymin = fUymin;
   xmax = fUxmax;
   ymax = fUymax;
}

////////////////////////////////////////////////////////////////////////////////
/// Highlight pad.
/// do not highlight when printing on Postscript

void TPad::HighLight(Color_t color, Bool_t set)
{
   if (gVirtualPS && gVirtualPS->TestBit(kPrintingPS)) return;

   if (color <= 0) return;

   AbsCoordinates(kTRUE);

   // We do not want to have active(executable) buttons, etc highlighted
   // in this manner, unless we want to edit'em
   if (GetMother() && GetMother()->IsEditable() && !InheritsFrom(TButton::Class())) {
      //When doing a DrawClone from the GUI you would do
      //  - select an empty pad -
      //  - right click on object -
      //     - select DrawClone on menu -
      //
      // Without the SetSelectedPad(); in the HighLight function, the
      // above instruction lead to the clone to be drawn in the
      // same canvas as the original object.  This is because the
      // 'right clicking' (via TCanvas::HandleInput) changes gPad
      // momentarily such that when DrawClone is called, it is
      // not the right value (for DrawClone). Should be FIXED.
      gROOT->SetSelectedPad(this);
      if (GetBorderMode()>0) {
         if (set) PaintBorder(-color, kFALSE);
         else     PaintBorder(-GetFillColor(), kFALSE);
      }
   }

   AbsCoordinates(kFALSE);
}

////////////////////////////////////////////////////////////////////////////////
/// List all primitives in pad.

void TPad::ls(Option_t *option) const
{
   TROOT::IndentLevel();
   std::cout <<IsA()->GetName()<<" fXlowNDC=" <<fXlowNDC<<" fYlowNDC="<<fYlowNDC<<" fWNDC="<<GetWNDC()<<" fHNDC="<<GetHNDC()
        <<" Name= "<<GetName()<<" Title= "<<GetTitle()<<" Option="<<option<<std::endl;
   TROOT::IncreaseDirLevel();
   if (!fPrimitives) return;
   fPrimitives->ls(option);
   TROOT::DecreaseDirLevel();
}

////////////////////////////////////////////////////////////////////////////////
/// Increment (i==1) or set (i>1) the number of autocolor in the pad.

Int_t TPad::IncrementPaletteColor(Int_t i, TString opt)
{
   if (opt.Index("pfc")>=0 || opt.Index("plc")>=0 || opt.Index("pmc")>=0) {
       if (i==1) fNumPaletteColor++;
       else      fNumPaletteColor = i;
       return    fNumPaletteColor;
   } else {
      return 0;
   }
}

////////////////////////////////////////////////////////////////////////////////
/// Get the next autocolor in the pad.

Int_t TPad::NextPaletteColor()
{
   Int_t i = 0;
   Int_t ncolors = gStyle->GetNumberOfColors();
   if (fNumPaletteColor>1) {
      i = fNextPaletteColor*(ncolors/(fNumPaletteColor-1));
      if (i>=ncolors) i = ncolors-1;
   }
   fNextPaletteColor++;
   if (fNextPaletteColor > fNumPaletteColor-1) fNextPaletteColor = 0;
   return gStyle->GetColorPalette(i);
}

////////////////////////////////////////////////////////////////////////////////
/// Initialise the grid used to find empty space when adding a box (Legend) in a pad

void TPad::FillCollideGrid(TObject *oi)
{
   Int_t const cellSize = 10; // Sive of an individual grid cell in pixels.

   if (fCGnx == 0 && fCGny == 0) {
      fCGnx = (Int_t)(gPad->GetWw())/cellSize;
      fCGny = (Int_t)(gPad->GetWh())/cellSize;
   } else {
      Int_t CGnx = (Int_t)(gPad->GetWw())/cellSize;
      Int_t CGny = (Int_t)(gPad->GetWh())/cellSize;
      if (fCGnx != CGnx || fCGny != CGny) {
         fCGnx = CGnx;
         fCGny = CGny;
         delete [] fCollideGrid;
         fCollideGrid = nullptr;
      }
   }

   // Initialise the collide grid
   if (!fCollideGrid) {
      fCollideGrid = new Bool_t [fCGnx*fCGny];
      for (int i = 0; i<fCGnx; i++) {
         for (int j = 0; j<fCGny; j++) {
            fCollideGrid[i + j*fCGnx] = kTRUE;
         }
      }
   }

   // Fill the collide grid
   TList *l = GetListOfPrimitives();
   if (!l) return;
   Int_t np = l->GetSize();
   TObject *o;

   for (int i=0; i<np; i++) {
      o = (TObject *) l->At(i);
      if (o!=oi) {
         if (o->InheritsFrom(TFrame::Class())) { FillCollideGridTFrame(o); continue;}
         if (o->InheritsFrom(TBox::Class()))   { FillCollideGridTBox(o);   continue;}
         if (o->InheritsFrom(TH1::Class()))    { FillCollideGridTH1(o);    continue;}
         if (o->InheritsFrom(TGraph::Class())) { FillCollideGridTGraph(o); continue;}
         if (o->InheritsFrom(TMultiGraph::Class())) {
            TList * grlist = ((TMultiGraph *)o)->GetListOfGraphs();
            TIter nextgraph(grlist);
            TObject * og;
            while ((og = nextgraph())) FillCollideGridTGraph(og);
         }
         if (o->InheritsFrom(THStack::Class())) {
            TList * hlist = ((THStack *)o)->GetHists();
            TIter nexthist(hlist);
            TObject * oh;
            while ((oh = nexthist())) {
               if (oh->InheritsFrom(TH1::Class())) FillCollideGridTH1(oh);
            }
         }
      }
   }
}

////////////////////////////////////////////////////////////////////////////////
/// Check if a box of size w and h collide some primitives in the pad at
/// position i,j

Bool_t TPad::Collide(Int_t i, Int_t j, Int_t w, Int_t h)
{
   for (int r=i; r<w+i; r++) {
      for (int c=j; c<h+j; c++) {
         if (!fCollideGrid[r + c*fCGnx]) return kTRUE;
      }
   }
   return kFALSE;
}

////////////////////////////////////////////////////////////////////////////////
/// Place a box in NDC space
///
/// \return `true` if the box could be placed, `false` if not.
///
/// \param[in]  o        pointer to the box to be placed
/// \param[in]  w        box width to be placed
/// \param[in]  h        box height to be placed
/// \param[out] xl       x position of the bottom left corner of the placed box
/// \param[out] yb       y position of the bottom left corner of the placed box

Bool_t TPad::PlaceBox(TObject *o, Double_t w, Double_t h, Double_t &xl, Double_t &yb)
{
   FillCollideGrid(o);

   Double_t a1=std::min(std::abs(fCGnx*w), 1.0*std::numeric_limits<int>::max());
   Double_t a2=std::min(std::abs(fCGny*h), 1.0*std::numeric_limits<int>::max());
   Int_t iw = static_cast<int>(a1);
   Int_t ih = static_cast<int>(a2);

   Int_t nxmax = fCGnx-iw-1;
   Int_t nymax = fCGny-ih-1;

   for (Int_t i = 0; i<nxmax; i++) {
      for (Int_t j = 0; j<=nymax; j++) {
         if (Collide(i,j,iw,ih)) {
            continue;
         } else {
            if (fCGnx==0||fCGny==0) return  kFALSE;
            xl = (Double_t)(i)/(Double_t)(fCGnx);
            yb = (Double_t)(j)/(Double_t)(fCGny);
            return kTRUE;
         }
      }
   }
   return kFALSE;
}

#define NotFree(i, j) fCollideGrid[TMath::Max(TMath::Min(i+j*fCGnx,fCGnx*fCGny),0)] = kFALSE;

////////////////////////////////////////////////////////////////////////////////
/// Mark as "not free" the cells along a line.

void TPad::LineNotFree(Int_t x1, Int_t x2, Int_t y1, Int_t y2)
{
   NotFree(x1, y1);
   NotFree(x2, y2);
   Int_t i, j, xt, yt;

   // horizontal lines
   if (y1==y2) {
      for (i=x1+1; i<x2; i++) NotFree(i,y1);
      return;
   }

   // vertical lines
   if (x1==x2) {
      for (i=y1+1; i<y2; i++) NotFree(x1,i);
      return;
   }

   // other lines
   if (TMath::Abs(x2-x1)>TMath::Abs(y2-y1)) {
      if (x1>x2) {
         xt = x1; x1 = x2; x2 = xt;
         yt = y1; y1 = y2; y2 = yt;
      }
      for (i=x1+1; i<x2; i++) {
         j = (Int_t)((Double_t)(y2-y1)*(Double_t)((i-x1)/(Double_t)(x2-x1))+y1);
         NotFree(i,j);
         NotFree(i,(j+1));
      }
   } else {
      if (y1>y2) {
         yt = y1; y1 = y2; y2 = yt;
         xt = x1; x1 = x2; x2 = xt;
      }
      for (j=y1+1; j<y2; j++) {
         i = (Int_t)((Double_t)(x2-x1)*(Double_t)((j-y1)/(Double_t)(y2-y1))+x1);
         NotFree(i,j);
         NotFree((i+1),j);
      }
   }
}

////////////////////////////////////////////////////////////////////////////////
void TPad::FillCollideGridTBox(TObject *o)
{
   TBox *b = (TBox *)o;
   if (fCGnx==0||fCGny==0) return;
<<<<<<< HEAD

=======
>>>>>>> e0a15efc
   Double_t xs   = (fX2-fX1)/fCGnx;
   Double_t ys   = (fY2-fY1)/fCGny;

   Int_t x1 = (Int_t)((b->GetX1()-fX1)/xs);
   Int_t x2 = (Int_t)((b->GetX2()-fX1)/xs);
   Int_t y1 = (Int_t)((b->GetY1()-fY1)/ys);
   Int_t y2 = (Int_t)((b->GetY2()-fY1)/ys);
   for (int i = x1; i<=x2; i++) {
      for (int j = y1; j<=y2; j++) NotFree(i, j);
   }
}

////////////////////////////////////////////////////////////////////////////////
void TPad::FillCollideGridTFrame(TObject *o)
{
   TFrame *f = (TFrame *)o;
   if (fCGnx==0||fCGny==0) return;
<<<<<<< HEAD

=======
>>>>>>> e0a15efc
   Double_t xs   = (fX2-fX1)/fCGnx;
   Double_t ys   = (fY2-fY1)/fCGny;

   Int_t x1 = (Int_t)((f->GetX1()-fX1)/xs);
   Int_t x2 = (Int_t)((f->GetX2()-fX1)/xs);
   Int_t y1 = (Int_t)((f->GetY1()-fY1)/ys);
   Int_t y2 = (Int_t)((f->GetY2()-fY1)/ys);
   Int_t i;

   for (i = x1; i<=x2; i++) {
      NotFree(i, y1);
      NotFree(i, (y1-1));
      NotFree(i, (y1-2));
   }
   for (i = y1; i<=y2; i++) {
      NotFree(x1, i);
      NotFree((x1-1), i);
      NotFree((x1-2), i);
   }
}

////////////////////////////////////////////////////////////////////////////////
void TPad::FillCollideGridTGraph(TObject *o)
{
   TGraph *g = (TGraph *)o;
<<<<<<< HEAD

=======
>>>>>>> e0a15efc
   if (fCGnx==0||fCGny==0) return;
   Double_t xs   = (fX2-fX1)/fCGnx;
   Double_t ys   = (fY2-fY1)/fCGny;

   Int_t n = g->GetN();
   Double_t x1, x2, y1, y2;

   for (Int_t i=1; i<n; i++) {
      g->GetPoint(i-1,x1,y1);
      g->GetPoint(i  ,x2,y2);
      if (fLogx) {
         if (x1 > 0) x1 = TMath::Log10(x1);
         else        x1 = fUxmin;
         if (x2 > 0) x2 = TMath::Log10(x2);
         else        x2 = fUxmin;
      }
      if (fLogy) {
         if (y1 > 0) y1 = TMath::Log10(y1);
         else        y1 = fUymin;
         if (y2 > 0) y2 = TMath::Log10(y2);
         else        y2 = fUymin;
      }
      LineNotFree((int)((x1-fX1)/xs), (int)((x2-fX1)/xs),
                  (int)((y1-fY1)/ys), (int)((y2-fY1)/ys));
   }
}

////////////////////////////////////////////////////////////////////////////////
void TPad::FillCollideGridTH1(TObject *o)
{
   TH1 *h = (TH1 *)o;

   if (o->InheritsFrom(TH2::Class())) return;
   if (o->InheritsFrom(TH3::Class())) return;

   TString name = h->GetName();
   if (name.Index("hframe") >= 0) return;
   if (fCGnx==0||fCGny==0) return;

   Double_t xs   = (fX2-fX1)/fCGnx;
   Double_t ys   = (fY2-fY1)/fCGny;

   bool haserrors = false;
   TString drawOption = h->GetDrawOption();
   drawOption.ToLower();
   drawOption.ReplaceAll("same","");

   if (drawOption.Index("hist") < 0) {
      if (drawOption.Index("e") >= 0) haserrors = true;
   }

   Int_t nx = h->GetNbinsX();
   Int_t  x1, y1, y2;
   Int_t i, j;
   Double_t x1l, y1l, y2l;

   for (i = 1; i<nx; i++) {
      if (haserrors) {
         x1l = h->GetBinCenter(i);
         if (fLogx) {
            if (x1l > 0) x1l = TMath::Log10(x1l);
            else         x1l = fUxmin;
         }
         x1 = (Int_t)((x1l-fX1)/xs);
         y1l = h->GetBinContent(i)-h->GetBinErrorLow(i);
         if (fLogy) {
            if (y1l > 0) y1l = TMath::Log10(y1l);
            else         y1l = fUymin;
         }
         y1 = (Int_t)((y1l-fY1)/ys);
         y2l = h->GetBinContent(i)+h->GetBinErrorUp(i);
         if (fLogy) {
            if (y2l > 0) y2l = TMath::Log10(y2l);
            else         y2l = fUymin;
         }
         y2 = (Int_t)((y2l-fY1)/ys);
         for (j=y1; j<=y2; j++) {
         NotFree(x1, j);
         }
      }
      x1l = h->GetBinLowEdge(i);
      if (fLogx) {
         if (x1l > 0) x1l = TMath::Log10(x1l);
         else         x1l = fUxmin;
      }
      x1 = (Int_t)((x1l-fX1)/xs);
      y1l = h->GetBinContent(i);
      if (fLogy) {
         if (y1l > 0) y1l = TMath::Log10(y1l);
         else         y1l = fUymin;
      }
      y1 = (Int_t)((y1l-fY1)/ys);
      NotFree(x1, y1);
      x1l = h->GetBinLowEdge(i)+h->GetBinWidth(i);
      if (fLogx) {
         if (x1l > 0) x1l = TMath::Log10(x1l);
         else         x1l = fUxmin;
      }
      x1 = (int)((x1l-fX1)/xs);
      NotFree(x1, y1);
   }

   // Extra objects in the list of function
   TPaveStats *ps = (TPaveStats*)h->GetListOfFunctions()->FindObject("stats");
   if (ps) FillCollideGridTBox(ps);
}

////////////////////////////////////////////////////////////////////////////////
/// This method draws the collide grid on top of the canvas. This is used for
/// debugging only. At some point it will be removed.

void TPad::DrawCollideGrid()
{
   if (fCGnx==0||fCGny==0) return;
   auto box = new TBox();
   box->SetFillColorAlpha(kRed,0.5);

   Double_t xs   = (fX2-fX1)/fCGnx;
   Double_t ys   = (fY2-fY1)/fCGny;

   Double_t X1L, X2L, Y1L, Y2L;
   Double_t t = 0.15;
   Double_t Y1, Y2;
   Double_t X1 = fX1;
   Double_t X2 = X1+xs;

   for (int i = 0; i<fCGnx; i++) {
      Y1 = fY1;
      Y2 = Y1+ys;
      for (int j = 0; j<fCGny; j++) {
         if (gPad->GetLogx()) {
            X1L = TMath::Power(10,X1);
            X2L = TMath::Power(10,X2);
         } else {
            X1L = X1;
            X2L = X2;
         }
         if (gPad->GetLogy()) {
            Y1L = TMath::Power(10,Y1);
            Y2L = TMath::Power(10,Y2);
         } else {
            Y1L = Y1;
            Y2L = Y2;
         }
         if (!fCollideGrid[i + j*fCGnx]) {
            box->SetFillColorAlpha(kBlack,t);
            box->DrawBox(X1L, Y1L, X2L, Y2L);
         } else {
            box->SetFillColorAlpha(kRed,t);
            box->DrawBox(X1L, Y1L, X2L, Y2L);
         }
         Y1 = Y2;
         Y2 = Y1+ys;
         if (t==0.15) t = 0.1;
         else         t = 0.15;
      }
      X1 = X2;
      X2 = X1+xs;
   }
}


////////////////////////////////////////////////////////////////////////////////
/// Convert x from pad to X.

Double_t TPad::PadtoX(Double_t x) const
{
   if (fLogx && x < 50) return Double_t(TMath::Exp(2.302585092994*x));
   return x;
}

////////////////////////////////////////////////////////////////////////////////
/// Convert y from pad to Y.

Double_t TPad::PadtoY(Double_t y) const
{
   if (fLogy && y < 50) return Double_t(TMath::Exp(2.302585092994*y));
   return y;
}

////////////////////////////////////////////////////////////////////////////////
/// Convert x from X to pad.

Double_t TPad::XtoPad(Double_t x) const
{
   if (fLogx) {
      if (x > 0) x = TMath::Log10(x);
      else       x = fUxmin;
   }
   return x;
}

////////////////////////////////////////////////////////////////////////////////
/// Convert y from Y to pad.

Double_t TPad::YtoPad(Double_t y) const
{
   if (fLogy) {
      if (y > 0) y = TMath::Log10(y);
      else       y = fUymin;
   }
   return y;
}

////////////////////////////////////////////////////////////////////////////////
/// Paint all primitives in pad.

void TPad::Paint(Option_t * /*option*/)
{
   if (!fPrimitives) fPrimitives = new TList;
   if (fViewer3D && fViewer3D->CanLoopOnPrimitives()) {
      fViewer3D->PadPaint(this);
      Modified(kFALSE);
      if (GetGLDevice()!=-1 && gVirtualPS) {
         TPad *padsav = (TPad*)gPad;
         gPad = this;
         if(gGLManager) gGLManager->PrintViewer(GetViewer3D());
         gPad = padsav;
      }
      return;
   }

   if (fCanvas) TColor::SetGrayscale(fCanvas->IsGrayscale());

   TPad *padsav = (TPad*)gPad;

   fPadPaint = 1;
   cd();

   PaintBorder(GetFillColor(), kTRUE);
   PaintDate();

   TObjOptLink *lnk =  GetListOfPrimitives()?((TObjOptLink*)GetListOfPrimitives()->FirstLink()):nullptr;
   TObject *obj;

   Bool_t began3DScene = kFALSE;
   while (lnk) {
      obj = lnk->GetObject();

      // Create a pad 3D viewer if none exists and we encounter a 3D shape
      if (!fViewer3D && obj->InheritsFrom(TAtt3D::Class())) {
         GetViewer3D("pad");
      }

      // Open a 3D scene if required
      if (fViewer3D && !fViewer3D->BuildingScene()) {
         fViewer3D->BeginScene();
         began3DScene = kTRUE;
      }

      obj->Paint(lnk->GetOption());
      lnk = (TObjOptLink*)lnk->Next();
   }

   if (padsav) padsav->cd();
   fPadPaint = 0;
   Modified(kFALSE);

   // Close the 3D scene if we opened it. This must be done after modified
   // flag is cleared, as some viewers will invoke another paint by marking pad modified again
   if (began3DScene) {
      if(fViewer3D) fViewer3D->EndScene();
   }
}

////////////////////////////////////////////////////////////////////////////////
/// Paint the pad border.
/// Draw first  a box as a normal filled box

void TPad::PaintBorder(Color_t color, Bool_t tops)
{
   if(color >= 0) {
      TAttLine::Modify();  //Change line attributes only if necessary
      TAttFill::Modify();  //Change fill area attributes only if necessary

      //With Cocoa we have a transparency. But we also have
      //pixmaps, and if you just paint a new content over the old one
      //with alpha < 1., you'll be able to see the old content.
      if (!gROOT->IsBatch() && gVirtualX->InheritsFrom("TGCocoa") && GetPainter())
         GetPainter()->ClearDrawable();

      PaintBox(fX1,fY1,fX2,fY2);
   }
   if (color < 0) color = -color;
   // then paint 3d frame (depending on bordermode)
   if (IsTransparent()) return;
   // Paint a 3D frame around the pad.

   if (fBorderMode == 0) return;
   Int_t bordersize = fBorderSize;
   if (bordersize <= 0) bordersize = 2;

   const Double_t realBsX = bordersize / (GetAbsWNDC() * GetWw()) * (fX2 - fX1);
   const Double_t realBsY = bordersize / (GetAbsHNDC() * GetWh()) * (fY2 - fY1);

   Short_t px1,py1,px2,py2;
   Double_t xl, xt, yl, yt;

   // GetDarkColor() and GetLightColor() use GetFillColor()
   Color_t oldcolor = GetFillColor();
   SetFillColor(color);
   TAttFill::Modify();
   Color_t light = 0, dark = 0;
   if (color != 0) {
      light = TColor::GetColorBright(color);
      dark  = TColor::GetColorDark(color);
   }

   // Compute real left bottom & top right of the box in pixels
   px1 = XtoPixel(fX1);   py1 = YtoPixel(fY1);
   px2 = XtoPixel(fX2);   py2 = YtoPixel(fY2);
   if (px1 < px2) {xl = fX1; xt = fX2; }
   else           {xl = fX2; xt = fX1;}
   if (py1 > py2) {yl = fY1; yt = fY2;}
   else           {yl = fY2; yt = fY1;}

   Double_t frameXs[7] = {}, frameYs[7] = {};

   if (!IsBatch()) {
      // Draw top&left part of the box
      frameXs[0] = xl;           frameYs[0] = yl;
      frameXs[1] = xl + realBsX; frameYs[1] = yl + realBsY;
      frameXs[2] = frameXs[1];   frameYs[2] = yt - realBsY;
      frameXs[3] = xt - realBsX; frameYs[3] = frameYs[2];
      frameXs[4] = xt;           frameYs[4] = yt;
      frameXs[5] = xl;           frameYs[5] = yt;
      frameXs[6] = xl;           frameYs[6] = yl;

      if (fBorderMode == -1) GetPainter()->SetFillColor(dark);
      else                   GetPainter()->SetFillColor(light);
      GetPainter()->DrawFillArea(7, frameXs, frameYs);

      // Draw bottom&right part of the box
      frameXs[0] = xl;              frameYs[0] = yl;
      frameXs[1] = xl + realBsX;    frameYs[1] = yl + realBsY;
      frameXs[2] = xt - realBsX;    frameYs[2] = frameYs[1];
      frameXs[3] = frameXs[2];      frameYs[3] = yt - realBsY;
      frameXs[4] = xt;              frameYs[4] = yt;
      frameXs[5] = xt;              frameYs[5] = yl;
      frameXs[6] = xl;              frameYs[6] = yl;

      if (fBorderMode == -1) GetPainter()->SetFillColor(light);
      else                   GetPainter()->SetFillColor(dark);
      GetPainter()->DrawFillArea(7, frameXs, frameYs);

      // If this pad is a button, highlight it
      if (InheritsFrom(TButton::Class()) && fBorderMode == -1) {
         if (TestBit(kFraming)) {  // bit set in TButton::SetFraming
            if (GetFillColor() != 2) GetPainter()->SetLineColor(2);
            else                     GetPainter()->SetLineColor(4);
            GetPainter()->DrawBox(xl + realBsX, yl + realBsY, xt - realBsX, yt - realBsY, TVirtualPadPainter::kHollow);
         }
      }
      GetPainter()->SetFillColor(-1);
      SetFillColor(oldcolor);
   }

   if (!tops) return;

   PaintBorderPS(xl, yl, xt, yt, fBorderMode, bordersize, dark, light);
}

////////////////////////////////////////////////////////////////////////////////
/// Paint a frame border with Postscript.

void TPad::PaintBorderPS(Double_t xl,Double_t yl,Double_t xt,Double_t yt,Int_t bmode,Int_t bsize,Int_t dark,Int_t light)
{
   if (!gVirtualPS) return;
   gVirtualPS->DrawFrame(xl, yl, xt, yt, bmode,bsize,dark,light);
}

////////////////////////////////////////////////////////////////////////////////
/// Paint the current date and time if the option date is on.

void TPad::PaintDate()
{
   if (fCanvas == this && gStyle->GetOptDate()) {
      TDatime dt;
      const char *dates;
      char iso[16];
      if (gStyle->GetOptDate() < 10) {
         //by default use format like "Wed Sep 25 17:10:35 2002"
         dates = dt.AsString();
      } else if (gStyle->GetOptDate() < 20) {
         //use ISO format like 2002-09-25
         strlcpy(iso,dt.AsSQLString(),16);
         dates = iso;
      } else {
         //use ISO format like 2002-09-25 17:10:35
         dates = dt.AsSQLString();
      }
      TText tdate(gStyle->GetDateX(),gStyle->GetDateY(),dates);
      tdate.SetTextSize( gStyle->GetAttDate()->GetTextSize());
      tdate.SetTextFont( gStyle->GetAttDate()->GetTextFont());
      tdate.SetTextColor(gStyle->GetAttDate()->GetTextColor());
      tdate.SetTextAlign(gStyle->GetAttDate()->GetTextAlign());
      tdate.SetTextAngle(gStyle->GetAttDate()->GetTextAngle());
      tdate.SetNDC();
      tdate.Paint();
   }
}

////////////////////////////////////////////////////////////////////////////////
/// Paint histogram/graph frame.

void TPad::PaintPadFrame(Double_t xmin, Double_t ymin, Double_t xmax, Double_t ymax)
{
   if (!fPrimitives) fPrimitives = new TList;
   TList *glist  = GetListOfPrimitives();
   TFrame *frame = GetFrame();
   frame->SetX1(xmin);
   frame->SetX2(xmax);
   frame->SetY1(ymin);
   frame->SetY2(ymax);
   if (!glist->FindObject(fFrame)) {
      glist->AddFirst(frame);
      fFrame->SetBit(kMustCleanup);
   }
   frame->Paint();
}

////////////////////////////////////////////////////////////////////////////////
/// Traverse pad hierarchy and (re)paint only modified pads.

void TPad::PaintModified()
{
   if (fViewer3D && fViewer3D->CanLoopOnPrimitives()) {
      if (IsModified()) {
         fViewer3D->PadPaint(this);
         Modified(kFALSE);
      }
      TList *pList = GetListOfPrimitives();
      TObjOptLink *lnk = 0;
      if (pList) lnk = (TObjOptLink*)pList->FirstLink();
      TObject *obj;
      while (lnk) {
         obj = lnk->GetObject();
         if (obj->InheritsFrom(TPad::Class()))
            ((TPad*)obj)->PaintModified();
         lnk = (TObjOptLink*)lnk->Next();
      }
      return;
   }

   if (fCanvas) TColor::SetGrayscale(fCanvas->IsGrayscale());

   TPad *padsav = (TPad*)gPad;
   TVirtualPS *saveps = gVirtualPS;
   if (gVirtualPS) {
      if (gVirtualPS->TestBit(kPrintingPS)) gVirtualPS = 0;
   }
   fPadPaint = 1;
   cd();
   if (IsModified() || IsTransparent()) {
      if ((fFillStyle < 3026) && (fFillStyle > 3000)) {
         if (!gPad->IsBatch()&&GetPainter()) GetPainter()->ClearDrawable();
      }
      PaintBorder(GetFillColor(), kTRUE);
   }

   PaintDate();

   TList *pList = GetListOfPrimitives();
   TObjOptLink *lnk = 0;
   if (pList) lnk = (TObjOptLink*)pList->FirstLink();
   TObject *obj;

   Bool_t began3DScene = kFALSE;

   while (lnk) {
      obj = lnk->GetObject();
      if (obj->InheritsFrom(TPad::Class())) {
         ((TPad*)obj)->PaintModified();
      } else if (IsModified() || IsTransparent()) {

         // Create a pad 3D viewer if none exists and we encounter a
         // 3D shape
         if (!fViewer3D && obj->InheritsFrom(TAtt3D::Class())) {
            GetViewer3D("pad");
         }

         // Open a 3D scene if required
         if (fViewer3D && !fViewer3D->BuildingScene()) {
            fViewer3D->BeginScene();
            began3DScene = kTRUE;
         }

         obj->Paint(lnk->GetOption());
      }
      lnk = (TObjOptLink*)lnk->Next();
   }

   if (padsav) padsav->cd();
   fPadPaint = 0;
   Modified(kFALSE);

   // This must be done after modified flag is cleared, as some
   // viewers will invoke another paint by marking pad modified again
   if (began3DScene) {
      if(fViewer3D)fViewer3D->EndScene();
   }

   gVirtualPS = saveps;
}

////////////////////////////////////////////////////////////////////////////////
/// Paint box in CurrentPad World coordinates.
///
///  - if option[0] = 's' the box is forced to be paint with style=0
///  - if option[0] = 'l' the box contour is drawn

void TPad::PaintBox(Double_t x1, Double_t y1, Double_t x2, Double_t y2, Option_t *option)
{
   if (!gPad->IsBatch()&&GetPainter()) {
      Int_t style0 = GetPainter()->GetFillStyle();
      Int_t style  = style0;
      if (option[0] == 's') {
         GetPainter()->SetFillStyle(0);
         style = 0;
      }
      if (style) {
         if (style > 3000 && style < 4000) {
            if (style < 3026) {
               // draw stipples with fFillColor foreground
               GetPainter()->DrawBox(x1, y1, x2, y2, TVirtualPadPainter::kFilled);
            }

            if (style >= 3100 && style < 4000) {
               Double_t xb[4], yb[4];
               xb[0] = x1; xb[1] = x1; xb[2] = x2; xb[3] = x2;
               yb[0] = y1; yb[1] = y2; yb[2] = y2; yb[3] = y1;
               PaintFillAreaHatches(4, xb, yb, style);
               return;
            }
            //special case for TAttFillCanvas
            if (GetPainter()->GetFillColor() == 10) {
               GetPainter()->SetFillColor(1);
               GetPainter()->DrawBox(x1, y1, x2, y2, TVirtualPadPainter::kFilled);
               GetPainter()->SetFillColor(10);
            }
         } else if (style >= 4000 && style <= 4100) {
            // For style >=4000 we make the window transparent.
            // From 4000 to 4100 the window is 100% transparent to 100% opaque

            //ignore this style option when this is the canvas itself
            if (this == fMother) {
               //It's clear, that virtual X checks a style (4000) and will render a hollow rect!
               const Style_t oldFillStyle = GetPainter()->GetFillStyle();
               if (gVirtualX->InheritsFrom("TGCocoa"))
                  GetPainter()->SetFillStyle(1000);
               GetPainter()->DrawBox(x1, y1, x2, y2, TVirtualPadPainter::kFilled);
               if (gVirtualX->InheritsFrom("TGCocoa"))
                  GetPainter()->SetFillStyle(oldFillStyle);
            } else {
               //draw background by blitting all bottom pads
               int px, py;
               XYtoAbsPixel(fX1, fY2, px, py);

               if (fMother) {
                  fMother->CopyBackgroundPixmap(px, py);
                  CopyBackgroundPixmaps(fMother, this, px, py);
               }

               GetPainter()->SetOpacity(style - 4000);
            }
         } else if (style >= 1000 && style <= 1999) {
            GetPainter()->DrawBox(x1, y1, x2, y2, TVirtualPadPainter::kFilled);
         } else {
            GetPainter()->DrawBox(x1, y1, x2, y2, TVirtualPadPainter::kHollow);
         }
         if (option[0] == 'l') GetPainter()->DrawBox(x1, y1, x2, y2, TVirtualPadPainter::kHollow);
      } else {
         GetPainter()->DrawBox(x1, y1, x2, y2, TVirtualPadPainter::kHollow);
         if (option[0] == 's') GetPainter()->SetFillStyle(style0);
      }
   }

   if (gVirtualPS) {
      Int_t style0 = gVirtualPS->GetFillStyle();
      if (option[0] == 's') {
         gVirtualPS->SetFillStyle(0);
      } else {
         if (style0 >= 3100 && style0 < 4000) {
            Double_t xb[4], yb[4];
            xb[0] = x1; xb[1] = x1; xb[2] = x2; xb[3] = x2;
            yb[0] = y1; yb[1] = y2; yb[2] = y2; yb[3] = y1;
            PaintFillAreaHatches(4, xb, yb, style0);
            return;
         }
      }
      gVirtualPS->DrawBox(x1, y1, x2, y2);
      if (option[0] == 'l') {
         gVirtualPS->SetFillStyle(0);
         gVirtualPS->DrawBox(x1, y1, x2, y2);
      }
      if (option[0] == 's' || option[0] == 'l') gVirtualPS->SetFillStyle(style0);
   }

   Modified();
}

////////////////////////////////////////////////////////////////////////////////
/// Copy pixmaps of pads laying below pad "stop" into pad "stop". This
/// gives the effect of pad "stop" being transparent.

void TPad::CopyBackgroundPixmaps(TPad *start, TPad *stop, Int_t x, Int_t y)
{
   if (!start ||!stop ) return;
   if (!start->GetListOfPrimitives()) return;
   TObject *obj=nullptr;
   if (!fPrimitives) fPrimitives = new TList;
   TIter next(start->GetListOfPrimitives()->MakeIterator());
   while ((obj = next())) {
      if (obj->InheritsFrom(TPad::Class())) {
         if (obj == stop) break;
         TPad* t=  dynamic_cast<TPad*>(obj);
         if (!t) continue;
         ((TPad*)obj)->CopyBackgroundPixmap(x, y);
         ((TPad*)obj)->CopyBackgroundPixmaps((TPad*)obj, stop, x, y);
      }
   }
}

////////////////////////////////////////////////////////////////////////////////
/// Copy pixmap of this pad as background of the current pad.

void TPad::CopyBackgroundPixmap(Int_t x, Int_t y)
{
   int px, py;
   XYtoAbsPixel(fX1, fY2, px, py);
   if (GetPainter()) GetPainter()->CopyDrawable(GetPixmapID(), px-x, py-y);
}

////////////////////////////////////////////////////////////////////////////////

void TPad::PaintFillArea(Int_t, Float_t *, Float_t *, Option_t *)
{
   Warning("TPad::PaintFillArea", "Float_t signature is obsolete. Use Double_t signature.");
}

////////////////////////////////////////////////////////////////////////////////
/// Paint fill area in CurrentPad World coordinates.

void TPad::PaintFillArea(Int_t nn, Double_t *xx, Double_t *yy, Option_t *)
{
   if (nn <3) return;
   Int_t n=0;
   Double_t xmin,xmax,ymin,ymax;
   if (TestBit(TGraph::kClipFrame)) {
      xmin = fUxmin; ymin = fUymin; xmax = fUxmax; ymax = fUymax;
   } else {
      xmin = fX1; ymin = fY1; xmax = fX2; ymax = fY2;
   }

   Int_t nc = 2*nn+1;
   std::vector<Double_t> x(nc, 0.);
   std::vector<Double_t> y(nc, 0.);

   n = ClipPolygon(nn, xx, yy, nc, &x.front(), &y.front(),xmin,ymin,xmax,ymax);
   if (!n)
      return;

   // Paint the fill area with hatches
   Int_t fillstyle = GetPainter()?GetPainter()->GetFillStyle():1;
   if (gPad->IsBatch() && GetPainter() && gVirtualPS) fillstyle = gVirtualPS->GetFillStyle();
   if (fillstyle >= 3100 && fillstyle < 4000) {
      PaintFillAreaHatches(nn, &x.front(), &y.front(), fillstyle);
      return;
   }

   if (!gPad->IsBatch()&&GetPainter())
      // invoke the graphics subsystem
      GetPainter()->DrawFillArea(n, &x.front(), &y.front());

   if (gVirtualPS)
      gVirtualPS->DrawPS(-n, &x.front(), &y.front());

   Modified();
}

////////////////////////////////////////////////////////////////////////////////
/// Paint fill area in CurrentPad NDC coordinates.

void TPad::PaintFillAreaNDC(Int_t n, Double_t *x, Double_t *y, Option_t *option)
{
   auto xw = new Double_t[n];
   auto yw = new Double_t[n];
   for (int i=0; i<n; i++) {
      xw[i] = fX1 + x[i]*(fX2 - fX1);
      yw[i] = fY1 + y[i]*(fY2 - fY1);
   }
   PaintFillArea(n, xw, yw, option);
   delete [] xw;
   delete [] yw;
}

////////////////////////////////////////////////////////////////////////////////
/// This function paints hatched fill area according to the FillStyle value
/// The convention for the Hatch is the following:
///
///     `FillStyle = 3ijk`
///
///  -  i (1-9) : specify the space between each hatch
///             1 = minimum  9 = maximum
///             the final spacing is i*GetHatchesSpacing(). The hatches spacing
///             is set by SetHatchesSpacing()
///  -  j (0-9) : specify angle between 0 and 90 degrees
///             * 0 = 0
///             * 1 = 10
///             * 2 = 20
///             * 3 = 30
///             * 4 = 45
///             * 5 = Not drawn
///             * 6 = 60
///             * 7 = 70
///             * 8 = 80
///             * 9 = 90
///  -  k (0-9) : specify angle between 90 and 180 degrees
///             * 0 = 180
///             * 1 = 170
///             * 2 = 160
///             * 3 = 150
///             * 4 = 135
///             * 5 = Not drawn
///             * 6 = 120
///             * 7 = 110
///             * 8 = 100
///             * 9 = 90

void TPad::PaintFillAreaHatches(Int_t nn, Double_t *xx, Double_t *yy, Int_t FillStyle)
{
   static Double_t ang1[10] = {  0., 10., 20., 30., 45.,5., 60., 70., 80., 89.99};
   static Double_t ang2[10] = {180.,170.,160.,150.,135.,5.,120.,110.,100., 89.99};

   Int_t fasi  = FillStyle%1000;
   Int_t idSPA = (Int_t)(fasi/100);
   Int_t iAng2 = (Int_t)((fasi-100*idSPA)/10);
   Int_t iAng1 = fasi%10;
   Double_t dy = 0.003*(Double_t)(idSPA)*gStyle->GetHatchesSpacing();
   Int_t lw = gStyle->GetHatchesLineWidth();
   Short_t lws = 0;
   Int_t   lss = 0;
   Int_t   lcs = 0;

   // Save the current line attributes
   if (!gPad->IsBatch()&&GetPainter()) {
      lws = GetPainter()->GetLineWidth();
      lss = GetPainter()->GetLineStyle();
      lcs = GetPainter()->GetLineColor();
   } else {
      if (gVirtualPS) {
         lws = gVirtualPS->GetLineWidth();
         lss = gVirtualPS->GetLineStyle();
         lcs = gVirtualPS->GetLineColor();
      }
   }

   // Change the current line attributes to draw the hatches
   if (!gPad->IsBatch()&&GetPainter()) {
      GetPainter()->SetLineStyle(1);
      GetPainter()->SetLineWidth(Short_t(lw));
      GetPainter()->SetLineColor(GetPainter()->GetFillColor());
   }
   if (gVirtualPS) {
      gVirtualPS->SetLineStyle(1);
      gVirtualPS->SetLineWidth(Short_t(lw));
      gVirtualPS->SetLineColor(gVirtualPS->GetFillColor());
   }

   // Draw the hatches
   if (ang1[iAng1] != 5.) PaintHatches(dy, ang1[iAng1], nn, xx, yy);
   if (ang2[iAng2] != 5.) PaintHatches(dy, ang2[iAng2], nn, xx, yy);

   // Restore the line attributes
   if (!gPad->IsBatch()&&GetPainter()) {
      GetPainter()->SetLineStyle(lss);
      GetPainter()->SetLineWidth(lws);
      GetPainter()->SetLineColor(lcs);
   }
   if (gVirtualPS) {
      gVirtualPS->SetLineStyle(lss);
      gVirtualPS->SetLineWidth(lws);
      gVirtualPS->SetLineColor(lcs);
   }
}

////////////////////////////////////////////////////////////////////////////////
/// This routine draw hatches inclined with the
/// angle "angle" and spaced of "dy" in normalized device
/// coordinates in the surface defined by n,xx,yy.

void TPad::PaintHatches(Double_t dy, Double_t angle,
                        Int_t nn, Double_t *xx, Double_t *yy)
{
   Int_t i, i1, i2, nbi, m, inv;
   Double_t ratiox, ratioy, ymin, ymax, yrot, ycur;
   const Double_t angr  = TMath::Pi()*(180.-angle)/180.;
   const Double_t epsil = 0.0001;
   const Int_t maxnbi = 100;
   Double_t xli[maxnbi], xlh[2], ylh[2], xt1, xt2, yt1, yt2;
   Double_t ll, x, y, x1, x2, y1, y2, a, b, xi, xip, xin, yi, yip;

   Double_t rwxmin = gPad->GetX1();
   Double_t rwxmax = gPad->GetX2();
   Double_t rwymin = gPad->GetY1();
   Double_t rwymax = gPad->GetY2();
   ratiox = 1./(rwxmax-rwxmin);
   ratioy = 1./(rwymax-rwymin);

   Double_t sina = TMath::Sin(angr), sinb;
   Double_t cosa = TMath::Cos(angr), cosb;
   if (TMath::Abs(cosa) <= epsil) cosa=0.;
   if (TMath::Abs(sina) <= epsil) sina=0.;
   sinb = -sina;
   cosb = cosa;

   // Values needed to compute the hatches in TRUE normalized space (NDC)
   Int_t iw = (Int_t)gPad->GetWw();
   Int_t ih = (Int_t)gPad->GetWh();
   Double_t x1p,y1p,x2p,y2p;
   gPad->GetPadPar(x1p,y1p,x2p,y2p);
   iw  = (Int_t)(iw*x2p)-(Int_t)(iw*x1p);
   ih  = (Int_t)(ih*y2p)-(Int_t)(ih*y1p);
   Double_t wndc  = TMath::Min(1.,(Double_t)iw/(Double_t)ih);
   Double_t hndc  = TMath::Min(1.,(Double_t)ih/(Double_t)iw);

   // Search ymin and ymax
   ymin = 1.;
   ymax = 0.;
   for (i=1; i<=nn; i++) {
      x    = wndc*ratiox*(xx[i-1]-rwxmin);
      y    = hndc*ratioy*(yy[i-1]-rwymin);
      yrot = sina*x+cosa*y;
      if (yrot > ymax) ymax = yrot;
      if (yrot < ymin) ymin = yrot;
   }
   ymax = (Double_t)((Int_t)(ymax/dy))*dy;

   for (ycur=ymax; ycur>=ymin; ycur=ycur-dy) {
      nbi = 0;
      for (i=2; i<=nn+1; i++) {
         i2 = i;
         i1 = i-1;
         if (i == nn+1) i2=1;
         x1  = wndc*ratiox*(xx[i1-1]-rwxmin);
         y1  = hndc*ratioy*(yy[i1-1]-rwymin);
         x2  = wndc*ratiox*(xx[i2-1]-rwxmin);
         y2  = hndc*ratioy*(yy[i2-1]-rwymin);
         xt1 = cosa*x1-sina*y1;
         yt1 = sina*x1+cosa*y1;
         xt2 = cosa*x2-sina*y2;
         yt2 = sina*x2+cosa*y2;

         // Line segment parallel to oy
         if (xt1 == xt2) {
            if (yt1 < yt2) {
               yi  = yt1;
               yip = yt2;
            } else {
               yi  = yt2;
               yip = yt1;
            }
            if ((yi <= ycur) && (ycur < yip)) {
               nbi++;
               if (nbi >= maxnbi) return;
               xli[nbi-1] = xt1;
            }
            continue;
         }

         // Line segment parallel to ox
         if (yt1 == yt2) {
            if (yt1 == ycur) {
               nbi++;
               if (nbi >= maxnbi) return;
               xli[nbi-1] = xt1;
               nbi++;
               if (nbi >= maxnbi) return;
               xli[nbi-1] = xt2;
            }
            continue;
         }

         // Other line segment
         a = (yt1-yt2)/(xt1-xt2);
         b = (yt2*xt1-xt2*yt1)/(xt1-xt2);
         if (xt1 < xt2) {
            xi  = xt1;
            xip = xt2;
         } else {
            xi  = xt2;
            xip = xt1;
         }
         xin = (ycur-b)/a;
         if  ((xi <= xin) && (xin < xip) &&
              (TMath::Min(yt1,yt2) <= ycur) &&
              (ycur < TMath::Max(yt1,yt2))) {
            nbi++;
            if (nbi >= maxnbi) return;
            xli[nbi-1] = xin;
         }
      }

      // Sorting of the x coordinates intersections
      inv = 0;
      m   = nbi-1;
L30:
      for (i=1; i<=m; i++) {
         if (xli[i] < xli[i-1]) {
            inv++;
            ll       = xli[i-1];
            xli[i-1] = xli[i];
            xli[i]   = ll;
         }
      }
      m--;
      if (inv == 0) goto L50;
      inv = 0;
      goto L30;

      // Draw the hatches
L50:
      if (nbi%2 != 0) continue;

      for (i=1; i<=nbi; i=i+2) {
         // Rotate back the hatches
         xlh[0] = cosb*xli[i-1]-sinb*ycur;
         ylh[0] = sinb*xli[i-1]+cosb*ycur;
         xlh[1] = cosb*xli[i]  -sinb*ycur;
         ylh[1] = sinb*xli[i]  +cosb*ycur;
         // Convert hatches' positions from true NDC to WC
         xlh[0] = (xlh[0]/wndc)*(rwxmax-rwxmin)+rwxmin;
         ylh[0] = (ylh[0]/hndc)*(rwymax-rwymin)+rwymin;
         xlh[1] = (xlh[1]/wndc)*(rwxmax-rwxmin)+rwxmin;
         ylh[1] = (ylh[1]/hndc)*(rwymax-rwymin)+rwymin;
         gPad->PaintLine(xlh[0], ylh[0], xlh[1], ylh[1]);
      }
   }
}

////////////////////////////////////////////////////////////////////////////////
/// Paint line in CurrentPad World coordinates.

void TPad::PaintLine(Double_t x1, Double_t y1, Double_t x2, Double_t y2)
{
   Double_t x[2], y[2];
   x[0] = x1;   x[1] = x2;   y[0] = y1;   y[1] = y2;

   //If line is totally clipped, return
   if (TestBit(TGraph::kClipFrame)) {
      if (Clip(x,y,fUxmin,fUymin,fUxmax,fUymax) == 2) return;
   } else {
      if (Clip(x,y,fX1,fY1,fX2,fY2) == 2) return;
   }

   if (!gPad->IsBatch()&&GetPainter())
      GetPainter()->DrawLine(x[0], y[0], x[1], y[1]);

   if (gVirtualPS) {
      gVirtualPS->DrawPS(2, x, y);
   }

   Modified();
}

////////////////////////////////////////////////////////////////////////////////
/// Paint line in normalized coordinates.

void TPad::PaintLineNDC(Double_t u1, Double_t v1,Double_t u2, Double_t v2)
{
   static Double_t xw[2], yw[2];
   if (!gPad->IsBatch()&&GetPainter())
      GetPainter()->DrawLineNDC(u1, v1, u2, v2);

   if (gVirtualPS) {
      xw[0] = fX1 + u1*(fX2 - fX1);
      xw[1] = fX1 + u2*(fX2 - fX1);
      yw[0] = fY1 + v1*(fY2 - fY1);
      yw[1] = fY1 + v2*(fY2 - fY1);
      gVirtualPS->DrawPS(2, xw, yw);
   }

   Modified();
}

////////////////////////////////////////////////////////////////////////////////
/// Paint 3-D line in the CurrentPad.

void TPad::PaintLine3D(Float_t *p1, Float_t *p2)
{
   if (!fView) return;

   // convert from 3-D to 2-D pad coordinate system
   Double_t xpad[6];
   Double_t temp[3];
   Int_t i;
   for (i=0;i<3;i++) temp[i] = p1[i];
   fView->WCtoNDC(temp, &xpad[0]);
   for (i=0;i<3;i++) temp[i] = p2[i];
   fView->WCtoNDC(temp, &xpad[3]);
   PaintLine(xpad[0],xpad[1],xpad[3],xpad[4]);
}

////////////////////////////////////////////////////////////////////////////////
/// Paint 3-D line in the CurrentPad.

void TPad::PaintLine3D(Double_t *p1, Double_t *p2)
{
   //take into account perspective view
   if (!fView) return;
   // convert from 3-D to 2-D pad coordinate system
   Double_t xpad[6];
   Double_t temp[3];
   Int_t i;
   for (i=0;i<3;i++) temp[i] = p1[i];
   fView->WCtoNDC(temp, &xpad[0]);
   for (i=0;i<3;i++) temp[i] = p2[i];
   fView->WCtoNDC(temp, &xpad[3]);
   PaintLine(xpad[0],xpad[1],xpad[3],xpad[4]);
}

////////////////////////////////////////////////////////////////////////////////
/// Paint polyline in CurrentPad World coordinates.

void TPad::PaintPolyLine(Int_t n, Float_t *x, Float_t *y, Option_t *)
{
   if (n < 2) return;

   Double_t xmin,xmax,ymin,ymax;
   if (TestBit(TGraph::kClipFrame)) {
      xmin = fUxmin; ymin = fUymin; xmax = fUxmax; ymax = fUymax;
   } else {
      xmin = fX1; ymin = fY1; xmax = fX2; ymax = fY2;
   }
   Int_t i, i1=-1,np=1;
   for (i=0; i<n-1; i++) {
      Double_t x1=x[i];
      Double_t y1=y[i];
      Double_t x2=x[i+1];
      Double_t y2=y[i+1];
      Int_t iclip = Clip(&x[i],&y[i],xmin,ymin,xmax,ymax);
      if (iclip == 2) {
         i1 = -1;
         continue;
      }
      np++;
      if (i1 < 0) i1 = i;
      if (iclip == 0 && i < n-2) continue;
      if (!gPad->IsBatch()&&GetPainter())
         GetPainter()->DrawPolyLine(np, &x[i1], &y[i1]);
      if (gVirtualPS) {
         gVirtualPS->DrawPS(np, &x[i1], &y[i1]);
      }
      if (iclip) {
         x[i] = x1;
         y[i] = y1;
         x[i+1] = x2;
         y[i+1] = y2;
      }
      i1 = -1;
      np = 1;
   }

   Modified();
}

////////////////////////////////////////////////////////////////////////////////
/// Paint polyline in CurrentPad World coordinates.
///
///  If option[0] == 'C' no clipping

void TPad::PaintPolyLine(Int_t n, Double_t *x, Double_t *y, Option_t *option)
{
   if (n < 2) return;

   Double_t xmin,xmax,ymin,ymax;
   Bool_t mustClip = kTRUE;
   if (TestBit(TGraph::kClipFrame)) {
      xmin = fUxmin; ymin = fUymin; xmax = fUxmax; ymax = fUymax;
   } else {
      xmin = fX1; ymin = fY1; xmax = fX2; ymax = fY2;
      if (option && (option[0] == 'C')) mustClip = kFALSE;
   }

   Int_t i, i1=-1, np=1, iclip=0;

   for (i=0; i < n-1; i++) {
      Double_t x1=x[i];
      Double_t y1=y[i];
      Double_t x2=x[i+1];
      Double_t y2=y[i+1];
      if (mustClip) {
         iclip = Clip(&x[i],&y[i],xmin,ymin,xmax,ymax);
         if (iclip == 2) {
            i1 = -1;
            continue;
         }
      }
      np++;
      if (i1 < 0) i1 = i;
      if (iclip == 0 && i < n-2) continue;
      if (!gPad->IsBatch()&&GetPainter())
         GetPainter()->DrawPolyLine(np, &x[i1], &y[i1]);
      if (gVirtualPS) {
         gVirtualPS->DrawPS(np, &x[i1], &y[i1]);
      }
      if (iclip) {
         x[i] = x1;
         y[i] = y1;
         x[i+1] = x2;
         y[i+1] = y2;
      }
      i1 = -1;
      np = 1;
   }

   Modified();
}

////////////////////////////////////////////////////////////////////////////////
/// Paint polyline in CurrentPad NDC coordinates.

void TPad::PaintPolyLineNDC(Int_t n, Double_t *x, Double_t *y, Option_t *)
{
   if (n <=0) return;

   if (!gPad->IsBatch()&&GetPainter())
      GetPainter()->DrawPolyLineNDC(n, x, y);

   if (gVirtualPS) {
      Double_t *xw = new Double_t[n];
      Double_t *yw = new Double_t[n];
      for (Int_t i=0; i<n; i++) {
         xw[i] = fX1 + x[i]*(fX2 - fX1);
         yw[i] = fY1 + y[i]*(fY2 - fY1);
      }
      gVirtualPS->DrawPS(n, xw, yw);
      delete [] xw;
      delete [] yw;
   }
   Modified();
}

////////////////////////////////////////////////////////////////////////////////
/// Paint 3-D polyline in the CurrentPad.

void TPad::PaintPolyLine3D(Int_t n, Double_t *p)
{
   if (!fView) return;

   // Loop on each individual line
   for (Int_t i = 1; i < n; i++)
      PaintLine3D(&p[3*i-3], &p[3*i]);

   Modified();
}

////////////////////////////////////////////////////////////////////////////////
/// Paint polymarker in CurrentPad World coordinates.

void TPad::PaintPolyMarker(Int_t nn, Float_t *x, Float_t *y, Option_t *)
{
   Int_t n = TMath::Abs(nn);
   Double_t xmin,xmax,ymin,ymax;
   if (nn > 0 || TestBit(TGraph::kClipFrame)) {
      xmin = fUxmin; ymin = fUymin; xmax = fUxmax; ymax = fUymax;
   } else {
      xmin = fX1; ymin = fY1; xmax = fX2; ymax = fY2;
   }
   Int_t i,i1=-1,np=0;
   for (i=0; i<n; i++) {
      if (x[i] >= xmin && x[i] <= xmax && y[i] >= ymin && y[i] <= ymax) {
         np++;
         if (i1 < 0) i1 = i;
         if (i < n-1) continue;
      }
      if (np == 0) continue;
      if (!gPad->IsBatch()&&GetPainter())
         GetPainter()->DrawPolyMarker(np, &x[i1], &y[i1]);
      if (gVirtualPS) {
         gVirtualPS->DrawPolyMarker(np, &x[i1], &y[i1]);
      }
      i1 = -1;
      np = 0;
   }
   Modified();
}

////////////////////////////////////////////////////////////////////////////////
/// Paint polymarker in CurrentPad World coordinates.

void TPad::PaintPolyMarker(Int_t nn, Double_t *x, Double_t *y, Option_t *)
{
   Int_t n = TMath::Abs(nn);
   Double_t xmin,xmax,ymin,ymax;
   if (nn > 0 || TestBit(TGraph::kClipFrame)) {
      xmin = fUxmin; ymin = fUymin; xmax = fUxmax; ymax = fUymax;
   } else {
      xmin = fX1; ymin = fY1; xmax = fX2; ymax = fY2;
   }
   Int_t i,i1=-1,np=0;
   for (i=0; i<n; i++) {
      if (x[i] >= xmin && x[i] <= xmax && y[i] >= ymin && y[i] <= ymax) {
         np++;
         if (i1 < 0) i1 = i;
         if (i < n-1) continue;
      }
      if (np == 0) continue;
      if (!gPad->IsBatch()&&GetPainter())
         GetPainter()->DrawPolyMarker(np, &x[i1], &y[i1]);
      if (gVirtualPS) {
         gVirtualPS->DrawPolyMarker(np, &x[i1], &y[i1]);
      }
      i1 = -1;
      np = 0;
   }
   Modified();
}

////////////////////////////////////////////////////////////////////////////////
/// Paint text in CurrentPad World coordinates.

void TPad::PaintText(Double_t x, Double_t y, const char *text)
{
   Modified();

   if (!gPad->IsBatch()&&GetPainter())
      GetPainter()->DrawText(x, y, text, TVirtualPadPainter::kClear);

   if (gVirtualPS) gVirtualPS->Text(x, y, text);
}

////////////////////////////////////////////////////////////////////////////////
/// Paint text in CurrentPad World coordinates.

void TPad::PaintText(Double_t x, Double_t y, const wchar_t *text)
{
   Modified();

   if (!gPad->IsBatch()&&GetPainter())
      GetPainter()->DrawText(x, y, text, TVirtualPadPainter::kClear);

   if (gVirtualPS) gVirtualPS->Text(x, y, text);
}

////////////////////////////////////////////////////////////////////////////////
/// Paint text in CurrentPad NDC coordinates.

void TPad::PaintTextNDC(Double_t u, Double_t v, const char *text)
{
   Modified();

   if (!gPad->IsBatch()&&GetPainter())
      GetPainter()->DrawTextNDC(u, v, text, TVirtualPadPainter::kClear);

   if (gVirtualPS) {
      Double_t x = fX1 + u*(fX2 - fX1);
      Double_t y = fY1 + v*(fY2 - fY1);
      gVirtualPS->Text(x, y, text);
   }
}

////////////////////////////////////////////////////////////////////////////////
/// Paint text in CurrentPad NDC coordinates.

void TPad::PaintTextNDC(Double_t u, Double_t v, const wchar_t *text)
{
   Modified();

   if (!gPad->IsBatch()&&GetPainter())
      GetPainter()->DrawTextNDC(u, v, text, TVirtualPadPainter::kClear);

   if (gVirtualPS) {
      Double_t x = fX1 + u*(fX2 - fX1);
      Double_t y = fY1 + v*(fY2 - fY1);
      gVirtualPS->Text(x, y, text);
   }
}

////////////////////////////////////////////////////////////////////////////////
/// Search for an object at pixel position px,py.
///
///  Check if point is in this pad.
///
///  If yes, check if it is in one of the sub-pads
///
///  If found in the pad, compute closest distance of approach
///  to each primitive.
///
///  If one distance of approach is found to be within the limit Distancemaximum
///  the corresponding primitive is selected and the routine returns.

TPad *TPad::Pick(Int_t px, Int_t py, TObjLink *&pickobj)
{
   //the two following statements are necessary under NT (multithreaded)
   //when a TCanvas object is being created and a thread calling TPad::Pick
   //before the TPad constructor has completed in the other thread
   if (gPad == 0) return 0; //Andy Haas
   if (GetListOfPrimitives() == 0) return 0; //Andy Haas

   Int_t dist;
   // Search if point is in pad itself
   Double_t x = AbsPixeltoX(px);
   Double_t y = AbsPixeltoY(py);
   if (this != gPad->GetCanvas()) {
      if (!((x >= fX1 && x <= fX2) && (y >= fY1 && y <= fY2))) return 0;
   }

   // search for a primitive in this pad or its sub-pads
   static TObjOptLink dummyLink(0,"");  //place holder for when no link available
   TPad *padsav = (TPad*)gPad;
   gPad  = this;    // since no drawing will be done, don't use cd() for efficiency reasons
   TPad *pick   = 0;
   TPad *picked = this;
   pickobj      = 0;
   if (DistancetoPrimitive(px,py) < fgMaxPickDistance) {
      dummyLink.SetObject(this);
      pickobj = &dummyLink;
   }

   // Loop backwards over the list of primitives. The first non-pad primitive
   // found is the selected one. However, we have to keep going down the
   // list to see if there is maybe a pad overlaying the primitive. In that
   // case look into the pad for a possible primitive. Once a pad has been
   // found we can terminate the loop.
   Bool_t gotPrim = kFALSE;      // true if found a non pad primitive
   TObjLink *lnk = GetListOfPrimitives()->LastLink();

   //We can have 3d stuff in pad. If canvas prefers to draw
   //such stuff with OpenGL, the selection of 3d objects is
   //a gl viewer business so, in first cycle we do not
   //call DistancetoPrimitive for TAtt3D descendants.
   //In case of gl we first try to select 2d object first.

   while (lnk) {
      TObject *obj = lnk->GetObject();

      //If canvas prefers GL, all 3d objects must be drawn/selected by
      //gl viewer
      if (obj->InheritsFrom(TAtt3D::Class()) && fEmbeddedGL) {
         lnk = lnk->Prev();
         continue;
      }

      fPadPointer  = obj;
      if (obj->InheritsFrom(TPad::Class())) {
         pick = ((TPad*)obj)->Pick(px, py, pickobj);
         if (pick) {
            picked = pick;
            break;
         }
      } else if (!gROOT->GetEditorMode()) {
         if (!gotPrim) {
            if (!obj->TestBit(kCannotPick)) {
               dist = obj->DistancetoPrimitive(px, py);
               if (dist < fgMaxPickDistance) {
                  pickobj = lnk;
                  gotPrim = kTRUE;
                  if (dist == 0) break;
               }
            }
         }
      }

      lnk = lnk->Prev();
   }

   //if no primitive found, check if we have a TView
   //if yes, return the view except if you are in the lower or upper X range
   //of the pad.
   //In case canvas prefers gl, fView existence
   //automatically means viewer3d existence. (?)

   if (fView && !gotPrim) {
      Double_t dx = 0.05*(fUxmax-fUxmin);
      if ((x > fUxmin + dx) && (x < fUxmax-dx)) {

         if (fEmbeddedGL) {
            //No 2d stuff was selected, but we have gl-viewer. Let it select an object in
            //scene (or select itself). In any case it'll internally call
            //gPad->SetSelected(ptr) as, for example, hist painter does.
            py -= Int_t((1 - GetHNDC() - GetYlowNDC()) * GetWh());
            px -= Int_t(GetXlowNDC() * GetWw());
            fViewer3D->DistancetoPrimitive(px, py);
         }
         else
            dummyLink.SetObject(fView);
      }
   }

   if (picked->InheritsFrom(TButton::Class())) {
      TButton *button = (TButton*)picked;
      if (!button->IsEditable()) pickobj = 0;
   }

   if (TestBit(kCannotPick)) {

      if (picked == this) {
         // cannot pick pad itself!
         picked = 0;
      }

   }

   gPad = padsav;
   return picked;
}

////////////////////////////////////////////////////////////////////////////////
/// Pop pad to the top of the stack.

void TPad::Pop()
{
   if (!fMother) return;
   if (!fMother->TestBit(kNotDeleted)) return;
   if (!fPrimitives) fPrimitives = new TList;
   if (this == fMother->GetListOfPrimitives()->Last()) return;

   TListIter next(fMother->GetListOfPrimitives());
   TObject *obj;
   while ((obj = next()))
      if (obj == this) {
         char *opt = StrDup(next.GetOption());
         fMother->GetListOfPrimitives()->Remove(this);
         fMother->GetListOfPrimitives()->AddLast(this, opt);
         delete [] opt;
         return;
      }
}

////////////////////////////////////////////////////////////////////////////////
/// Save Pad contents in a file in one of various formats.
///
///  - if filename is "", the file produced is padname.ps
///  - if filename starts with a dot, the padname is added in front
///  - if filename contains .eps, an Encapsulated Postscript file is produced
///  - if filename contains .pdf, a PDF file is produced NOTE: TMathText will be converted to TLatex; q.e.d., symbols only available in TMathText will not render properly.
///  - if filename contains .svg, a SVG file is produced
///  - if filename contains .tex, a TeX file is produced
///  - if filename contains .gif, a GIF file is produced
///  - if filename contains .gif+NN, an  animated GIF file is produced See comments in TASImage::WriteImage for meaning of NN and other .gif sufix variants
///  - if filename contains .xpm, a XPM file is produced
///  - if filename contains .png, a PNG file is produced
///  - if filename contains .jpg, a JPEG file is produced NOTE: JPEG's lossy compression will make all sharp edges fuzzy.
///  - if filename contains .tiff, a TIFF file is produced
///  - if filename contains .C or .cxx, a C++ macro file is produced
///  - if filename contains .root, a Root file is produced
///  - if filename contains .xml, a XML file is produced
///  - if filename contains .json, a JSON file is produced
///
///  See comments in TPad::SaveAs or the TPad::Print function below

void TPad::Print(const char *filename) const
{
   ((TPad*)this)->SaveAs(filename);
}

////////////////////////////////////////////////////////////////////////////////
/// Auxiliary function. Returns kTRUE if list contains an object inherited
/// from TImage

static Bool_t ContainsTImage(TList *li)
{
   TIter next(li);
   TObject *obj;

   while ((obj = next())) {
      if (obj->InheritsFrom(TImage::Class())) {
         return kTRUE;
      } else if (obj->InheritsFrom(TPad::Class())) {
         if (ContainsTImage(((TPad*)obj)->GetListOfPrimitives())) {
            return kTRUE;
         }
      }
   }
   return kFALSE;
}

////////////////////////////////////////////////////////////////////////////////
/// Save Canvas contents in a file in one of various formats.
///
/// option can be:
///  -           0  as "ps"
///  -         "ps"  Postscript file is produced (see special cases below)
///  -   "Portrait"  Postscript file is produced (Portrait)
///  -  "Landscape"  Postscript file is produced (Landscape)
///  -     "Title:"  The character string after "Title:" becomes a table
///                  of content entry (for PDF files).
///  -        "eps"  an Encapsulated Postscript file is produced
///  -    "Preview"  an Encapsulated Postscript file with preview is produced.
///  - "EmbedFonts"  a PDF file with embedded fonts is generated.
///  -        "pdf"  a PDF file is produced NOTE: TMathText will be converted to TLatex; q.e.d., symbols only available in TMathText will not render properly.
///  -        "svg"  a SVG file is produced
///  -        "tex"  a TeX file is produced
///  -        "gif"  a GIF file is produced
///  -     "gif+NN"  an animated GIF file is produced, where NN is delay in 10ms units NOTE: See other variants for looping animation in TASImage::WriteImage
///  -        "xpm"  a XPM file is produced
///  -        "png"  a PNG file is produced
///  -        "jpg"  a JPEG file is produced. NOTE: JPEG's lossy compression will make all sharp edges fuzzy.
///  -       "tiff"  a TIFF file is produced
///  -        "cxx"  a C++ macro file is produced
///  -        "xml"  a XML file
///  -       "json"  a JSON file
///  -       "root"  a ROOT binary file
///
///     filename = 0 - filename  is defined by the GetName and its
///                    extension is defined with the option
///
/// When Postscript output is selected (ps, eps), the canvas is saved
/// to filename.ps or filename.eps. The aspect ratio of the canvas is preserved
/// on the Postscript file. When the "ps" option is selected, the Postscript
/// page will be landscape format if the canvas is in landscape format, otherwise
/// portrait format is selected.
///
/// The physical size of the Postscript page is the one selected in the
/// current style. This size can be modified via TStyle::SetPaperSize.
///
///   Examples:
/// ~~~ {.cpp}
///      gStyle->SetPaperSize(TStyle::kA4);  //default
///      gStyle->SetPaperSize(TStyle::kUSLetter);
/// ~~~
/// where TStyle::kA4 and TStyle::kUSLetter are defined in the enum
/// EPaperSize in TStyle.h
///
/// An alternative is to call:
/// ~~~ {.cpp}
///        gStyle->SetPaperSize(20,26);  same as kA4
/// or     gStyle->SetPaperSize(20,24);  same as kUSLetter
/// ~~~
///   The above numbers take into account some margins and are in centimeters.
///
/// ### The "Preview" option
///
/// The "Preview" option allows to generate a preview (in the TIFF format) within
/// the Encapsulated Postscript file. This preview can be used by programs like
/// MSWord to visualize the picture on screen. The "Preview" option relies on the
/// "epstool" command (http://www.cs.wisc.edu/~ghost/gsview/epstool.htm).
///
/// Example:
/// ~~~ {.cpp}
///     canvas->Print("example.eps","Preview");
/// ~~~
///
/// ### The "EmbedFonts" option
///
/// The "EmbedFonts" option allows to embed the fonts used in a PDF file inside
/// that file. This option relies on the "gs" command (https://ghostscript.com).
///
/// Example:
/// ~~~ {.cpp}
///     canvas->Print("example.pdf","EmbedFonts");
/// ~~~
///
/// ### Writing several canvases to the same Postscript or PDF file:
///
///  - if the Postscript or PDF file name finishes with "(", the file is not closed
///  - if the Postscript or PDF file name finishes with ")" and the file has been opened
///    with "(", the file is closed.
///
/// Example:
/// ~~~ {.cpp}
/// {
///    TCanvas c1("c1");
///    h1.Draw();
///    c1.Print("c1.ps("); //write canvas and keep the ps file open
///    h2.Draw();
///    c1.Print("c1.ps"); canvas is added to "c1.ps"
///    h3.Draw();
///    c1.Print("c1.ps)"); canvas is added to "c1.ps" and ps file is closed
/// }
/// ~~~
/// In the previous example replacing "ps" by "pdf" will create a multi-pages PDF file.
///
/// Note that the following sequence writes the canvas to "c1.ps" and closes the ps file.:
/// ~~~ {.cpp}
///    TCanvas c1("c1");
///    h1.Draw();
///    c1.Print("c1.ps");
/// ~~~
///  The TCanvas::Print("file.ps(") mechanism is very useful, but it can be
///  a little inconvenient to have the action of opening/closing a file
///  being atomic with printing a page. Particularly if pages are being
///  generated in some loop one needs to detect the special cases of first
///  and last page and then munge the argument to Print() accordingly.
///
///  The "[" and "]" can be used instead of "(" and ")".
///
/// Example:
/// ~~~ {.cpp}
///    c1.Print("file.ps[");   // No actual print, just open file.ps
///    for (int i=0; i<10; ++i) {
///      // fill canvas for context i
///      // ...
///
///      c1.Print("file.ps");  // actually print canvas to file
///    }// end loop
///    c1.Print("file.ps]");   // No actual print, just close.
/// ~~~
/// As before, the same macro is valid for PDF files.
///
/// It is possible to print a canvas into an animated GIF file by specifying the
/// file name as "myfile.gif+" or "myfile.gif+NN", where NN*10ms is delay
/// between the subimages' display. If NN is omitted the delay between
/// subimages is zero. Each picture is added in the animation thanks to a loop
/// similar to the following one:
/// ~~~ {.cpp}
///    for (int i=0; i<10; ++i) {
///      // fill canvas for context i
///      // ...
///
///      c1.Print("file.gif+5");  // print canvas to GIF file with 50ms delays
///    }// end loop
/// ~~~
/// The delay between each frame must be specified in each Print() statement.
/// If the file "myfile.gif" already exists, the new frame are appended at
/// the end of the file. To avoid this, delete it first with gSystem->Unlink(myfile.gif);
/// If you want the gif file to repeat or loop forever, check TASImage::WriteImage documentation

void TPad::Print(const char *filenam, Option_t *option)
{
   TString psname, fs1 = filenam;

   // "[" and "]" are special characters for ExpandPathName. When they are at the end
   // of the file name (see help) they must be removed before doing ExpandPathName.
   if (fs1.EndsWith("[")) {
      fs1.Replace((fs1.Length()-1),1," ");
      gSystem->ExpandPathName(fs1);
      fs1.Replace((fs1.Length()-1),1,"[");
   } else if (fs1.EndsWith("]")) {
      fs1.Replace((fs1.Length()-1),1," ");
      gSystem->ExpandPathName(fs1);
      fs1.Replace((fs1.Length()-1),1,"]");
   } else {
      gSystem->ExpandPathName(fs1);
   }

   // Set the default option as "Postscript" (Should be a data member of TPad)
   const char *opt_default = "ps";

   TString opt = !option ? opt_default : option;
   Bool_t image = kFALSE;

   if (!fs1.Length())  {
      psname = GetName();
      psname += opt;
   } else {
      psname = fs1;
   }

   // lines below protected against case like c1->SaveAs( "../ps/cs.ps" );
   if (psname.BeginsWith('.') && (psname.Contains('/') == 0)) {
      psname = GetName();
      psname.Append(fs1);
      psname.Prepend("/");
      psname.Prepend(gEnv->GetValue("Canvas.PrintDirectory","."));
   }
   if (!gPad->IsBatch() && fCanvas&&GetPainter())
      GetPainter()->SelectDrawable(GetCanvasID());

   // Save pad/canvas in alternative formats
   TImage::EImageFileTypes gtype = TImage::kUnknown;
   if (strstr(opt, "gif+")) {
      gtype = TImage::kAnimGif;
      image = kTRUE;
   } else if (strstr(opt, "gif")) {
      gtype = TImage::kGif;
      image = kTRUE;
   } else if (strstr(opt, "png")) {
      gtype = TImage::kPng;
      image = kTRUE;
   } else if (strstr(opt, "jpg")) {
      gtype = TImage::kJpeg;
      image = kTRUE;
   } else if (strstr(opt, "tiff")) {
      gtype = TImage::kTiff;
      image = kTRUE;
   } else if (strstr(opt, "xpm")) {
      gtype = TImage::kXpm;
      image = kTRUE;
   } else if (strstr(opt, "bmp")) {
      gtype = TImage::kBmp;
      image = kTRUE;
   }

   Int_t wid = 0;
   if (!GetCanvas()) return;
   if (!gROOT->IsBatch() && image) {
      if ((gtype == TImage::kGif) && !ContainsTImage(fPrimitives)) {
         wid = (this == GetCanvas()) ? GetCanvas()->GetCanvasID() : GetPixmapID();
         Color_t hc = gPad->GetCanvas()->GetHighLightColor();
         gPad->GetCanvas()->SetHighLightColor(-1);
         gPad->Modified();
         gPad->Update();
         if (GetPainter()) {
           GetPainter()->SelectDrawable(wid);
           GetPainter()->SaveImage(this, psname.Data(), gtype);
         }
         if (!gSystem->AccessPathName(psname.Data())) {
            Info("Print", "GIF file %s has been created", psname.Data());
         }
         gPad->GetCanvas()->SetHighLightColor(hc);
         return;
      }
      if (gtype != TImage::kUnknown) {
         Color_t hc = gPad->GetCanvas()->GetHighLightColor();
         gPad->GetCanvas()->SetHighLightColor(-1);
         gPad->Modified();
         gPad->Update();
         gVirtualX->Update(1);
         gSystem->Sleep(30); // synchronize
         if (GetPainter()) GetPainter()->SaveImage(this, psname, gtype);
         if (!gSystem->AccessPathName(psname)) {
            Info("Print", "file %s has been created", psname.Data());
         }
         gPad->GetCanvas()->SetHighLightColor(hc);
      } else {
         Warning("Print", "Unsupported image format %s", psname.Data());
      }
      return;
   }

   //==============Save pad/canvas as a C++ script==============================
   if (strstr(opt,"cxx")) {
      if (GetCanvas()) GetCanvas()->SaveSource(psname, "");
      return;
   }

   //==============Save pad/canvas as a root file===============================
   if (strstr(opt,"root")) {
      if (gDirectory) gDirectory->SaveObjectAs(this,psname.Data(),"");
      return;
   }

   //==============Save pad/canvas as a XML file================================
   if (strstr(opt,"xml")) {
      // Plugin XML driver
      if (gDirectory) gDirectory->SaveObjectAs(this,psname.Data(),"");
      return;
   }

   //==============Save pad/canvas as a JSON file================================
   if (strstr(opt,"json")) {
      if (gDirectory) gDirectory->SaveObjectAs(this,psname.Data(),"");
      return;
   }

   //==============Save pad/canvas as a SVG file================================
   if (strstr(opt,"svg")) {
      gVirtualPS = (TVirtualPS*)gROOT->GetListOfSpecials()->FindObject(psname);

      Bool_t noScreen = kFALSE;
      if (GetCanvas() && !GetCanvas()->IsBatch() && GetCanvas()->GetCanvasID() == -1) {
         noScreen = kTRUE;
         GetCanvas()->SetBatch(kTRUE);
      }

      TPad *padsav = (TPad*)gPad;
      cd();

      if (!gVirtualPS) {
         // Plugin Postscript/SVG driver
         TPluginHandler *h;
         if ((h = gROOT->GetPluginManager()->FindHandler("TVirtualPS", "svg"))) {
            if (h->LoadPlugin() == -1)
               return;
            h->ExecPlugin(0);
         }
      }

      // Create a new SVG file
      if (gVirtualPS) {
         gVirtualPS->SetName(psname);
         gVirtualPS->Open(psname);
         gVirtualPS->SetBit(kPrintingPS);
         gVirtualPS->NewPage();
      }
      Paint();
      if (noScreen)  GetCanvas()->SetBatch(kFALSE);

      if (!gSystem->AccessPathName(psname)) Info("Print", "SVG file %s has been created", psname.Data());

      delete gVirtualPS;
      gVirtualPS = 0;
      padsav->cd();

      return;
   }

   //==============Save pad/canvas as a TeX file================================
   if (strstr(opt,"tex")) {
      gVirtualPS = (TVirtualPS*)gROOT->GetListOfSpecials()->FindObject(psname);

      Bool_t noScreen = kFALSE;
      if (!GetCanvas()->IsBatch() && GetCanvas()->GetCanvasID() == -1) {
         noScreen = kTRUE;
         GetCanvas()->SetBatch(kTRUE);
      }

      TPad *padsav = (TPad*)gPad;
      cd();

      if (!gVirtualPS) {
         // Plugin Postscript/SVG driver
         TPluginHandler *h;
         if ((h = gROOT->GetPluginManager()->FindHandler("TVirtualPS", "tex"))) {
            if (h->LoadPlugin() == -1)
               return;
            h->ExecPlugin(0);
         }
      }

      // Create a new TeX file
      if (gVirtualPS) {
         gVirtualPS->SetName(psname);
         gVirtualPS->Open(psname);
         gVirtualPS->SetBit(kPrintingPS);
         gVirtualPS->NewPage();
      }
      Paint();
      if (noScreen)  GetCanvas()->SetBatch(kFALSE);

      if (!gSystem->AccessPathName(psname)) Info("Print", "TeX file %s has been created", psname.Data());

      delete gVirtualPS;
      gVirtualPS = 0;
      padsav->cd();

      return;
   }

   //==============Save pad/canvas as a Postscript file=========================

   // in case we read directly from a Root file and the canvas
   // is not on the screen, set batch mode

   Bool_t mustOpen  = kTRUE;
   Bool_t mustClose = kTRUE;
   Bool_t copen=kFALSE, cclose=kFALSE, copenb=kFALSE, ccloseb=kFALSE;
   if (!image) {
      // The parenthesis mechanism is only valid for PS and PDF files.
      copen   = psname.EndsWith("("); if (copen)   psname[psname.Length()-1] = 0;
      cclose  = psname.EndsWith(")"); if (cclose)  psname[psname.Length()-1] = 0;
      copenb  = psname.EndsWith("["); if (copenb)  psname[psname.Length()-1] = 0;
      ccloseb = psname.EndsWith("]"); if (ccloseb) psname[psname.Length()-1] = 0;
   }
   gVirtualPS = (TVirtualPS*)gROOT->GetListOfSpecials()->FindObject(psname);
   if (gVirtualPS) {mustOpen = kFALSE; mustClose = kFALSE;}
   if (copen  || copenb)  mustClose = kFALSE;
   if (cclose || ccloseb) mustClose = kTRUE;

   Bool_t noScreen = kFALSE;
   if (!GetCanvas()->IsBatch() && GetCanvas()->GetCanvasID() == -1) {
      noScreen = kTRUE;
      GetCanvas()->SetBatch(kTRUE);
   }
   Int_t pstype = 111;
   Double_t xcanvas = GetCanvas()->XtoPixel(GetCanvas()->GetX2());
   Double_t ycanvas = GetCanvas()->YtoPixel(GetCanvas()->GetY1());
   Double_t ratio   = ycanvas/xcanvas;
   if (ratio < 1)               pstype = 112;
   if (strstr(opt,"Portrait"))  pstype = 111;
   if (strstr(opt,"Landscape")) pstype = 112;
   if (strstr(opt,"eps"))       pstype = 113;
   if (strstr(opt,"Preview"))   pstype = 113;
   TPad *padsav = (TPad*)gPad;
   cd();
   TVirtualPS *psave = gVirtualPS;

   if (!gVirtualPS || mustOpen) {
      // Plugin Postscript driver
      TPluginHandler *h;
      if (strstr(opt,"pdf") || strstr(opt,"Title:") || strstr(opt,"EmbedFonts")) {
         if ((h = gROOT->GetPluginManager()->FindHandler("TVirtualPS", "pdf"))) {
            if (h->LoadPlugin() == -1) return;
            h->ExecPlugin(0);
         }
      } else if (image) {
         // Plugin TImageDump driver
         if ((h = gROOT->GetPluginManager()->FindHandler("TVirtualPS", "image"))) {
            if (h->LoadPlugin() == -1) return;
            h->ExecPlugin(0);
         }
      } else {
         if ((h = gROOT->GetPluginManager()->FindHandler("TVirtualPS", "ps"))) {
            if (h->LoadPlugin() == -1) return;
            h->ExecPlugin(0);
         }
      }

      // Create a new Postscript, PDF or image file
      if (gVirtualPS) gVirtualPS->SetName(psname);
      const Ssiz_t titlePos = opt.Index("Title:");
      if (titlePos != kNPOS) {
         if (gVirtualPS) gVirtualPS->SetTitle(opt.Data()+titlePos+6);
         opt.Replace(titlePos,opt.Length(),"pdf");
      }
      if (gVirtualPS) gVirtualPS->Open(psname,pstype);
      if (gVirtualPS) gVirtualPS->SetBit(kPrintingPS);
      if (!copenb) {
         if (!strstr(opt,"pdf") || image) {
            if (gVirtualPS) gVirtualPS->NewPage();
         }
         Paint();
      }
      if (noScreen) GetCanvas()->SetBatch(kFALSE);

      if (mustClose) {
         gROOT->GetListOfSpecials()->Remove(gVirtualPS);
         delete gVirtualPS;
         gVirtualPS = psave;
      } else {
         gROOT->GetListOfSpecials()->Add(gVirtualPS);
         gVirtualPS = 0;
      }

      if (!gSystem->AccessPathName(psname)) {
         if (!copen) Info("Print", "%s file %s has been created", opt.Data(), psname.Data());
         else        Info("Print", "%s file %s has been created using the current canvas", opt.Data(), psname.Data());
      }
   } else {
      // Append to existing Postscript, PDF or GIF file
      if (!ccloseb) {
         gVirtualPS->NewPage();
         Paint();
      }
      const Ssiz_t titlePos = opt.Index("Title:");
      if (titlePos != kNPOS) {
         gVirtualPS->SetTitle(opt.Data()+titlePos+6);
         opt.Replace(titlePos,opt.Length(),"pdf");
      } else {
         gVirtualPS->SetTitle("PDF");
      }
      if (mustClose) {
         if (cclose) Info("Print", "Current canvas added to %s file %s and file closed", opt.Data(), psname.Data());
         else        Info("Print", "%s file %s has been closed", opt.Data(), psname.Data());
         gROOT->GetListOfSpecials()->Remove(gVirtualPS);
         delete gVirtualPS;
         gVirtualPS = 0;
      } else {
         Info("Print", "Current canvas added to %s file %s", opt.Data(), psname.Data());
         gVirtualPS = 0;
      }
   }

   if (strstr(opt,"Preview")) gSystem->Exec(Form("epstool --quiet -t6p %s %s",psname.Data(),psname.Data()));
   if (strstr(opt,"EmbedFonts")) {
      gSystem->Exec(Form("gs -quiet -dSAFER -dNOPLATFONTS -dNOPAUSE -dBATCH -sDEVICE=pdfwrite -dUseCIEColor -dCompatibilityLevel=1.4 -dPDFSETTINGS=/printer -dCompatibilityLevel=1.4 -dMaxSubsetPct=100 -dSubsetFonts=true -dEmbedAllFonts=true -sOutputFile=pdf_temp.pdf -f %s",
                          psname.Data()));
      gSystem->Rename("pdf_temp.pdf", psname.Data());
   }

   padsav->cd();
}

////////////////////////////////////////////////////////////////////////////////
/// Set world coordinate system for the pad.
/// Emits signal "RangeChanged()", in the slot get the range
/// via GetRange().

void TPad::Range(Double_t x1, Double_t y1, Double_t x2, Double_t y2)
{
   if ((x1 >= x2) || (y1 >= y2)) {
      Error("Range", "illegal world coordinates range: x1=%f, y1=%f, x2=%f, y2=%f",x1,y1,x2,y2);
      return;
   }

   fUxmin = x1;
   fUxmax = x2;
   fUymin = y1;
   fUymax = y2;

   if (fX1 == x1 && fY1 == y1 && fX2 == x2 && fY2 == y2) return;

   fX1  = x1;
   fY1  = y1;
   fX2  = x2;
   fY2  = y2;

   // compute pad conversion coefficients
   ResizePad();

   if (gPad == this && GetPainter())
      GetPainter()->InvalidateCS();

   // emit signal
   RangeChanged();
}

////////////////////////////////////////////////////////////////////////////////
/// Set axis coordinate system for the pad.
/// The axis coordinate system is a subset of the world coordinate system
/// xmin,ymin is the origin of the current coordinate system,
/// xmax is the end of the X axis, ymax is the end of the Y axis.
/// By default a margin of 10 per cent is left on all sides of the pad
/// Emits signal "RangeAxisChanged()", in the slot get the axis range
/// via GetRangeAxis().

void TPad::RangeAxis(Double_t xmin, Double_t ymin, Double_t xmax, Double_t ymax)
{
   if ((xmin >= xmax) || (ymin >= ymax)) {
      Error("RangeAxis", "illegal axis coordinates range: xmin=%f, ymin=%f, xmax=%f, ymax=%f",
            xmin, ymin, xmax, ymax);
      return;
   }

   fUxmin  = xmin;
   fUymin  = ymin;
   fUxmax  = xmax;
   fUymax  = ymax;

   // emit signal
   RangeAxisChanged();
}

////////////////////////////////////////////////////////////////////////////////
/// Recursively remove object from a pad and its sub-pads.

void TPad::RecursiveRemove(TObject *obj)
{
   if (fCanvas) {
     if (obj == fCanvas->GetSelected()) fCanvas->SetSelected(0);
     if (obj == fCanvas->GetClickSelected()) fCanvas->SetClickSelected(0);
   }
   if (obj == fView) fView = nullptr;
   if (!fPrimitives) return;
   Int_t nold = fPrimitives->GetSize();
   fPrimitives->RecursiveRemove(obj);
   if (nold != fPrimitives->GetSize()) fModified = kTRUE;
}

////////////////////////////////////////////////////////////////////////////////
///  Redraw the frame axis.
///
///  Redrawing axis may be necessary in case of superimposed histograms
///  when one or more histograms have a fill color.
///
///  Instead of calling this function, it may be more convenient
///  to call directly `h1->Draw("sameaxis")` where h1 is the pointer
///  to the first histogram drawn in the pad.
///
///  By default, if the pad has the options gridx or/and gridy activated,
///  the grid is not drawn by this function.
///
///  If option="g" is specified, this will force the drawing of the grid
///  on top of the picture
///
///  To redraw the axis tick marks do:
/// ~~~ {.cpp}
///   gPad->RedrawAxis();
/// ~~~
///  To redraw the axis grid do:
/// ~~~ {.cpp}
///   gPad->RedrawAxis("G");
/// ~~~
///  To redraw the axis tick marks and the axis grid do:
/// ~~~ {.cpp}
///   gPad->RedrawAxis();
///   gPad->RedrawAxis("G");
/// ~~~
///
///  If option="f" is specified, this will force the drawing of the frame
/// around the plot.

void TPad::RedrawAxis(Option_t *option)
{
   TString opt = option;
   opt.ToLower();

   TPad *padsav = (TPad*)gPad;
   cd();

   TH1 *hobj = nullptr;

   // Get the first histogram drawing the axis in the list of primitives
   if (!fPrimitives) fPrimitives = new TList;
   TIter next(fPrimitives);
   TObject *obj;
   while ((obj = next())) {
      if (obj->InheritsFrom(TH1::Class())) {
         hobj = (TH1*)obj;
         break;
      }
      if (obj->InheritsFrom(TMultiGraph::Class())) {
         TMultiGraph *mg = (TMultiGraph*)obj;
         if (mg) hobj = mg->GetHistogram();
         break;
      }
      if (obj->InheritsFrom(TGraph::Class())) {
         TGraph *g = (TGraph*)obj;
         if (g) hobj = g->GetHistogram();
         break;
      }
      if (obj->InheritsFrom(THStack::Class())) {
         THStack *hs = (THStack*)obj;
         if (hs) hobj = hs->GetHistogram();
         break;
      }
   }

   if (hobj) {
      if (opt.Contains("g")) hobj->DrawCopy("sameaxig");
      else                   hobj->DrawCopy("sameaxis");
   }

   if (opt.Contains("f")) {
      auto b = new TBox(gPad->GetUxmin(), gPad->GetUymin(),
                        gPad->GetUxmax(), gPad->GetUymax());
      b->SetFillStyle(0);
      b->SetLineStyle(gPad->GetFrameLineStyle());
      b->SetLineWidth(gPad->GetFrameLineWidth());
      b->SetLineColor(gPad->GetFrameLineColor());
      b->Draw();
   }

   if (padsav) padsav->cd();
}

////////////////////////////////////////////////////////////////////////////////
/// Compute pad conversion coefficients.
///
/// ### Conversion from x to px
///
/// \f[\frac{x-xmin}{xrange} = \frac{px-pxlow}{pxrange}\f]
/// with:
/// \f[ xrange  = xmax-xmin \f]
/// \f[ pxrange = pxmax-pxmin \f]
///
/// \f[
/// \Rightarrow px = \frac{pxrange(x-xmin)}{xrange} + pxlow   = fXtoPixelk + fXtoPixel \times x
/// \f]
///
/// \f[
/// \Rightarrow fXtoPixelk = pxlow - pxrange \frac{xmin}{xrange}
/// \f]
/// \f[
/// fXtoPixel  = \frac{pxrange}{xrange}
/// \f]
/// where:
/// \f[
/// pxlow   = fAbsXlowNDC \times fCw
/// \f]
/// \f[
/// pxrange = fAbsWNDC \times fCw
/// \f]
///
/// ### Conversion from y to py
///
/// \f[\frac{y-ymin}{yrange} = \frac{py-pylow}{pyrange}\f]
/// with:
/// \f[ yrange  = ymax-ymin \f]
/// \f[ pyrange = pymax-pymin \f]
///
/// \f[
/// \Rightarrow py = \frac{pyrange(y-xmin)}{yrange} + pylow   = fYtoPixelk + fYtoPixel \times y
/// \f]
///
/// \f[
/// \Rightarrow fYtoPixelk = pylow - pyrange \frac{ymin}{yrange}
/// \f]
/// \f[
/// fYtoPixel  = \frac{pyrange}{yrange}
/// \f]
/// where:
/// \f[
/// pylow   = fAbsYlowNDC \times fCh
/// \f]
/// \f[
/// pyrange = fAbsHNDC \times fCh
/// \f]
///
/// ### Conversion from px to x
///
/// \f[
/// \Rightarrow  x = \frac{xrange(px-pxlow)}{pxrange}+ xmin  = fPixeltoXk + fPixeltoX \times px
/// \f]
///
/// \f[
/// \Rightarrow fPixeltoXk = xmin - pxlow \times\frac{xrange}{pxrange}
/// \f]
/// \f[
/// fPixeltoX  = \frac{xrange}{pxrange}
/// \f]
///
/// ### Conversion from py to y
///
/// \f[
/// \Rightarrow  y = \frac{yrange(py-pylow)}{pyrange}+ ymin  = fPixeltoYk + fPixeltoY \times py
/// \f]
///
/// \f[
/// \Rightarrow fPixeltoYk = ymin - pylow \times\frac{yrange}{pyrange}
/// \f]
/// \f[
/// fPixeltoY  = \frac{yrange}{pyrange}
/// \f]
///
/// ### Computation of the coefficients in case of LOG scales
///
/// #### Conversion from pixel coordinates to world coordinates
///
/// \f[
///  u = \frac{Log(x) - Log(xmin)}{Log(xmax) - Log(xmin)} = \frac{Log(x/xmin)}{Log(xmax/xmin)}  = \frac{px - pxlow}{pxrange}
/// \f]
///
/// \f[ \Rightarrow Log(\frac{x}{xmin}) = u \times Log(\frac{xmax}{xmin})   \f]
/// \f[ x = xmin \times e^{(u \times Log(\frac{xmax}{xmin})}                \f]
/// Let:
/// \f[ alfa = \frac{Log(\frac{xmax}{xmin})}{fAbsWNDC}                      \f]
///
/// \f[ x = xmin \times e^{(-alfa \times pxlow)} + e^{(alfa \times px)}     \f]
/// \f[ x = fPixeltoXk \times e^{(fPixeltoX \times px)}                     \f]
/// \f[ ==> fPixeltoXk = xmin \times e^{(-alfa*pxlow)}                      \f]
/// \f[ fPixeltoX  = alfa                                                   \f]
///
/// \f[
///  v = \frac{Log(y) - Log(ymin)}{Log(ymax) - Log(ymin)} = \frac{Log(y/ymin)}{Log(ymax/ymin)}  = \frac{py - pylow}{pyrange}
/// \f]
/// Let:
/// \f[ beta = Log(\frac{ymax}{ymin})                                       \f]
/// \f[ Log(\frac{y}{ymin}) = beta \times pylow - beta \times py            \f]
/// \f[ \frac{y}{ymin} = e^{(beta \times pylow - beta \times py)}           \f]
/// \f[ y = ymin \times e^{(beta \times pylow)} \times e^{(-beta \times py)}\f]
/// \f[ \Rightarrow y = fPixeltoYk \times e^{(fPixeltoY \times py)}         \f]
/// \f[ fPixeltoYk = ymin \times e^{(beta \times pylow)}                    \f]
/// \f[ fPixeltoY  = -beta                                                  \f]
///
/// #### Conversion from World coordinates to pixel coordinates
///
/// \f[ px = pxlow + u*pxrange \f]
/// \f[ = pxlow + Log(x/xmin)/alfa \f]
/// \f[ = pxlow -Log(xmin)/alfa  + Log(x)/alfa \f]
/// \f[ = fXtoPixelk + fXtoPixel*Log(x) \f]
/// \f[ \Rightarrow fXtoPixelk = pxlow -Log(xmin)/alfa \f]
/// \f[ \Rightarrow fXtoPixel  = 1/alfa \f]
///
/// \f[ py = pylow - Log(y/ymin)/beta \f]
/// \f[ = fYtoPixelk + fYtoPixel*Log(y) \f]
/// \f[ \Rightarrow fYtoPixelk = pylow - Log(ymin)/beta \f]
/// \f[ fYtoPixel  = 1/beta  \f]

void TPad::ResizePad(Option_t *option)
{

   if (!gPad) {
      Error("ResizePad", "Cannot resize pad. No current pad available.");
      return;
   }
   if (gPad->GetWw()==0.0||gPad->GetWh()==0.0) {
      Warning("ResizePad", "gPad has at leas one zero dimension.");
      return;
   }
   if (fX1==fX2||fY1==fY2) {
      Warning("ResizePad", "Pad has at leas one zero dimension.");
      return;
   }

   // Recompute subpad positions in case pad has been moved/resized
   TPad *parent = fMother;
   if (this == gPad->GetCanvas()) {
      fAbsXlowNDC  = fXlowNDC;
      fAbsYlowNDC  = fYlowNDC;
      fAbsWNDC     = fWNDC;
      fAbsHNDC     = fHNDC;
   }
   else {
      if (parent->GetAbsWNDC()==0.0||parent->GetAbsWNDC()==0.0||fHNDC==0.0||fWNDC==0.0) {
       Warning("ResizePad", "parent pad has at leas one zero dimension.");
        return;
      }
      fAbsXlowNDC  = fXlowNDC*parent->GetAbsWNDC() + parent->GetAbsXlowNDC();
      fAbsYlowNDC  = fYlowNDC*parent->GetAbsHNDC() + parent->GetAbsYlowNDC();
      fAbsWNDC     = fWNDC*parent->GetAbsWNDC();
      fAbsHNDC     = fHNDC*parent->GetAbsHNDC();
   }

   Double_t ww = (Double_t)gPad->GetWw();
   Double_t wh = (Double_t)gPad->GetWh();
   Double_t pxlow   = fAbsXlowNDC*ww;
   Double_t pylow   = (1-fAbsYlowNDC)*wh;
   Double_t pxrange = fAbsWNDC*ww;
   Double_t pyrange = -fAbsHNDC*wh;

   // Linear X axis
   Double_t rounding = 0.00005;
   Double_t xrange  = fX2 - fX1;
   fXtoAbsPixelk = rounding + pxlow - pxrange*fX1/xrange;      //origin at left
   fXtoPixelk = rounding +  -pxrange*fX1/xrange;
   fXtoPixel  = pxrange/xrange;
   fAbsPixeltoXk = fX1 - pxlow*xrange/pxrange;
   fPixeltoXk = fX1;
   fPixeltoX  = xrange/pxrange;
   // Linear Y axis
   Double_t yrange  = fY2 - fY1;
   fYtoAbsPixelk = rounding + pylow - pyrange*fY1/yrange;      //origin at top
   fYtoPixelk = rounding +  -pyrange - pyrange*fY1/yrange;
   fYtoPixel  = pyrange/yrange;
   fAbsPixeltoYk = fY1 - pylow*yrange/pyrange;
   fPixeltoYk = fY1;
   fPixeltoY  = yrange/pyrange;

   // Coefficients to convert from pad NDC coordinates to pixel coordinates

   fUtoAbsPixelk = rounding + pxlow;
   fUtoPixelk = rounding;
   fUtoPixel  = pxrange;
   fVtoAbsPixelk = rounding + pylow;
   fVtoPixelk = -pyrange;
   fVtoPixel  = pyrange;

   // Coefficients to convert from canvas pixels to pad world coordinates

   // Resize all sub-pads
   TObject *obj=nullptr;
   if (!fPrimitives)  { 
     fPrimitives = new TList; 
     }
   else {
     TList* l=GetListOfPrimitives();
     TIter    next(l->MakeIterator());
     while ((obj = next())) {
        if (obj->InheritsFrom(TPad::Class()))
           ((TPad*)obj)->ResizePad(option);
     }
   }
   // Reset all current sizes
   if (gPad->IsBatch())
      fPixmapID = 0;
   else {
      if (GetPainter()){
        GetPainter()->SetLineWidth(-1);
        GetPainter()->SetTextSize(-1);
      }
      // create or re-create off-screen pixmap
      if (fPixmapID) {
         int w = TMath::Abs(XtoPixel(fX2) - XtoPixel(fX1));
         int h = TMath::Abs(YtoPixel(fY2) - YtoPixel(fY1));
         //protection in case of wrong pad parameters.
         //without this protection, the OpenPixmap or ResizePixmap crashes with
         //the message "Error in <RootX11ErrorHandler>: BadValue (integer parameter out of range for operation)"
         //resulting in a frozen xterm
         if (   !(TMath::Finite(fX1)) || !(TMath::Finite(fX2))
             || !(TMath::Finite(fY1)) || !(TMath::Finite(fY2))
             || (TMath::IsNaN(fX1))  || (TMath::IsNaN(fX2))
             || (TMath::IsNaN(fY1))  || (TMath::IsNaN(fY2)))
            Warning("ResizePad", "Inf/NaN propagated to the pad. Check drawn objects.");
         if (w <= 0 || w > 10000) {
            Warning("ResizePad", "%s width changed from %d to %d\n",GetName(),w,10);
            w = 10;
         }
         if (h <= 0 || h > 10000) {
            Warning("ResizePad", "%s height changed from %d to %d\n",GetName(),h,10);
            h = 10;
         }
         if (fPixmapID == -1) {      // this case is handled via the ctor
            if (GetPainter()) fPixmapID = GetPainter()->CreateDrawable(w, h);
         } else {
            if (gVirtualX) if (gVirtualX->ResizePixmap(fPixmapID, w, h)) {
               Resized();
               Modified(kTRUE);
            }
         }
      }
   }
   if (fView) {
      TPad *padsav  = (TPad*)gPad;
      if (padsav == this) {
         fView->ResizePad();
      } else {
         cd();
         fView->ResizePad();
         padsav->cd();
      }
   }
}

////////////////////////////////////////////////////////////////////////////////
/// Save Pad contents in a file in one of various formats.
///
///  - if filename is "", the file produced is padname.ps
///  - if filename starts with a dot, the padname is added in front
///  - if filename contains .eps, an Encapsulated Postscript file is produced
///  - if filename contains .pdf, a PDF file is produced NOTE: TMathText will be converted to TLatex; q.e.d., symbols only available in TMathText will not render properly.
///  - if filename contains .svg, a SVG file is produced
///  - if filename contains .tex, a TeX file is produced
///  - if filename contains .gif, a GIF file is produced
///  - if filename contains .gif+NN, an  animated GIF file is produced See comments in TASImage::WriteImage for meaning of NN and other .gif sufix variants
///  - if filename contains .xpm, a XPM file is produced
///  - if filename contains .png, a PNG file is produced
///  - if filename contains .jpg, a JPEG file is produced NOTE: JPEG's lossy compression will make all sharp edges fuzzy.
///  - if filename contains .tiff, a TIFF file is produced
///  - if filename contains .C or .cxx, a C++ macro file is produced
///  - if filename contains .root, a Root file is produced
///  - if filename contains .xml, a XML file is produced
///  - if filename contains .json, a JSON file is produced
///
///   See comments in TPad::Print for the Postscript formats

void TPad::SaveAs(const char *filename, Option_t * /*option*/) const
{
   TString psname;
   Int_t lenfil =  filename ? strlen(filename) : 0;

   if (!lenfil)  { psname = GetName(); psname.Append(".ps"); }
   else            psname = filename;

   // lines below protected against case like c1->SaveAs( "../ps/cs.ps" );
   if (psname.BeginsWith('.') && (psname.Contains('/') == 0)) {
      psname = GetName();
      psname.Append(filename);
      psname.Prepend("/");
      psname.Prepend(gEnv->GetValue("Canvas.PrintDirectory","."));
   }

   if (psname.EndsWith(".gif"))
      ((TPad*)this)->Print(psname,"gif");
   else if (psname.Contains(".gif+"))
      ((TPad*)this)->Print(psname,"gif+");
   else if (psname.EndsWith(".C") || psname.EndsWith(".cxx") || psname.EndsWith(".cpp"))
      ((TPad*)this)->Print(psname,"cxx");
   else if (psname.EndsWith(".root"))
      ((TPad*)this)->Print(psname,"root");
   else if (psname.EndsWith(".xml"))
      ((TPad*)this)->Print(psname,"xml");
   else if (psname.EndsWith(".json"))
      ((TPad*)this)->Print(psname,"json");
   else if (psname.EndsWith(".eps"))
      ((TPad*)this)->Print(psname,"eps");
   else if (psname.EndsWith(".pdf"))
      ((TPad*)this)->Print(psname,"pdf");
   else if (psname.EndsWith(".pdf["))
      ((TPad*)this)->Print(psname,"pdf");
   else if (psname.EndsWith(".pdf]"))
      ((TPad*)this)->Print(psname,"pdf");
   else if (psname.EndsWith(".pdf("))
      ((TPad*)this)->Print(psname,"pdf");
   else if (psname.EndsWith(".pdf)"))
      ((TPad*)this)->Print(psname,"pdf");
   else if (psname.EndsWith(".svg"))
      ((TPad*)this)->Print(psname,"svg");
   else if (psname.EndsWith(".tex"))
      ((TPad*)this)->Print(psname,"tex");
   else if (psname.EndsWith(".xpm"))
      ((TPad*)this)->Print(psname,"xpm");
   else if (psname.EndsWith(".png"))
      ((TPad*)this)->Print(psname,"png");
   else if (psname.EndsWith(".jpg"))
      ((TPad*)this)->Print(psname,"jpg");
   else if (psname.EndsWith(".jpeg"))
      ((TPad*)this)->Print(psname,"jpg");
   else if (psname.EndsWith(".bmp"))
      ((TPad*)this)->Print(psname,"bmp");
   else if (psname.EndsWith(".tiff"))
      ((TPad*)this)->Print(psname,"tiff");
   else
      ((TPad*)this)->Print(psname,"ps");
}

////////////////////////////////////////////////////////////////////////////////
/// Save primitives in this pad on the C++ source file out.

void TPad::SavePrimitive(std::ostream &out, Option_t * /*= ""*/)
{
   TPad *padsav = (TPad*)gPad;
   gPad = this;
   char quote='"';
   char lcname[10];
   const char *cname = GetName();
   Int_t nch = strlen(cname);
   if (nch < 10) {
      strlcpy(lcname,cname,10);
      for (Int_t k=1;k<=nch;k++) {if (lcname[nch-k] == ' ') lcname[nch-k] = 0;}
      if (lcname[0] == 0) {
         if (this == gPad->GetCanvas()) {strlcpy(lcname,"c1",10);  nch = 2;}
         else                           {strlcpy(lcname,"pad",10); nch = 3;}
      }
      cname = lcname;
   }

   //   Write pad parameters
   if (this != gPad->GetCanvas()) {
      out <<"  "<<std::endl;
      out <<"// ------------>Primitives in pad: "<<GetName()<<std::endl;

      out<<"   TPad *"<<cname<<" = new TPad("<<quote<<GetName()<<quote<<", "<<quote<<GetTitle()
      <<quote
      <<","<<fXlowNDC
      <<","<<fYlowNDC
      <<","<<fXlowNDC+fWNDC
      <<","<<fYlowNDC+fHNDC
      <<");"<<std::endl;
      out<<"   "<<cname<<"->Draw();"<<std::endl;
      out<<"   "<<cname<<"->cd();"<<std::endl;
   }
   out<<"   "<<cname<<"->Range("<<fX1<<","<<fY1<<","<<fX2<<","<<fY2<<");"<<std::endl;
   TView *view = GetView();
   Double_t rmin[3], rmax[3];
   if (view) {
      view->GetRange(rmin, rmax);
      static Int_t viewNumber = 0;
      out<<"   TView *view"<<++viewNumber<<" = TView::CreateView(1);"<<std::endl;
      out<<"   view"<<viewNumber<<"->SetRange("<<rmin[0]<<","<<rmin[1]<<","<<rmin[2]<<","
                               <<rmax[0]<<","<<rmax[1]<<","<<rmax[2]<<");"<<std::endl;
   }
   if (GetFillColor() != 19) {
      if (GetFillColor() > 228) {
         TColor::SaveColor(out, GetFillColor());
         out<<"   "<<cname<<"->SetFillColor(ci);" << std::endl;
      } else
         out<<"   "<<cname<<"->SetFillColor("<<GetFillColor()<<");"<<std::endl;
   }
   if (GetFillStyle() != 1001) {
      out<<"   "<<cname<<"->SetFillStyle("<<GetFillStyle()<<");"<<std::endl;
   }
   if (GetBorderMode() != 1) {
      out<<"   "<<cname<<"->SetBorderMode("<<GetBorderMode()<<");"<<std::endl;
   }
   if (GetBorderSize() != 4) {
      out<<"   "<<cname<<"->SetBorderSize("<<GetBorderSize()<<");"<<std::endl;
   }
   if (GetLogx()) {
      out<<"   "<<cname<<"->SetLogx();"<<std::endl;
   }
   if (GetLogy()) {
      out<<"   "<<cname<<"->SetLogy();"<<std::endl;
   }
   if (GetLogz()) {
      out<<"   "<<cname<<"->SetLogz();"<<std::endl;
   }
   if (GetGridx()) {
      out<<"   "<<cname<<"->SetGridx();"<<std::endl;
   }
   if (GetGridy()) {
      out<<"   "<<cname<<"->SetGridy();"<<std::endl;
   }
   if (GetTickx()) {
      out<<"   "<<cname<<"->SetTickx("<<GetTickx()<<");"<<std::endl;
   }
   if (GetTicky()) {
      out<<"   "<<cname<<"->SetTicky("<<GetTicky()<<");"<<std::endl;
   }
   if (GetTheta() != 30) {
      out<<"   "<<cname<<"->SetTheta("<<GetTheta()<<");"<<std::endl;
   }
   if (GetPhi() != 30) {
      out<<"   "<<cname<<"->SetPhi("<<GetPhi()<<");"<<std::endl;
   }
   if (TMath::Abs(fLeftMargin-0.1) > 0.01) {
      out<<"   "<<cname<<"->SetLeftMargin("<<GetLeftMargin()<<");"<<std::endl;
   }
   if (TMath::Abs(fRightMargin-0.1) > 0.01) {
      out<<"   "<<cname<<"->SetRightMargin("<<GetRightMargin()<<");"<<std::endl;
   }
   if (TMath::Abs(fTopMargin-0.1) > 0.01) {
      out<<"   "<<cname<<"->SetTopMargin("<<GetTopMargin()<<");"<<std::endl;
   }
   if (TMath::Abs(fBottomMargin-0.1) > 0.01) {
      out<<"   "<<cname<<"->SetBottomMargin("<<GetBottomMargin()<<");"<<std::endl;
   }

   if (GetFrameFillColor() != GetFillColor()) {
      if (GetFrameFillColor() > 228) {
         TColor::SaveColor(out, GetFrameFillColor());
         out<<"   "<<cname<<"->SetFrameFillColor(ci);" << std::endl;
      } else
         out<<"   "<<cname<<"->SetFrameFillColor("<<GetFrameFillColor()<<");"<<std::endl;
   }
   if (GetFrameFillStyle() != 1001) {
      out<<"   "<<cname<<"->SetFrameFillStyle("<<GetFrameFillStyle()<<");"<<std::endl;
   }
   if (GetFrameLineStyle() != 1) {
      out<<"   "<<cname<<"->SetFrameLineStyle("<<GetFrameLineStyle()<<");"<<std::endl;
   }
   if (GetFrameLineColor() != 1) {
      if (GetFrameLineColor() > 228) {
         TColor::SaveColor(out, GetFrameLineColor());
         out<<"   "<<cname<<"->SetFrameLineColor(ci);" << std::endl;
      } else
         out<<"   "<<cname<<"->SetFrameLineColor("<<GetFrameLineColor()<<");"<<std::endl;
   }
   if (GetFrameLineWidth() != 1) {
      out<<"   "<<cname<<"->SetFrameLineWidth("<<GetFrameLineWidth()<<");"<<std::endl;
   }
   if (GetFrameBorderMode() != 1) {
      out<<"   "<<cname<<"->SetFrameBorderMode("<<GetFrameBorderMode()<<");"<<std::endl;
   }
   if (GetFrameBorderSize() != 1) {
         out<<"   "<<cname<<"->SetFrameBorderSize("<<GetFrameBorderSize()<<");"<<std::endl;
   }

   TFrame *frame = fFrame;
   if (!frame) frame = (TFrame*)GetPrimitive("TFrame");
   if (frame) {
      if (frame->GetFillColor() != GetFillColor()) {
         if (frame->GetFillColor() > 228) {
            TColor::SaveColor(out, frame->GetFillColor());
            out<<"   "<<cname<<"->SetFrameFillColor(ci);" << std::endl;
         } else
            out<<"   "<<cname<<"->SetFrameFillColor("<<frame->GetFillColor()<<");"<<std::endl;
      }
      if (frame->GetFillStyle() != 1001) {
         out<<"   "<<cname<<"->SetFrameFillStyle("<<frame->GetFillStyle()<<");"<<std::endl;
      }
      if (frame->GetLineStyle() != 1) {
         out<<"   "<<cname<<"->SetFrameLineStyle("<<frame->GetLineStyle()<<");"<<std::endl;
      }
      if (frame->GetLineColor() != 1) {
         if (frame->GetLineColor() > 228) {
            TColor::SaveColor(out, frame->GetLineColor());
            out<<"   "<<cname<<"->SetFrameLineColor(ci);" << std::endl;
         } else
            out<<"   "<<cname<<"->SetFrameLineColor("<<frame->GetLineColor()<<");"<<std::endl;
      }
      if (frame->GetLineWidth() != 1) {
         out<<"   "<<cname<<"->SetFrameLineWidth("<<frame->GetLineWidth()<<");"<<std::endl;
      }
      if (frame->GetBorderMode() != 1) {
         out<<"   "<<cname<<"->SetFrameBorderMode("<<frame->GetBorderMode()<<");"<<std::endl;
      }
      if (frame->GetBorderSize() != 1) {
         out<<"   "<<cname<<"->SetFrameBorderSize("<<frame->GetBorderSize()<<");"<<std::endl;
      }
   }

   TIter next(GetListOfPrimitives());
   TObject *obj;
   Int_t grnum = 0;

   while ((obj = next())) {
      if (obj->InheritsFrom(TGraph::Class()))
         if (!strcmp(obj->GetName(),"Graph")) ((TGraph*)obj)->SetName(Form("Graph%d",grnum++));
      obj->SavePrimitive(out, (Option_t *)next.GetOption());
   }
   out<<"   "<<cname<<"->Modified();"<<std::endl;
   out<<"   "<<GetMother()->GetName()<<"->cd();"<<std::endl;
   if (padsav) padsav->cd();
}

////////////////////////////////////////////////////////////////////////////////
/// Fix pad aspect ratio to current value if fixed is true.

void TPad::SetFixedAspectRatio(Bool_t fixed)
{
   if (fixed) {
      if (!fFixedAspectRatio) {
         if (fHNDC != 0.)
            fAspectRatio = fWNDC / fHNDC;
         else {
            Error("SetAspectRatio", "cannot fix aspect ratio, height of pad is 0");
            return;
         }
         fFixedAspectRatio = kTRUE;
      }
   } else {
      fFixedAspectRatio = kFALSE;
      fAspectRatio = 0;
   }
}

////////////////////////////////////////////////////////////////////////////////
/// Set pad editable yes/no
/// If a pad is not editable:
/// - one cannot modify the pad and its objects via the mouse.
/// - one cannot add new objects to the pad

void TPad::SetEditable(Bool_t mode)
{
   fEditable = mode;

   TObject *obj;
   if (!fPrimitives) fPrimitives = new TList;
   TIter    next(GetListOfPrimitives());
   while ((obj = next())) {
      if (obj->InheritsFrom(TPad::Class())) {
         TPad *pad = (TPad*)obj;
         pad->SetEditable(mode);
      }
   }
}

////////////////////////////////////////////////////////////////////////////////
/// Override TAttFill::FillStyle for TPad because we want to handle style=0
/// as style 4000.

void TPad::SetFillStyle(Style_t fstyle)
{
   if (fstyle == 0) fstyle = 4000;
   TAttFill::SetFillStyle(fstyle);
}

////////////////////////////////////////////////////////////////////////////////
/// Set Lin/Log scale for X
///  - value = 0 X scale will be linear
///  - value = 1 X scale will be logarithmic (base 10)
///  - value > 1 reserved for possible support of base e or other

void TPad::SetLogx(Int_t value)
{
   fLogx = value;
   delete fView; fView = nullptr;
   Modified();
   RangeAxisChanged();
}

////////////////////////////////////////////////////////////////////////////////
/// Set Lin/Log scale for Y
///  - value = 0 Y scale will be linear
///  - value = 1 Y scale will be logarithmic (base 10)
///  - value > 1 reserved for possible support of base e or other

void TPad::SetLogy(Int_t value)
{
   fLogy = value;
   delete fView; fView = nullptr;
   Modified();
   RangeAxisChanged();
}

////////////////////////////////////////////////////////////////////////////////
/// Set Lin/Log scale for Z

void TPad::SetLogz(Int_t value)
{
   fLogz = value;
   delete fView; fView = nullptr;
   Modified();
   RangeAxisChanged();
}

////////////////////////////////////////////////////////////////////////////////
/// Set canvas range for pad and resize the pad. If the aspect ratio
/// was fixed before the call it will be un-fixed.

void TPad::SetPad(Double_t xlow, Double_t ylow, Double_t xup, Double_t yup)
{
   // Reorder points to make sure xlow,ylow is bottom left point and
   // xup,yup is top right point.
   if (xup < xlow) {
      Double_t x = xlow;
      xlow = xup;
      xup  = x;
   }
   if (yup < ylow) {
      Double_t y = ylow;
      ylow = yup;
      yup  = y;
   }

   // Check if the new pad position is valid.
   if ((xlow < 0) || (xlow > 1) || (ylow < 0) || (ylow > 1)) {
      Error("TPad", "illegal bottom left position: x=%f, y=%f", xlow, ylow);
      return;
   }
   if ((xup < 0) || (xup > 1) || (yup < 0) || (yup > 1)) {
      Error("TPad", "illegal top right position: x=%f, y=%f", xup, yup);
      return;
   }
   if (xup-xlow <= 0) {
      Error("TPad", "illegal width: %f", xup-xlow);
      return;
   }
   if (yup-ylow <= 0) {
      Error("TPad", "illegal height: %f", yup-ylow);
      return;
   }

   fXlowNDC = xlow;
   fYlowNDC = ylow;
   fXUpNDC  = xup;
   fYUpNDC  = yup;
   fWNDC    = xup - xlow;
   fHNDC    = yup - ylow;

   SetFixedAspectRatio(kFALSE);

   ResizePad();
}

////////////////////////////////////////////////////////////////////////////////
/// Set all pad parameters.

void TPad::SetPad(const char *name, const char *title,
                  Double_t xlow, Double_t ylow, Double_t xup, Double_t yup,
                  Color_t color, Short_t bordersize, Short_t bordermode)
{
   fName  = name;
   fTitle = title;
   SetFillStyle(1001);
   SetBottomMargin(gStyle->GetPadBottomMargin());
   SetTopMargin(gStyle->GetPadTopMargin());
   SetLeftMargin(gStyle->GetPadLeftMargin());
   SetRightMargin(gStyle->GetPadRightMargin());
   if (color >= 0)   SetFillColor(color);
   else              SetFillColor(gStyle->GetPadColor());
   if (bordersize <  0) fBorderSize = gStyle->GetPadBorderSize();
   else                 fBorderSize = bordersize;
   if (bordermode < -1) fBorderMode = gStyle->GetPadBorderMode();
   else                 fBorderMode = bordermode;

   SetPad(xlow, ylow, xup, yup);
}

////////////////////////////////////////////////////////////////////////////////
/// Set the current TView. Delete previous view if view=0

void TPad::SetView(TView *view)
{
   if (!view) delete fView;
   fView = view;
}

////////////////////////////////////////////////////////////////////////////////
/// Set postscript fill area attributes.

void TPad::SetAttFillPS(Color_t color, Style_t style)
{
   if (gVirtualPS) {
      gVirtualPS->SetFillColor(color);
      gVirtualPS->SetFillStyle(style);
   }
}

////////////////////////////////////////////////////////////////////////////////
/// Set postscript line attributes.

void TPad::SetAttLinePS(Color_t color, Style_t style, Width_t lwidth)
{
   if (gVirtualPS) {
      gVirtualPS->SetLineColor(color);
      gVirtualPS->SetLineStyle(style);
      gVirtualPS->SetLineWidth(lwidth);
   }
}

////////////////////////////////////////////////////////////////////////////////
/// Set postscript marker attributes.

void TPad::SetAttMarkerPS(Color_t color, Style_t style, Size_t msize)
{
   if (gVirtualPS) {
      gVirtualPS->SetMarkerColor(color);
      gVirtualPS->SetMarkerStyle(style);
      gVirtualPS->SetMarkerSize(msize);
   }
}

////////////////////////////////////////////////////////////////////////////////
/// Set postscript text attributes.

void TPad::SetAttTextPS(Int_t align, Float_t angle, Color_t color, Style_t font, Float_t tsize)
{
   if (gVirtualPS) {
      gVirtualPS->SetTextAlign(align);
      gVirtualPS->SetTextAngle(angle);
      gVirtualPS->SetTextColor(color);
      gVirtualPS->SetTextFont(font);
      if (font%10 > 2) {
         Float_t wh = (Float_t)gPad->XtoPixel(gPad->GetX2());
         Float_t hh = (Float_t)gPad->YtoPixel(gPad->GetY1());
         Float_t dy;
         if (wh < hh)  {
            dy = AbsPixeltoX(Int_t(tsize)) - AbsPixeltoX(0);
            tsize = dy/(fX2-fX1);
         } else {
            dy = AbsPixeltoY(0) - AbsPixeltoY(Int_t(tsize));
            tsize = dy/(fY2-fY1);
         }
      }
      gVirtualPS->SetTextSize(tsize);
   }
}

////////////////////////////////////////////////////////////////////////////////
/// Draw Arrows to indicated equal distances of Objects with given BBoxes.
/// Used by ShowGuidelines

void TPad::DrawDist(Rectangle_t aBBox, Rectangle_t bBBox, char mode)
{
   Int_t lineColor = TColor::GetColor(239, 202, 0);
   Int_t x1,x2,y1,y2;
   x1 = x2 = y1 = y2 = 0;
   if (mode == 'x') {
      if (aBBox.fX<bBBox.fX) {
         x1 = aBBox.fX+aBBox.fWidth;
         x2 = bBBox.fX;
      }
      else {
         x1 = bBBox.fX+bBBox.fWidth;
         x2 = aBBox.fX;
      }

      if ((aBBox.fY > bBBox.fY) && (aBBox.fY + aBBox.fHeight < bBBox.fY + bBBox.fHeight))
                                    y1 = y2 = aBBox.fY + TMath::Nint(0.5*(Double_t)(aBBox.fHeight))+1;
      else if ((bBBox.fY > aBBox.fY) && (bBBox.fY + bBBox.fHeight < aBBox.fY + aBBox.fHeight))
                                    y1 = y2 = bBBox.fY + TMath::Nint(0.5*(Double_t)(bBBox.fHeight))+1;
      else if (aBBox.fY>bBBox.fY)   y1 = y2 = aBBox.fY-TMath::Nint(0.5*(Double_t)(aBBox.fY-(bBBox.fY+bBBox.fHeight)));
      else                          y1 = y2 = bBBox.fY-TMath::Nint(0.5*(Double_t)(bBBox.fY-(aBBox.fY+aBBox.fHeight)));
   }
   else if (mode == 'y') {
      if (aBBox.fY<bBBox.fY) {
         y1 = aBBox.fY+aBBox.fHeight;
         y2 = bBBox.fY;
      }
      else {
         y1 = bBBox.fY+bBBox.fHeight;
         y2 = aBBox.fY;
      }
      if ((aBBox.fX > bBBox.fX) && (aBBox.fX + aBBox.fWidth < bBBox.fX + bBBox.fWidth))
                                    x1 = x2 = aBBox.fX + TMath::Nint(0.5*(Double_t)(aBBox.fWidth))+1;
      else if ((bBBox.fX > aBBox.fX) && (bBBox.fX + bBBox.fWidth < aBBox.fX + aBBox.fWidth))
                                    x1 = x2 = bBBox.fX + TMath::Nint(0.5*(Double_t)(bBBox.fWidth))+1;
      else if (aBBox.fX>bBBox.fX)   x1 = x2 = aBBox.fX+TMath::Nint(0.5*(Double_t)(bBBox.fX+bBBox.fWidth-aBBox.fX));
      else                          x1 = x2 = bBBox.fX+TMath::Nint(0.5*(Double_t)(aBBox.fX+aBBox.fWidth-bBBox.fX));
   }

   TArrow *A = new TArrow(gPad->PixeltoX(x1), gPad->PixeltoY(y1-gPad->VtoPixel(0)), gPad->PixeltoX(x2), gPad->PixeltoY(y2-gPad->VtoPixel(0)), 0.01, "<|>");
   A->SetBit(kCanDelete);
   A->SetFillColor(lineColor);
   A->SetLineWidth(1);
   A->SetLineColor(lineColor);
   A->Draw();

   return;
}

////////////////////////////////////////////////////////////////////////////////
/// struct used by ShowGuidelines to store the distance Field between objects
/// in the canvas.

struct dField {
   TAttBBox2D *fa;
   TAttBBox2D *fb;
   Int_t fdist;
   char fdir;


   dField()
      : fa(0), fb(0), fdist(0), fdir(' ')
   {}

   dField(TAttBBox2D *a, TAttBBox2D *b, Int_t dist, char direction)
      : fa(a), fb(b), fdist(dist), fdir(direction)
   {}
};

////////////////////////////////////////////////////////////////////////////////
/// Shows lines to indicate if a TAttBBox2D object is aligned to
/// the center or to another object, shows distance arrows if two
/// objects on screen have the same distance to another object
/// Call from primitive in Execute Event, in ButtonMotion after
/// the new coordinates have been set, to 'stick'
/// once when button is up to delete lines
///
/// modes: t (Top), b (bottom), l (left), r (right), i (inside)
/// in resize modes (t,b,l,r) only size arrows are sticky
///
/// in mode, the function gets the point on the element that is clicked to
/// move (i) or resize (all others). The expected values are:
/// \image html gpad_pad5.png

void TPad::ShowGuidelines(TObject *object, const Int_t event, const char mode, const bool cling )
{
   // When the object is moved with arrow or when the ShowGuideLines flag
   // is off we do show guide lines.
   if ((event == kArrowKeyRelease) || (event == kArrowKeyPress) ||
       !gEnv->GetValue("Canvas.ShowGuideLines", 0)) return;
   R__LOCKGUARD(gROOTMutex);
   std::vector<dField> curDist;
   std::vector<dField> otherDist;
   Int_t pMX, pMY;
   Double_t MX, MY;
   Int_t threshold;
   TList *prims;
   UInt_t n;
   Rectangle_t aBBox, bBBox;
   aBBox = bBBox = Rectangle_t();
   TLine *L;
   TArrow *A;
   Int_t dSizeArrow = 12;   // distance of arrows indicating same size from BBox in px
   Bool_t movedX, movedY;   // make sure the current object is moved just once
   movedX = movedY = false;
   Bool_t resize = false;   // indicates resize mode
   Bool_t log = gPad->GetLogx() || gPad->GetLogy();
   if (mode != 'i') resize = true;

   TPad *is_pad = dynamic_cast<TPad *>( object );
   TVirtualPad *padSave = 0;
   padSave = gPad;
   if (is_pad && is_pad->GetMother()) is_pad->GetMother()->cd();

   static TPad * tmpGuideLinePad=nullptr;

   //delete all existing Guidelines and create new invisible pad
   if (tmpGuideLinePad) {
      if (object == tmpGuideLinePad) { // in case of funny button click combination.
         tmpGuideLinePad->Delete();
         tmpGuideLinePad = 0;
         return;
      }
      tmpGuideLinePad->Delete();
      tmpGuideLinePad = 0;
   }

   // Get Primitives
   prims = gPad->GetListOfPrimitives();
   n     = TMath::Min(15,prims->GetSize());
   Int_t lineColor = TColor::GetColor(239, 202, 0);

   TAttBBox2D *cur = dynamic_cast<TAttBBox2D *>( object );
   if (cur) {
      //create invisible TPad above gPad
      if (!tmpGuideLinePad){
         tmpGuideLinePad = new TPad("tmpGuideLinePad", "tmpGuideLinePad", 0, 0, 1, 1);
         Double_t x1, y1, x2, y2;
         gPad->GetRange(x1, y1, x2, y2);
         tmpGuideLinePad->Range(x1, y1, x2, y2);
         tmpGuideLinePad->SetFillStyle(0);
         tmpGuideLinePad->SetFillColor(0);
         tmpGuideLinePad->Draw();
         tmpGuideLinePad->cd();
         gPad->GetRange(x1, y1, x2, y2);
      }
      if (cling && !log) threshold = 7;
      else threshold = 1;

      Rectangle_t BBox = cur->GetBBox();
      TPoint center = cur->GetBBoxCenter();

      otherDist.clear();
      curDist.clear();

      switch (event) {

      case kButton1Down:
      case kButton1Motion:
         MX  = gPad->GetX1() + 0.5 * (gPad->GetX2()-gPad->GetX1());
         MY  = gPad->GetY1() + 0.5 * (gPad->GetY2()-gPad->GetY1());
         pMX = gPad->XtoPixel(MX);
         pMY = gPad->YtoPixel(MY);
         // Middlelines
         if (TMath::Abs(pMX-center.GetX())<threshold) {
            if (cling && (!resize)) {
               cur->SetBBoxCenterX(pMX);
               center = cur->GetBBoxCenter();
               BBox = cur->GetBBox();
               center = cur->GetBBoxCenter();
            }
            L = new TLine(MX, gPad->GetY1(), MX, gPad->GetY2());
            L->SetBit(kCanDelete);
            L->SetLineColor(lineColor);
            L->Draw();
         }
         if (TMath::Abs(pMY-center.GetY())<threshold) {
            if (cling && (!resize)) {
               cur->SetBBoxCenterY(pMY);
               center = cur->GetBBoxCenter();
               BBox = cur->GetBBox();
               center = cur->GetBBoxCenter();
            }
            L = new TLine(gPad->GetX1(), MY, gPad->GetX2(), MY);
            L->SetBit(kCanDelete);
            L->SetLineColor(lineColor);
            L->Draw();
         }
         // Alignment to other objects
         for (UInt_t i = 0; i<n; i++) {
            TAttBBox2D *other = dynamic_cast<TAttBBox2D *>( prims->At(i) );
            if (other) {
               if (other != cur) {
                  TPoint centerOther = other->GetBBoxCenter();
                  if (TMath::Abs(center.GetX()-centerOther.GetX())<threshold) {
                     if (cling && (!resize)) {
                        cur->SetBBoxCenterX(centerOther.GetX());
                        BBox   = cur->GetBBox();
                        center = cur->GetBBoxCenter();
                     }
                     L = new TLine(gPad->PixeltoX(centerOther.GetX()), gPad->PixeltoY(center.GetY()-gPad->VtoPixel(0)),
                                   gPad->PixeltoX(centerOther.GetX()), gPad->PixeltoY(centerOther.GetY()-gPad->VtoPixel(0)));
                     L->SetLineColor(lineColor);
                     L->Draw();
                     L->SetBit(kCanDelete);
                  }
                  if (TMath::Abs(center.GetY()-centerOther.GetY())<threshold) {
                     if (cling && (!resize)) {
                        cur->SetBBoxCenterY(centerOther.GetY());
                        BBox   = cur->GetBBox();
                        center = cur->GetBBoxCenter();
                     }
                     L = new TLine(gPad->PixeltoX(center.GetX()), gPad->PixeltoY(centerOther.GetY()-gPad->VtoPixel(0)),
                                   gPad->PixeltoX(centerOther.GetX()), gPad->PixeltoY(centerOther.GetY()-gPad->VtoPixel(0)));
                     L->SetBit(kCanDelete);
                     L->SetLineColor(lineColor);
                     L->Draw();
                  }
               }
            }
         }
         // Get Distances between objects
         for (UInt_t i = 0; i<n; i++) {
            TAttBBox2D *a = dynamic_cast<TAttBBox2D *>( prims->At(i) );
            if (a) {
               aBBox = a->GetBBox();
               for (UInt_t j = i+1; j<n; j++) {
                  TAttBBox2D *b = dynamic_cast<TAttBBox2D *>( prims->At(j) );
                  if (b) {
                     bBBox = b->GetBBox();

                     //only when bounding boxes overlap in x or y direction
                     if (((aBBox.fX<bBBox.fX)&&(bBBox.fX-aBBox.fX<=aBBox.fWidth))||((aBBox.fX>bBBox.fX)&&(aBBox.fX-bBBox.fX<=bBBox.fWidth))){ //BBoxes overlap in x direction
                        if ((aBBox.fY+aBBox.fHeight<bBBox.fY)||(bBBox.fY+bBBox.fHeight<aBBox.fY)) {//No overlap in Y-direction required
                           dField abDist = dField();
                           if (aBBox.fY>bBBox.fY) abDist = dField(a, b, TMath::Abs(aBBox.fY-(bBBox.fY+bBBox.fHeight)), 'y');
                           else                   abDist = dField(a, b, TMath::Abs(bBBox.fY-(aBBox.fY+aBBox.fHeight)), 'y');
                           if ((b != cur)&&(a != cur)) otherDist.push_back(abDist);
                           else curDist.push_back(abDist);
                        }
                     } else if (((aBBox.fY<bBBox.fY)&&(bBBox.fY-aBBox.fY<=aBBox.fHeight))||((aBBox.fY>bBBox.fY)&&(aBBox.fY-bBBox.fY<=bBBox.fHeight))) { //BBoxes overlap in y direction
                        if ((aBBox.fX+aBBox.fWidth<bBBox.fX)||(bBBox.fX+bBBox.fWidth<aBBox.fX)) {//No overlap in x-direction required
                           dField abDist = dField();
                           if (aBBox.fX>bBBox.fX) abDist = dField(a, b, TMath::Abs(aBBox.fX-(bBBox.fX+bBBox.fWidth)), 'x');
                           else                   abDist = dField(a, b, TMath::Abs(bBBox.fX-(aBBox.fX+aBBox.fWidth)), 'x');
                           if ((b != cur)&&(a != cur)) otherDist.push_back(abDist);
                           else                        curDist.push_back(abDist);
                        }
                     }
                  }
               }
            }
         }
         // Show equal distances
         for (UInt_t i = 0; i<curDist.size(); i++) {
            for (UInt_t j = 0; j<otherDist.size(); j++) {
               if ((curDist[i].fdir == otherDist[j].fdir)&&(otherDist[j].fdir=='x')&&(TMath::Abs(curDist[i].fdist-otherDist[j].fdist)<threshold)) {
                  if (cling && (!movedX) && (!resize)) {
                     if ((cur->GetBBoxCenter().fX < curDist[i].fb->GetBBoxCenter().fX)||(cur->GetBBoxCenter().fX < curDist[i].fa->GetBBoxCenter().fX))
                           cur->SetBBoxCenterX(cur->GetBBoxCenter().fX - otherDist[j].fdist + curDist[i].fdist);
                     else  cur->SetBBoxCenterX(cur->GetBBoxCenter().fX + otherDist[j].fdist - curDist[i].fdist);
                     movedX = true;
                  }
                  DrawDist(curDist[i].fa->GetBBox(), curDist[i].fb->GetBBox(), 'x');
                  DrawDist(otherDist[j].fa->GetBBox(), otherDist[j].fb->GetBBox(), 'x');
               }
               if ((curDist[i].fdir == otherDist[j].fdir)&&(otherDist[j].fdir=='y')&&(TMath::Abs(curDist[i].fdist-otherDist[j].fdist)<threshold)) {
                  if (cling && (!movedY) && (!resize)) {
                     if ((cur->GetBBoxCenter().fY < curDist[i].fb->GetBBoxCenter().fY)||(cur->GetBBoxCenter().fY < curDist[i].fa->GetBBoxCenter().fY))
                           cur->SetBBoxCenterY(cur->GetBBoxCenter().fY - otherDist[j].fdist + curDist[i].fdist);
                     else  cur->SetBBoxCenterY(cur->GetBBoxCenter().fY + otherDist[j].fdist - curDist[i].fdist);
                     movedY = true;
                  }
                  DrawDist(curDist[i].fa->GetBBox(), curDist[i].fb->GetBBox(), 'y');
                  DrawDist(otherDist[j].fa->GetBBox(), otherDist[j].fb->GetBBox(), 'y');
               }
            }
            for (UInt_t j = i; j<curDist.size(); j++) {
               if (i!=j) {
                  if ((curDist[i].fdir == curDist[j].fdir)&&(curDist[j].fdir=='x')&&(TMath::Abs(curDist[i].fdist-curDist[j].fdist)<threshold)) {
                     if (cling && (!movedX) && (!resize)) {
                        if ((cur->GetBBoxCenter().fX < curDist[i].fb->GetBBoxCenter().fX)||(cur->GetBBoxCenter().fX < curDist[i].fa->GetBBoxCenter().fX))
                              cur->SetBBoxCenterX(cur->GetBBoxCenter().fX - floor(0.5*(curDist[j].fdist - curDist[i].fdist)));
                        else  cur->SetBBoxCenterX(cur->GetBBoxCenter().fX + floor(0.5*(curDist[j].fdist - curDist[i].fdist)));
                     }
                     DrawDist(curDist[i].fa->GetBBox(), curDist[i].fb->GetBBox(), 'x');
                     DrawDist(curDist[j].fa->GetBBox(), curDist[j].fb->GetBBox(), 'x');
                  }

                  if ((curDist[i].fdir == curDist[j].fdir)&&(curDist[j].fdir=='y')&&(TMath::Abs(curDist[i].fdist-curDist[j].fdist)<threshold)) {
                     if (cling && (!movedY) && (!resize)) {
                        if ((cur->GetBBoxCenter().fY < curDist[i].fb->GetBBoxCenter().fY)||(cur->GetBBoxCenter().fY < curDist[i].fa->GetBBoxCenter().fY))
                              cur->SetBBoxCenterY(cur->GetBBoxCenter().fY - floor(0.5*(curDist[j].fdist - curDist[i].fdist)));
                        else  cur->SetBBoxCenterY(cur->GetBBoxCenter().fY + floor(0.5*(curDist[j].fdist - curDist[i].fdist)));
                     }
                     DrawDist(curDist[i].fa->GetBBox(), curDist[i].fb->GetBBox(), 'y');
                     DrawDist(curDist[j].fa->GetBBox(), curDist[j].fb->GetBBox(), 'y');
                  }
               }
            }
         }
         if (resize) {
            // Show equal Sizes
            for (UInt_t i = 0; i<n; i++) {
               TAttBBox2D *a = dynamic_cast<TAttBBox2D *>( prims->At(i) );
               if (a && (cur != a)) {
                  aBBox = a->GetBBox();

                  if ((TMath::Abs(aBBox.fWidth - BBox.fWidth)<threshold) && (mode != 't') && (mode != 'b')) {
                     if (cling) {
                        if (mode == 'l') cur->SetBBoxX1(BBox.fX + BBox.fWidth - aBBox.fWidth);
                        if (mode == 'r') cur->SetBBoxX2(BBox.fX + aBBox.fWidth);
                        if ((mode == '1')||(mode == '4')) cur->SetBBoxX1(BBox.fX + BBox.fWidth - aBBox.fWidth);
                        if ((mode == '2')||(mode == '3')) cur->SetBBoxX2(BBox.fX + aBBox.fWidth);
                        BBox = cur->GetBBox();
                     }

                     A = new TArrow(gPad->PixeltoX(aBBox.fX), gPad->PixeltoY(aBBox.fY-dSizeArrow-gPad->VtoPixel(0)),
                                    gPad->PixeltoX(aBBox.fX+aBBox.fWidth), gPad->PixeltoY(aBBox.fY-dSizeArrow-gPad->VtoPixel(0)), 0.01, "<|>");
                     A->SetBit(kCanDelete);
                     A->SetLineColor(lineColor);
                     A->SetFillColor(lineColor);
                     A->Draw();

                     A = new TArrow(gPad->PixeltoX(BBox.fX), gPad->PixeltoY(BBox.fY-dSizeArrow-gPad->VtoPixel(0)),
                                    gPad->PixeltoX(BBox.fX+BBox.fWidth), gPad->PixeltoY(BBox.fY-dSizeArrow-gPad->VtoPixel(0)), 0.01, "<|>");
                     A->SetBit(kCanDelete);
                     A->SetLineColor(lineColor);
                     A->SetFillColor(lineColor);
                     A->Draw();
                  }
                  if ((TMath::Abs(aBBox.fHeight - BBox.fHeight)<threshold) && (mode != 'r') && (mode != 'l')) {
                     if (cling) {
                        if (mode == 't') cur->SetBBoxY1(BBox.fY + BBox.fHeight - aBBox.fHeight);
                        if (mode == 'b') cur->SetBBoxY2(BBox.fY + aBBox.fHeight);
                        if ((mode == '1')||(mode == '2')) cur->SetBBoxY1(BBox.fY + BBox.fHeight - aBBox.fHeight);
                        if ((mode == '3')||(mode == '4')) cur->SetBBoxY2(BBox.fY + aBBox.fHeight);
                        BBox = cur->GetBBox();
                     }
                     A = new TArrow(gPad->PixeltoX(aBBox.fX-dSizeArrow), gPad->PixeltoY(aBBox.fY-gPad->VtoPixel(0)),
                                    gPad->PixeltoX(aBBox.fX-dSizeArrow), gPad->PixeltoY(aBBox.fY+aBBox.fHeight-gPad->VtoPixel(0)), 0.01, "<|>");
                     A->SetBit(kCanDelete);
                     A->SetLineColor(lineColor);
                     A->SetFillColor(lineColor);
                     A->Draw();

                     A = new TArrow(gPad->PixeltoX(BBox.fX-dSizeArrow), gPad->PixeltoY(BBox.fY-gPad->VtoPixel(0)),
                                   gPad->PixeltoX(BBox.fX-dSizeArrow), gPad->PixeltoY(BBox.fY+BBox.fHeight-gPad->VtoPixel(0)), 0.01, "<|>");
                     A->SetBit(kCanDelete);
                     A->SetLineColor(lineColor);
                     A->SetFillColor(lineColor);
                     A->Draw();
                  }
               }
            }
         }

         break;

      case kButton1Up:
         if (tmpGuideLinePad) {
            // All the arrows and lines in that pad are also deleted because
            // they all have the bit kCanDelete on.
            tmpGuideLinePad->Delete();
            tmpGuideLinePad = 0;
         }
         break;
      }
   }

   gPad->Modified(kTRUE);
   padSave->cd();
}

////////////////////////////////////////////////////////////////////////////////
/// Return kTRUE if the crosshair has been activated (via SetCrosshair).

Bool_t TPad::HasCrosshair() const
{
   return (Bool_t)GetCrosshair();
}

////////////////////////////////////////////////////////////////////////////////
/// Return the crosshair type (from the mother canvas)
/// crosshair type = 0 means no crosshair.

Int_t TPad::GetCrosshair() const
{
   if (this == (TPad*)fCanvas)
      return fCrosshair;
   return fCanvas ? fCanvas->GetCrosshair() : 0;
}

////////////////////////////////////////////////////////////////////////////////
/// Set crosshair active/inactive.
///  - If crhair != 0, a crosshair will be drawn in the pad and its sub-pads.
///  - If the canvas crhair = 1 , the crosshair spans the full canvas.
///  - If the canvas crhair > 1 , the crosshair spans only the pad.

void TPad::SetCrosshair(Int_t crhair)
{
   fCrosshair = crhair;
   fCrosshairPos = 0;

   if (this != (TPad*)fCanvas) fCanvas->SetCrosshair(crhair);
}

////////////////////////////////////////////////////////////////////////////////
/// static function to set the maximum Pick Distance fgMaxPickDistance
/// This parameter is used in TPad::Pick to select an object if
/// its DistancetoPrimitive returns a value < fgMaxPickDistance
/// The default value is 5 pixels. Setting a smaller value will make
/// picking more precise but also more difficult

void TPad::SetMaxPickDistance(Int_t maxPick)
{
   fgMaxPickDistance = maxPick;
}

////////////////////////////////////////////////////////////////////////////////
/// Set tool tip text associated with this pad. The delay is in
/// milliseconds (minimum 250). To remove tool tip call method with
/// text = 0.

void TPad::SetToolTipText(const char *text, Long_t delayms)
{
   if (fTip) {
      DeleteToolTip(fTip);
      fTip = nullptr;
   }

   if (text && strlen(text))
      fTip = CreateToolTip((TBox*)nullptr, text, delayms);
}

////////////////////////////////////////////////////////////////////////////////
/// Set pad vertical (default) or horizontal

void TPad::SetVertical(Bool_t vert)
{
   if (vert) ResetBit(kHori);
   else      SetBit(kHori);
}

////////////////////////////////////////////////////////////////////////////////
/// Stream a class object.

void TPad::Streamer(TBuffer &b)
{
   UInt_t R__s, R__c;
   Int_t nch, nobjects;
   Float_t single;
   TObject *obj;
   if (b.IsReading()) {
      Version_t v = b.ReadVersion(&R__s, &R__c);
      if (v > 5) {
         if (!gPad) gPad = new TCanvas(GetName());
         TPad *padsave = (TPad*)gPad;
         fMother = (TPad*)gPad;
         if (fMother)  fCanvas = fMother->GetCanvas();
         gPad      = this;
         fPixmapID = -1;      // -1 means pixmap will be created by ResizePad()
         gReadLevel++;
         gROOT->SetReadingObject(kTRUE);

         b.ReadClassBuffer(TPad::Class(), this, v, R__s, R__c);

         //Set the kCanDelete bit in all objects in the pad such that when the pad
         //is deleted all objects in the pad are deleted too.
         TIter next(fPrimitives);
         while ((obj = next())) {
            obj->SetBit(kCanDelete);
         }

         fModified = kTRUE;
         fPadPointer = nullptr;
         gReadLevel--;
         if (gReadLevel == 0 && IsA() == TPad::Class()) ResizePad();
         gROOT->SetReadingObject(kFALSE);
         gPad = padsave;
         return;
      }

      //====process old versions before automatic schema evolution
      if (v < 5) {   //old TPad in single precision
         if (v < 3) {   //old TPad derived from TWbox
            b.ReadVersion();   //      TVirtualPad::Streamer(b)
            b.ReadVersion();   //      TWbox::Streamer(b)
            b.ReadVersion();   //      TBox::Streamer(b)
            TObject::Streamer(b);
            TAttLine::Streamer(b);
            TAttFill::Streamer(b);
            b >> single; fX1 = single;
            b >> single; fY1 = single;
            b >> single; fX2 = single;
            b >> single; fY2 = single;
            b >> fBorderSize;
            b >> fBorderMode;
            TAttPad::Streamer(b);
         } else {  //new TPad
            TVirtualPad::Streamer(b);
            TAttPad::Streamer(b);
            b >> single; fX1 = single;
            b >> single; fY1 = single;
            b >> single; fX2 = single;
            b >> single; fY2 = single;
            b >> fBorderSize;
            b >> fBorderMode;
         }
         b >> fLogx;
         b >> fLogy;
         b >> fLogz;
         b >> single; fXtoAbsPixelk = single;
         b >> single; fXtoPixelk    = single;
         b >> single; fXtoPixel     = single;
         b >> single; fYtoAbsPixelk = single;
         b >> single; fYtoPixelk    = single;
         b >> single; fYtoPixel     = single;
         b >> single; fUtoAbsPixelk = single;
         b >> single; fUtoPixelk    = single;
         b >> single; fUtoPixel     = single;
         b >> single; fVtoAbsPixelk = single;
         b >> single; fVtoPixelk    = single;
         b >> single; fVtoPixel     = single;
         b >> single; fAbsPixeltoXk = single;
         b >> single; fPixeltoXk    = single;
         b >> single; fPixeltoX     = single;
         b >> single; fAbsPixeltoYk = single;
         b >> single; fPixeltoYk    = single;
         b >> single; fPixeltoY     = single;
         b >> single; fXlowNDC      = single;
         b >> single; fYlowNDC      = single;
         b >> single; fWNDC         = single;
         b >> single; fHNDC         = single;
         b >> single; fAbsXlowNDC   = single;
         b >> single; fAbsYlowNDC   = single;
         b >> single; fAbsWNDC      = single;
         b >> single; fAbsHNDC      = single;
         b >> single; fUxmin        = single;
         b >> single; fUymin        = single;
         b >> single; fUxmax        = single;
         b >> single; fUymax        = single;
      } else {
         TVirtualPad::Streamer(b);
         TAttPad::Streamer(b);
         b >> fX1;
         b >> fY1;
         b >> fX2;
         b >> fY2;
         b >> fBorderSize;
         b >> fBorderMode;
         b >> fLogx;
         b >> fLogy;
         b >> fLogz;
         b >> fXtoAbsPixelk;
         b >> fXtoPixelk;
         b >> fXtoPixel;
         b >> fYtoAbsPixelk;
         b >> fYtoPixelk;
         b >> fYtoPixel;
         b >> fUtoAbsPixelk;
         b >> fUtoPixelk;
         b >> fUtoPixel;
         b >> fVtoAbsPixelk;
         b >> fVtoPixelk;
         b >> fVtoPixel;
         b >> fAbsPixeltoXk;
         b >> fPixeltoXk;
         b >> fPixeltoX;
         b >> fAbsPixeltoYk;
         b >> fPixeltoYk;
         b >> fPixeltoY;
         b >> fXlowNDC;
         b >> fYlowNDC;
         b >> fWNDC;
         b >> fHNDC;
         b >> fAbsXlowNDC;
         b >> fAbsYlowNDC;
         b >> fAbsWNDC;
         b >> fAbsHNDC;
         b >> fUxmin;
         b >> fUymin;
         b >> fUxmax;
         b >> fUymax;
      }

      if (!gPad) gPad = new TCanvas(GetName());
      if (gReadLevel == 0) fMother = (TPad*)gROOT->GetSelectedPad();
      else                fMother = (TPad*)gPad;
      if (!fMother) fMother = (TPad*)gPad;
      if (fMother)  fCanvas = fMother->GetCanvas();
      gPad      = fMother;
      fPixmapID = -1;      // -1 means pixmap will be created by ResizePad()
      //-------------------------
      // read objects and their drawing options
      //      b >> fPrimitives;
      gReadLevel++;
      gROOT->SetReadingObject(kTRUE);
      fPrimitives = new TList;
      b >> nobjects;
      if (nobjects > 0) {
         TPad *padsav = (TPad*)gPad;
         gPad = this;
         char drawoption[64];
         for (Int_t i = 0; i < nobjects; i++) {
            b >> obj;
            b >> nch;
            b.ReadFastArray(drawoption,nch);
            fPrimitives->AddLast(obj, drawoption);
            gPad = this; // gPad may be modified in b >> obj if obj is a pad
         }
         gPad = padsav;
      }
      gReadLevel--;
      gROOT->SetReadingObject(kFALSE);
      //////////////////////////////////////////////////////////////////////////

      if (v > 3) {
         b >> fExecs;
      }
      fName.Streamer(b);
      fTitle.Streamer(b);
      b >> fPadPaint;
      fModified = kTRUE;
      b >> fGridx;
      b >> fGridy;
      b >> fFrame;
      b >> fView;
      if (v < 5) {
         b >> single; fTheta = single;
         b >> single; fPhi   = single;
      } else {
         b >> fTheta;
         b >> fPhi;
      }
      fPadPointer = nullptr;
      b >> fNumber;
      b >> fAbsCoord;
      if (v > 1) {
         b >> fTickx;
         b >> fTicky;
      } else {
         fTickx = fTicky = 0;
      }
      if (gReadLevel == 0 && IsA() == TPad::Class()) ResizePad();
      b.CheckByteCount(R__s, R__c, TPad::IsA());
      //====end of old versions

   } else {
      b.WriteClassBuffer(TPad::Class(),this);
   }
}

////////////////////////////////////////////////////////////////////////////////
/// Force a copy of current style for all objects in pad.

void TPad::UseCurrentStyle()
{
   if (gStyle->IsReading()) {
      SetFillColor(gStyle->GetPadColor());
      SetBottomMargin(gStyle->GetPadBottomMargin());
      SetTopMargin(gStyle->GetPadTopMargin());
      SetLeftMargin(gStyle->GetPadLeftMargin());
      SetRightMargin(gStyle->GetPadRightMargin());
      fBorderSize = gStyle->GetPadBorderSize();
      fBorderMode = gStyle->GetPadBorderMode();
      fGridx = gStyle->GetPadGridX();
      fGridy = gStyle->GetPadGridY();
      fTickx = gStyle->GetPadTickX();
      fTicky = gStyle->GetPadTickY();
      fLogx  = gStyle->GetOptLogx();
      fLogy  = gStyle->GetOptLogy();
      fLogz  = gStyle->GetOptLogz();
   } else {
      gStyle->SetPadColor(GetFillColor());
      gStyle->SetPadBottomMargin(GetBottomMargin());
      gStyle->SetPadTopMargin(GetTopMargin());
      gStyle->SetPadLeftMargin(GetLeftMargin());
      gStyle->SetPadRightMargin(GetRightMargin());
      gStyle->SetPadBorderSize(GetBorderSize());
      gStyle->SetPadBorderMode(GetBorderMode());
      gStyle->SetPadGridX(fGridx);
      gStyle->SetPadGridY(fGridy);
      gStyle->SetPadTickX(fTickx);
      gStyle->SetPadTickY(fTicky);
      gStyle->SetOptLogx (fLogx);
      gStyle->SetOptLogy (fLogy);
      gStyle->SetOptLogz (fLogz);
   }

   if (!fPrimitives) fPrimitives = new TList;
   TIter next(GetListOfPrimitives());
   TObject *obj;

   while ((obj = next())) {
      obj->UseCurrentStyle();
   }

   TPaveText *title  = (TPaveText*)FindObject("title");
   if (title) {
      if (gStyle->IsReading()) {
         title->SetFillColor(gStyle->GetTitleFillColor());
         title->SetTextFont(gStyle->GetTitleFont(""));
         title->SetTextColor(gStyle->GetTitleTextColor());
         title->SetBorderSize(gStyle->GetTitleBorderSize());
         if (!gStyle->GetOptTitle()) delete title;
      } else {
         gStyle->SetTitleFillColor(title->GetFillColor());
         gStyle->SetTitleFont(title->GetTextFont());
         gStyle->SetTitleTextColor(title->GetTextColor());
         gStyle->SetTitleBorderSize(title->GetBorderSize());
      }
   }
   if (fFrame) fFrame->UseCurrentStyle();

   if (gStyle->IsReading()) Modified();
}

////////////////////////////////////////////////////////////////////////////////
/// Loop and sleep until a primitive with name=pname is found in the pad.
///
/// If emode is given, the editor is automatically set to emode, ie
/// it is not required to have the editor control bar.
///
/// The possible values for emode are:
///  - emode = "" (default). User will select the mode via the editor bar
///  - emode = "Arc", "Line", "Arrow", "Button", "Diamond", "Ellipse",
///  - emode = "Pad","pave", "PaveLabel","PaveText", "PavesText",
///  - emode = "PolyLine", "CurlyLine", "CurlyArc", "Text", "Marker", "CutG"
///
/// If emode is specified and it is not valid, "PolyLine" is assumed. If emode
/// is not specified or ="", an attempt is to use pname[1...]
///
/// for example if pname="TArc", emode="Arc" will be assumed.
/// When this function is called within a macro, the macro execution
/// is suspended until a primitive corresponding to the arguments
/// is found in the pad.
///
/// If CRTL/C is typed in the pad, the function returns 0.
///
/// While this function is executing, one can use the mouse, interact
/// with the graphics pads, use the Inspector, Browser, TreeViewer, etc.
///
/// Examples:
/// ~~~ {.cpp}
///   c1.WaitPrimitive();      // Return the first created primitive
///                            // whatever it is.
///                            // If a double-click with the mouse is executed
///                            // in the pad or any key pressed, the function
///                            // returns 0.
///   c1.WaitPrimitive("ggg"); // Set the editor in mode "PolyLine/Graph"
///                            // Create a polyline, then using the context
///                            // menu item "SetName", change the name
///                            // of the created TGraph to "ggg"
///   c1.WaitPrimitive("TArc");// Set the editor in mode "Arc". Returns
///                            // as soon as a TArc object is created.
///   c1.WaitPrimitive("lat","Text"); // Set the editor in Text/Latex mode.
///                            // Create a text object, then Set its name to "lat"
/// ~~~
/// The following macro waits for 10 primitives of any type to be created.
///
/// ~~~ {.cpp}
///{
///   TCanvas c1("c1");
///   TObject *obj;
///   for (Int_t i=0;i<10;i++) {
///      obj = gPad->WaitPrimitive();
///      if (!obj) break;
///      printf("Loop i=%d, found objIsA=%s, name=%s\n",
///         i,obj->ClassName(),obj->GetName());
///   }
///}
/// ~~~
///
/// If ROOT runs in batch mode a call to this method does nothing.

TObject *TPad::WaitPrimitive(const char *pname, const char *emode)
{
   if (!gPad) return 0;

   if (strlen(emode)) gROOT->SetEditorMode(emode);
   if (gROOT->GetEditorMode() == 0 && strlen(pname) > 2) gROOT->SetEditorMode(&pname[1]);

   if (!fPrimitives) fPrimitives = new TList;
   gSystem->ProcessEvents();
   TObject *oldlast = gPad->GetListOfPrimitives()->Last();
   TObject *obj = 0;
   Bool_t testlast = kFALSE;
   Bool_t hasname = strlen(pname) > 0;
   if (!pname[0] && !emode[0]) testlast = kTRUE;
   if (testlast) gROOT->SetEditorMode();
   while (!gSystem->ProcessEvents() && gROOT->GetSelectedPad()) {
      if (gROOT->GetEditorMode() == 0) {
         if (hasname) {
            obj = FindObject(pname);
            if (obj) return obj;
         }
         if (testlast) {
            obj = gPad->GetListOfPrimitives()->Last();
            if (obj != oldlast) return obj;
            Int_t event = GetEvent();
            if (event == kButton1Double || event == kKeyPress) {
               //the following statement is required against other loop executions
               //before returning
               fCanvas->HandleInput((EEventType)-1,0,0);
               return 0;
            }
         }
      }
      gSystem->Sleep(10);
   }

   return 0;
}

////////////////////////////////////////////////////////////////////////////////
/// Create a tool tip and return its pointer.

TObject *TPad::CreateToolTip(const TBox *box, const char *text, Long_t delayms)
{
   if (gPad->IsBatch()) return 0;
   return (TObject*)gROOT->ProcessLineFast(Form("new TGToolTip((TBox*)0x%lx,\"%s\",%d)",
                                           (Long_t)box,text,(Int_t)delayms));
}

////////////////////////////////////////////////////////////////////////////////
/// Delete tool tip object.

void TPad::DeleteToolTip(TObject *tip)
{
   // delete tip;
   if (!tip) return;
   gROOT->ProcessLineFast(Form("delete (TGToolTip*)0x%lx", (Long_t)tip));
}

////////////////////////////////////////////////////////////////////////////////
/// Reset tool tip, i.e. within time specified in CreateToolTip the
/// tool tip will pop up.

void TPad::ResetToolTip(TObject *tip)
{
   if (!tip) return;
   // tip->Reset(this);
   gROOT->ProcessLineFast(Form("((TGToolTip*)0x%lx)->Reset((TPad*)0x%lx)",
                          (Long_t)tip,(Long_t)this));
}

////////////////////////////////////////////////////////////////////////////////
/// Hide tool tip.

void TPad::CloseToolTip(TObject *tip)
{
   if (!tip) return;
   // tip->Hide();
   gROOT->ProcessLineFast(Form("((TGToolTip*)0x%lx)->Hide()",(Long_t)tip));
}

////////////////////////////////////////////////////////////////////////////////
/// Deprecated: use TPad::GetViewer3D() instead

void TPad::x3d(Option_t *type)
{
   ::Info("TPad::x3d()", "This function is deprecated. Use %s->GetViewer3D(\"x3d\") instead",this->GetName());

   // Default on GetViewer3D is pad - for x3d it was x3d...
   if (!type || !type[0]) {
      type = "x3d";
   }
   GetViewer3D(type);
}

////////////////////////////////////////////////////////////////////////////////
/// Create/obtain handle to 3D viewer. Valid types are:
///  - 'pad' - pad drawing via TViewer3DPad
/// any others registered with plugin manager supporting TVirtualViewer3D
/// If an invalid/null type is requested then the current viewer is returned
/// (if any), otherwise a default 'pad' type is returned

TVirtualViewer3D *TPad::GetViewer3D(Option_t *type)
{
   Bool_t validType = kFALSE;

   if ( (!type || !type[0] || (strstr(type, "gl") && !strstr(type, "ogl"))) && !fCanvas->UseGL())
      type = "pad";

   if (type && type[0]) {

      if (gPluginMgr->FindHandler("TVirtualViewer3D", type))
         validType = kTRUE;

   }

   // Invalid/null type requested?
   if (!validType) {
      // Return current viewer if there is one
      if (fViewer3D) {
         return fViewer3D;
      }
      // otherwise default to the pad
      else {
         type = "pad";
      }
   }

   // Ensure we can create the new viewer before removing any existing one
   TVirtualViewer3D *newViewer = 0;

   Bool_t createdExternal = kFALSE;

   // External viewers need to be created via plugin manager via interface...
   if (!strstr(type,"pad")) {
      newViewer = TVirtualViewer3D::Viewer3D(this,type);

      if (!newViewer) {
         Warning("TPad::CreateViewer3D", "Cannot create 3D viewer of type: %s", type);

         // Return the existing viewer
         return fViewer3D;
      }

      if (strstr(type, "gl") && !strstr(type, "ogl"))
         fEmbeddedGL = kTRUE, fCopyGLDevice = kTRUE, Modified();
      else
         createdExternal = kTRUE;

   } else
      newViewer = new TViewer3DPad(*this);

   // If we had a previous viewer destroy it now
   // In this case we do take responsibility for destroying viewer
   // c.f. ReleaseViewer3D
   delete fViewer3D;

   // Set and return new viewer
   fViewer3D = newViewer;

   // Ensure any new external viewer is painted
   // For internal TViewer3DPad type we assume this is being
   // create on demand due to a paint - so this is not required
   if (createdExternal) {
      Modified();
      Update();
   }

   return fViewer3D;
}

////////////////////////////////////////////////////////////////////////////////
/// Release current (external) viewer

void TPad::ReleaseViewer3D(Option_t * /*type*/ )
{
   fViewer3D = nullptr;

   // We would like to ensure the pad is repainted
   // when external viewer is closed down. However
   // a modify/paint call here will repaint the pad
   // before the external viewer window actually closes.
   // So the pad would have to be redraw twice over.
   // Currently we just have to live with the pad staying blank
   // any click in pad will refresh.
}

////////////////////////////////////////////////////////////////////////////////
/// Get GL device.

Int_t TPad::GetGLDevice()
{
   return fGLDevice;
}

////////////////////////////////////////////////////////////////////////////////
/// Emit RecordPave() signal.

void TPad::RecordPave(const TObject *obj)
{
   Emit("RecordPave(const TObject*)", (Long_t)obj);
}

////////////////////////////////////////////////////////////////////////////////
/// Emit RecordLatex() signal.

void TPad::RecordLatex(const TObject *obj)
{
   Emit("RecordLatex(const TObject*)", (Long_t)obj);
}

////////////////////////////////////////////////////////////////////////////////
/// Get pad painter from TCanvas.

TVirtualPadPainter *TPad::GetPainter()
{
   if (!fCanvas) return nullptr;
   return fCanvas->GetCanvasPainter();
}

////////////////////////////////////////////////////////////////////////////////
/// Return the bounding Box of the Pad

Rectangle_t TPad::GetBBox()
{
   Rectangle_t BBox;
   BBox.fX = gPad->XtoPixel(fXlowNDC*(gPad->GetX2()-gPad->GetX1()) + gPad->GetX1());
   BBox.fY = gPad->YtoPixel((fYlowNDC+fHNDC)*(gPad->GetY2()-gPad->GetY1()) + gPad->GetY1());
   BBox.fWidth = gPad->XtoPixel((fXlowNDC+fWNDC)*(gPad->GetX2()-gPad->GetX1()) + gPad->GetX1()) - gPad->XtoPixel(fXlowNDC*(gPad->GetX2()-gPad->GetX1()) + gPad->GetX1());
   BBox.fHeight = gPad->YtoPixel((fYlowNDC)*(gPad->GetY2()-gPad->GetY1()) + gPad->GetY1()) - gPad->YtoPixel((fYlowNDC+fHNDC)*(gPad->GetY2()-gPad->GetY1()) + gPad->GetY1());
   return (BBox);
}


////////////////////////////////////////////////////////////////////////////////
/// Return the center of the Pad as TPoint in pixels

TPoint TPad::GetBBoxCenter()
{
   TPoint p;
   Double_t x = ((fXlowNDC+0.5*fWNDC)*(gPad->GetX2()-gPad->GetX1())) + gPad->GetX1();
   Double_t y = ((fYlowNDC+0.5*fHNDC)*(gPad->GetY2()-gPad->GetY1())) + gPad->GetY1();

   p.SetX(gPad->XtoPixel(x));
   p.SetY(gPad->YtoPixel(y));
   return(p);
}

////////////////////////////////////////////////////////////////////////////////
/// Set center of the Pad

void TPad::SetBBoxCenter(const TPoint &p)
{
   fXlowNDC = (gPad->PixeltoX(p.GetX()) - gPad->GetX1())/(gPad->GetX2()-gPad->GetX1())-0.5*fWNDC;
   fYlowNDC = (gPad->PixeltoY(p.GetY()-gPad->VtoPixel(0)) - gPad->GetY1())/(gPad->GetY2()-gPad->GetY1())-0.5*fHNDC;
   ResizePad();
}

////////////////////////////////////////////////////////////////////////////////
/// Set X coordinate of the center of the Pad

void TPad::SetBBoxCenterX(const Int_t x)
{
   fXlowNDC = (gPad->PixeltoX(x) - gPad->GetX1())/(gPad->GetX2()-gPad->GetX1())-0.5*fWNDC;
   ResizePad();
}

////////////////////////////////////////////////////////////////////////////////
/// Set Y coordinate of the center of the Pad

void TPad::SetBBoxCenterY(const Int_t y)
{
   fYlowNDC = (gPad->PixeltoY(y-gPad->VtoPixel(0)) - gPad->GetY1())/(gPad->GetY2()-gPad->GetY1())-0.5*fHNDC;
   ResizePad();
}

////////////////////////////////////////////////////////////////////////////////
/// Set lefthandside of BoundingBox to a value
/// (resize in x direction on left)

void TPad::SetBBoxX1(const Int_t x)
{
   fXlowNDC = (gPad->PixeltoX(x) - gPad->GetX1())/(gPad->GetX2()-gPad->GetX1());
   fWNDC = fXUpNDC - fXlowNDC;
   ResizePad();
}

////////////////////////////////////////////////////////////////////////////////
/// Set right hand side of BoundingBox to a value
/// (resize in x direction on right)

void TPad::SetBBoxX2(const Int_t x)
{
   fWNDC = (gPad->PixeltoX(x) - gPad->GetX1())/(gPad->GetX2()-gPad->GetX1())-fXlowNDC;
   ResizePad();
}

////////////////////////////////////////////////////////////////////////////////
/// Set top of BoundingBox to a value (resize in y direction on top)

void TPad::SetBBoxY1(const Int_t y)
{
   fHNDC = (gPad->PixeltoY(y-gPad->VtoPixel(0)) - gPad->GetY1())/(gPad->GetY2()-gPad->GetY1())-fYlowNDC;
   ResizePad();
}

////////////////////////////////////////////////////////////////////////////////
/// Set bottom of BoundingBox to a value
/// (resize in y direction on bottom)

void TPad::SetBBoxY2(const Int_t y)
{
   fYlowNDC = (gPad->PixeltoY(y-gPad->VtoPixel(0)) - gPad->GetY1())/(gPad->GetY2()-gPad->GetY1());
   fHNDC = fYUpNDC - fYlowNDC;
   ResizePad();
}
<|MERGE_RESOLUTION|>--- conflicted
+++ resolved
@@ -3202,10 +3202,6 @@
 {
    TBox *b = (TBox *)o;
    if (fCGnx==0||fCGny==0) return;
-<<<<<<< HEAD
-
-=======
->>>>>>> e0a15efc
    Double_t xs   = (fX2-fX1)/fCGnx;
    Double_t ys   = (fY2-fY1)/fCGny;
 
@@ -3223,10 +3219,6 @@
 {
    TFrame *f = (TFrame *)o;
    if (fCGnx==0||fCGny==0) return;
-<<<<<<< HEAD
-
-=======
->>>>>>> e0a15efc
    Double_t xs   = (fX2-fX1)/fCGnx;
    Double_t ys   = (fY2-fY1)/fCGny;
 
@@ -3252,10 +3244,6 @@
 void TPad::FillCollideGridTGraph(TObject *o)
 {
    TGraph *g = (TGraph *)o;
-<<<<<<< HEAD
-
-=======
->>>>>>> e0a15efc
    if (fCGnx==0||fCGny==0) return;
    Double_t xs   = (fX2-fX1)/fCGnx;
    Double_t ys   = (fY2-fY1)/fCGny;
