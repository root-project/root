--- conflicted
+++ resolved
@@ -3741,11 +3741,7 @@
    // This must be done after modified flag is cleared, as some
    // viewers will invoke another paint by marking pad modified again
    if (began3DScene) {
-<<<<<<< HEAD
-      if(fViewer3D) fViewer3D->EndScene();
-=======
       if (fViewer3D) fViewer3D->EndScene();
->>>>>>> 85522a2f
    }
 
    gVirtualPS = saveps;
@@ -4940,11 +4936,7 @@
          gPad->GetCanvas()->SetHighLightColor(-1);
          gPad->Modified();
          gPad->Update();
-<<<<<<< HEAD
-         if (GetPainter()) {
-=======
          if (GetPainter()){
->>>>>>> 85522a2f
            GetPainter()->SelectDrawable(wid);
            GetPainter()->SaveImage(this, psname.Data(), gtype);
          }
@@ -6242,12 +6234,8 @@
    TPad *is_pad = dynamic_cast<TPad *>( object );
    TVirtualPad *padSave = 0;
    padSave = gPad;
-<<<<<<< HEAD
-   if (is_pad && is_pad->GetMother()) is_pad->GetMother()->cd();
-=======
    if (is_pad) 
      if (is_pad->GetMother()) is_pad->GetMother()->cd();
->>>>>>> 85522a2f
 
    static TPad * tmpGuideLinePad=nullptr;
 
