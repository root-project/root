--- conflicted
+++ resolved
@@ -75,10 +75,7 @@
     ...     print(suggestion)
     TROOT::IsA
     TROOT::IsBatch
-<<<<<<< HEAD
-=======
     TROOT::IsBuilt
->>>>>>> 18b4f317
     TROOT::IsDestructed
     TROOT::IsEqual
     TROOT::IsEscaped
