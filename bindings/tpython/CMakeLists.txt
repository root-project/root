--- conflicted
+++ resolved
@@ -30,15 +30,4 @@
     Python3::Python
 )
 
-<<<<<<< HEAD
-# Disables warnings originating from deprecated register keyword in Python
-if("${CMAKE_CXX_COMPILER_ID}" STREQUAL "GNU" AND CMAKE_CXX_STANDARD GREATER_EQUAL 11)
-    target_compile_options(ROOTTPython PRIVATE -Wno-register)
-endif()
-if("${CMAKE_CXX_COMPILER_ID}" MATCHES "Clang" AND CMAKE_CXX_STANDARD GREATER_EQUAL 11)
-    target_compile_options(ROOTTPython PRIVATE -Wno-register)
-    target_compile_options(ROOTTPython PRIVATE -Wno-deprecated-register)
-endif()
-=======
-ROOT_ADD_TEST_SUBDIRECTORY(test)
->>>>>>> 4f177922
+ROOT_ADD_TEST_SUBDIRECTORY(test)