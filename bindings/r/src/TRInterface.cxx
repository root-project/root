--- conflicted
+++ resolved
@@ -190,11 +190,8 @@
 // Parse R code and returns status of execution.
 // the RObject's response is saved in  ans
    SEXP fans;
-<<<<<<< HEAD
+
    Int_t rc=kFALSE;
-=======
-   Int_t rc = 0;
->>>>>>> 1131adbd
    try{ 
         rc = fR->parseEval(code.Data(), fans);
     } 
@@ -230,11 +227,8 @@
 //The RObject result of execution is returned in TRObjectProxy
   
    SEXP ans;
-<<<<<<< HEAD
+
    int rc=kFALSE;
-=======
-   int rc = 0;
->>>>>>> 1131adbd
    try{
    rc = fR->parseEval(code.Data(), ans);
        } 
