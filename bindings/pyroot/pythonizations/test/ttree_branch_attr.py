--- conflicted
+++ resolved
@@ -49,11 +49,7 @@
         nt = f.Get(self.tuplename)
         ROOT.SetOwnership(nt, False)
 
-<<<<<<< HEAD
-        ntd = f.Get(self.tuplename + 'D')
-=======
         ntd = f.Get(self.tuplename + "D")
->>>>>>> 4f177922
         ROOT.SetOwnership(ntd, False)
 
         # Read first entry
