import unittest
from array import array

import ROOT
import numpy as np


class TTreeSetBranchAddress(unittest.TestCase):
    """
    Test for the pythonization of TTree::SetBranchAddress, which allows to pass proxy
    references as arguments from the Python side. Example:
    `v = ROOT.std.vector('int')()`
    `t.SetBranchAddress("my_vector_branch", v)`

    Since this pythonization is common to TTree and its subclasses, TChain, TNtuple
    and TNtupleD are also tested here.
    """

    filename = "treesetbranchaddress.root"
    treename = "mytree"
    tuplename = "mytuple"
    nentries = 2
    arraysize = 10
    more = 10

    # Setup
    @classmethod
    def setUpClass(cls):
        ROOT.gInterpreter.Declare('#include "TreeHelper.h"')
        ROOT.CreateTTree(cls.filename, cls.treename, cls.nentries, cls.arraysize, cls.more, "RECREATE")
        ROOT.CreateTNtuple(cls.filename, cls.tuplename, cls.nentries, cls.more, "UPDATE")

    # Helpers
    def get_tree_and_chain(self):
        f = ROOT.TFile(self.filename)
        t = f.Get(self.treename)
        # Prevent double deletion of the tree (Python and C++ TFile)
        ROOT.SetOwnership(t, False)

        c = ROOT.TChain(self.treename)
        c.Add(self.filename)
        c.Add(self.filename)

        return f, t, c

    def get_ntuples(self):
        f = ROOT.TFile(self.filename)

        nt = f.Get(self.tuplename)
        ROOT.SetOwnership(nt, False)

        ntd = f.Get(self.tuplename + "D")
        ROOT.SetOwnership(ntd, False)

        return f, nt, ntd

    # Tests
    # Basic type, array and struct leaf list do not actually need the pythonization,
    # but testing anyway for the sake of completeness
    def test_basic_type_branch(self):
        f, t, c = self.get_tree_and_chain()

        for ds in t, c:
            n = array("f", [0.0])
            ds.SetBranchAddress("floatb", n)
            ds.GetEntry(0)

            self.assertEqual(n[0], self.more)

    def test_array_branch(self):
        f, t, c = self.get_tree_and_chain()
<<<<<<< HEAD

        for ds in t, c:
            a = array("d", self.arraysize * [0.0])
            ds.SetBranchAddress("arrayb", a)
=======

        for ds in t, c:
            a = array("d", self.arraysize * [0.0])

            status = ds.SetBranchAddress("arrayb", a)
            self.assertEqual(status, 0)  # should return status 0 for success

>>>>>>> 4f177922
            ds.GetEntry(0)

            for j in range(self.arraysize):
                self.assertEqual(a[j], j)

            # check if type mismatch is correctly detected
            a_wrong_type = array("f", self.arraysize * [0.0])
            status = ds.SetBranchAddress("arrayb", a_wrong_type)
            self.assertEqual(status, -2)  # should return error code because of type mismatch

    def test_numpy_array_branch(self):
        f, t, c = self.get_tree_and_chain()
<<<<<<< HEAD

        for ds in t, c:
            a = np.array(self.arraysize * [0.0])  # dtype='float64'
            ds.SetBranchAddress("arrayb", a)
=======

        for ds in t, c:
            a = np.array(self.arraysize * [0.0])  # dtype='float64'

            status = ds.SetBranchAddress("arrayb", a)
            self.assertEqual(status, 0)  # should return status 0 for success

>>>>>>> 4f177922
            ds.GetEntry(0)

            for j in range(self.arraysize):
                self.assertEqual(a[j], j)

            # check if type mismatch is correctly detected
            a_wrong_type = np.zeros(self.arraysize, dtype=np.float32)
            status = ds.SetBranchAddress("arrayb", a_wrong_type)
            self.assertEqual(status, -2)  # should return error code because of type mismatch

    def test_struct_branch_leaflist(self):
        f, t, c = self.get_tree_and_chain()

        for ds in t, c:
            ms = ROOT.MyStruct()
            ds.SetBranchAddress("structleaflistb", ms)
            ds.GetEntry(0)

            self.assertEqual(ms.myint1, self.more)
            self.assertEqual(ms.myint2, 0)

    # Vector and struct do benefit from the pythonization
    def test_vector_branch(self):
        f, t, c = self.get_tree_and_chain()

        for ds in t, c:
            v = ROOT.std.vector("double")()
            ds.SetBranchAddress("vectorb", v)
            ds.GetEntry(0)

            for j in range(self.arraysize):
                self.assertEqual(v[j], j)

    def test_struct_branch(self):
        f, t, c = self.get_tree_and_chain()

        for ds in t, c:
            ms = ROOT.MyStruct()
            ds.SetBranchAddress("structb", ms)
            ds.GetEntry(0)

            self.assertEqual(ms.myint1, self.more)
            self.assertEqual(ms.myint2, 0)

    def test_fallback_case(self):
        f, t, c = self.get_tree_and_chain()

        for ds in t, c:
            n = array("f", [0.0])
            b = ds.GetBranch("floatb")
            # Test an overload that uses the original SetBranchAddress proxy
            ds.SetBranchAddress("floatb", n, b)
            ds.GetEntry(0)

            self.assertEqual(n[0], self.more)

    def test_ntuples(self):
        f, nt, ntd = self.get_ntuples()

        colnames = ["x", "y", "z"]
        cols = [array("f", [0.0]) for _ in colnames]
        colsd = [array("d", [0.0]) for _ in colnames]
        ncols = len(cols)

        for ds, cs in [(nt, cols), (ntd, colsd)]:
            for i in range(ncols):
                ds.SetBranchAddress(colnames[i], cs[i])

            ds.GetEntry(0)

            for i in range(ncols):
                self.assertEqual(cs[i][0], i * self.more)

    def test_class_with_array_member(self):
        # 6468
        f, t, c = self.get_tree_and_chain()

        for ds in t, c:
            mc = ROOT.MyClass()
            ds.SetBranchAddress("clarrmember", mc)

            ds.GetEntry(0)
            self.assertEqual(mc.foo[0], 0.0)
            self.assertEqual(mc.foo[1], 1.0)

            ds.GetEntry(1)
            self.assertEqual(mc.foo[0], 1.0)
            self.assertEqual(mc.foo[1], 2.0)

<<<<<<< HEAD
=======
    def test_np_conversion(self):
        # 18365
        a = np.zeros(3, np.uint16)
        a[0] = 1
        a[1] = 2
        a[2] = 3
        c = np.zeros(3, np.int16)
        c[0] = 4
        c[1] = 5
        c[2] = 6
        t = ROOT.TTree("t", "t")
        t.Branch("b", a, "b[3]/s")
        t.Branch("d", c, "d[3]/S")
        t.Fill()
        a[0] = 10
        a[1] = 20
        a[2] = 30
        c[0] = 40
        c[1] = 50
        c[2] = 60
        t.Fill()
        # t.Print()
        # t.Scan()
        t.SetBranchAddress("b", a)
        t.SetBranchAddress("d", c)
        t.GetEntry(0)
        self.assertEqual(a[0], 1)
        self.assertEqual(a[1], 2)
        self.assertEqual(a[2], 3)
        self.assertEqual(c[0], 4)
        self.assertEqual(c[1], 5)
        self.assertEqual(c[2], 6)
        t.GetEntry(1)
        self.assertEqual(a[0], 10)
        self.assertEqual(a[1], 20)
        self.assertEqual(a[2], 30)
        self.assertEqual(c[0], 40)
        self.assertEqual(c[1], 50)
        self.assertEqual(c[2], 60)

>>>>>>> 4f177922

if __name__ == "__main__":
    unittest.main()<|MERGE_RESOLUTION|>--- conflicted
+++ resolved
@@ -69,12 +69,6 @@
 
     def test_array_branch(self):
         f, t, c = self.get_tree_and_chain()
-<<<<<<< HEAD
-
-        for ds in t, c:
-            a = array("d", self.arraysize * [0.0])
-            ds.SetBranchAddress("arrayb", a)
-=======
 
         for ds in t, c:
             a = array("d", self.arraysize * [0.0])
@@ -82,7 +76,6 @@
             status = ds.SetBranchAddress("arrayb", a)
             self.assertEqual(status, 0)  # should return status 0 for success
 
->>>>>>> 4f177922
             ds.GetEntry(0)
 
             for j in range(self.arraysize):
@@ -95,12 +88,6 @@
 
     def test_numpy_array_branch(self):
         f, t, c = self.get_tree_and_chain()
-<<<<<<< HEAD
-
-        for ds in t, c:
-            a = np.array(self.arraysize * [0.0])  # dtype='float64'
-            ds.SetBranchAddress("arrayb", a)
-=======
 
         for ds in t, c:
             a = np.array(self.arraysize * [0.0])  # dtype='float64'
@@ -108,7 +95,6 @@
             status = ds.SetBranchAddress("arrayb", a)
             self.assertEqual(status, 0)  # should return status 0 for success
 
->>>>>>> 4f177922
             ds.GetEntry(0)
 
             for j in range(self.arraysize):
@@ -198,8 +184,6 @@
             self.assertEqual(mc.foo[0], 1.0)
             self.assertEqual(mc.foo[1], 2.0)
 
-<<<<<<< HEAD
-=======
     def test_np_conversion(self):
         # 18365
         a = np.zeros(3, np.uint16)
@@ -240,7 +224,6 @@
         self.assertEqual(c[1], 50)
         self.assertEqual(c[2], 60)
 
->>>>>>> 4f177922
 
 if __name__ == "__main__":
     unittest.main()