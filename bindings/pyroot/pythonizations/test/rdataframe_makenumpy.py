--- conflicted
+++ resolved
@@ -178,15 +178,6 @@
         """
         Test correct reading of a sliced numpy array (#13690)
         """
-<<<<<<< HEAD
-        table = np.array([[1,2], [3,4]], dtype="int64")
-        columns = {'x': table[:,0], 'y': table[:,1]}
-        df = ROOT.RDF.FromNumpy(columns)
-        x_col = df.Take['Long64_t']("x")
-        y_col = df.Take['Long64_t']("y")
-        self.assertEqual(list(x_col.GetValue()), [1,3])
-        self.assertEqual(list(y_col.GetValue()), [2,4])
-=======
         table = np.array([[1, 2], [3, 4]], dtype="int64")
         columns = {"x": table[:, 0], "y": table[:, 1]}
         df = ROOT.RDF.FromNumpy(columns)
@@ -194,7 +185,6 @@
         y_col = df.Take["Long64_t"]("y")
         self.assertEqual(list(x_col.GetValue()), [1, 3])
         self.assertEqual(list(y_col.GetValue()), [2, 4])
->>>>>>> 4f177922
 
 
 if __name__ == "__main__":
