import os
import unittest

import numba  # noqa: F401
import numpy as np
import ROOT
from rdf_filter_pyz_helper import TYPE_TO_SYMBOL, CreateData, filter_dict

# numba is not used directly, but tests can crash when ROOT is built with
# builtin_llvm=OFF and numba is not imported at the beginning

<<<<<<< HEAD
import os
=======
>>>>>>> 4f177922

class PyFilter(unittest.TestCase):
    """
    Testing Pythonized Filters of RDF
    """

<<<<<<< HEAD
=======
    def test_with_dtypes(self):
        """
        Tests the pythonized filter with all the tree datatypes and
        """
        CreateData()
        rdf = ROOT.RDataFrame("TestData", "./RDF_Filter_Pyz_TestData.root")
        test_cols = [str(c) for c in rdf.GetColumnNames()]
        for col_name in test_cols:
            func = filter_dict[TYPE_TO_SYMBOL[col_name]]  # filter function
            x = rdf.Mean(col_name).GetValue()
            if col_name == "Bool_t":
                x = True
            filtered = rdf.Filter(func, extra_args={"x": x})
            res_root = filtered.AsNumpy()[col_name]
            if not isinstance(x, bool):
                filtered2 = rdf.Filter(f"{col_name} > {x}")
            else:
                if x:
                    filtered2 = rdf.Filter(f"{col_name} == true")
                else:
                    filtered2 = rdf.Filter(f"{col_name} == false")
            res_root2 = filtered2.AsNumpy()[col_name]
            self.assertTrue(np.array_equal(res_root, res_root2))

        os.remove("./RDF_Filter_Pyz_TestData.root")

    # CPP Overload 1: Filter(callable, col_list = [], name = "") => 3 Possibilities
    def test_filter_overload1_a(self):
        """
        Test to verify the first overload (1.a) of filter
        Filter(callable, col_list, name)
        """
        rdf = ROOT.RDataFrame(5).Define("x", "(double) rdfentry_")

        def x_greater_than_2(x):
            return x > 2

        fil1 = rdf.Filter(x_greater_than_2, ["x"], "x is more than 2")
        self.assertTrue(np.array_equal(fil1.AsNumpy()["x"], np.array([3, 4])))

    def test_filter_overload1_b(self):
        """
        Test to verify the first overload (1.b) of filter
        Filter(callable, col_list)
        """
        rdf = ROOT.RDataFrame(5).Define("x", "(double) rdfentry_")
        fil1 = rdf.Filter(lambda x: x > 2, ["x"])
        self.assertTrue(np.array_equal(fil1.AsNumpy()["x"], np.array([3, 4])))

    def test_filter_overload1_c(self):
        """
        Test to verify the first overload (1.c) of filter
        Filter(callable)
        """
        rdf = ROOT.RDataFrame(5).Define("x", "(double) rdfentry_")

        def x_greater_than_2(x):
            return x > 2

        fil1 = rdf.Filter(x_greater_than_2)
        self.assertTrue(np.array_equal(fil1.AsNumpy()["x"], np.array([3, 4])))

    # CPP Overload 3: Filter(callable, name)
    def test_filter_overload3(self):
        """
        Test to verify the third overload of filter
        Filter(callable, name)
        """
        rdf = ROOT.RDataFrame(5).Define("x", "(double) rdfentry_")

        def x_greater_than_2(x):
            return x > 2

        fil1 = rdf.Filter(x_greater_than_2, "x is greater than 2")
        self.assertTrue(np.array_equal(fil1.AsNumpy()["x"], np.array([3, 4])))

    def test_capture_from_scope(self):
        rdf = ROOT.RDataFrame(5).Define("x", "(double) rdfentry_")
        y = 2

        def x_greater_than_y(x):
            return x > y

        fil1 = rdf.Filter(x_greater_than_y, "x is greater than 2")
        self.assertTrue(np.array_equal(fil1.AsNumpy()["x"], np.array([3, 4])))

>>>>>>> 4f177922
    def test_cpp_functor(self):
        """
        Test that a C++ functor can be passed as a callable argument of a
        Filter operation.
        """

        ROOT.gInterpreter.Declare(
            """
        struct MyFunctor
        {
            bool operator()(ULong64_t l) { return l == 0; };
        };
        """
        )
        f = ROOT.MyFunctor()

        rdf = ROOT.RDataFrame(5)
        c = rdf.Filter(f, ["rdfentry_"]).Count().GetValue()

        self.assertEqual(c, 1)

    def test_std_function(self):
        """
        Test that an std::function can be passed as a callable argument of a
        Filter operation.
        """

        ROOT.gInterpreter.Declare(
            """
        std::function<bool(ULong64_t)> myfun = [](ULong64_t l) { return l == 0; };
        """
        )

        rdf = ROOT.RDataFrame(5)
        c = rdf.Filter(ROOT.myfun, ["rdfentry_"]).Count().GetValue()

        self.assertEqual(c, 1)


if __name__ == "__main__":
    unittest.main()<|MERGE_RESOLUTION|>--- conflicted
+++ resolved
@@ -9,18 +9,12 @@
 # numba is not used directly, but tests can crash when ROOT is built with
 # builtin_llvm=OFF and numba is not imported at the beginning
 
-<<<<<<< HEAD
-import os
-=======
->>>>>>> 4f177922
 
 class PyFilter(unittest.TestCase):
     """
     Testing Pythonized Filters of RDF
     """
 
-<<<<<<< HEAD
-=======
     def test_with_dtypes(self):
         """
         Tests the pythonized filter with all the tree datatypes and
@@ -107,7 +101,6 @@
         fil1 = rdf.Filter(x_greater_than_y, "x is greater than 2")
         self.assertTrue(np.array_equal(fil1.AsNumpy()["x"], np.array([3, 4])))
 
->>>>>>> 4f177922
     def test_cpp_functor(self):
         """
         Test that a C++ functor can be passed as a callable argument of a
