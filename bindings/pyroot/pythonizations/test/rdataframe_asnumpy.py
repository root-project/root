--- conflicted
+++ resolved
@@ -333,8 +333,6 @@
             self.assertSequenceEqual(
                 asnumpyres.GetValue()["x"].tolist(), np.arange(begin, end).tolist())
 
-<<<<<<< HEAD
-=======
     def test_bool_column(self):
         """
         Testing converting bool columns to NumPy arrays.
@@ -347,7 +345,6 @@
         ref = np.arange(0, n_events) > cut
         self.assertTrue(all(arr == ref)) # test values
         self.assertEqual(arr.dtype, ref.dtype) # test type
->>>>>>> 22aeb252
 
 if __name__ == '__main__':
     unittest.main()