--- conflicted
+++ resolved
@@ -156,15 +156,11 @@
     t.GetEntry(0)
 \endcode
 
-<<<<<<< HEAD
-from libROOTPythonizations import GetBranchAttr, BranchPyz
-=======
 \endpythondoc
 """
 
 from libROOTPythonizations import GetBranchAttr, BranchPyz
 from ._rvec import _array_interface_dtype_map, _get_cpp_type_from_numpy_type
->>>>>>> 4f177922
 from . import pythonization
 from ROOT._pythonization._memory_utils import _should_give_up_ownership, _constructor_releasing_ownership, _SetDirectory_SetOwnership
 
@@ -180,68 +176,6 @@
     if bytes_read == -1:
         raise RuntimeError("TTree I/O error")
 
-<<<<<<< HEAD
-def _pythonize_branch_addr(branch, addr_orig):
-    """Helper for the SetBranchAddress pythonization, extracting the relevant
-    address from a Python object if possible.
-    """
-    import cppyy
-    import ctypes
-
-    # Pythonization for cppyy proxies (of type CPPInstance)
-    if isinstance(addr_orig, cppyy._backend.CPPInstance):
-
-        is_leaf_list = branch.IsA() is cppyy.gbl.TBranch.Class()
-
-        if is_leaf_list:
-            # If the branch is a leaf list, SetBranchAddress expects the
-            # address of the object that has the corresponding data members.
-            return ctypes.c_void_p(cppyy.addressof(instance=addr_orig, byref=False))
-
-        # Otherwise, SetBranchAddress is expecting a pointer to the address of
-        # the object, and the pointer needs to stay alive. Therefore, we create
-        # a container for the pointer and cache it in the original cppyy proxy.
-        addr_view = cppyy.gbl.array["std::intptr_t", 1]([cppyy.addressof(instance=addr_orig, byref=False)])
-
-        if not hasattr(addr_orig, "_set_branch_cached_pointers"):
-            addr_orig._set_branch_cached_pointers = []
-        addr_orig._set_branch_cached_pointers.append(addr_view)
-
-        # Finally, we have to return the address of the container
-        return ctypes.c_void_p(cppyy.addressof(instance=addr_view, byref=False))
-
-    # For NumPy arrays
-    if hasattr(addr_orig, "__array_interface__"):
-        return ctypes.c_void_p(addr_orig.__array_interface__["data"][0])
-
-    # For the builtin array library
-    if hasattr(addr_orig, "buffer_info"):
-        return ctypes.c_void_p(addr_orig.buffer_info()[0])
-
-    # We don't know how to pythonize the address parameter. return the
-    # original value one.
-    return addr_orig
-
-def _SetBranchAddress(self, bname, addr, *args, **kwargs):
-    """
-    Pythonization for TTree::SetBranchAddress.
-
-    Modify the behaviour of SetBranchAddress so that proxy references can be passed
-    as arguments from the Python side, more precisely in cases where the C++
-    implementation of the method expects the address of a pointer.
-
-    For example:
-    ```
-    v = ROOT.std.vector('int')()
-    t.SetBranchAddress("my_vector_branch", v)
-    ```
-    """
-
-    branch = self.GetBranch(bname)
-    addr = _pythonize_branch_addr(branch, addr)
-
-    return self._OriginalSetBranchAddress(bname, addr, *args, **kwargs)
-=======
 
 def _pythonize_branch_addr(branch, addr_orig):
     """Helper for the SetBranchAddress pythonization, extracting the relevant
@@ -335,7 +269,6 @@
 
     return func(bname, addr, *args, **kwargs)
 
->>>>>>> 4f177922
 
 def _Branch(self, *args):
     # Modify the behaviour if args is one of:
@@ -350,10 +283,7 @@
 
     return res
 
-<<<<<<< HEAD
-=======
-
->>>>>>> 4f177922
+
 def _TTree__getattr__(self, key):
     """
     Allow branches to be accessed as attributes of a tree.
@@ -378,9 +308,6 @@
         out = cppyy.ll.cast[cast_type](out)
     return out
 
-<<<<<<< HEAD
-@pythonization('TTree')
-=======
 def _TTree_CloneTree(self, *args, **kwargs):
     """
     Forward the arguments to the C++ function and give up ownership if the
@@ -395,7 +322,6 @@
     return out_tree
 
 @pythonization("TTree")
->>>>>>> 4f177922
 def pythonize_ttree(klass, name):
     # Parameters:
     # klass: class to be pythonized
