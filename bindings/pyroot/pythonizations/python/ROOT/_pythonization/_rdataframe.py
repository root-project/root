--- conflicted
+++ resolved
@@ -300,8 +300,6 @@
         # bools in bytes - different from the std::vector<bool> returned by the
         # action, which might do some space optimization
         column_type = "unsigned char" if column_type == "bool" else column_type
-<<<<<<< HEAD
-=======
 
         # If the column type is a class, make sure cling knows about it
         tclass = ROOT.TClass.GetClass(column_type)
@@ -310,7 +308,6 @@
                 f'The column named "{column}" is of type "{column_type}", which is not known to the ROOT interpreter. Please load the corresponding header files or dictionaries.'
             )
 
->>>>>>> 4f177922
         result_ptrs[column] = df.Take[column_type](column)
 
     result = AsNumpyResult(result_ptrs, columns)
