# Author: Stefan Wunsch, Enric Tejedor CERN  08/2018

################################################################################
# Copyright (C) 1995-2018, Rene Brun and Fons Rademakers.                      #
# All rights reserved.                                                         #
#                                                                              #
# For the licensing terms see $ROOTSYS/LICENSE.                                #
# For the list of contributors see $ROOTSYS/README/CREDITS.                    #
################################################################################

from . import pythonization
from ._rvec import add_array_interface_property

def _data_vec_char(self):
    # vector<char>::data() returns char*.
    # Cppyy attemps to convert char* into Python string, but if the
    # character sequence is not null-terminated the conversion fails.
    # This is likely to happen with the result of vector<char>::data().
    # For the conversion char* -> str to succeed when calling data(),
    # temporarily append a null character to the vector<char>.
    self.push_back('\0')
    d = self._original_data()
    self.pop_back()
    return d

@pythonization("vector<", ns="std", is_prefix=True)
def pythonize_stl_vector(klass, name):
    # Parameters:
    # klass: class to be pythonized
    # name: string containing the name of the class

    # Add numpy array interface
    # NOTE: The pythonization is reused from ROOT::VecOps::RVec
    add_array_interface_property(klass, name)

    # Inject custom vector<char>::data()
<<<<<<< HEAD
    if klass.value_type == 'char':
        klass._original_data = klass.data
        klass.data = _data_vec_char
=======
    value_type = getattr(klass, 'value_type', None)
    if value_type == 'char':
        klass._original_data = klass.data
        klass.data = _data_vec_char

    # Pretty printing at the Python prompt
    klass.__repr__ = lambda self: "{}{}".format(self.__class__.__name__, self)
>>>>>>> 18b4f317
<|MERGE_RESOLUTION|>--- conflicted
+++ resolved
@@ -34,16 +34,10 @@
     add_array_interface_property(klass, name)
 
     # Inject custom vector<char>::data()
-<<<<<<< HEAD
-    if klass.value_type == 'char':
-        klass._original_data = klass.data
-        klass.data = _data_vec_char
-=======
     value_type = getattr(klass, 'value_type', None)
     if value_type == 'char':
         klass._original_data = klass.data
         klass.data = _data_vec_char
 
     # Pretty printing at the Python prompt
-    klass.__repr__ = lambda self: "{}{}".format(self.__class__.__name__, self)
->>>>>>> 18b4f317
+    klass.__repr__ = lambda self: "{}{}".format(self.__class__.__name__, self)