# Author: Stefan Wunsch CERN  07/2019

################################################################################
# Copyright (C) 1995-2019, Rene Brun and Fons Rademakers.                      #
# All rights reserved.                                                         #
#                                                                              #
# For the licensing terms see $ROOTSYS/LICENSE.                                #
# For the list of contributors see $ROOTSYS/README/CREDITS.                    #
################################################################################
from .. import pythonization
<<<<<<< HEAD
from .._rvec import _array_interface_dtype_map
from libROOTPythonizations import GetEndianess
import cppyy
from cppyy import ll
=======
from .._rvec import _array_interface_dtype_map, _get_cpp_type_from_numpy_type
import cppyy
import sys


def _AsRTensor(arr):
    r"""
    Adopt memory of a Python object with array interface using an RTensor.

    \param[in] self Always null, since this is a module function.
    \param[in] obj PyObject with array interface

    This function returns an RTensor which adopts the memory of the given
    PyObject. The RTensor takes the data pointer and the shape from the array
    interface dictionary.
    """
    import ROOT
    import math
    import platform

    # Get array interface of object
    interface = arr.__array_interface__

    # Get the data-pointer
    data = interface["data"][0]

    # Get the size of the contiguous memory
    shape = interface["shape"]
    size = math.prod(shape) if len(shape) > 0 else 0

    # Get the typestring and properties thereof
    typestr = interface["typestr"]
    if len(typestr) != 3:
        raise RuntimeError(
            "Object not convertible: __array_interface__['typestr'] returned '"
            + typestr
            + "' with invalid length unequal 3."
        )

    dtype = typestr[1:]
    dtypesize = int(typestr[-1])
    cppdtype = _get_cpp_type_from_numpy_type(dtype)

    # Get strides
    strides = arr.strides

    # Infer memory layout from strides
    layout_enum = ROOT.TMVA.Experimental.MemoryLayout
    layout = layout_enum.ColumnMajor if len(strides) > 1 and strides[0] < strides[-1] else layout_enum.RowMajor

    # Construct an RTensor of the correct data-type
    out = ROOT.TMVA.Experimental.RTensor[cppdtype, ROOT.std.vector[cppdtype]](
        ROOT.module.cppyy.ll.reinterpret_cast[f"{cppdtype} *"](data),
        [s for s in shape],
        [s // dtypesize for s in strides],
        layout,
    )

    # Bind pyobject holding adopted memory to the RTensor
    out.__adopted__ = arr

    return out

>>>>>>> 22aeb252

def get_array_interface(self):
    """
    Return the array interface dictionary

    Parameters:
        self: RTensor object
    Returns:
        Dictionary following the Numpy array interface specifications
    """
    cppname = type(self).__cpp_name__
    idx1 = cppname.find("RTensor<")
    idx2 = cppname.find(",", idx1)
    dtype = cppname[idx1 + 8 : idx2]
    dtype_numpy = _array_interface_dtype_map[dtype]
    dtype_size = cppyy.sizeof(dtype)
<<<<<<< HEAD
    endianess = GetEndianess()
=======
    endianness = "<" if sys.byteorder == "little" else ">"
>>>>>>> 22aeb252
    shape = self.GetShape()
    strides = self.GetStrides()
    # Numpy breaks for data pointer of 0 even though the array is empty.
    # We set the pointer to 1 but the value itself is arbitrary and never accessed.
<<<<<<< HEAD
    pointer = ll.addressof(self.GetData())
=======
    pointer = cppyy.ll.addressof(self.GetData())
>>>>>>> 22aeb252
    if pointer == 0:
        pointer == 1
    return {
        "shape": tuple(s for s in shape),
        "strides": tuple(s * dtype_size for s in strides),
        "typestr": "{}{}{}".format(endianness, dtype_numpy, dtype_size),
        "version": 3,
        "data": (pointer, False),
    }


def add_array_interface_property(klass, name):
    """
    Attach the array interface as property if the data-type of the RTensor
    elements is one of the supported basic types

    Parameters:
        klass: class to be pythonized
        name: string containing the name of the class
    """
    if True in [name.find("RTensor<{},".format(dtype)) != -1 for dtype in _array_interface_dtype_map]:
        klass.__array_interface__ = property(get_array_interface)


def RTensorGetitem(self, idx):
    """
    Implementation of the __getitem__ special function for RTensor

    Parameters:
        self: RTensor object
        idx: Indices passed to RTensor[indices] operator
    Returns:
        New RTensor object if indices represent a slice or the requested element
    """
    # Make single index iterable and convert to list
    if not hasattr(idx, "__len__"):
        idx = [idx]
    idx = list(idx)

    # Check shape
    shape = self.GetShape()
    if shape.size() != len(idx):
        raise Exception("RTensor with rank {} got {} indices.".format(shape.size(), len(idx)))

    # Convert negative indices and Nones
    isSlice = False
    for i, x in enumerate(idx):
        if type(x) == slice:
            isSlice = True
            start = 0 if x.start is None else x.start
            stop = shape[i] if x.stop is None else x.stop
            if stop < 0:
                stop += shape[i]
            if x.step != None:
                raise Exception("RTensor does not support slices with step size unequal 1.")
            idx[i] = slice(start, stop, None)
        else:
            if x < 0:
                idx[i] += shape[i]

    # If a slice is requested, return a new RTensor
    if isSlice:
        idxVec = cppyy.gbl.std.vector("vector<size_t>")(len(idx))
        for i, x in enumerate(idx):
            idxVec[i].resize(2)
            if type(x) == slice:
                idxVec[i][0] = x.start
                idxVec[i][1] = x.stop
            else:
                idxVec[i][0] = x
                idxVec[i][1] = x + 1
        return self.Slice(idxVec)

    # Otherwise, access element by array of indices
    idxVec = cppyy.gbl.std.vector("size_t")(len(idx))
    for i, x in enumerate(idx):
        idxVec[i] = x
    return self(idxVec)


def RTensorInit(self, *args):
    if len(args) == 1:
        try:
            import numpy as np
        except ImportError:
            raise ImportError("Failed to import numpy in RTensor constructor")

        if isinstance(args[0], np.ndarray):
            data = args[0]
            # conversion from numpy to buffer float/double * works only if C order
            if data.flags.c_contiguous:
                shape = data.shape
                from cppyy.gbl import TMVA

                layout = TMVA.Experimental.MemoryLayout.RowMajor
                return self._original_init_(data, shape, layout)
            else:
                raise ValueError(
                    "Can only convert C-contiguous Numpy arrays to RTensor but input array is Fortran-contiguous"
                )

    return self._original_init_(*args)


@pythonization("RTensor<", ns="TMVA::Experimental", is_prefix=True)
def pythonize_rtensor(klass, name):
    # Parameters:
    # klass: class to be pythonized
    # name: string containing the name of the class

    # Add numpy array interface
    add_array_interface_property(klass, name)
    # Get elements, including slices
    klass.__getitem__ = RTensorGetitem
    # add initialization of RTensor (pythonization of constructor)
    klass._original_init_ = klass.__init__
    klass.__init__ = RTensorInit<|MERGE_RESOLUTION|>--- conflicted
+++ resolved
@@ -8,12 +8,6 @@
 # For the list of contributors see $ROOTSYS/README/CREDITS.                    #
 ################################################################################
 from .. import pythonization
-<<<<<<< HEAD
-from .._rvec import _array_interface_dtype_map
-from libROOTPythonizations import GetEndianess
-import cppyy
-from cppyy import ll
-=======
 from .._rvec import _array_interface_dtype_map, _get_cpp_type_from_numpy_type
 import cppyy
 import sys
@@ -77,7 +71,6 @@
 
     return out
 
->>>>>>> 22aeb252
 
 def get_array_interface(self):
     """
@@ -94,20 +87,12 @@
     dtype = cppname[idx1 + 8 : idx2]
     dtype_numpy = _array_interface_dtype_map[dtype]
     dtype_size = cppyy.sizeof(dtype)
-<<<<<<< HEAD
-    endianess = GetEndianess()
-=======
     endianness = "<" if sys.byteorder == "little" else ">"
->>>>>>> 22aeb252
     shape = self.GetShape()
     strides = self.GetStrides()
     # Numpy breaks for data pointer of 0 even though the array is empty.
     # We set the pointer to 1 but the value itself is arbitrary and never accessed.
-<<<<<<< HEAD
-    pointer = ll.addressof(self.GetData())
-=======
     pointer = cppyy.ll.addressof(self.GetData())
->>>>>>> 22aeb252
     if pointer == 0:
         pointer == 1
     return {
