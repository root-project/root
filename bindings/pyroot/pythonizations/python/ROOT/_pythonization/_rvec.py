# Author: Stefan Wunsch CERN  08/2018

################################################################################
# Copyright (C) 1995-2018, Rene Brun and Fons Rademakers.                      #
# All rights reserved.                                                         #
#                                                                              #
# For the licensing terms see $ROOTSYS/LICENSE.                                #
# For the list of contributors see $ROOTSYS/README/CREDITS.                    #
################################################################################

r"""
/**
\class ROOT::VecOps::RVec
\brief \parblock \endparblock
\htmlonly
<div class="pyrootbox">
\endhtmlonly
## PyROOT

The ROOT::RVec class has additional features in Python, which allow to adopt memory
from Numpy arrays and vice versa. The purpose of these features is the copyless
interfacing of Python and C++ using their most common data containers, Numpy arrays
and RVec with a std::vector interface.

### Conversion of RVecs to Numpy arrays

RVecs of fundamental types (int, float, ...) have in Python the `__array_interface__`
attribute attached. This information allows Numpy to adopt the memory of RVecs without
copying the content. You can find further documentation regarding the Numpy array interface
[here](https://numpy.org/doc/stable/reference/arrays.interface.html). The following code example
demonstrates the memory adoption mechanism using `numpy.asarray`.

\code{.py}
rvec = ROOT.RVec('double')((1, 2, 3))
print(rvec) # { 1.0000000, 2.0000000, 3.0000000 }

npy = numpy.asarray(rvec)
print(npy) # [1. 2. 3.]

rvec[0] = 42
print(npy) # [42. 2. 3.]
\endcode

### Conversion of Numpy arrays to RVecs

Data owned by Numpy arrays with fundamental types (int, float, ...) can be adopted by RVecs. To
create an RVec from a Numpy array, ROOT offers the facility ROOT.VecOps.AsRVec, which performs
a similar operation to `numpy.asarray`, but vice versa. A code example demonstrating the feature and
the adoption of the data owned by the Numpy array is shown below.

\code{.py}
npy = numpy.array([1.0, 2.0, 3.0])
print(npy) # [1. 2. 3.]

rvec = ROOT.VecOps.AsRVec(npy)
print(rvec) # { 1.0000000, 2.0000000, 3.0000000 }

npy[0] = 42
print(rvec) # { 42.000000, 2.0000000, 3.0000000 }
\endcode

\htmlonly
</div>
\endhtmlonly
*/
"""

from . import pythonization
<<<<<<< HEAD
from libROOTPythonizations import GetEndianess
import cppyy
from cppyy import ll
=======
import cppyy
import sys

>>>>>>> 22aeb252

_array_interface_dtype_map = {
    "Long64_t": "i",
    "ULong64_t": "u",
    "double": "f",
    "float": "f",
    "int": "i",
    "long": "i",
    "unsigned char": "b",
    "unsigned int": "u",
    "unsigned long": "u",
}


def _get_cpp_type_from_numpy_type(dtype):
    cpptypes = {"i4": "int", "u4": "unsigned int", "i8": "Long64_t", "u8": "ULong64_t", "f4": "float", "f8": "double"}

    if not dtype in cpptypes:
        raise RuntimeError("Object not convertible: Python object has unknown data-type '" + dtype + "'.")

    return cpptypes[dtype]


def _AsRVec(arr):
    r"""
    Adopt memory of a Python object with array interface using an RVec.

    \param[in] self self object
    \param[in] obj PyObject with array interface

    This function returns an RVec which adopts the memory of the given
    PyObject. The RVec takes the data pointer and the size from the array
    interface dictionary.
    """
    import ROOT
    import math
    import platform

    # Get array interface of object
    interface = arr.__array_interface__

    # Get the data-pointer
    data = interface["data"][0]

    # Get the size of the contiguous memory
    shape = interface["shape"]
    size = math.prod(shape) if len(shape) > 0 else 0

    # Get the typestring and properties thereof
    typestr = interface["typestr"]
    if len(typestr) != 3:
        raise RuntimeError(
            "Object not convertible: __array_interface__['typestr'] returned '"
            + typestr
            + "' with invalid length unequal 3."
        )

    dtype = typestr[1:]
    cppdtype = _get_cpp_type_from_numpy_type(dtype)

    # Construct an RVec of the correct data-type
    out = ROOT.VecOps.RVec[cppdtype](ROOT.module.cppyy.ll.reinterpret_cast[f"{cppdtype} *"](data), size)

    # Bind pyobject holding adopted memory to the RVec
    out.__adopted__ = arr

    return out


def get_array_interface(self):
    cppname = type(self).__cpp_name__
    for dtype in _array_interface_dtype_map:
        if cppname.endswith("<{}>".format(dtype)):
            dtype_numpy = _array_interface_dtype_map[dtype]
            dtype_size = cppyy.sizeof(dtype)
<<<<<<< HEAD
            endianess = GetEndianess()
=======
            endianness = "<" if sys.byteorder == "little" else ">"
>>>>>>> 22aeb252
            size = self.size()
            # Numpy breaks for data pointer of 0 even though the array is empty.
            # We set the pointer to 1 but the value itself is arbitrary and never accessed.
            if self.empty():
                pointer = 1
            else:
<<<<<<< HEAD
                pointer = ll.addressof(self.data())
=======
                pointer = cppyy.ll.addressof(self.data())
>>>>>>> 22aeb252
            return {
                "shape": (size,),
                "typestr": "{}{}{}".format(endianness, dtype_numpy, dtype_size),
                "version": 3,
                "data": (pointer, False),
            }


def add_array_interface_property(klass, name):
    if True in [name.endswith("<{}>".format(dtype)) for dtype in _array_interface_dtype_map]:
        klass.__array_interface__ = property(get_array_interface)


@pythonization("RVec<", ns="ROOT::VecOps", is_prefix=True)
def pythonize_rvec(klass, name):
    # Parameters:
    # klass: class to be pythonized
    # name: string containing the name of the class

    # Add numpy array interface
    add_array_interface_property(klass, name)<|MERGE_RESOLUTION|>--- conflicted
+++ resolved
@@ -66,15 +66,9 @@
 """
 
 from . import pythonization
-<<<<<<< HEAD
-from libROOTPythonizations import GetEndianess
-import cppyy
-from cppyy import ll
-=======
 import cppyy
 import sys
 
->>>>>>> 22aeb252
 
 _array_interface_dtype_map = {
     "Long64_t": "i",
@@ -150,22 +144,14 @@
         if cppname.endswith("<{}>".format(dtype)):
             dtype_numpy = _array_interface_dtype_map[dtype]
             dtype_size = cppyy.sizeof(dtype)
-<<<<<<< HEAD
-            endianess = GetEndianess()
-=======
             endianness = "<" if sys.byteorder == "little" else ">"
->>>>>>> 22aeb252
             size = self.size()
             # Numpy breaks for data pointer of 0 even though the array is empty.
             # We set the pointer to 1 but the value itself is arbitrary and never accessed.
             if self.empty():
                 pointer = 1
             else:
-<<<<<<< HEAD
-                pointer = ll.addressof(self.data())
-=======
                 pointer = cppyy.ll.addressof(self.data())
->>>>>>> 22aeb252
             return {
                 "shape": (size,),
                 "typestr": "{}{}{}".format(endianness, dtype_numpy, dtype_size),
