--- conflicted
+++ resolved
@@ -114,9 +114,6 @@
     any of its base classes (except for `object`).
     """
 
-<<<<<<< HEAD
-    blacklist = ["__dict__", "__doc__", "__hash__", "__module__", "__weakref__", "__firstlineno__", "__static_attributes__"]
-=======
     blacklist = [
         "__dict__",
         "__doc__",
@@ -127,7 +124,6 @@
         "__static_attributes__",
         "__cpp_name__"
     ]
->>>>>>> 4f177922
 
     if not consider_base_classes:
         return sorted([attr for attr in klass.__dict__.keys() if attr not in blacklist])
