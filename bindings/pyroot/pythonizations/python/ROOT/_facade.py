import importlib
import types
import sys
import os
from functools import partial

import libcppyy as cppyy_backend
from cppyy import gbl as gbl_namespace
from cppyy import cppdef, include
from libROOTPythonizations import gROOT, CreateBufferFromAddress
from cppyy.gbl import gSystem

from ._application import PyROOTApplication
_numba_pyversion = (2, 7, 5)
if sys.version_info[:3] > _numba_pyversion:
    # Python <= 2.7.5 cannot use exec in an inner function
    from ._numbadeclare import _NumbaDeclareDecorator

from ._pythonization import pythonization


class PyROOTConfiguration(object):
    """Class for configuring PyROOT"""

    def __init__(self):
        self.IgnoreCommandLineOptions = True
        self.ShutDown = True
        self.DisableRootLogon = False
        self.StartGUIThread = True


class _gROOTWrapper(object):
    """Internal class to manage lookups of gROOT in the facade.
       This wrapper calls _finalSetup on the facade when it
       receives a lookup, unless the lookup is for SetBatch.
       This allows to evaluate the command line parameters
       before checking if batch mode is on in _finalSetup
    """

    def __init__(self, facade):
        self.__dict__['_facade'] = facade
        self.__dict__['_gROOT'] = gROOT

    def __getattr__( self, name ):
        if name != 'SetBatch' and self._facade.__dict__['gROOT'] != self._gROOT:
            self._facade._finalSetup()
        return getattr(self._gROOT, name)

    def __setattr__(self, name, value):
        return setattr(self._gROOT, name, value)


def _create_rdf_experimental_distributed_module(parent):
    """
    Create the ROOT.RDF.Experimental.Distributed python module.

    This module will be injected into the ROOT.RDF namespace.

    Arguments:
        parent: The ROOT.RDF namespace. Needed to define __package__.

    Returns:
        types.ModuleType: The ROOT.RDF.Experimental.Distributed submodule.
    """
    import DistRDF
    return DistRDF.create_distributed_module(parent)


def _subimport(name):
    # type: (str) -> types.ModuleType
    """
    Import and return the Python module with the input name.

    Helper function for the __reduce__ method of the ROOTFacade class.
    """
    return importlib.import_module(name)


class ROOTFacade(types.ModuleType):
    """Facade class for ROOT module"""

    def __init__(self, module, is_ipython):
        types.ModuleType.__init__(self, module.__name__)

        self.module = module
        # Importing all will be customised later
        self.module.__all__ = []

        self.__doc__  = module.__doc__
        self.__name__ = module.__name__
        self.__file__ = module.__file__

        # Inject gROOT global
        self.gROOT = _gROOTWrapper(self)

        # Expose some functionality from CPyCppyy extension module
        self._cppyy_exports = [ 'nullptr', 'bind_object', 'as_cobject', 'addressof',
                                'SetMemoryPolicy', 'kMemoryHeuristics', 'kMemoryStrict',
                                'SetOwnership' ]
        for name in self._cppyy_exports:
            setattr(self, name, getattr(cppyy_backend, name))
        # For backwards compatibility
        self.MakeNullPointer = partial(self.bind_object, 0)
        self.BindObject = self.bind_object
        self.AsCObject = self.as_cobject

        # Initialize configuration
        self.PyConfig = PyROOTConfiguration()

        # @pythonization decorator
        self.pythonization = pythonization

        self._is_ipython = is_ipython

        # Redirect lookups to temporary helper methods
        # This lets the user do some actions before all the machinery is in place:
        # - Set batch mode in gROOT
        # - Set options in PyConfig
        self.__class__.__getattr__ = self._getattr
        self.__class__.__setattr__ = self._setattr

        # Setup import hook
        self._set_import_hook()

    def AddressOf(self, obj):
        # Return an indexable buffer of length 1, whose only element
        # is the address of the object.
        # The address of the buffer is the same as the address of the
        # address of the object

        # addr is the address of the address of the object
        addr = self.addressof(instance = obj, byref = True)

        # Create a buffer (LowLevelView) from address
        return CreateBufferFromAddress(addr)

    def _set_import_hook(self):
        # This hook allows to write e.g:
        # from ROOT.A import a
        # instead of the longer:
        # from ROOT import A
        # from A import a
        try:
            import __builtin__
        except ImportError:
            import builtins as __builtin__  # name change in p3
        _orig_ihook = __builtin__.__import__
        def _importhook(name, *args, **kwds):
            if name[0:5] == 'ROOT.':
                try:
                    sys.modules[name] = getattr(self, name[5:])
                except Exception:
                    pass
            return _orig_ihook(name, *args, **kwds)
        __builtin__.__import__ = _importhook

    def _handle_import_all(self):
        # Called if "from ROOT import *" is executed in the app.
        # Customises lookup in Python's main module to also
        # check in C++'s global namespace

        # Get caller module (jump over the facade frames)
        num_frame = 2
        frame = sys._getframe(num_frame).f_globals['__name__']
        while frame == 'ROOT._facade':
            num_frame += 1
            frame = sys._getframe(num_frame).f_globals['__name__']
        caller = sys.modules[frame]

        # Install the hook
        cppyy_backend._set_cpp_lazy_lookup(caller.__dict__)

    def _fallback_getattr(self, name):
        # Try:
        # - in the global namespace
        # - in the ROOT namespace
        # - in gROOT (ROOT lists such as list of files,
        #   memory mapped files, functions, geometries ecc.)
        # The first two attempts allow to lookup
        # e.g. ROOT.ROOT.Math as ROOT.Math

        if name == '__all__':
            self._handle_import_all()
            # Make the attributes of the facade be injected in the
            # caller module
            raise AttributeError()
        # Note that hasattr caches the lookup for getattr
        elif hasattr(gbl_namespace, name):
            return getattr(gbl_namespace, name)
        elif hasattr(gbl_namespace.ROOT, name):
            return getattr(gbl_namespace.ROOT, name)
        else:
            res = gROOT.FindObject(name)
            if res:
                return res
        raise AttributeError("Failed to get attribute {} from ROOT".format(name))

    def _finalSetup(self):
        # Prevent this method from being re-entered through the gROOT wrapper
        self.__dict__['gROOT'] = gROOT

        # Setup interactive usage from Python
        self.__dict__['app'] = PyROOTApplication(self.PyConfig, self._is_ipython)
        if not self.gROOT.IsBatch() and self.PyConfig.StartGUIThread:
            self.app.init_graphics()

        # Set memory policy to kUseHeuristics.
        # This restores the default in PyROOT which was changed
        # by new Cppyy
        self.SetMemoryPolicy(self.kMemoryHeuristics)

        # Redirect lookups to cppyy's global namespace
        self.__class__.__getattr__ = self._fallback_getattr
        self.__class__.__setattr__ = lambda self, name, val: setattr(gbl_namespace, name, val)

        # Run rootlogon if exists
        self._run_rootlogon()

    def _getattr(self, name):
        # Special case, to allow "from ROOT import gROOT" w/o starting the graphics
        if name == '__path__':
            raise AttributeError(name)

        self._finalSetup()

        return getattr(self, name)

    def _setattr(self, name, val):
        self._finalSetup()

        return setattr(self, name, val)

    def _execute_rootlogon_module(self, file_path):
        """Execute the 'rootlogon.py' module found at the given 'file_path'"""
        # Could also have used execfile, but import is likely to give fewer surprises
        module_name = 'rootlogon'
        if sys.version_info >= (3, 5):
            import importlib.util
            spec = importlib.util.spec_from_file_location(module_name, file_path)
            module = importlib.util.module_from_spec(spec)
            sys.modules[module_name] = module
            spec.loader.exec_module(module)
        else:
            import imp
            imp.load_module(module_name, open(file_path, 'r'), file_path, ('.py', 'r', 1))
            del imp

    def _run_rootlogon(self):
        # Run custom logon file (must be after creation of ROOT globals)
        hasargv = hasattr(sys, 'argv')
        # -n disables the reading of the logon file, just like with root
        if hasargv and not '-n' in sys.argv and not self.PyConfig.DisableRootLogon:
            file_path_home = os.path.expanduser('~/.rootlogon.py')
            file_path_local = os.path.join(os.getcwd(), '.rootlogon.py')
            if os.path.exists(file_path_home):
                self._execute_rootlogon_module(file_path_home)
            elif os.path.exists(file_path_local):
                self._execute_rootlogon_module(file_path_local)
            else:
                # If the .py version of rootlogon exists, the .C is ignored (the user can
                # load the .C from the .py, if so desired).
                # System logon, user logon, and local logon (skip Rint.Logon)
                name = '.rootlogon.C'
                logons = [
                    os.path.join(str(self.TROOT.GetEtcDir()), 'system' + name),
                    os.path.expanduser(os.path.join('~', name))
                ]
                if logons[-1] != os.path.join(os.getcwd(), name):
                    logons.append(name)
                for rootlogon in logons:
                    if os.path.exists(rootlogon):
                        self.TApplication.ExecuteFile(rootlogon)

    def __reduce__(self):
        # type: () -> types.ModuleType
        """
        Reduction function of the ROOT facade to customize the (pickle)
        serialization step.

        Defines the ingredients needed for a correct serialization of the
        facade, that is a function that imports a Python module and the name of
        that module, which corresponds to this facade's __name__ attribute. This
        method helps serialization tools like `cloudpickle`, especially used in
        distributed environments, that always need to include information about
        the ROOT module in the serialization step. For example, the following
        snippet would not work without this method::

            import ROOT
            import cloudpickle

            def foo():
                return ROOT.TH1F()

            cloudpickle.loads(cloudpickle.dumps(foo))

        In particular, it would raise::

            TypeError: cannot pickle 'ROOTFacade' object
        """
        return _subimport, (self.__name__,)

    # Inject version as __version__ property in ROOT module
    @property
    def __version__(self):
        return self.gROOT.GetVersion()

    # Overload VecOps namespace
    # The property gets the C++ namespace, adds the pythonizations and
    # eventually deletes itself so that following calls go directly
    # to the C++ namespace. This mechanic ensures that we pythonize the
    # namespace lazily.
    @property
    def VecOps(self):
        ns = self._fallback_getattr('VecOps')
        try:
            from libROOTPythonizations import AsRVec
            ns.AsRVec = AsRVec
        except:
            raise Exception('Failed to pythonize the namespace VecOps')
        del type(self).VecOps
        return ns

    # Overload RDF namespace
    @property
    def RDF(self):
        ns = self._fallback_getattr('RDF')
        try:
            # Inject FromNumpy function
            from libROOTPythonizations import MakeNumpyDataFrame
<<<<<<< HEAD
            def DeprecatedMakeNumpy(*args, **kwargs):
                import warnings
                warnings.warn("MakeNumpyDataFrame is deprecated since v6.28 and will be removed in v6.30."\
                              "Please use FromNumpy instead.", FutureWarning)
                return MakeNumpyDataFrame(*args, **kwargs)
            ns.MakeNumpyDataFrame = DeprecatedMakeNumpy
            ns.FromNumpy = MakeNumpyDataFrame

=======

            # Make a copy of the arrays that have strides to make sure we read the correct values
            # TODO a cleaner fix 
            def MakeNumpyDataFrameCopy(np_dict):  
                import numpy  
                for key in np_dict.keys():
                    if (np_dict[key].__array_interface__['strides']) is not None:
                        np_dict[key] = numpy.copy(np_dict[key])
                return MakeNumpyDataFrame(np_dict) 

            ns.FromNumpy = MakeNumpyDataFrameCopy
            
>>>>>>> 49ae85f5
            if sys.version_info >= (3, 8):
                try:
                    # Inject Experimental.Distributed package into namespace RDF if available
                    ns.Experimental.Distributed = _create_rdf_experimental_distributed_module(ns.Experimental)
                except ImportError:
                    pass
        except:
            raise Exception('Failed to pythonize the namespace RDF')
        del type(self).RDF
        return ns

    # Overload RooFit namespace
    @property
    def RooFit(self):
        from ._pythonization._roofit import pythonize_roofit_namespace
        ns = self._fallback_getattr('RooFit')
        try:
            pythonize_roofit_namespace(ns)
        except:
            raise Exception('Failed to pythonize the namespace RooFit')
        del type(self).RooFit
        return ns

    # Overload TMVA namespace
    @property
    def TMVA(self):
        #this line is needed to import the pythonizations in _tmva directory
        from ._pythonization import _tmva
        ns = self._fallback_getattr('TMVA')
        hasRDF = "dataframe" in gROOT.GetConfigFeatures()
        if hasRDF:
            try:
                if sys.version_info >= (3, 8):
                    from ._pythonization._tmva import inject_rbatchgenerator

                    inject_rbatchgenerator(ns)


                from libROOTPythonizations import AsRTensor
                ns.Experimental.AsRTensor = AsRTensor
            except:
                raise Exception('Failed to pythonize the namespace TMVA')
        del type(self).TMVA
        return ns

    # Create and overload Numba namespace
    @property
    def Numba(self):
        if sys.version_info[:3] <= _numba_pyversion:
            raise Exception('ROOT.Numba requires Python above version {}.{}.{}'.format(*_numba_pyversion))
        cppdef('namespace Numba {}')
        ns = self._fallback_getattr('Numba')
        ns.Declare = staticmethod(_NumbaDeclareDecorator)
        del type(self).Numba
        return ns

    @property
    def NumbaExt(self):
        if sys.version_info < (3, 7):
            raise Exception("NumbaExt requires Python 3.7 or higher")

        import numba
        if not hasattr(numba, 'version_info') or numba.version_info < (0, 54):
            raise Exception("NumbaExt requires Numba version 0.54 or higher")

        import cppyy.numba_ext

        # Return something as it is a property function
        return self

    # Get TPyDispatcher for programming GUI callbacks
    @property
    def TPyDispatcher(self):
        include('ROOT/TPyDispatcher.h')
        tpd = gbl_namespace.TPyDispatcher
        type(self).TPyDispatcher = tpd
        return tpd<|MERGE_RESOLUTION|>--- conflicted
+++ resolved
@@ -327,16 +327,6 @@
         try:
             # Inject FromNumpy function
             from libROOTPythonizations import MakeNumpyDataFrame
-<<<<<<< HEAD
-            def DeprecatedMakeNumpy(*args, **kwargs):
-                import warnings
-                warnings.warn("MakeNumpyDataFrame is deprecated since v6.28 and will be removed in v6.30."\
-                              "Please use FromNumpy instead.", FutureWarning)
-                return MakeNumpyDataFrame(*args, **kwargs)
-            ns.MakeNumpyDataFrame = DeprecatedMakeNumpy
-            ns.FromNumpy = MakeNumpyDataFrame
-
-=======
 
             # Make a copy of the arrays that have strides to make sure we read the correct values
             # TODO a cleaner fix 
@@ -349,7 +339,6 @@
 
             ns.FromNumpy = MakeNumpyDataFrameCopy
             
->>>>>>> 49ae85f5
             if sys.version_info >= (3, 8):
                 try:
                     # Inject Experimental.Distributed package into namespace RDF if available
