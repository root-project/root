import importlib
import os
import sys
import types
from functools import partial

import cppyy
<<<<<<< HEAD

=======
>>>>>>> 4f177922
import cppyy.ll

from libROOTPythonizations import gROOT

from ._application import PyROOTApplication
from ._numbadeclare import _NumbaDeclareDecorator
from ._pythonization import pythonization


class PyROOTConfiguration(object):
    """Class for configuring PyROOT"""

    def __init__(self):
        self.IgnoreCommandLineOptions = True
        self.ShutDown = True
        self.DisableRootLogon = False
        self.StartGUIThread = True


class _gROOTWrapper(object):
    """Internal class to manage lookups of gROOT in the facade.
    This wrapper calls _finalSetup on the facade when it
    receives a lookup, unless the lookup is for SetBatch.
    This allows to evaluate the command line parameters
    before checking if batch mode is on in _finalSetup
    """

    def __init__(self, facade):
        self.__dict__["_facade"] = facade
        self.__dict__["_gROOT"] = cppyy.gbl.ROOT.GetROOT()

    def __getattr__(self, name):
        if name != "SetBatch" and self._facade.__dict__["gROOT"] != self._gROOT:
            self._facade._finalSetup()
        return getattr(self._gROOT, name)

    def __setattr__(self, name, value):
        return setattr(self._gROOT, name, value)


def _subimport(name):
    # type: (str) -> types.ModuleType
    """
    Import and return the Python module with the input name.

    Helper function for the __reduce__ method of the ROOTFacade class.
    """
    return importlib.import_module(name)


class ROOTFacade(types.ModuleType):
    """Facade class for ROOT module"""

    def __init__(self, module, is_ipython):
        types.ModuleType.__init__(self, module.__name__)

        self.module = module

        self.__all__ = module.__all__
        self.__name__ = module.__name__
        self.__file__ = module.__file__
        self.__cached__ = module.__cached__
        self.__path__ = module.__path__
        self.__doc__ = module.__doc__
        self.__package__ = module.__package__
        self.__loader__ = module.__loader__

        # Inject gROOT global
        self.gROOT = _gROOTWrapper(self)

        # Expose some functionality from CPyCppyy extension module
        self._cppyy_exports = [
            "nullptr",
            "bind_object",
            "as_cobject",
            "addressof",
            "SetMemoryPolicy",
            "kMemoryHeuristics",
            "kMemoryStrict",
            "SetOwnership",
        ]
        for name in self._cppyy_exports:
            setattr(self, name, getattr(cppyy._backend, name))
        # For backwards compatibility
        self.MakeNullPointer = partial(self.bind_object, 0)
        self.BindObject = self.bind_object
        self.AsCObject = self.as_cobject

        # Initialize configuration
        self.PyConfig = PyROOTConfiguration()

        # @pythonization decorator
        self.pythonization = pythonization

        self._is_ipython = is_ipython

        # Redirect lookups to temporary helper methods
        # This lets the user do some actions before all the machinery is in place:
        # - Set batch mode in gROOT
        # - Set options in PyConfig
        self.__class__.__getattr__ = self._getattr
        self.__class__.__setattr__ = self._setattr

    def AddressOf(self, obj):
        # Return an indexable buffer of length 1, whose only element
        # is the address of the object.
        # The address of the buffer is the same as the address of the
        # address of the object

        # addr is the address of the address of the object
        addr = self.addressof(instance=obj, byref=True)

        # Check for 64 bit as suggested here:
        # https://docs.python.org/3/library/platform.html#cross-platform
        out_type = "Long64_t*" if sys.maxsize > 2**32 else "Int_t*"

        # Create a buffer (LowLevelView) from address
        return cppyy.ll.cast[out_type](addr)

    def _fallback_getattr(self, name):
        # Try:
        # - in the global namespace
        # - in the ROOT namespace
        # - in gROOT (ROOT lists such as list of files,
        #   memory mapped files, functions, geometries ecc.)
        # The first two attempts allow to lookup
        # e.g. ROOT.ROOT.Math as ROOT.Math

        # Note that hasattr caches the lookup for getattr
        if hasattr(cppyy.gbl, name):
            return getattr(cppyy.gbl, name)
        elif hasattr(cppyy.gbl.ROOT, name):
            return getattr(cppyy.gbl.ROOT, name)
        else:
            res = self.gROOT.FindObject(name)
            if res:
                return res
        raise AttributeError("Failed to get attribute {} from ROOT".format(name))

    def _register_converters_and_executors(self):

        converter_aliases = {
            "Long64_t": "long long",
            "Long64_t ptr": "long long ptr",
            "Long64_t&": "long long&",
            "const Long64_t&": "const long long&",
            "ULong64_t": "unsigned long long",
            "ULong64_t ptr": "unsigned long long ptr",
            "ULong64_t&": "unsigned long long&",
            "const ULong64_t&": "const unsigned long long&",
            "Float16_t": "float",
            "const Float16_t&": "const float&",
            "Double32_t": "double",
            "Double32_t&": "double&",
            "const Double32_t&": "const double&",
        }

        executor_aliases = {
            "Long64_t": "long long",
            "Long64_t&": "long long&",
            "Long64_t ptr": "long long ptr",
            "ULong64_t": "unsigned long long",
            "ULong64_t&": "unsigned long long&",
            "ULong64_t ptr": "unsigned long long ptr",
            "Float16_t": "float",
            "Float16_t&": "float&",
            "Double32_t": "double",
            "Double32_t&": "double&",
        }

        from libROOTPythonizations import CPyCppyyRegisterConverterAlias, CPyCppyyRegisterExecutorAlias

        for name, target in converter_aliases.items():
            CPyCppyyRegisterConverterAlias(name, target)

        for name, target in executor_aliases.items():
            CPyCppyyRegisterExecutorAlias(name, target)

    def _finalSetup(self):
        # Prevent this method from being re-entered through the gROOT wrapper
        self.__dict__["gROOT"] = cppyy.gbl.ROOT.GetROOT()

        # Make sure the interpreter is initialized once gROOT has been initialized
        cppyy.gbl.TInterpreter.Instance()

        # Setup interactive usage from Python
        self.__dict__["app"] = PyROOTApplication(self.PyConfig, self._is_ipython)
        if not self.gROOT.IsBatch() and self.PyConfig.StartGUIThread:
            self.app.init_graphics()

        # Set memory policy to kUseHeuristics.
        # This restores the default in PyROOT which was changed
        # by new Cppyy
        self.SetMemoryPolicy(self.kMemoryHeuristics)

        # Redirect lookups to cppyy's global namespace
        self.__class__.__getattr__ = self._fallback_getattr
        self.__class__.__setattr__ = lambda self, name, val: setattr(cppyy.gbl, name, val)

        # Register custom converters and executors
        self._register_converters_and_executors()

        # Run rootlogon if exists
        self._run_rootlogon()

    def _getattr(self, name):
        # Special case, to allow "from ROOT import gROOT" w/o starting the graphics
        if name == "__path__":
            raise AttributeError(name)

        self._finalSetup()

        return getattr(self, name)

    def _setattr(self, name, val):
        self._finalSetup()

        return setattr(self, name, val)

    def _execute_rootlogon_module(self, file_path):
        """Execute the 'rootlogon.py' module found at the given 'file_path'"""
        # Could also have used execfile, but import is likely to give fewer surprises
        module_name = "rootlogon"

        import importlib.util

        spec = importlib.util.spec_from_file_location(module_name, file_path)
        module = importlib.util.module_from_spec(spec)
        sys.modules[module_name] = module
        spec.loader.exec_module(module)

    def _run_rootlogon(self):
        # Run custom logon file (must be after creation of ROOT globals)
        hasargv = hasattr(sys, "argv")
        # -n disables the reading of the logon file, just like with root
        if hasargv and "-n" not in sys.argv and not self.PyConfig.DisableRootLogon:
            file_path_home = os.path.expanduser("~/.rootlogon.py")
            file_path_local = os.path.join(os.getcwd(), ".rootlogon.py")
            if os.path.exists(file_path_home):
                self._execute_rootlogon_module(file_path_home)
            elif os.path.exists(file_path_local):
                self._execute_rootlogon_module(file_path_local)
            else:
                # If the .py version of rootlogon exists, the .C is ignored (the user can
                # load the .C from the .py, if so desired).
                # System logon, user logon, and local logon (skip Rint.Logon)
                name = ".rootlogon.C"
                logons = [
                    os.path.join(str(self.TROOT.GetEtcDir()), "system" + name),
                    os.path.expanduser(os.path.join("~", name)),
                ]
                if logons[-1] != os.path.join(os.getcwd(), name):
                    logons.append(name)
                for rootlogon in logons:
                    if os.path.exists(rootlogon):
                        self.TApplication.ExecuteFile(rootlogon)

    def __reduce__(self):
        # type: () -> types.ModuleType
        """
        Reduction function of the ROOT facade to customize the (pickle)
        serialization step.

        Defines the ingredients needed for a correct serialization of the
        facade, that is a function that imports a Python module and the name of
        that module, which corresponds to this facade's __name__ attribute. This
        method helps serialization tools like `cloudpickle`, especially used in
        distributed environments, that always need to include information about
        the ROOT module in the serialization step. For example, the following
        snippet would not work without this method::

            import ROOT
            import cloudpickle

            def foo():
                return ROOT.TH1F()

            cloudpickle.loads(cloudpickle.dumps(foo))

        In particular, it would raise::

            TypeError: cannot pickle 'ROOTFacade' object
        """
        return _subimport, (self.__name__,)

    # Inject version as __version__ property in ROOT module
    @property
    def __version__(self):
        return self.gROOT.GetVersion()

    # Overload VecOps namespace
    # The property gets the C++ namespace, adds the pythonizations and
    # eventually deletes itself so that following calls go directly
    # to the C++ namespace. This mechanic ensures that we pythonize the
    # namespace lazily.
    @property
    def VecOps(self):
        ns = self._fallback_getattr("VecOps")
        try:
            from ._pythonization._rvec import _AsRVec

            ns.AsRVec = _AsRVec
        except Exception:
            raise Exception("Failed to pythonize the namespace VecOps")
        del type(self).VecOps
        return ns

    # Overload RDF namespace
    @property
    def RDF(self):
        self._finalSetup()
        ns = self._fallback_getattr("RDF")

        def MakeCSVDataFrame(fileName, readHeaders=True, delimiter=",", linesChunkSize=-1, colTypes={}, **kwargs):
            options = ns.RCsvDS.ROptions()
            options.fHeaders = readHeaders
            options.fDelimiter = delimiter
            options.fLinesChunkSize = linesChunkSize
            options.fColumnTypes = colTypes
            for key, val in kwargs.items():
                structMemberName = "f" + key[0].upper() + key[1:]
                if hasattr(options, structMemberName):
                    setattr(options, structMemberName, val)
            return ns._FromCSV(fileName, options)

        if hasattr(ns, "FromCSV"):
            # Provide a FromCSV factory method that uses keyword arguments instead of the ROptions config struct.
            # In Python, the RCsvDS::ROptions struct members are available without the leading 'f' and in camelCase,
            # e.g. fDelimiter --> delimiter.
            # We need to keep the parameters of the old FromCSV signature for backward compatibility.
            ns._FromCSV = ns.FromCSV
            ns.FromCSV = MakeCSVDataFrame

        # Make a copy of the arrays that have strides to make sure we read the correct values
        # TODO a cleaner fix
        def MakeNumpyDataFrameCopy(np_dict):
            import numpy

            from ._pythonization._rdataframe import _MakeNumpyDataFrame

            for key in np_dict.keys():
                if (np_dict[key].__array_interface__["strides"]) is not None:
                    np_dict[key] = numpy.copy(np_dict[key])
            return _MakeNumpyDataFrame(np_dict)

        ns.FromNumpy = MakeNumpyDataFrameCopy

        # make a RDataFrame from a Pandas dataframe
        def MakePandasDataFrame(df):
            from ._pythonization._rdataframe import _MakeNumpyDataFrame

<<<<<<< HEAD
            # make a RDataFrame from a Pandas dataframe
            def MakePandasDataFrame(df):
                np_dict = {}
                for key in df.columns:
                    np_dict[key] = df[key].to_numpy()
                return _MakeNumpyDataFrame(np_dict)

            ns.FromPandas = MakePandasDataFrame
=======
            np_dict = {}
            for key in df.columns:
                np_dict[key] = df[key].to_numpy()
            return _MakeNumpyDataFrame(np_dict)

        ns.FromPandas = MakePandasDataFrame

        try:
            # Inject Pythonizations to interact between local and distributed RDF package
            from ._pythonization._rdf_namespace import (
                _create_distributed_module,
                _fromspec,
                _rungraphs,
                _variationsfor,
            )

            ns.Distributed = _create_distributed_module(ns)
            # Inject the experimental package which shows a warning before usage
            ns.Experimental.Distributed = _create_distributed_module(ns, True)
            ns.RunGraphs = _rungraphs(ns.Distributed.RunGraphs, ns.RunGraphs)
            ns.Experimental.VariationsFor = _variationsfor(ns.Distributed.VariationsFor, ns.Experimental.VariationsFor)
            ns.Experimental.FromSpec = _fromspec(ns.Distributed.FromSpec, ns.Experimental.FromSpec)
        except ImportError:
            pass
>>>>>>> 4f177922

        del type(self).RDF
        return ns

    @property
    def RDataFrame(self):
        """
        Dispatch between the local and distributed RDataFrame depending on
        input arguments.
        """
        local_rdf = self.__getattr__("RDataFrame")
        try:
            import DistRDF

            from ._pythonization._rdf_namespace import _rdataframe

            return _rdataframe(local_rdf, DistRDF.RDataFrame)
        except ImportError:
            return local_rdf

    # Overload RooFit namespace
    @property
    def RooFit(self):
        from ._pythonization._roofit import pythonize_roofit_namespace

        ns = self._fallback_getattr("RooFit")
        try:
            pythonize_roofit_namespace(ns)
        except Exception:
            raise Exception("Failed to pythonize the namespace RooFit")
        del type(self).RooFit
        return ns

    # Overload TMVA namespace
    @property
    def TMVA(self):
        # This line is needed to import the pythonizations in _tmva directory.
        # The comment suppresses linter errors about unused imports.
        from ._pythonization import _tmva  # noqa: F401

        ns = self._fallback_getattr("TMVA")
        hasRDF = "dataframe" in self.gROOT.GetConfigFeatures()
        if hasRDF:
            try:
<<<<<<< HEAD
                from ._pythonization._tmva import inject_rbatchgenerator, _AsRTensor, SaveXGBoost
=======
                from ._pythonization._tmva import SaveXGBoost, _AsRTensor, inject_rbatchgenerator
>>>>>>> 4f177922

                inject_rbatchgenerator(ns)
                ns.Experimental.AsRTensor = _AsRTensor
                ns.Experimental.SaveXGBoost = SaveXGBoost
<<<<<<< HEAD
            except:
=======
            except Exception:
>>>>>>> 4f177922
                raise Exception("Failed to pythonize the namespace TMVA")
        del type(self).TMVA
        return ns

    # Create and overload Numba namespace
    @property
    def Numba(self):
        cppyy.cppdef("namespace Numba {}")
        ns = self._fallback_getattr("Numba")
        ns.Declare = staticmethod(_NumbaDeclareDecorator)
        del type(self).Numba
        return ns

    @property
    def NumbaExt(self):
        import numba

        if not hasattr(numba, "version_info") or numba.version_info < (0, 54):
            raise Exception("NumbaExt requires Numba version 0.54 or higher")

        # The comment in the next line suppresses linter errors about unused imports
        import cppyy.numba_ext  # noqa: F401

        # Return something as it is a property function
        return self

    # Get TPyDispatcher for programming GUI callbacks
    @property
    def TPyDispatcher(self):
        cppyy.include("ROOT/TPyDispatcher.h")
        tpd = cppyy.gbl.TPyDispatcher
        type(self).TPyDispatcher = tpd
        return tpd

    # Create the uhi namespace
    @property
    def uhi(self):
        uhi_module = types.ModuleType("uhi")
        uhi_module.__file__ = "<module ROOT>"
        uhi_module.__package__ = self
        try:
            from ._pythonization._uhi import _add_module_level_uhi_helpers

            _add_module_level_uhi_helpers(uhi_module)
        except ImportError:
            raise Exception("Failed to pythonize the namespace uhi")
        return uhi_module<|MERGE_RESOLUTION|>--- conflicted
+++ resolved
@@ -5,13 +5,7 @@
 from functools import partial
 
 import cppyy
-<<<<<<< HEAD
-
-=======
->>>>>>> 4f177922
 import cppyy.ll
-
-from libROOTPythonizations import gROOT
 
 from ._application import PyROOTApplication
 from ._numbadeclare import _NumbaDeclareDecorator
@@ -360,16 +354,6 @@
         def MakePandasDataFrame(df):
             from ._pythonization._rdataframe import _MakeNumpyDataFrame
 
-<<<<<<< HEAD
-            # make a RDataFrame from a Pandas dataframe
-            def MakePandasDataFrame(df):
-                np_dict = {}
-                for key in df.columns:
-                    np_dict[key] = df[key].to_numpy()
-                return _MakeNumpyDataFrame(np_dict)
-
-            ns.FromPandas = MakePandasDataFrame
-=======
             np_dict = {}
             for key in df.columns:
                 np_dict[key] = df[key].to_numpy()
@@ -394,7 +378,6 @@
             ns.Experimental.FromSpec = _fromspec(ns.Distributed.FromSpec, ns.Experimental.FromSpec)
         except ImportError:
             pass
->>>>>>> 4f177922
 
         del type(self).RDF
         return ns
@@ -439,20 +422,12 @@
         hasRDF = "dataframe" in self.gROOT.GetConfigFeatures()
         if hasRDF:
             try:
-<<<<<<< HEAD
-                from ._pythonization._tmva import inject_rbatchgenerator, _AsRTensor, SaveXGBoost
-=======
                 from ._pythonization._tmva import SaveXGBoost, _AsRTensor, inject_rbatchgenerator
->>>>>>> 4f177922
 
                 inject_rbatchgenerator(ns)
                 ns.Experimental.AsRTensor = _AsRTensor
                 ns.Experimental.SaveXGBoost = SaveXGBoost
-<<<<<<< HEAD
-            except:
-=======
             except Exception:
->>>>>>> 4f177922
                 raise Exception("Failed to pythonize the namespace TMVA")
         del type(self).TMVA
         return ns
