--- conflicted
+++ resolved
@@ -61,8 +61,6 @@
    Py_RETURN_NONE;
 }
 
-<<<<<<< HEAD
-=======
 /// \brief A PyObject wrapper to track reference counting of external objects
 ///
 /// This wrapper can be useful in shared ownership scenarios when a C++ object
@@ -124,7 +122,6 @@
                                          /*python_owns=*/true);
 }
 
->>>>>>> 4f177922
 } // namespace PyROOT
 
 // Methods offered by the interface
@@ -147,11 +144,6 @@
     (char *)"Install an input hook to process GUI events"},
    {(char *)"_CPPInstance__expand__", (PyCFunction)PyROOT::CPPInstanceExpand, METH_VARARGS,
     (char *)"Deserialize a pickled object"},
-<<<<<<< HEAD
-   {(char *)"ClearProxiedObjects", (PyCFunction)PyROOT::ClearProxiedObjects, METH_NOARGS,
-    (char *)"Clear proxied objects regulated by PyROOT"},
-=======
->>>>>>> 4f177922
    {(char *)"JupyROOTExecutor", (PyCFunction)JupyROOTExecutor, METH_VARARGS, (char *)"Create JupyROOTExecutor"},
    {(char *)"JupyROOTDeclarer", (PyCFunction)JupyROOTDeclarer, METH_VARARGS, (char *)"Create JupyROOTDeclarer"},
    {(char *)"JupyROOTExecutorHandler_Clear", (PyCFunction)JupyROOTExecutorHandler_Clear, METH_NOARGS,
@@ -174,11 +166,8 @@
     (char *)"Register a custom converter that is a reference to an existing converter"},
    {(char *)"CPyCppyyRegisterExecutorAlias", (PyCFunction)PyROOT::RegisterExecutorAlias, METH_VARARGS,
     (char *)"Register a custom executor that is a reference to an existing executor"},
-<<<<<<< HEAD
-=======
    {(char *)"PyObjRefCounterAsStdAny", (PyCFunction)PyROOT::PyObjRefCounterAsStdAny, METH_VARARGS,
     (char *)"Wrap a reference count to any Python object in a std::any for resource management in C++"},
->>>>>>> 4f177922
    {NULL, NULL, 0, NULL}};
 
 struct module_state {
@@ -219,10 +208,6 @@
    // keep gRootModule, but do not increase its reference count even as it is borrowed,
    // or a self-referencing cycle would be created
 
-<<<<<<< HEAD
-   // setup PyROOT
-   PyROOT::Init();
-=======
    // Initialize and acquire the GIL to allow for threading in ROOT
 #if PY_VERSION_HEX < 0x03090000
    PyEval_InitThreads();
@@ -230,7 +215,6 @@
 
    // Make sure the interpreter is initialized once gROOT has been initialized
    TInterpreter::Instance();
->>>>>>> 4f177922
 
    // signal policy: don't abort interpreter in interactive mode
    CallContext::SetGlobalSignalPolicy(!gROOT->IsBatch());
