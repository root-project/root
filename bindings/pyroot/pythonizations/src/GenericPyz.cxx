// Author: Stefan Wunsch, Enric Tejedor CERN  06/2018
// Original PyROOT code by Wim Lavrijsen, LBL

/*************************************************************************
 * Copyright (C) 1995-2018, Rene Brun and Fons Rademakers.               *
 * All rights reserved.                                                  *
 *                                                                       *
 * For the licensing terms see $ROOTSYS/LICENSE.                         *
 * For the list of contributors see $ROOTSYS/README/CREDITS.             *
 *************************************************************************/

#include "Python.h"

#include "CPyCppyy/API.h"

#include "../../cppyy/CPyCppyy/src/CPyCppyy.h"
#include "../../cppyy/CPyCppyy/src/CPPInstance.h"
#include "../../cppyy/CPyCppyy/src/Utility.h"

#include "PyROOTPythonize.h"
<<<<<<< HEAD
#include "CPPInstance.h"
#include "Utility.h"
=======

>>>>>>> 22aeb252
#include "TClass.h"
#include "TInterpreter.h"
#include "TInterpreterValue.h"

#include <map>

<<<<<<< HEAD
=======
namespace {

std::string GetScopedFinalNameFromPyObject(const PyObject *pyobj)
{
   return Cppyy::GetScopedFinalName(((CPyCppyy::CPPInstance *)pyobj)->ObjectIsA());
}

} // namespace

>>>>>>> 22aeb252
using namespace CPyCppyy;

// We take as unique identifier the declId of the class to
// treat the case where a class is loaded, an instance printed,
// the class unloaded and reloaded with changes.
static ULong64_t GetClassID(const char *clName)
{
   if (auto cl = TClass::GetClass(clName)) {
      if (auto clInfo = cl->GetClassInfo()) {
         return reinterpret_cast<ULong64_t>(gInterpreter->GetDeclId(clInfo));
      }
   }
   return 0;
}

<<<<<<< HEAD
// We take as unique identifier the declId of the class to
// treat the case where a class is loaded, an instance printed,
// the class unloaded and reloaded with changes.
static ULong64_t GetClassID(const char *clName)
{
   if (auto cl = TClass::GetClass(clName)) {
      if (auto clInfo = cl->GetClassInfo()) {
         return reinterpret_cast<ULong64_t>(gInterpreter->GetDeclId(clInfo));
      }
   }
   return 0;
}

PyObject *ClingPrintValue(CPPInstance *self, PyObject * /* args */)
=======
PyObject *ClingPrintValue(PyObject *self, PyObject * /* args */)
>>>>>>> 22aeb252
{
   // Map holding the classID of the classes and the pointer
   // to the printer function.
   static std::map<ULong64_t, void *> declIDPrinterMap;

<<<<<<< HEAD
   auto cppObj = self->GetObject();
=======
   auto cppObj = CPyCppyy::Instance_AsVoidPtr(self);
>>>>>>> 22aeb252
   if (!cppObj)
      // Proxied cpp object is null, use cppyy's generic __repr__
      return PyObject_Repr(self);

   // We jit the helper only once, at the first invocation of any
   // printer. The integer parameter is there to make sure we have
   // different instances of the printing function in presence of
   // unload-reload events.
   if (0 == declIDPrinterMap.size()) {
      std::string printerCode = "namespace ROOT::Internal::Pythonizations::ValuePrinters"
                                "{"
                                "   template<class T, ULong64_t> std::string ValuePrinter(void *obj)"
                                "   {"
                                "      return cling::printValue((T *)obj);"
                                "   }"
                                "}";
      gInterpreter->Declare(printerCode.c_str());
   }

   const std::string className = GetScopedFinalNameFromPyObject(self);

   std::string printResult;

   if (const auto classID = GetClassID(className.c_str())) {
      // If we never encountered this class, we jit the function which
      // is necessary to print it and store it in the map instantiated
      // above. Otherwise, we just use the pointer to the previously
      // jitted function. This allows to jit the printer only once per
      // type, at the modest price of a typename and pointer stored in
      // memory.
      auto &printerFuncrPtr = declIDPrinterMap[classID];

      if (!printerFuncrPtr) {
         std::string printFuncName = "ROOT::Internal::Pythonizations::ValuePrinters::ValuePrinter<" + className + ", " +
                                     std::to_string(classID) + ">";
         printerFuncrPtr = (void *)gInterpreter->Calc(printFuncName.c_str());
      }
      printResult = ((std::string(*)(void *))printerFuncrPtr)(cppObj);
   } else {
      // If something went wrong, we use the slow method
      printResult = gInterpreter->ToString(className.c_str(), cppObj);
   }

<<<<<<< HEAD
   // We jit the helper only once, at the first invocation of any
   // printer. The integer parameter is there to make sure we have
   // different instances of the printing function in presence of
   // unload-reload events.
   if (0 == declIDPrinterMap.size()) {
      std::string printerCode = "namespace ROOT::Internal::Pythonizations::ValuePrinters"
                                "{"
                                "   template<class T, ULong64_t> std::string ValuePrinter(void *obj)"
                                "   {"
                                "      return cling::printValue((T *)obj);"
                                "   }"
                                "}";
      gInterpreter->Declare(printerCode.c_str());
   }

   const std::string className = GetCppName(self);

   std::string printResult;

   if (const auto classID = GetClassID(className.c_str())) {
      // If we never encountered this class, we jit the function which
      // is necessary to print it and store it in the map instantiated
      // above. Otherwise, we just use the pointer to the previously
      // jitted function. This allows to jit the printer only once per
      // type, at the modest price of a typename and pointer stored in
      // memory.
      auto &printerFuncrPtr = declIDPrinterMap[classID];

      if (!printerFuncrPtr) {
         std::string printFuncName = "ROOT::Internal::Pythonizations::ValuePrinters::ValuePrinter<" + className + ", " +
                                     std::to_string(classID) + ">";
         printerFuncrPtr = (void *)gInterpreter->Calc(printFuncName.c_str());
      }
      printResult = ((std::string(*)(void *))printerFuncrPtr)(cppObj);
   } else {
      // If something went wrong, we use the slow method
      printResult = gInterpreter->ToString(className.c_str(), cppObj);
   }

=======
>>>>>>> 22aeb252
   if (printResult.find("@0x") == 0) {
      // Fall back to __repr__ if we just get an address from cling
      return PyObject_Repr(self);
   } else {
      return PyUnicode_FromString(printResult.c_str());
   }
}

////////////////////////////////////////////////////////////////////////////
/// \brief Add pretty printing pythonization
/// \param[in] self Always null, since this is a module function.
/// \param[in] args Pointer to a Python tuple object containing the arguments
/// received from Python.
///
/// This function adds the following pythonizations to print the object more
/// user-friendly than cppyy by using the output of cling::printValue as the
/// return value of the special method __str__.
PyObject *PyROOT::AddPrettyPrintingPyz(PyObject * /* self */, PyObject *args)
{
   PyObject *pyclass = PyTuple_GetItem(args, 0);
   Utility::AddToClass(pyclass, "__str__", (PyCFunction)ClingPrintValue);
   Py_RETURN_NONE;
}<|MERGE_RESOLUTION|>--- conflicted
+++ resolved
@@ -18,20 +18,13 @@
 #include "../../cppyy/CPyCppyy/src/Utility.h"
 
 #include "PyROOTPythonize.h"
-<<<<<<< HEAD
-#include "CPPInstance.h"
-#include "Utility.h"
-=======
 
->>>>>>> 22aeb252
 #include "TClass.h"
 #include "TInterpreter.h"
 #include "TInterpreterValue.h"
 
 #include <map>
 
-<<<<<<< HEAD
-=======
 namespace {
 
 std::string GetScopedFinalNameFromPyObject(const PyObject *pyobj)
@@ -41,7 +34,6 @@
 
 } // namespace
 
->>>>>>> 22aeb252
 using namespace CPyCppyy;
 
 // We take as unique identifier the declId of the class to
@@ -57,34 +49,13 @@
    return 0;
 }
 
-<<<<<<< HEAD
-// We take as unique identifier the declId of the class to
-// treat the case where a class is loaded, an instance printed,
-// the class unloaded and reloaded with changes.
-static ULong64_t GetClassID(const char *clName)
-{
-   if (auto cl = TClass::GetClass(clName)) {
-      if (auto clInfo = cl->GetClassInfo()) {
-         return reinterpret_cast<ULong64_t>(gInterpreter->GetDeclId(clInfo));
-      }
-   }
-   return 0;
-}
-
-PyObject *ClingPrintValue(CPPInstance *self, PyObject * /* args */)
-=======
 PyObject *ClingPrintValue(PyObject *self, PyObject * /* args */)
->>>>>>> 22aeb252
 {
    // Map holding the classID of the classes and the pointer
    // to the printer function.
    static std::map<ULong64_t, void *> declIDPrinterMap;
 
-<<<<<<< HEAD
-   auto cppObj = self->GetObject();
-=======
    auto cppObj = CPyCppyy::Instance_AsVoidPtr(self);
->>>>>>> 22aeb252
    if (!cppObj)
       // Proxied cpp object is null, use cppyy's generic __repr__
       return PyObject_Repr(self);
@@ -128,48 +99,6 @@
       printResult = gInterpreter->ToString(className.c_str(), cppObj);
    }
 
-<<<<<<< HEAD
-   // We jit the helper only once, at the first invocation of any
-   // printer. The integer parameter is there to make sure we have
-   // different instances of the printing function in presence of
-   // unload-reload events.
-   if (0 == declIDPrinterMap.size()) {
-      std::string printerCode = "namespace ROOT::Internal::Pythonizations::ValuePrinters"
-                                "{"
-                                "   template<class T, ULong64_t> std::string ValuePrinter(void *obj)"
-                                "   {"
-                                "      return cling::printValue((T *)obj);"
-                                "   }"
-                                "}";
-      gInterpreter->Declare(printerCode.c_str());
-   }
-
-   const std::string className = GetCppName(self);
-
-   std::string printResult;
-
-   if (const auto classID = GetClassID(className.c_str())) {
-      // If we never encountered this class, we jit the function which
-      // is necessary to print it and store it in the map instantiated
-      // above. Otherwise, we just use the pointer to the previously
-      // jitted function. This allows to jit the printer only once per
-      // type, at the modest price of a typename and pointer stored in
-      // memory.
-      auto &printerFuncrPtr = declIDPrinterMap[classID];
-
-      if (!printerFuncrPtr) {
-         std::string printFuncName = "ROOT::Internal::Pythonizations::ValuePrinters::ValuePrinter<" + className + ", " +
-                                     std::to_string(classID) + ">";
-         printerFuncrPtr = (void *)gInterpreter->Calc(printFuncName.c_str());
-      }
-      printResult = ((std::string(*)(void *))printerFuncrPtr)(cppObj);
-   } else {
-      // If something went wrong, we use the slow method
-      printResult = gInterpreter->ToString(className.c_str(), cppObj);
-   }
-
-=======
->>>>>>> 22aeb252
    if (printResult.find("@0x") == 0) {
       // Fall back to __repr__ if we just get an address from cling
       return PyObject_Repr(self);
