--- conflicted
+++ resolved
@@ -30,13 +30,6 @@
 
 PyObject *CPPInstanceExpand(PyObject *self, PyObject *args);
 
-<<<<<<< HEAD
-PyObject *GetEndianess(PyObject *self, PyObject *args);
-
-PyObject *MakeNumpyDataFrameImpl(PyObject *self, PyObject *obj);
-
-=======
->>>>>>> 22aeb252
 } // namespace PyROOT
 
 #endif // !PYROOT_PYTHONIZE_H