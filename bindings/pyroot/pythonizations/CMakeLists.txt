--- conflicted
+++ resolved
@@ -67,8 +67,6 @@
         ROOT/_pythonization/_tmva/_utils.py)
 endif()
 
-<<<<<<< HEAD
-=======
 if(PYTHON_VERSION_STRING_Development_Main VERSION_GREATER_EQUAL 3.8 AND dataframe)
 list(APPEND PYROOT_EXTRA_PY3_SOURCE
      ROOT/_pythonization/_tmva/_batchgenerator.py)
@@ -79,7 +77,6 @@
         ROOT/_pythonization/_tmva/_gnn.py)
 endif()
 
->>>>>>> 49ae85f5
 list(APPEND PYROOT_EXTRA_HEADERS
      inc/TPyDispatcher.h)
 
