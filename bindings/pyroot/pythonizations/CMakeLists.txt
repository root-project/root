--- conflicted
+++ resolved
@@ -12,17 +12,12 @@
     list(APPEND PYROOT_EXTRA_PY2_PY3_SOURCE
         ROOT/_pythonization/_rdf_utils.py
         ROOT/_pythonization/_rdataframe.py
-<<<<<<< HEAD
-        ROOT/_pythonization/_rdfdescription.py
-        ROOT/_pythonization/_rtensor.py)
-=======
         ROOT/_pythonization/_rdfdescription.py)
     if(PYTHON_VERSION_STRING_Development_Main VERSION_GREATER_EQUAL 3.7)
       list(APPEND PYROOT_EXTRA_PY3_SOURCE
           ROOT/_pythonization/_rdf_conversion_maps.py
           ROOT/_pythonization/_rdf_pyz.py)
     endif()
->>>>>>> 18b4f317
     list(APPEND PYROOT_EXTRA_SOURCE
         src/RDataFramePyz.cxx
         src/RTensorPyz.cxx)
@@ -181,11 +176,7 @@
     set_target_properties(${libname} PROPERTIES SUFFIX ".pyd")
     target_link_libraries(${libname} PUBLIC Core Tree cppyy${python_under_version_string})
   elseif(APPLE)
-<<<<<<< HEAD
-    target_link_libraries(${libname} PUBLIC -Wl,-bind_at_load -Wl,-flat_namespace -Wl,-undefined -Wl,suppress Core Tree cppyy${python_under_version_string})
-=======
     target_link_libraries(${libname} PUBLIC -Wl,-bind_at_load -Wl,-w -Wl,-undefined -Wl,dynamic_lookup Core Tree cppyy${python_under_version_string})
->>>>>>> 18b4f317
   else()
     target_link_libraries(${libname} PUBLIC -Wl,--unresolved-symbols=ignore-all Core Tree cppyy${python_under_version_string})
   endif()
