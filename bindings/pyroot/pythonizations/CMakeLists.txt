--- conflicted
+++ resolved
@@ -67,14 +67,11 @@
         ROOT/_pythonization/_tmva/_utils.py)
 endif()
 
-<<<<<<< HEAD
-=======
 if(PYTHON_VERSION_STRING_Development_Main VERSION_GREATER_EQUAL 3.8 AND dataframe)
 list(APPEND PYROOT_EXTRA_PY3_SOURCE
      ROOT/_pythonization/_tmva/_batchgenerator.py)
 endif()
 
->>>>>>> 7c5b7714
 list(APPEND PYROOT_EXTRA_HEADERS
      inc/TPyDispatcher.h)
 
