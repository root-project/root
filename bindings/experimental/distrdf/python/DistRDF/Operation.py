--- conflicted
+++ resolved
@@ -40,84 +40,6 @@
     of the different histograms would be incompatible.
     """
 
-<<<<<<< HEAD
-            kwargs (dict): Keyword arguments for the current operation.
-        """
-        self.name = name
-        self.args = list(args)
-        self.kwargs = kwargs
-        self.op_type = self._classify_operation(name)
-
-    def _classify_operation(self, name):
-        """
-        Classifies the given operation as action or transformation and
-        returns the type.
-        """
-
-        operations_dict = {
-            "Define": Operation.TRANSFORMATION,
-            "DefinePerSample": Operation.TRANSFORMATION,
-            "Filter": Operation.TRANSFORMATION,
-            "Range": Operation.TRANSFORMATION,
-            "Aggregate": Operation.ACTION,
-            "Histo1D": Operation.ACTION,
-            "Histo2D": Operation.ACTION,
-            "Histo3D": Operation.ACTION,
-            "HistoND": Operation.ACTION,
-            "Profile1D": Operation.ACTION,
-            "Profile2D": Operation.ACTION,
-            "Profile3D": Operation.ACTION,
-            "Count": Operation.ACTION,
-            "Min": Operation.ACTION,
-            "Max": Operation.ACTION,
-            "Mean": Operation.ACTION,
-            "Sum": Operation.ACTION,
-            "Fill": Operation.ACTION,
-            "Redefine": Operation.TRANSFORMATION,
-            "Reduce": Operation.ACTION,
-            "Report": Operation.ACTION,
-            "Take": Operation.ACTION,
-            "Graph": Operation.ACTION,
-            "Snapshot": Operation.INSTANT_ACTION,
-            "Foreach": Operation.INSTANT_ACTION,
-            "AsNumpy": Operation.INSTANT_ACTION
-        }
-
-        op_type = operations_dict.get(name)
-
-        if not op_type:
-            raise Exception("Invalid operation \"{}\"".format(name))
-        return op_type
-
-    def is_action(self):
-        """
-        Checks if the current operation is an action.
-
-        Returns:
-            bool: True if the current operation is an action, False otherwise.
-        """
-        return self.op_type == Operation.ACTION
-
-    def is_transformation(self):
-        """
-        Checks if the current operation is a transformation.
-
-        Returns:
-            bool: True if the current operation is a transformation,
-            False otherwise.
-        """
-        return self.op_type == Operation.TRANSFORMATION
-
-    def is_instant_action(self):
-        """
-        Checks if the current operation is an instant action.
-
-        Returns:
-            bool: True if the current operation is an instant action,
-                False otherwise.
-        """
-        return self.op_type == Operation.INSTANT_ACTION
-=======
     def __init__(self, name: str, *args, **kwargs):
         super().__init__(name, *args, **kwargs)
 
@@ -198,5 +120,4 @@
         return SUPPORTED_OPERATIONS[name](name, *args, **kwargs)
     except KeyError as e:
         raise ValueError(f"Operation '{name}' is either invalid or not supported in distributed mode. "
-                         "See the documentation for a list of supported operations.") from e
->>>>>>> 18b4f317
+                         "See the documentation for a list of supported operations.") from e