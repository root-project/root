// $Id$
// Author: Sergey Linev   21/12/2013

/*************************************************************************
 * Copyright (C) 1995-2013, Rene Brun and Fons Rademakers.               *
 * All rights reserved.                                                  *
 *                                                                       *
 * For the licensing terms see $ROOTSYS/LICENSE.                         *
 * For the list of contributors see $ROOTSYS/README/CREDITS.             *
 *************************************************************************/

#include "THttpServer.h"

#include "TThread.h"
#include "TTimer.h"
#include "TSystem.h"
#include "TROOT.h"
#include "TUrl.h"
#include "TEnv.h"
#include "TError.h"
#include "TClass.h"
#include "RConfigure.h"
#include "TRegexp.h"
#include "TObjArray.h"

#include "THttpEngine.h"
#include "THttpLongPollEngine.h"
#include "THttpWSHandler.h"
#include "TRootSniffer.h"
#include "TRootSnifferStore.h"
#include "TCivetweb.h"
#include "TFastCgi.h"

#include <chrono>
#include <cstdlib>
#include <cstring>
#include <fstream>
#include <memory>
#include <string>
#include <thread>

class THttpTimer : public TTimer {
   Long_t fNormalTmout{0};
   Bool_t fSlow{kFALSE};
   Int_t fSlowCnt{0};

public:
   THttpServer &fServer; ///!< server processing requests

   /// constructor
   THttpTimer(Long_t milliSec, Bool_t mode, THttpServer &serv) : TTimer(milliSec, mode), fNormalTmout(milliSec), fServer(serv) {}

   void SetSlow(Bool_t flag)
   {
      fSlow = flag;
      fSlowCnt = 0;
      Long_t ms = fNormalTmout;
      if (fSlow) {
         if (ms < 100)
            ms = 500;
         else if (ms < 500)
            ms = 3000;
         else
            ms = 10000;
      }

      SetTime(ms);
   }
   Bool_t IsSlow() const { return fSlow; }

   /// timeout handler
   /// used to process http requests in main ROOT thread
   void Timeout() override
   {
      Int_t nprocess = fServer.ProcessRequests();

      if (nprocess > 0) {
         fSlowCnt = 0;
         if (IsSlow())
            SetSlow(kFALSE);
      } else if (!IsSlow() && (fSlowCnt++ > 10)) {
           SetSlow(kTRUE);
      }
   }
};


/** \class THttpServer
\ingroup http

Online http server for arbitrary ROOT application

Idea of THttpServer - provide remote http access to running
ROOT application and enable HTML/JavaScript user interface.
Any registered object can be requested and displayed in the browser.
There are many benefits of such approach:

1. standard http interface to ROOT application
2. no any temporary ROOT files when access data
3. user interface running in all browsers

To start http server simply create instance
of the THttpServer class like:

    serv = new THttpServer("http:8080");

This will starts civetweb-based http server with http port 8080.
Than one should be able to open address "http://localhost:8080"
in any modern web browser (Firefox, Chrome, Opera, ...) and browse objects,
created in ROOT application. By default, server can access files,
canvases and histograms via `gROOT` pointer. All such objects
can be displayed with JSROOT graphics.

At any time one could register other objects with the command:

    TGraph* gr = new TGraph(10);
    gr->SetName("gr1");
    serv->Register("graphs/subfolder", gr);

If objects content is changing in the application, one could
enable monitoring flag in the browser - than objects view
will be regularly updated.

More information: https://root.cern/root/htmldoc/guides/HttpServer/HttpServer.html
*/

ClassImp(THttpServer);

////////////////////////////////////////////////////////////////////////////////
/// constructor
///
/// As argument, one specifies engine kind which should be
/// created like "http:8080". One could specify several engines
/// at once, separating them with semicolon (";"). Following engines are supported:
///
///     http     - TCivetweb, civetweb-based implementation of http protocol
///     fastcgi  - TFastCgi, special protocol for communicating with web servers
///
/// For each created engine one should provide socket port number like "http:8080" or "fastcgi:9000".
/// Additional engine-specific options can be supplied with URL syntax like "http:8080?thrds=10".
/// Full list of supported options should be checked in engines docu.
///
/// One also can configure following options, separated by semicolon:
///
///     readonly, ro   - set read-only mode (default)
///     readwrite, rw  - allows methods execution of registered objects
///     global         - scans global ROOT lists for existing objects (default)
///     noglobal       - disable scan of global lists
///     cors           - enable CORS header with origin="*"
///     cors=domain    - enable CORS header with origin="domain"
///     basic_sniffer  - use basic sniffer without support of hist, gpad, graph classes
///
/// For example, create http server, which allows cors headers and disable scan of global lists,
/// one should provide "http:8080;cors;noglobal" as parameter
///
/// THttpServer uses JavaScript ROOT (https://root.cern/js) to implement web clients UI.
/// Normally JSROOT sources are used from $ROOTSYS/js directory,
/// but one could set JSROOTSYS shell variable to specify alternative location

THttpServer::THttpServer(const char *engine) : TNamed("http", "ROOT http server")
{
   const char *jsrootsys = gSystem->Getenv("JSROOTSYS");
   if (!jsrootsys)
      jsrootsys = gEnv->GetValue("HttpServ.JSRootPath", jsrootsys);

   if (jsrootsys && *jsrootsys) {
      if ((strncmp(jsrootsys, "http://", 7)==0) || (strncmp(jsrootsys, "https://", 8)==0))
         fJSROOT = jsrootsys;
      else
         fJSROOTSYS = jsrootsys;
   }

   if (fJSROOTSYS.Length() == 0) {
      TString jsdir = TString::Format("%s/js", TROOT::GetDataDir().Data());
      if (gSystem->ExpandPathName(jsdir)) {
         ::Warning("THttpServer::THttpServer", "problems resolving '%s', set JSROOTSYS to proper JavaScript ROOT location",
                 jsdir.Data());
         fJSROOTSYS = ".";
      } else {
         fJSROOTSYS = jsdir;
      }
   }

   Bool_t basic_sniffer = strstr(engine, "basic_sniffer") != nullptr;

   AddLocation("jsrootsys/", fJSROOTSYS.Data());

   if (!basic_sniffer) {
      AddLocation("currentdir/", ".");
      AddLocation("rootsys/", TROOT::GetRootSys());
   }

   fDefaultPage = fJSROOTSYS + "/files/online.htm";
   fDrawPage = fJSROOTSYS + "/files/draw.htm";

   TRootSniffer *sniff = nullptr;
   if (basic_sniffer) {
<<<<<<< HEAD
      sniff = new TRootSniffer("sniff");
=======
      sniff = new TRootSniffer();
>>>>>>> 22aeb252
      sniff->SetScanGlobalDir(kFALSE);
      sniff->CreateOwnTopFolder(); // use dedicated folder
   } else {
      static const TClass *snifferClass = TClass::GetClass("TRootSnifferFull");
      sniff = (TRootSniffer *)snifferClass->New();
   }

   SetSniffer(sniff);

   // start timer
   SetTimer(20, kTRUE);

   if (strchr(engine, ';') == 0) {
      CreateEngine(engine);
   } else {
      TObjArray *lst = TString(engine).Tokenize(";");

      for (Int_t n = 0; n <= lst->GetLast(); n++) {
         const char *opt = lst->At(n)->GetName();
         if ((strcmp(opt, "readonly") == 0) || (strcmp(opt, "ro") == 0)) {
            GetSniffer()->SetReadOnly(kTRUE);
         } else if ((strcmp(opt, "readwrite") == 0) || (strcmp(opt, "rw") == 0)) {
            GetSniffer()->SetReadOnly(kFALSE);
         } else if (strcmp(opt, "global") == 0) {
            GetSniffer()->SetScanGlobalDir(kTRUE);
         } else if (strcmp(opt, "noglobal") == 0) {
            GetSniffer()->SetScanGlobalDir(kFALSE);
         } else if (strncmp(opt, "cors=", 5) == 0) {
            SetCors(opt + 5);
         } else if (strcmp(opt, "cors") == 0) {
            SetCors("*");
         } else
            CreateEngine(opt);
      }

      delete lst;
   }
}

////////////////////////////////////////////////////////////////////////////////
/// destructor
///
/// delete all http engines and sniffer

THttpServer::~THttpServer()
{
   StopServerThread();

   if (fTerminated) {
      TIter iter(&fEngines);
      while (auto engine = dynamic_cast<THttpEngine *>(iter()))
         engine->Terminate();
   }

   fEngines.Delete();

   SetSniffer(nullptr);

   SetTimer(0);
}

////////////////////////////////////////////////////////////////////////////////
/// Set TRootSniffer to the server
///
/// Server takes ownership over sniffer

void THttpServer::SetSniffer(TRootSniffer *sniff)
{
   fSniffer.reset(sniff);
}

////////////////////////////////////////////////////////////////////////////////
/// Set termination flag,
///
/// No any further requests will be processed, server only can be destroyed afterwards

void THttpServer::SetTerminate()
{
   fTerminated = kTRUE;
}

////////////////////////////////////////////////////////////////////////////////
/// returns read-only mode

Bool_t THttpServer::IsReadOnly() const
{
   return fSniffer ? fSniffer->IsReadOnly() : kTRUE;
}

////////////////////////////////////////////////////////////////////////////////
/// Set read-only mode for the server (default on)
///
/// In read-only server is not allowed to change any ROOT object, registered to the server
/// Server also cannot execute objects method via exe.json request

void THttpServer::SetReadOnly(Bool_t readonly)
{
   if (fSniffer)
      fSniffer->SetReadOnly(readonly);
}

////////////////////////////////////////////////////////////////////////////////
/// returns true if only websockets are handled by the server
///
/// Typically used by WebGui

Bool_t THttpServer::IsWSOnly() const
{
   return fWSOnly;
}

////////////////////////////////////////////////////////////////////////////////
/// Set websocket-only mode.
///
/// If true, server will only handle websockets connection
/// plus serving file requests to access jsroot/ui5 scripts

void THttpServer::SetWSOnly(Bool_t on)
{
   fWSOnly = on;
}

////////////////////////////////////////////////////////////////////////////////
/// Add files location, which could be used in the server
///
/// One could map some system folder to the server like
///
///     serv->AddLocation("mydir/", "/home/user/specials");
///
/// Than files from this directory could be addressed via server like `http://localhost:8080/mydir/myfile.root`

void THttpServer::AddLocation(const char *prefix, const char *path)
{
   if (!prefix || (*prefix == 0))
      return;

   if (!path)
      fLocations.erase(fLocations.find(prefix));
   else
      fLocations[prefix] = path;
}

////////////////////////////////////////////////////////////////////////////////
/// Set location of JSROOT to use with the server
///
/// One could specify address like:
///
/// * https://root.cern/js/7.6.0/
/// * https://jsroot.gsi.de/7.6.0/
///
/// This allows to get new JSROOT features with old server,
/// reduce load on THttpServer instance, also startup time can be improved
/// When empty string specified (default), local copy of JSROOT is used (distributed with ROOT)

void THttpServer::SetJSROOT(const char *location)
{
   fJSROOT = location ? location : "";
}

////////////////////////////////////////////////////////////////////////////////
/// Set default HTML page
///
/// Sets file name, delivered by the server when http address is opened in the browser.
///
/// By default, $ROOTSYS/js/files/online.htm page is used
/// When empty filename is specified, default page will be used

void THttpServer::SetDefaultPage(const std::string &filename)
{
   if (!filename.empty())
      fDefaultPage = filename;
   else
      fDefaultPage = fJSROOTSYS + "/files/online.htm";

   // force to read page content next time again
   fDefaultPageCont.clear();
}

////////////////////////////////////////////////////////////////////////////////
/// Set drawing HTML page
///
/// Set file name of HTML page, delivered by the server when
/// objects drawing page is requested from the browser
/// By default, $ROOTSYS/js/files/draw.htm page is used
/// When empty filename is specified, default page will be used

void THttpServer::SetDrawPage(const std::string &filename)
{
   if (!filename.empty())
      fDrawPage = filename;
   else
      fDrawPage = fJSROOTSYS + "/files/draw.htm";

   // force to read page content next time again
   fDrawPageCont.clear();
}

////////////////////////////////////////////////////////////////////////////////
/// Factory method to create different http engines
///
/// At the moment two engine kinds are supported:
///
/// * civetweb or http (default)
/// * fastcgi
///
/// Examples:
///
///     // creates civetweb web server with http port 8080
///     serv->CreateEngine("http:8080");
///     serv->CreateEngine("civetweb:8080");
///     serv->CreateEngine(":8080");
///     // creates fastcgi server with port 9000
///     serv->CreateEngine("fastcgi:9000");
///
/// One could apply additional parameters, using URL syntax:
///
///     serv->CreateEngine("http:8080?thrds=10");

Bool_t THttpServer::CreateEngine(const char *engine)
{
   if (!engine)
      return kFALSE;

   const char *arg = strchr(engine, ':');
   if (!arg)
      return kFALSE;

   TString clname, sarg;
   if (arg != engine)
      clname.Append(engine, arg - engine);
   arg++; // skip first :

   THttpEngine *eng = nullptr;

   if ((clname.Length() == 0) || (clname == "http") || (clname == "civetweb")) {
      eng = new TCivetweb(kFALSE);
#ifndef R__WIN32
   } else if (clname == "socket") {
      eng = new TCivetweb(kFALSE);
      sarg = "x"; // civetweb require x before socket name
      sarg.Append(arg);
      arg = sarg.Data();
#endif
   } else if (clname == "https") {
      eng = new TCivetweb(kTRUE);
   } else if (clname == "fastcgi") {
      eng = new TFastCgi();
   }

   if (!eng) {
      // ensure that required engine class exists before we try to create it
      TClass *engine_class = gROOT->LoadClass(clname.Data());
      if (!engine_class)
         return kFALSE;

      eng = (THttpEngine *)engine_class->New();
      if (!eng)
         return kFALSE;
   }

   eng->SetServer(this);

   if (!eng->Create(arg)) {
      delete eng;
      return kFALSE;
   }

   fEngines.Add(eng);

   return kTRUE;
}

////////////////////////////////////////////////////////////////////////////////
/// Create timer which will invoke ProcessRequests() function periodically
///
/// Timer is required to perform all actions in main ROOT thread
/// Method arguments are the same as for TTimer constructor
/// By default, sync timer with 100 ms period is created
///
/// It is recommended to always use sync timer mode and only change period to
/// adjust server reaction time. Use of async timer requires, that application regularly
/// calls gSystem->ProcessEvents(). It happens automatically in ROOT interactive shell.
/// If milliSec == 0, no timer will be created.
/// In this case application should regularly call ProcessRequests() method.
///
/// Async timer allows to use THttpServer in applications, which does not have explicit
/// gSystem->ProcessEvents() calls. But be aware, that such timer can interrupt any system call
/// (like malloc) and can lead to dead locks, especially in multi-threaded applications.

void THttpServer::SetTimer(Long_t milliSec, Bool_t mode)
{
   if (fTimer) {
      fTimer->Stop();
      fTimer.reset();
   }
   if (milliSec > 0) {
      if (fOwnThread) {
         Error("SetTimer", "Server runs already in special thread, therefore no any timer can be created");
      } else {
         fTimer = std::make_unique<THttpTimer>(milliSec, mode, *this);
         fTimer->TurnOn();
      }
   }
}

////////////////////////////////////////////////////////////////////////////////
/// Creates special thread to process all requests, directed to http server
///
/// Should be used with care - only dedicated instance of TRootSniffer is allowed
/// By default THttpServer allows to access global lists pointers gROOT or gFile.
/// To be on the safe side, all kind of such access performed from the main thread.
/// Therefore usage of specialized thread means that no any global pointers will
/// be accessible by THttpServer

void THttpServer::CreateServerThread()
{
   if (fOwnThread)
      return;

   SetTimer(0);
   fMainThrdId = 0;
   fOwnThread = true;

   std::thread thrd([this] {
      int nempty = 0;
      while (fOwnThread && !fTerminated) {
         int nprocess = ProcessRequests();
         if (nprocess > 0)
            nempty = 0;
         else
            nempty++;
         if (nempty > 1000) {
            nempty = 0;
            std::this_thread::sleep_for(std::chrono::milliseconds(1));
         }
      }
   });

   fThrd = std::move(thrd);
}

////////////////////////////////////////////////////////////////////////////////
/// Stop server thread
///
/// Normally called shortly before http server destructor

void THttpServer::StopServerThread()
{
   if (!fOwnThread)
      return;

   fOwnThread = false;
   fThrd.join();
   fMainThrdId = 0;
}

////////////////////////////////////////////////////////////////////////////////
/// Checked that filename does not contains relative path below current directory
///
/// Used to prevent access to files below current directory

Bool_t THttpServer::VerifyFilePath(const char *fname)
{
   if (!fname || (*fname == 0))
      return kFALSE;

   Int_t level = 0;

   while (*fname) {

      // find next slash or backslash
      const char *next = strpbrk(fname, "/\\");
      if (next == 0)
         return kTRUE;

      // most important - change to parent dir
      if ((next == fname + 2) && (*fname == '.') && (*(fname + 1) == '.')) {
         fname += 3;
         level--;
         if (level < 0)
            return kFALSE;
         continue;
      }

      // ignore current directory
      if ((next == fname + 1) && (*fname == '.')) {
         fname += 2;
         continue;
      }

      // ignore slash at the front
      if (next == fname) {
         fname++;
         continue;
      }

      fname = next + 1;
      level++;
   }

   return kTRUE;
}

////////////////////////////////////////////////////////////////////////////////
/// Verifies that request is just file name
///
/// File names typically contains prefix like "jsrootsys/"
/// If true, method returns real name of the file,
/// which should be delivered to the client
/// Method is thread safe and can be called from any thread

Bool_t THttpServer::IsFileRequested(const char *uri, TString &res) const
{
   if (!uri || (*uri == 0))
      return kFALSE;

   TString fname(uri);

   for (auto &entry : fLocations) {
      Ssiz_t pos = fname.Index(entry.first.c_str());
      if (pos == kNPOS)
         continue;
      fname.Remove(0, pos + (entry.first.length() - 1));
      if (!VerifyFilePath(fname.Data()))
         return kFALSE;
      res = entry.second.c_str();
      if ((fname[0] == '/') && (res[res.Length() - 1] == '/'))
         res.Resize(res.Length() - 1);
      res.Append(fname);
      return kTRUE;
   }

   return kFALSE;
}

////////////////////////////////////////////////////////////////////////////////
/// Executes http request, specified in THttpCallArg structure
///
/// Method can be called from any thread
/// Actual execution will be done in main ROOT thread, where analysis code is running.

Bool_t THttpServer::ExecuteHttp(std::shared_ptr<THttpCallArg> arg)
{
   if (fTerminated)
      return kFALSE;

   if ((fMainThrdId != 0) && (fMainThrdId == TThread::SelfId())) {
      // should not happen, but one could process requests directly without any signaling

      ProcessRequest(arg);

      return kTRUE;
   }

   if (fTimer && fTimer->IsSlow())
      fTimer->SetSlow(kFALSE);

   // add call arg to the list
   std::unique_lock<std::mutex> lk(fMutex);
   fArgs.push(arg);
   // and now wait until request is processed
   arg->fCond.wait(lk);

   return kTRUE;
}

////////////////////////////////////////////////////////////////////////////////
/// Submit http request, specified in THttpCallArg structure
///
/// Contrary to ExecuteHttp, it will not block calling thread.
/// User should implement THttpCallArg::HttpReplied() method
/// to react when HTTP request is executed.

/// Method can be called from any thread
/// Actual execution will be done in main ROOT thread, where analysis code is running.
/// When called from main thread and can_run_immediately==kTRUE, will be
/// executed immediately.
///
/// Returns kTRUE when was executed.

Bool_t THttpServer::SubmitHttp(std::shared_ptr<THttpCallArg> arg, Bool_t can_run_immediately)
{
   if (fTerminated)
      return kFALSE;

   if (can_run_immediately && (fMainThrdId != 0) && (fMainThrdId == TThread::SelfId())) {
      ProcessRequest(arg);
      arg->NotifyCondition();
      return kTRUE;
   }

   // add call arg to the list
   std::unique_lock<std::mutex> lk(fMutex);
   fArgs.push(arg);
   return kFALSE;
}

////////////////////////////////////////////////////////////////////////////////
/// Process requests, submitted for execution
///
/// Returns number of processed requests
///
/// Normally invoked by THttpTimer, when somewhere in the code
/// gSystem->ProcessEvents() is called.
/// User can call serv->ProcessRequests() directly, but only from main thread.
/// If special server thread is created, called from that thread

Int_t THttpServer::ProcessRequests()
{
   auto id = TThread::SelfId();

   if (fMainThrdId != id) {
      if (gDebug > 0 && fMainThrdId)
         Warning("ProcessRequests", "Changing main thread to %ld", (long)id);
      fMainThrdId = id;
   }

   Bool_t recursion = kFALSE;

   if (fProcessingThrdId) {
      if (fProcessingThrdId == id) {
         recursion = kTRUE;
      } else {
         Error("ProcessRequests", "Processing already running from %ld thread", (long) fProcessingThrdId);
         return 0;
      }
   }

   if (!recursion)
      fProcessingThrdId = id;

   Int_t cnt = 0;

   std::unique_lock<std::mutex> lk(fMutex, std::defer_lock);

   // first process requests in the queue
   while (true) {
      std::shared_ptr<THttpCallArg> arg;

      lk.lock();
      if (!fArgs.empty()) {
         arg = fArgs.front();
         fArgs.pop();
      }
      lk.unlock();

      if (!arg)
         break;

      if (arg->fFileName == "root_batch_holder.js") {
         ProcessBatchHolder(arg);
         continue;
      }

      auto prev = fSniffer->SetCurrentCallArg(arg.get());

      try {
         cnt++;
         ProcessRequest(arg);
         fSniffer->SetCurrentCallArg(prev);
      } catch (...) {
         fSniffer->SetCurrentCallArg(prev);
      }

      arg->NotifyCondition();
   }

   // regularly call Process() method of engine to let perform actions in ROOT context
   TIter iter(&fEngines);
   while (auto engine = static_cast<THttpEngine *>(iter())) {
      if (fTerminated)
         engine->Terminate();
      engine->Process();
   }

   if (!recursion)
      fProcessingThrdId = 0;

   return cnt;
}

////////////////////////////////////////////////////////////////////////////////
/// Method called when THttpServer cannot process request
///
/// By default such requests replied with 404 code
/// One could overwrite with method in derived class to process all kinds of such non-standard requests

void THttpServer::MissedRequest(THttpCallArg *arg)
{
   arg->Set404();
}

////////////////////////////////////////////////////////////////////////////////
/// Process special http request for root_batch_holder.js script
///
/// This kind of requests used to hold web browser running in headless mode
/// Intentionally requests does not replied immediately

void THttpServer::ProcessBatchHolder(std::shared_ptr<THttpCallArg> &arg)
{
   auto wsptr = FindWS(arg->GetPathName());

   if (!wsptr || !wsptr->ProcessBatchHolder(arg)) {
      arg->Set404();
      arg->NotifyCondition();
   }
}

////////////////////////////////////////////////////////////////////////////////
/// Create summary page with active WS handlers

std::string THttpServer::BuildWSEntryPage()
{

   std::string arr = "[";

   {
      std::lock_guard<std::mutex> grd(fWSMutex);
      for (auto &ws : fWSHandlers) {
         if (arr.length() > 1)
            arr.append(", ");

         arr.append(TString::Format("{ name: \"%s\", title: \"%s\" }", ws->GetName(), ws->GetTitle()).Data());
      }
   }

   arr.append("]");

   std::string res = ReadFileContent((TROOT::GetDataDir() + "/js/files/wslist.htm").Data());

   std::string arg = "\"$$$wslist$$$\"";

   auto pos = res.find(arg);
   if (pos != std::string::npos)
      res.replace(pos, arg.length(), arr);

   return res;
}

////////////////////////////////////////////////////////////////////////////////
/// Replaces all references like "jsrootsys/..."
///
/// Either using pre-configured JSROOT installation from web or
/// redirect to jsrootsys from the main server path to benefit from browser caching

void THttpServer::ReplaceJSROOTLinks(std::shared_ptr<THttpCallArg> &arg)
{
   std::string repl;

   if (fJSROOT.Length() > 0) {
      repl = "=\"";
      repl.append(fJSROOT.Data());
      if (repl.back() != '/')
         repl.append("/");
   } else {
      Int_t cnt = 0;
      if (arg->fPathName.Length() > 0) cnt++;
      for (Int_t n = 1; n < arg->fPathName.Length()-1; ++n)
         if (arg->fPathName[n] == '/') {
            if (arg->fPathName[n-1] != '/') {
               cnt++; // normal slash in the middle, count it
            } else {
               cnt = 0; // double slash, do not touch such path
               break;
            }
         }

      if (cnt > 0) {
         repl = "=\"";
         while (cnt-- >0) repl.append("../");
         repl.append("jsrootsys/");
      }
   }

   if (!repl.empty()) {
      arg->ReplaceAllinContent("=\"jsrootsys/", repl);
      arg->ReplaceAllinContent("from './jsrootsys/", TString::Format("from '%s", repl.substr(2).c_str()).Data());
   }
}

////////////////////////////////////////////////////////////////////////////////
/// Process single http request
///
/// Depending from requested path and filename different actions will be performed.
/// In most cases information is provided by TRootSniffer class

void THttpServer::ProcessRequest(std::shared_ptr<THttpCallArg> arg)
{
   if (fTerminated) {
      arg->Set404();
      return;
   }

   if ((arg->fFileName == "root.websocket") || (arg->fFileName == "root.longpoll")) {
      ExecuteWS(arg);
      return;
   }

   if (arg->fFileName.IsNull() || (arg->fFileName == "index.htm") || (arg->fFileName == "default.htm")) {

      if (arg->fFileName == "default.htm") {

         if (!IsWSOnly())
            arg->fContent = ReadFileContent((fJSROOTSYS + "/files/online.htm").Data());

      } else {
         auto wsptr = FindWS(arg->GetPathName());

         auto handler = wsptr.get();

         if (!handler)
            handler = dynamic_cast<THttpWSHandler *>(fSniffer->FindTObjectInHierarchy(arg->fPathName.Data()));

         if (handler) {

            arg->fContent = handler->GetDefaultPageContent().Data();

            if (arg->fContent.find("file:") == 0) {
               const char *fname = arg->fContent.c_str() + 5;
               TString resolve;
               if (!IsFileRequested(fname, resolve)) resolve = fname;
               arg->fContent = ReadFileContent(resolve.Data());
            }

            handler->VerifyDefaultPageContent(arg);
         }
      }

      if (arg->fContent.empty() && arg->fFileName.IsNull() && arg->fPathName.IsNull() && IsWSOnly()) {
<<<<<<< HEAD
         arg->SetContent("refused"); //  BuildWSEntryPage();
=======
         // Creating page with list of available widgets is disabled now for security reasons
         // Later one can provide functionality back only if explicitely desired by the user
         //  BuildWSEntryPage();

         arg->SetContent("refused");
>>>>>>> 22aeb252
         arg->Set404();
      }

      if (arg->fContent.empty() && !IsWSOnly()) {

         if (fDefaultPageCont.empty())
            fDefaultPageCont = ReadFileContent(fDefaultPage);

         arg->fContent = fDefaultPageCont;
      }

      if (arg->fContent.empty()) {

         arg->Set404();
      } else if (!arg->Is404()) {

         ReplaceJSROOTLinks(arg);

         const char *hjsontag = "\"$$$h.json$$$\"";

         // add h.json caching
         if (arg->fContent.find(hjsontag) != std::string::npos) {
            TString h_json;
            TRootSnifferStoreJson store(h_json, kTRUE);
            const char *topname = fTopName.Data();
            if (arg->fTopName.Length() > 0)
               topname = arg->fTopName.Data();
            fSniffer->ScanHierarchy(topname, arg->fPathName.Data(), &store);

            arg->ReplaceAllinContent(hjsontag, h_json.Data());

            arg->AddNoCacheHeader();

            if (arg->fQuery.Index("nozip") == kNPOS)
               arg->SetZipping();
         }
         arg->SetContentType("text/html");
      }
      return;
   }

   if ((arg->fFileName == "draw.htm") && !IsWSOnly()) {
      if (fDrawPageCont.empty())
         fDrawPageCont = ReadFileContent(fDrawPage);

      if (fDrawPageCont.empty()) {
         arg->Set404();
      } else {
         const char *rootjsontag = "\"$$$root.json$$$\"";
         const char *hjsontag = "\"$$$h.json$$$\"";

         arg->fContent = fDrawPageCont;

         ReplaceJSROOTLinks(arg);

         if ((arg->fQuery.Index("no_h_json") == kNPOS) && (arg->fQuery.Index("webcanvas") == kNPOS) &&
             (arg->fContent.find(hjsontag) != std::string::npos)) {
            TString h_json;
            TRootSnifferStoreJson store(h_json, kTRUE);
            const char *topname = fTopName.Data();
            if (arg->fTopName.Length() > 0)
               topname = arg->fTopName.Data();
            fSniffer->ScanHierarchy(topname, arg->fPathName.Data(), &store, kTRUE);

            arg->ReplaceAllinContent(hjsontag, h_json.Data());
         }

         if ((arg->fQuery.Index("no_root_json") == kNPOS) && (arg->fQuery.Index("webcanvas") == kNPOS) &&
             (arg->fContent.find(rootjsontag) != std::string::npos)) {
            std::string str;
            if (fSniffer->Produce(arg->fPathName.Data(), "root.json", "compact=23", str))
               arg->ReplaceAllinContent(rootjsontag, str);
         }
         arg->AddNoCacheHeader();
         if (arg->fQuery.Index("nozip") == kNPOS)
            arg->SetZipping();
         arg->SetContentType("text/html");
      }
      return;
   }

   if ((arg->fFileName == "favicon.ico") && arg->fPathName.IsNull()) {
      arg->SetFile(fJSROOTSYS + "/img/RootIcon.ico");
      return;
   }

   TString filename;
   if (IsFileRequested(arg->fFileName.Data(), filename)) {
      arg->SetFile(filename);
      return;
   }

   // check if websocket handler may serve file request
   if (!arg->fPathName.IsNull() && !arg->fFileName.IsNull()) {
      TString wsname = arg->fPathName, fname;
      auto pos = wsname.First('/');
      if (pos == kNPOS) {
         wsname = arg->fPathName;
      } else {
         wsname = arg->fPathName(0, pos);
         fname = arg->fPathName(pos + 1, arg->fPathName.Length() - pos);
         fname.Append("/");
      }

      fname.Append(arg->fFileName);

      if (VerifyFilePath(fname.Data())) {

         auto ws = FindWS(wsname.Data());

         if (ws && ws->CanServeFiles()) {
            TString fdir = ws->GetDefaultPageContent();
            // only when file is specified, can take directory, append prefix and file name
            if (fdir.Index("file:") == 0) {
               fdir.Remove(0, 5);
               auto separ = fdir.Last('/');
               if (separ != kNPOS)
                  fdir.Resize(separ + 1);
               else
                  fdir = "./";

               fdir.Append(fname);
               arg->SetFile(fdir);
               return;
            }
         }
      }
   }

   filename = arg->fFileName;

   Bool_t iszip = kFALSE;
   if (filename.EndsWith(".gz")) {
      filename.Resize(filename.Length() - 3);
      iszip = kTRUE;
   }

   if (IsWSOnly()) {
      if (arg->fContent.empty())
         arg->Set404();
   } else if ((filename == "h.xml") || (filename == "get.xml")) {

      Bool_t compact = arg->fQuery.Index("compact") != kNPOS;

      TString res;

      res.Form("<?xml version=\"1.0\" encoding=\"UTF-8\"?>");
      if (!compact)
         res.Append("\n");
      res.Append("<root>");
      if (!compact)
         res.Append("\n");
      {
         TRootSnifferStoreXml store(res, compact);

         const char *topname = fTopName.Data();
         if (arg->fTopName.Length() > 0)
            topname = arg->fTopName.Data();
         fSniffer->ScanHierarchy(topname, arg->fPathName.Data(), &store, filename == "get.xml");
      }

      res.Append("</root>");
      if (!compact)
         res.Append("\n");

      arg->SetContent(std::string(res.Data()));

      arg->SetXml();
   } else if (filename == "h.json") {
      TString res;
      TRootSnifferStoreJson store(res, arg->fQuery.Index("compact") != kNPOS);
      const char *topname = fTopName.Data();
      if (arg->fTopName.Length() > 0)
         topname = arg->fTopName.Data();
      fSniffer->ScanHierarchy(topname, arg->fPathName.Data(), &store);
      arg->SetContent(std::string(res.Data()));
      arg->SetJson();
   } else if (fSniffer->Produce(arg->fPathName.Data(), filename.Data(), arg->fQuery.Data(), arg->fContent)) {
      // define content type base on extension
      arg->SetContentType(GetMimeType(filename.Data()));
   } else {
      // miss request, user may process
      MissedRequest(arg.get());
   }

   if (arg->Is404())
      return;

   if (iszip)
      arg->SetZipping(THttpCallArg::kZipAlways);

   if (filename == "root.bin") {
      // only for binary data master version is important
      // it allows to detect if streamer info was modified
      const char *parname = fSniffer->IsStreamerInfoItem(arg->fPathName.Data()) ? "BVersion" : "MVersion";
      arg->AddHeader(parname, TString::Format("%u", (unsigned)fSniffer->GetStreamerInfoHash()).Data());
   }

   // try to avoid caching on the browser
   arg->AddNoCacheHeader();

   // potentially add cors headers
   if (IsCors())
      arg->AddHeader("Access-Control-Allow-Origin", GetCors());
   if (IsCorsCredentials())
      arg->AddHeader("Access-Control-Allow-Credentials", GetCorsCredentials());
}

////////////////////////////////////////////////////////////////////////////////
/// Register object in folders hierarchy
///
/// See TRootSniffer::RegisterObject() for more details

Bool_t THttpServer::Register(const char *subfolder, TObject *obj)
{
   return fSniffer->RegisterObject(subfolder, obj);
}

////////////////////////////////////////////////////////////////////////////////
/// Unregister object in folders hierarchy
///
/// See TRootSniffer::UnregisterObject() for more details

Bool_t THttpServer::Unregister(TObject *obj)
{
   return fSniffer->UnregisterObject(obj);
}

////////////////////////////////////////////////////////////////////////////////
/// Register WS handler to the THttpServer
///
/// Only such handler can be used in multi-threaded processing of websockets

void THttpServer::RegisterWS(std::shared_ptr<THttpWSHandler> ws)
{
   std::lock_guard<std::mutex> grd(fWSMutex);
   fWSHandlers.emplace_back(ws);
}

////////////////////////////////////////////////////////////////////////////////
/// Unregister WS handler to the THttpServer

void THttpServer::UnregisterWS(std::shared_ptr<THttpWSHandler> ws)
{
   std::lock_guard<std::mutex> grd(fWSMutex);
   for (int n = (int)fWSHandlers.size(); n > 0; --n)
      if ((fWSHandlers[n - 1] == ws) || fWSHandlers[n - 1]->IsDisabled())
         fWSHandlers.erase(fWSHandlers.begin() + n - 1);
}

////////////////////////////////////////////////////////////////////////////////
/// Search WS handler with given name
///
/// Handler must be registered with RegisterWS() method

std::shared_ptr<THttpWSHandler> THttpServer::FindWS(const char *name)
{
   std::lock_guard<std::mutex> grd(fWSMutex);
   for (auto &ws : fWSHandlers) {
      if (strcmp(name, ws->GetName()) == 0)
         return ws;
   }

   return nullptr;
}

////////////////////////////////////////////////////////////////////////////////
/// Execute WS related operation

Bool_t THttpServer::ExecuteWS(std::shared_ptr<THttpCallArg> &arg, Bool_t external_thrd, Bool_t wait_process)
{
   if (fTerminated) {
      arg->Set404();
      return kFALSE;
   }

   auto wsptr = FindWS(arg->GetPathName());

   auto handler = wsptr.get();

   if (!handler && !external_thrd)
      handler = dynamic_cast<THttpWSHandler *>(fSniffer->FindTObjectInHierarchy(arg->fPathName.Data()));

   if (external_thrd && (!handler || !handler->AllowMTProcess())) {

      if (fTimer && fTimer->IsSlow())
         fTimer->SetSlow(kFALSE);

      std::unique_lock<std::mutex> lk(fMutex);
      fArgs.push(arg);
      // and now wait until request is processed
      if (wait_process)
         arg->fCond.wait(lk);

      return kTRUE;
   }

   if (!handler)
      return kFALSE;

   Bool_t process = kFALSE;

   if (arg->fFileName == "root.websocket") {
      // handling of web socket
      process = handler->HandleWS(arg);
   } else if (arg->fFileName == "root.longpoll") {
      // ROOT emulation of websocket with polling requests
      if (arg->fQuery.BeginsWith("raw_connect") || arg->fQuery.BeginsWith("txt_connect")) {
         // try to emulate websocket connect
         // if accepted, reply with connection id, which must be used in the following communications
         arg->SetMethod("WS_CONNECT");

         bool israw = arg->fQuery.BeginsWith("raw_connect");

         // automatically assign engine to arg
         arg->CreateWSEngine<THttpLongPollEngine>(israw);

         if (handler->HandleWS(arg)) {
            arg->SetMethod("WS_READY");

            if (handler->HandleWS(arg))
               arg->SetTextContent(std::string(israw ? "txt:" : "") + std::to_string(arg->GetWSId()));
         } else {
            arg->TakeWSEngine(); // delete handle
         }

         process = arg->IsText();
      } else {
         TUrl url;
         url.SetOptions(arg->fQuery);
         url.ParseOptions();
         const char *connid = url.GetValueFromOptions("connection");
         if (connid)
            arg->SetWSId(std::stoul(connid));
         if (url.HasOption("close")) {
            arg->SetMethod("WS_CLOSE");
            arg->SetTextContent("OK");
         } else {
            arg->SetMethod("WS_DATA");
         }

         process = handler->HandleWS(arg);
      }
   }

   if (!process)
      arg->Set404();

   return process;
}

////////////////////////////////////////////////////////////////////////////////
/// Restrict access to specified object
///
/// See TRootSniffer::Restrict() for more details

void THttpServer::Restrict(const char *path, const char *options)
{
   fSniffer->Restrict(path, options);
}

////////////////////////////////////////////////////////////////////////////////
/// Register command which can be executed from web interface
///
/// As method one typically specifies string, which is executed with
/// gROOT->ProcessLine() method. For instance:
///
///     serv->RegisterCommand("Invoke","InvokeFunction()");
///
/// Or one could specify any method of the object which is already registered
/// to the server. For instance:
///
///     serv->Register("/", hpx);
///     serv->RegisterCommand("/ResetHPX", "/hpx/->Reset()");
///
/// Here symbols '/->' separates item name from method to be executed
///
/// One could specify additional arguments in the command with
/// syntax like %arg1%, %arg2% and so on. For example:
///
///     serv->RegisterCommand("/ResetHPX", "/hpx/->SetTitle(\"%arg1%\")");
///     serv->RegisterCommand("/RebinHPXPY", "/hpxpy/->Rebin2D(%arg1%,%arg2%)");
///
/// Such parameter(s) will be requested when command clicked in the browser.
///
/// Once command is registered, one could specify icon which will appear in the browser:
///
///     serv->SetIcon("/ResetHPX", "rootsys/icons/ed_execute.png");
///
/// One also can set extra property '_fastcmd', that command appear as
/// tool button on the top of the browser tree:
///
///     serv->SetItemField("/ResetHPX", "_fastcmd", "true");
///
/// Or it is equivalent to specifying extra argument when register command:
///
///     serv->RegisterCommand("/ResetHPX", "/hpx/->Reset()", "button;rootsys/icons/ed_delete.png");

Bool_t THttpServer::RegisterCommand(const char *cmdname, const char *method, const char *icon)
{
   return fSniffer->RegisterCommand(cmdname, method, icon);
}

////////////////////////////////////////////////////////////////////////////////
/// Hides folder or element from web gui

Bool_t THttpServer::Hide(const char *foldername, Bool_t hide)
{
   return SetItemField(foldername, "_hidden", hide ? "true" : (const char *)0);
}

////////////////////////////////////////////////////////////////////////////////
/// Set name of icon, used in browser together with the item
///
/// One could use images from $ROOTSYS directory like:
///    serv->SetIcon("/ResetHPX","/rootsys/icons/ed_execute.png");

Bool_t THttpServer::SetIcon(const char *fullname, const char *iconname)
{
   return SetItemField(fullname, "_icon", iconname);
}

////////////////////////////////////////////////////////////////////////////////
/// Create item in sniffer

Bool_t THttpServer::CreateItem(const char *fullname, const char *title)
{
   return fSniffer->CreateItem(fullname, title);
}

////////////////////////////////////////////////////////////////////////////////
/// Set item field in sniffer

Bool_t THttpServer::SetItemField(const char *fullname, const char *name, const char *value)
{
   return fSniffer->SetItemField(fullname, name, value);
}

////////////////////////////////////////////////////////////////////////////////
/// Get item field from sniffer

const char *THttpServer::GetItemField(const char *fullname, const char *name)
{
   return fSniffer->GetItemField(fullname, name);
}

////////////////////////////////////////////////////////////////////////////////
/// Returns MIME type base on file extension

const char *THttpServer::GetMimeType(const char *path)
{
   static const struct {
      const char *extension;
      int ext_len;
      const char *mime_type;
   } builtin_mime_types[] = {{".xml", 4, "text/xml"},
                             {".json", 5, "application/json"},
                             {".bin", 4, "application/x-binary"},
                             {".gif", 4, "image/gif"},
                             {".jpg", 4, "image/jpeg"},
                             {".png", 4, "image/png"},
                             {".html", 5, "text/html"},
                             {".htm", 4, "text/html"},
                             {".shtm", 5, "text/html"},
                             {".shtml", 6, "text/html"},
                             {".css", 4, "text/css"},
                             {".js", 3, "application/x-javascript"},
                             {".mjs", 4, "text/javascript"},
                             {".ico", 4, "image/x-icon"},
                             {".jpeg", 5, "image/jpeg"},
                             {".svg", 4, "image/svg+xml"},
                             {".txt", 4, "text/plain"},
                             {".torrent", 8, "application/x-bittorrent"},
                             {".wav", 4, "audio/x-wav"},
                             {".mp3", 4, "audio/x-mp3"},
                             {".mid", 4, "audio/mid"},
                             {".m3u", 4, "audio/x-mpegurl"},
                             {".ogg", 4, "application/ogg"},
                             {".ram", 4, "audio/x-pn-realaudio"},
                             {".xslt", 5, "application/xml"},
                             {".xsl", 4, "application/xml"},
                             {".ra", 3, "audio/x-pn-realaudio"},
                             {".doc", 4, "application/msword"},
                             {".exe", 4, "application/octet-stream"},
                             {".zip", 4, "application/x-zip-compressed"},
                             {".xls", 4, "application/excel"},
                             {".tgz", 4, "application/x-tar-gz"},
                             {".tar", 4, "application/x-tar"},
                             {".gz", 3, "application/x-gunzip"},
                             {".arj", 4, "application/x-arj-compressed"},
                             {".rar", 4, "application/x-arj-compressed"},
                             {".rtf", 4, "application/rtf"},
                             {".pdf", 4, "application/pdf"},
                             {".swf", 4, "application/x-shockwave-flash"},
                             {".mpg", 4, "video/mpeg"},
                             {".webm", 5, "video/webm"},
                             {".mpeg", 5, "video/mpeg"},
                             {".mov", 4, "video/quicktime"},
                             {".mp4", 4, "video/mp4"},
                             {".m4v", 4, "video/x-m4v"},
                             {".asf", 4, "video/x-ms-asf"},
                             {".avi", 4, "video/x-msvideo"},
                             {".bmp", 4, "image/bmp"},
                             {".ttf", 4, "application/x-font-ttf"},
                             {".woff", 5, "font/woff"},
                             {".woff2", 6, "font/woff2"},
                             {NULL, 0, NULL}};

   int path_len = strlen(path);

   for (int i = 0; builtin_mime_types[i].extension != NULL; i++) {
      if (path_len <= builtin_mime_types[i].ext_len)
         continue;
      const char *ext = path + (path_len - builtin_mime_types[i].ext_len);
      if (strcmp(ext, builtin_mime_types[i].extension) == 0) {
         return builtin_mime_types[i].mime_type;
      }
   }

   return "text/plain";
}

////////////////////////////////////////////////////////////////////////////////
/// Reads file content
///
/// @deprecated

char *THttpServer::ReadFileContent(const char *filename, Int_t &len)
{
   len = 0;

   std::ifstream is(filename, std::ios::in | std::ios::binary);
   if (!is)
      return nullptr;

   is.seekg(0, is.end);
   len = is.tellg();
   is.seekg(0, is.beg);

   char *buf = (char *)malloc(len);
   is.read(buf, len);
   if (!is) {
      free(buf);
      len = 0;
      return nullptr;
   }

   return buf;
}

////////////////////////////////////////////////////////////////////////////////
/// Reads file content, using std::string as container

std::string THttpServer::ReadFileContent(const std::string &filename)
{
   std::ifstream is(filename, std::ios::in | std::ios::binary);
   std::string res;
   if (is) {
      is.seekg(0, std::ios::end);
      res.resize(is.tellg());
      is.seekg(0, std::ios::beg);
      is.read((char *)res.data(), res.length());
      if (!is)
         res.clear();
   }
   return res;
}<|MERGE_RESOLUTION|>--- conflicted
+++ resolved
@@ -195,11 +195,7 @@
 
    TRootSniffer *sniff = nullptr;
    if (basic_sniffer) {
-<<<<<<< HEAD
-      sniff = new TRootSniffer("sniff");
-=======
       sniff = new TRootSniffer();
->>>>>>> 22aeb252
       sniff->SetScanGlobalDir(kFALSE);
       sniff->CreateOwnTopFolder(); // use dedicated folder
    } else {
@@ -929,15 +925,11 @@
       }
 
       if (arg->fContent.empty() && arg->fFileName.IsNull() && arg->fPathName.IsNull() && IsWSOnly()) {
-<<<<<<< HEAD
-         arg->SetContent("refused"); //  BuildWSEntryPage();
-=======
          // Creating page with list of available widgets is disabled now for security reasons
          // Later one can provide functionality back only if explicitely desired by the user
          //  BuildWSEntryPage();
 
          arg->SetContent("refused");
->>>>>>> 22aeb252
          arg->Set404();
       }
 
