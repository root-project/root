--- conflicted
+++ resolved
@@ -382,15 +382,10 @@
   set(LLVM_NATIVE_ARCH Hexagon)
 elseif (LLVM_NATIVE_ARCH MATCHES "s390x")
   set(LLVM_NATIVE_ARCH SystemZ)
-<<<<<<< HEAD
-elseif (LLVM_NATIVE_ARCH MATCHES "s390")
-  set(LLVM_NATIVE_ARCH SystemZ)
-=======
 elseif (LLVM_NATIVE_ARCH MATCHES "wasm32")
   set(LLVM_NATIVE_ARCH WebAssembly)
 elseif (LLVM_NATIVE_ARCH MATCHES "wasm64")
   set(LLVM_NATIVE_ARCH WebAssembly)
->>>>>>> 5dc431db
 else ()
   message(FATAL_ERROR "Unknown architecture ${LLVM_NATIVE_ARCH}")
 endif ()
