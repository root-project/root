--- conflicted
+++ resolved
@@ -305,7 +305,6 @@
   uint32_t ID = LazySpecInfo.DeclID;
   assert(ID && "Loading already loaded specialization!");
   // Note that we loaded the specialization.
-  // FIXME: consider removing entry from Specs.
   LazySpecInfo.DeclID = LazySpecInfo.ODRHash = LazySpecInfo.IsPartial = 0;
   return getASTContext().getExternalSource()->GetExternalDecl(ID);
 }
@@ -348,18 +347,6 @@
   using SETraits = SpecEntryTraits<EntryType>;
 
   if (InsertPos) {
-<<<<<<< HEAD
-// This won't work as ODRHash isn't unique.
-//#ifndef NDEBUG
-//    auto Args = SETraits::getTemplateArgs(Entry);
-//    assert(!loadLazySpecializationsImpl(Args) &&
-//           "Specialization is already registered as lazy");
-//    void *CorrectInsertPos;
-//    assert(!findSpecializationImpl(Specializations, Args, CorrectInsertPos) &&
-//           InsertPos == CorrectInsertPos &&
-//           "given incorrect InsertPos for specialization");
-//#endif
-=======
 #ifndef NDEBUG
     auto Args = SETraits::getTemplateArgs(Entry);
     assert(!loadLazySpecializationsImpl(Args) &&
@@ -369,7 +356,6 @@
            InsertPos == CorrectInsertPos &&
            "given incorrect InsertPos for specialization");
 #endif
->>>>>>> 18b4f317
     Specializations.InsertNode(Entry, InsertPos);
   } else {
     EntryType *Existing = Specializations.GetOrInsertNode(Entry);
