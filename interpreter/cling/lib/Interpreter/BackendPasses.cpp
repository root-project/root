//------------------------------------------------------------------------------
// CLING - the C++ LLVM-based InterpreterG :)
// author:  Vassil Vassilev <vvasilev@cern.ch>
//
// This file is dual-licensed: you can choose to license it under the University
// of Illinois Open Source License or the GNU Lesser General Public License. See
// LICENSE.TXT for details.
//------------------------------------------------------------------------------

#include "BackendPasses.h"

#include "IncrementalJIT.h"

#include "cling/Utils/Platform.h"

#include "llvm/Analysis/InlineCost.h"
#include "llvm/Analysis/TargetLibraryInfo.h"
#include "llvm/Analysis/TargetTransformInfo.h"
#include "llvm/IR/Module.h"
#include "llvm/IR/PassManager.h"
#include "llvm/IR/Verifier.h"
#include "llvm/Passes/PassBuilder.h"
#include "llvm/Passes/PassPlugin.h"
#include "llvm/Passes/StandardInstrumentations.h"
#include "llvm/Target/TargetMachine.h"
#include "llvm/Transforms/IPO.h"
#include "llvm/Transforms/IPO/AlwaysInliner.h"
#include "llvm/Transforms/IPO/Inliner.h"
#include "llvm/Transforms/Scalar.h"
#include "llvm/Transforms/Utils.h"

//#include "clang/Basic/LangOptions.h"
//#include "clang/Basic/TargetOptions.h"
#include "clang/Basic/CharInfo.h"
#include "clang/Basic/CodeGenOptions.h"

#include <optional>

using namespace cling;
using namespace clang;
using namespace llvm;

namespace {
<<<<<<< HEAD
=======
  class UniqueInitFunctionNamePass
      : public PassInfoMixin<UniqueInitFunctionNamePass> {
    // append a suffix to a symbol to make it unique
    // the suffix is "_cling_module_<module number>"
    llvm::SmallString<128> add_module_suffix(const StringRef OriginalName,
                                             const StringRef ModuleName) {
      llvm::SmallString<128> NewFunctionName;
      NewFunctionName.append(ModuleName);
      NewFunctionName.append("_");

      for (size_t i = 0; i < NewFunctionName.size(); ++i) {
        // Replace everything that is not [a-zA-Z0-9._] with a _. This set
        // happens to be the set of C preprocessing numbers.
        if (!isPreprocessingNumberBody(NewFunctionName[i]))
          NewFunctionName[i] = '_';
      }

      return NewFunctionName;
    }

    // make static initialization function names (__cxx_global_var_init) unique
    bool runOnFunction(Function& F, const StringRef ModuleName) {
      if (F.hasName() && F.getName().starts_with("__cxx_global_var_init")) {
        F.setName(add_module_suffix(F.getName(), ModuleName));
        return true;
      }

      return false;
    }

  public:
    PreservedAnalyses run(llvm::Module& M, ModuleAnalysisManager& AM) {
      bool changed = false;
      const StringRef ModuleName = M.getName();
      for (auto&& F : M)
        changed |= runOnFunction(F, ModuleName);
      return changed ? PreservedAnalyses::none() : PreservedAnalyses::all();
    }
  };
} // namespace

namespace {
>>>>>>> 4f177922
  class WorkAroundConstructorPriorityBugPass
      : public PassInfoMixin<WorkAroundConstructorPriorityBugPass> {
  public:
    PreservedAnalyses run(llvm::Module& M, ModuleAnalysisManager& AM) {
      llvm::GlobalVariable* GlobalCtors = M.getNamedGlobal("llvm.global_ctors");
      if (!GlobalCtors)
        return PreservedAnalyses::all();

      auto* OldCtors = llvm::dyn_cast_or_null<llvm::ConstantArray>(
          GlobalCtors->getInitializer());
      if (!OldCtors)
        return PreservedAnalyses::all();

      // LLVM had a bug where constructors with the same priority would not be
      // stably sorted. This has been fixed upstream by
      // https://github.com/llvm/llvm-project/pull/95532, but to avoid relying
      // on a backport this pass works around the issue: The idea is that we
      // lower the default priority of concerned constructors to make them sort
      // correctly.
      static constexpr uint64_t DefaultPriority = 65535;

      unsigned NumCtors = OldCtors->getNumOperands();
      const uint64_t NewDefaultPriorityStart = DefaultPriority - NumCtors;
      uint64_t NewDefaultPriority = NewDefaultPriorityStart;

      llvm::SmallVector<Constant*> NewCtors;
      for (unsigned I = 0; I < NumCtors; I++) {
        auto* Ctor =
            llvm::dyn_cast<llvm::ConstantStruct>(OldCtors->getOperand(I));
        auto* PriorityC = llvm::cast<llvm::ConstantInt>(Ctor->getOperand(0));
        uint64_t Priority = PriorityC->getZExtValue();
        if (Priority >= NewDefaultPriorityStart && Priority < DefaultPriority) {
          llvm::errs() << "Found priority " << Priority
                       << ", not changing anything\n";
          return PreservedAnalyses::all();
        }

        if (Priority == DefaultPriority) {
          Priority = NewDefaultPriority;
          NewDefaultPriority++;
        }

        llvm::SmallVector<Constant*> NewCtorArgs;
        NewCtorArgs.push_back(
<<<<<<< HEAD
            llvm::ConstantInt::get(PriorityC->getType(), Priority));
=======
            llvm::ConstantInt::get(PriorityC->getIntegerType(), Priority));
>>>>>>> 4f177922
        // Copy the function and data Constant, if present.
        NewCtorArgs.push_back(Ctor->getOperand(1));
        if (Ctor->getNumOperands() >= 3) {
          NewCtorArgs.push_back(Ctor->getOperand(2));
        }

        NewCtors.push_back(
            llvm::ConstantStruct::get(Ctor->getType(), NewCtorArgs));
      }

      GlobalCtors->setInitializer(
          llvm::ConstantArray::get(OldCtors->getType(), NewCtors));

      return PreservedAnalyses::none();
    }
  };
} // namespace

namespace {
  class KeepLocalGVPass : public PassInfoMixin<KeepLocalGVPass> {
    bool runOnGlobal(GlobalValue& GV) {
      if (GV.isDeclaration())
        return false; // no change.

      // GV is a definition.

      // It doesn't make sense to keep unnamed constants, we wouldn't know how
      // to reference them anyway.
      if (!GV.hasName())
        return false;

      if (GV.getName().starts_with(".str"))
        return false;

      llvm::GlobalValue::LinkageTypes LT = GV.getLinkage();
      if (!GV.isDiscardableIfUnused(LT))
        return false;

      if (LT == llvm::GlobalValue::InternalLinkage) {
        // We want to keep this GlobalValue around, but have to tell the JIT
        // linker that it should not error on duplicate symbols.
        // FIXME: Ideally the frontend would never emit duplicate symbols and
        // we could just use the old version of saying:
        // GV.setLinkage(llvm::GlobalValue::ExternalLinkage);
        GV.setLinkage(llvm::GlobalValue::WeakAnyLinkage);
        return true; // a change!
      }
      return false;
    }

  public:
    PreservedAnalyses run(llvm::Module& M, ModuleAnalysisManager& AM) {
      bool changed = false;
      for (auto &&F: M)
        changed |= runOnGlobal(F);
      for (auto &&G: M.globals())
        changed |= runOnGlobal(G);
      return changed ? PreservedAnalyses::none() : PreservedAnalyses::all();
    }
  };
}

namespace {
  class PreventLocalOptPass : public PassInfoMixin<PreventLocalOptPass> {
    bool runOnGlobal(GlobalValue& GV) {
      bool changed = false;

      // Prevent any optimization that tries to take advantage of the actual
      // definition being "local" because we have no influence on the memory
      // layout of sections and how "close" they are.

      if (GV.hasLocalLinkage()) {
        if (GV.isDeclaration()) {
          // For declarations with no definition, we can simply adjust the
          // linkage.
          GV.setLinkage(llvm::GlobalValue::ExternalLinkage);
          changed = true;
        } else {
          // FIXME: Not clear what would be the right linkage. We also cannot
          // continue because "GlobalValue with local linkage [...] must be
          // dso_local!"
          return false;
        }
      }

      if (!GV.hasDefaultVisibility()) {
        GV.setVisibility(llvm::GlobalValue::DefaultVisibility);
        changed = true;
      }

      // Set DSO locality last because setLinkage() and setVisibility() check
      // isImplicitDSOLocal() and then might call setDSOLocal(true).
      if (GV.isDSOLocal()) {
        GV.setDSOLocal(false);
        changed = true;
      }

      return changed;
    }

  public:
    PreservedAnalyses run(llvm::Module& M, ModuleAnalysisManager& AM) {
      bool changed = false;
      for (auto &&F: M)
        changed |= runOnGlobal(F);
      for (auto &&G: M.globals())
        changed |= runOnGlobal(G);
      return changed ? PreservedAnalyses::none() : PreservedAnalyses::all();
    }
  };
}

namespace {
  class WeakTypeinfoVTablePass : public PassInfoMixin<WeakTypeinfoVTablePass> {
    bool runOnGlobalVariable(GlobalVariable& GV) {
      // Only need to consider symbols with external linkage because only
      // these could be reported as duplicate.
      if (GV.getLinkage() != llvm::GlobalValue::ExternalLinkage)
        return false;

      if (GV.getName().starts_with("_ZT")) {
        // Currently, if Cling sees the "key function" of a virtual class, it
        // emits typeinfo and vtable variables in every transaction llvm::Module
        // that reference them. Turn them into weak linkage to avoid duplicate
        // symbol errors from the JIT linker.
        // FIXME: This is a hack, we should teach the frontend to emit these
        // only once, or mark all duplicates as available_externally (if that
        // improves performance due to optimizations).
        GV.setLinkage(llvm::GlobalValue::WeakAnyLinkage);
        return true; // a change!
      }

      return false;
    }

  public:
    PreservedAnalyses run(llvm::Module& M, ModuleAnalysisManager& AM) {
      bool changed = false;
      for (auto &&GV : M.globals())
        changed |= runOnGlobalVariable(GV);
      return changed ? PreservedAnalyses::none() : PreservedAnalyses::all();
    }
  };
}

namespace {

  // Add a suffix to the CUDA module ctor/dtor, CUDA specific functions and
  // variables to generate a unique name. This is necessary for lazy
  // compilation. Without suffix, cling cannot distinguish ctor/dtor, register
  // function and and ptx code string of subsequent modules.
  class UniqueCUDAStructorName : public PassInfoMixin<UniqueCUDAStructorName> {
    // append a suffix to a symbol to make it unique
    // the suffix is "_cling_module_<module number>"
    llvm::SmallString<128> add_module_suffix(const StringRef SymbolName,
                                             const StringRef ModuleName) {
      llvm::SmallString<128> NewFunctionName;
      NewFunctionName.append(SymbolName);
      NewFunctionName.append("_");
      NewFunctionName.append(ModuleName);

      for (size_t i = 0; i < NewFunctionName.size(); ++i) {
        // Replace everything that is not [a-zA-Z0-9._] with a _. This set
        // happens to be the set of C preprocessing numbers.
        if (!isPreprocessingNumberBody(NewFunctionName[i]))
          NewFunctionName[i] = '_';
      }

      return NewFunctionName;
    }

    // make CUDA specific variables unique
    bool runOnGlobal(GlobalValue& GV, const StringRef ModuleName) {
      if (GV.isDeclaration())
        return false; // no change.

      if (!GV.hasName())
        return false;

      if (GV.getName() == "__cuda_fatbin_wrapper" ||
          GV.getName() == "__cuda_gpubin_handle") {
        GV.setName(add_module_suffix(GV.getName(), ModuleName));
        return true;
      }

      return false;
    }

    // make CUDA specific functions unique
    bool runOnFunction(Function& F, const StringRef ModuleName) {
      if (F.hasName() && (F.getName() == "__cuda_module_ctor" ||
                          F.getName() == "__cuda_module_dtor" ||
                          F.getName() == "__cuda_register_globals")) {
        F.setName(add_module_suffix(F.getName(), ModuleName));
        return true;
      }

      return false;
    }

  public:
    PreservedAnalyses run(llvm::Module& M, ModuleAnalysisManager& AM) {
      bool changed = false;
      const StringRef ModuleName = M.getName();
      for (auto&& F : M)
        changed |= runOnFunction(F, ModuleName);
      for (auto&& G : M.globals())
        changed |= runOnGlobal(G, ModuleName);
      return changed ? PreservedAnalyses::none() : PreservedAnalyses::all();
    }
  };
} // namespace

namespace {

  // Replace definitions of weak symbols for which symbols already exist by
  // declarations. This reduces the amount of emitted symbols.
  class ReuseExistingWeakSymbols
      : public PassInfoMixin<ReuseExistingWeakSymbols> {
    cling::IncrementalJIT &m_JIT;

    bool shouldRemoveGlobalDefinition(GlobalValue& GV) {
      // Existing *weak* symbols can be re-used thanks to ODR.
      llvm::GlobalValue::LinkageTypes LT = GV.getLinkage();
      if (!GV.isDiscardableIfUnused(LT) || !GV.isWeakForLinker(LT))
        return false;

      // Find the symbol as existing, previously compiled symbol in the JIT...
      if (m_JIT.doesSymbolAlreadyExist(GV.getName()))
        return true;

      // ...or in shared libraries (without auto-loading).
      std::string Name = GV.getName().str();
#if !defined(_WIN32)
        return llvm::sys::DynamicLibrary::SearchForAddressOfSymbol(Name);
#else
        return platform::DLSym(Name);
#endif
    }

    bool runOnVar(GlobalVariable& GV) {
#if !defined(_WIN32)
      // Heuristically, Windows cannot handle cross-library variables; they
      // must be library-local.

      if (GV.isDeclaration())
        return false; // no change.
      if (shouldRemoveGlobalDefinition(GV)) {
        GV.setInitializer(nullptr); // make this a declaration
        return true; // a change!
      }
#endif
      return false; // no change.
    }

    bool runOnFunc(Function& Func) {
      if (Func.isDeclaration())
        return false; // no change.
#ifndef _WIN32
      // MSVC's stdlib gets symbol issues; i.e. apparently: JIT all or none.
      if (Func.getInstructionCount() < 50) {
        // This is a small function. Keep its definition to retain it for
        // inlining: the cost for JITting it is small, and the likelihood
        // that the call will be inlined is high.
        return false;
      }
#endif
      if (shouldRemoveGlobalDefinition(Func)) {
        Func.deleteBody(); // make this a declaration
        return true; // a change!
      }
      return false; // no change.
    }

  public:
    ReuseExistingWeakSymbols(IncrementalJIT& JIT) : m_JIT(JIT) {}

    PreservedAnalyses run(llvm::Module& M, ModuleAnalysisManager& AM) {
      bool changed = false;
      // FIXME: use SymbolLookupSet, rather than looking up symbol by symbol.
      for (auto &&F: M)
        changed |= runOnFunc(F);
      for (auto &&G: M.globals())
        changed |= runOnVar(G);
      return changed ? PreservedAnalyses::none() : PreservedAnalyses::all();
    }
  };
}

// From clang/lib/CodeGen/BackendUtil.cpp
static OptimizationLevel mapToLevel(const CodeGenOptions& Opts) {
  switch (Opts.OptimizationLevel) {
    default: llvm_unreachable("Invalid optimization level!");

    case 0: return OptimizationLevel::O0;

    case 1: return OptimizationLevel::O1;

    case 2:
      switch (Opts.OptimizeSize) {
        default: llvm_unreachable("Invalid optimization level for size!");

        case 0: return OptimizationLevel::O2;

        case 1: return OptimizationLevel::Os;

        case 2: return OptimizationLevel::Oz;
      }

    case 3: return OptimizationLevel::O3;
  }
}

BackendPasses::BackendPasses(const clang::CodeGenOptions &CGOpts,
                             IncrementalJIT &JIT, llvm::TargetMachine& TM):
   m_TM(TM),
   m_JIT(JIT),
   m_CGOpts(CGOpts)
{}


BackendPasses::~BackendPasses() {
  //delete m_PMBuilder->Inliner;
}

void BackendPasses::CreatePasses(int OptLevel, llvm::ModulePassManager& MPM,
                                 llvm::LoopAnalysisManager& LAM,
                                 llvm::FunctionAnalysisManager& FAM,
                                 llvm::CGSCCAnalysisManager& CGAM,
                                 llvm::ModuleAnalysisManager& MAM,
                                 PassInstrumentationCallbacks& PIC,
                                 StandardInstrumentations& SI) {

  // TODO: Remove this pass once we upgrade past LLVM 19 that includes the fix.
  MPM.addPass(WorkAroundConstructorPriorityBugPass());
<<<<<<< HEAD
=======
  MPM.addPass(UniqueInitFunctionNamePass());
>>>>>>> 4f177922
  MPM.addPass(KeepLocalGVPass());
  MPM.addPass(WeakTypeinfoVTablePass());
  MPM.addPass(ReuseExistingWeakSymbols(m_JIT));
  MPM.addPass(PreventLocalOptPass());

  // Run verifier after local passes to make sure that IR remains untouched.
  if (m_CGOpts.VerifyModule)
    MPM.addPass(VerifierPass());

  // Handle disabling of LLVM optimization, where we want to preserve the
  // internal module before any optimization.
  if (m_CGOpts.DisableLLVMPasses) {
    // Always keep at least ForceInline - NoInlining is deadly for libc++.
    // Inlining = CGOpts.NoInlining;
    MPM.addPass(AlwaysInlinerPass());
  } else if (OptLevel <= 1) {
    // At O0 and O1 we only run the always inliner which is more efficient. At
    // higher optimization levels we run the normal inliner.
    MPM.addPass(AlwaysInlinerPass());

    // Register a callback for disabling all other inliner passes.
    PIC.registerShouldRunOptionalPassCallback([](StringRef P, Any) {
      if (P == "ModuleInlinerWrapperPass" ||
          P == "InlineAdvisorAnalysisPrinterPass" ||
          P == "PartialInlinerPass" || P == "buildInlinerPipeline" ||
          P == "ModuleInlinerPass" || P == "InlinerPass" ||
          P == "InlineAdvisorAnalysis" || P == "PartiallyInlineLibCallsPass" ||
          P == "RelLookupTableConverterPass" ||
          P == "InlineCostAnnotationPrinterPass" ||
          P == "InlineSizeEstimatorAnalysisPrinterPass" ||
          P == "InlineSizeEstimatorAnalysis")
        return false;

      return true;
    });
  } else {
    // Register a callback for disabling RelLookupTableConverterPass.
    PIC.registerShouldRunOptionalPassCallback(
        [](StringRef P, Any) { return P != "RelLookupTableConverterPass"; });
  }

  SI.registerCallbacks(PIC, &MAM);

  PipelineTuningOptions PTO;
  std::optional<PGOOptions> PGOOpt;
  PassBuilder PB(&m_TM, PTO, PGOOpt, &PIC);

  // Attempt to load pass plugins and register their callbacks with PB.
  for (auto& PluginFN : m_CGOpts.PassPlugins) {
    auto PassPlugin = PassPlugin::Load(PluginFN);
    if (PassPlugin) {
      PassPlugin->registerPassBuilderCallbacks(PB);
    }
  }

  if (!m_CGOpts.DisableLLVMPasses) {
    // Use the default pass pipeline. We also have to map our optimization
    // levels into one of the distinct levels used to configure the pipeline.
    OptimizationLevel Level = mapToLevel(m_CGOpts);
    if (m_CGOpts.OptimizationLevel == 0) {
      // TODO: Remove this after https://reviews.llvm.org/D146200
      MPM.addPass(PB.buildO0DefaultPipeline(Level));
    } else {
      MPM.addPass(PB.buildPerModuleDefaultPipeline(Level));
    }
  }

  // The function __cuda_module_ctor and __cuda_module_dtor will just generated,
  // if a CUDA fatbinary file exist. Without file path there is no need for the
  // function pass.
  if(!m_CGOpts.CudaGpuBinaryFileName.empty())
    MPM.addPass(UniqueCUDAStructorName());

  // Register all the basic analyses with the managers.
  PB.registerModuleAnalyses(MAM);
  PB.registerCGSCCAnalyses(CGAM);
  PB.registerFunctionAnalyses(FAM);
  PB.registerLoopAnalyses(LAM);
  PB.crossRegisterProxies(LAM, FAM, CGAM, MAM);
}

void BackendPasses::runOnModule(Module& M, int OptLevel) {

  if (OptLevel < 0)
    OptLevel = 0;
  if (OptLevel > 3)
    OptLevel = 3;

  ModulePassManager MPM;
  LoopAnalysisManager LAM;
  FunctionAnalysisManager FAM;
  CGSCCAnalysisManager CGAM;
  ModuleAnalysisManager MAM;

  PassInstrumentationCallbacks PIC;
  StandardInstrumentations SI(M.getContext(), m_CGOpts.DebugPassManager);

  CreatePasses(OptLevel, MPM, LAM, FAM, CGAM, MAM, PIC, SI);

  static constexpr std::array<llvm::CodeGenOptLevel, 4> CGOptLevel{
      {llvm::CodeGenOptLevel::None, llvm::CodeGenOptLevel::Less,
       llvm::CodeGenOptLevel::Default, llvm::CodeGenOptLevel::Aggressive}};
  // TM's OptLevel is used to build orc::SimpleCompiler passes for every Module.
  m_TM.setOptLevel(CGOptLevel[OptLevel]);

  // Now that we have all of the passes ready, run them.
  MPM.run(M, MAM);
}<|MERGE_RESOLUTION|>--- conflicted
+++ resolved
@@ -41,8 +41,6 @@
 using namespace llvm;
 
 namespace {
-<<<<<<< HEAD
-=======
   class UniqueInitFunctionNamePass
       : public PassInfoMixin<UniqueInitFunctionNamePass> {
     // append a suffix to a symbol to make it unique
@@ -85,7 +83,6 @@
 } // namespace
 
 namespace {
->>>>>>> 4f177922
   class WorkAroundConstructorPriorityBugPass
       : public PassInfoMixin<WorkAroundConstructorPriorityBugPass> {
   public:
@@ -130,11 +127,7 @@
 
         llvm::SmallVector<Constant*> NewCtorArgs;
         NewCtorArgs.push_back(
-<<<<<<< HEAD
-            llvm::ConstantInt::get(PriorityC->getType(), Priority));
-=======
             llvm::ConstantInt::get(PriorityC->getIntegerType(), Priority));
->>>>>>> 4f177922
         // Copy the function and data Constant, if present.
         NewCtorArgs.push_back(Ctor->getOperand(1));
         if (Ctor->getNumOperands() >= 3) {
@@ -470,10 +463,7 @@
 
   // TODO: Remove this pass once we upgrade past LLVM 19 that includes the fix.
   MPM.addPass(WorkAroundConstructorPriorityBugPass());
-<<<<<<< HEAD
-=======
   MPM.addPass(UniqueInitFunctionNamePass());
->>>>>>> 4f177922
   MPM.addPass(KeepLocalGVPass());
   MPM.addPass(WeakTypeinfoVTablePass());
   MPM.addPass(ReuseExistingWeakSymbols(m_JIT));
