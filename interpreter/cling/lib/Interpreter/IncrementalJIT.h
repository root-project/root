--- conflicted
+++ resolved
@@ -99,11 +99,7 @@
 
   /// @brief Get the TargetMachine used by the JIT.
   /// Non-const because BackendPasses need to update OptLevel.
-<<<<<<< HEAD
-  llvm::TargetMachine &getTargetMachine() { return *TM; }
-=======
   llvm::TargetMachine &getTargetMachine() { return *m_TM; }
->>>>>>> 7c5b7714
 
 private:
   std::unique_ptr<llvm::orc::LLJIT> Jit;
