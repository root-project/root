--- conflicted
+++ resolved
@@ -20,10 +20,7 @@
 #include <clang/Frontend/CompilerInstance.h>
 
 #include <llvm/ADT/Triple.h>
-<<<<<<< HEAD
-=======
 #include <llvm/ExecutionEngine/JITLink/EHFrameSupport.h>
->>>>>>> 49ae85f5
 #include <llvm/ExecutionEngine/Orc/JITTargetMachineBuilder.h>
 #include <llvm/ExecutionEngine/Orc/ObjectLinkingLayer.h>
 #include <llvm/ExecutionEngine/Orc/RTDyldObjectLinkingLayer.h>
@@ -437,10 +434,6 @@
   }
 };
 
-<<<<<<< HEAD
-static std::unique_ptr<TargetMachine>
-CreateTargetMachine(const clang::CompilerInstance& CI) {
-=======
 static bool UseJITLink(const Triple& TT) {
   bool jitLink = false;
   // Default to JITLink on macOS and RISC-V, as done in (recent) LLVM by
@@ -459,7 +452,6 @@
 
 static std::unique_ptr<TargetMachine>
 CreateTargetMachine(const clang::CompilerInstance& CI, bool JITLink) {
->>>>>>> 49ae85f5
   CodeGenOpt::Level OptLevel = CodeGenOpt::Default;
   switch (CI.getCodeGenOpts().OptimizationLevel) {
     case 0: OptLevel = CodeGenOpt::None; break;
@@ -469,18 +461,12 @@
     default: OptLevel = CodeGenOpt::Default;
   }
 
-<<<<<<< HEAD
-  using namespace llvm::orc;
-  auto JTMB = JITTargetMachineBuilder(CI.getTarget().getTriple());
-  JTMB.addFeatures(CI.getTargetOpts().Features);
-=======
   const Triple &TT = CI.getTarget().getTriple();
 
   using namespace llvm::orc;
   auto JTMB = JITTargetMachineBuilder(TT);
   JTMB.addFeatures(CI.getTargetOpts().Features);
   JTMB.getOptions().MCOptions.ABIName = CI.getTarget().getABI().str();
->>>>>>> 49ae85f5
 
   JTMB.setCodeGenOptLevel(OptLevel);
 #ifdef _WIN32
@@ -493,8 +479,6 @@
   JTMB.setCodeModel(CodeModel::Large);
 #endif
 
-<<<<<<< HEAD
-=======
   if (JITLink) {
     // Set up the TargetMachine as otherwise done by
     // LLJITBuilderState::prepareForConstruction.
@@ -507,7 +491,6 @@
       JTMB.setCodeModel(CodeModel::Small);
   }
 
->>>>>>> 49ae85f5
   return cantFail(JTMB.createTargetMachine());
 }
 
@@ -548,21 +531,13 @@
     std::unique_ptr<llvm::orc::ExecutorProcessControl> EPC, Error& Err,
     void *ExtraLibHandle, bool Verbose)
     : SkipHostProcessLookup(false),
-<<<<<<< HEAD
-      TM(CreateTargetMachine(CI)),
-=======
       m_JITLink(UseJITLink(CI.getTarget().getTriple())),
       m_TM(CreateTargetMachine(CI, m_JITLink)),
->>>>>>> 49ae85f5
       SingleThreadedContext(std::make_unique<LLVMContext>()) {
   ErrorAsOutParameter _(&Err);
 
   LLJITBuilder Builder;
-<<<<<<< HEAD
-  Builder.setDataLayout(TM->createDataLayout());
-=======
   Builder.setDataLayout(m_TM->createDataLayout());
->>>>>>> 49ae85f5
   Builder.setExecutorProcessControl(std::move(EPC));
 
   // Create ObjectLinkingLayer with our own MemoryManager.
@@ -610,11 +585,7 @@
 
   Builder.setCompileFunctionCreator([&](llvm::orc::JITTargetMachineBuilder)
   -> llvm::Expected<std::unique_ptr<llvm::orc::IRCompileLayer::IRCompiler>> {
-<<<<<<< HEAD
-    return std::make_unique<SimpleCompiler>(*TM);
-=======
     return std::make_unique<SimpleCompiler>(*m_TM);
->>>>>>> 49ae85f5
   });
 
   if (Expected<std::unique_ptr<LLJIT>> JitInstance = Builder.create()) {
