//--------------------------------------------------------------------*- C++ -*-
// CLING - the C++ LLVM-based InterpreterG :)
// author:  Axel Naumann <axel@cern.ch>
//
// This file is dual-licensed: you can choose to license it under the University
// of Illinois Open Source License or the GNU Lesser General Public License. See
// LICENSE.TXT for details.
//------------------------------------------------------------------------------

#include "ClingUtils.h"
#include <cling-compiledata.h>

#include "cling/Interpreter/CIFactory.h"
#include "cling/Interpreter/InvocationOptions.h"
#include "cling/Utils/Output.h"
#include "cling/Utils/Paths.h"
#include "cling/Utils/Platform.h"
#include "cling/Utils/Utils.h"

#include "clang/AST/ASTContext.h"
#include "clang/Basic/Builtins.h"
#include "clang/Basic/TargetInfo.h"
#include "clang/Basic/Version.h"
#include "clang/Driver/Compilation.h"
#include "clang/Driver/Driver.h"
#include "clang/Driver/Job.h"
#include "clang/Driver/Tool.h"
#include "clang/Frontend/FrontendAction.h"
#include "clang/Frontend/FrontendDiagnostic.h"
#include "clang/Frontend/FrontendPluginRegistry.h"
#include "clang/Frontend/MultiplexConsumer.h"
#include "clang/Frontend/TextDiagnosticPrinter.h"
#include "clang/Frontend/VerifyDiagnosticConsumer.h"
#include "clang/Lex/Preprocessor.h"
#include "clang/Lex/PreprocessorOptions.h"
#include "clang/Sema/Sema.h"
#include "clang/Sema/SemaDiagnostic.h"
#include "clang/Serialization/ASTReader.h"
#include "clang/Serialization/ASTWriter.h"
#include "clang/Serialization/SerializationDiagnostic.h"

#include "llvm/Config/llvm-config.h"
#include "llvm/IR/LLVMContext.h"
#include "llvm/Option/ArgList.h"
#include "llvm/Support/FileSystem.h"
#include "llvm/Support/MemoryBuffer.h"
#include "llvm/Support/Path.h"
#include "llvm/Support/Process.h"
#include "llvm/Support/TargetSelect.h"
#include "llvm/Target/TargetOptions.h"
#include "llvm/TargetParser/Host.h"

#include <cstdio>
#include <cstdlib>
#include <ctime>
#include <limits>
#include <memory>

using namespace clang;
using namespace cling;

namespace {
  static constexpr unsigned CxxStdCompiledWith() {
    // The value of __cplusplus in GCC < 14 is 202100L when -std=c++2b or
    // -std=c++23 is specified, thus we relax the check to 202100L.
#if __cplusplus >= 202100L
    return 23;
#elif __cplusplus >  201703L
    return 20;
#elif __cplusplus > 201402L
    return 17;
    // The value of __cplusplus in GCC < 5.0 (e.g. 4.9.3) when
    // either -std=c++1y or -std=c++14 is specified is 201300L, which fails
    // the test for C++14 or more (201402L) as previously specified.
    // I would claim that the check should be relaxed to:
#elif __cplusplus > 201103L || (defined(_WIN32) && _MSC_VER >= 1900)
    return 14;
#elif __cplusplus >= 201103L
    return 11;
#else
#error "Unknown __cplusplus version"
#endif
  }

  // This function isn't referenced outside its translation unit, but it
  // can't use the "static" keyword because its address is used for
  // GetMainExecutable (since some platforms don't support taking the
  // address of main, and some platforms can't implement GetMainExecutable
  // without being given the address of a function in the main executable).
  std::string GetExecutablePath(const char *Argv0) {
    // This just needs to be some symbol in the binary; C++ doesn't
    // allow taking the address of ::main however.
    void *MainAddr = (void*) intptr_t(GetExecutablePath);
    return llvm::sys::fs::getMainExecutable(Argv0, MainAddr);
  }

  class AdditionalArgList {
    typedef std::vector< std::pair<const char*,std::string> > container_t;
    container_t m_Saved;

  public:
    
    void addArgument(const char* arg, std::string value = std::string()) {
      m_Saved.push_back(std::make_pair(arg,std::move(value)));
    }
    container_t::const_iterator begin() const { return m_Saved.begin(); }
    container_t::const_iterator end() const { return m_Saved.end(); }
    bool empty() const { return m_Saved.empty(); }
  };

#ifndef _MSC_VER

  static void ReadCompilerIncludePaths(const char* Compiler,
                                       llvm::SmallVectorImpl<char>& Buf,
                                       AdditionalArgList& Args,
                                       bool Verbose) {
    std::string CppInclQuery("LC_ALL=C ");
    CppInclQuery.append(Compiler);

    CppInclQuery.append(" -xc++ -E -v /dev/null 2>&1 |"
                        " sed -n -e '/^.include/,${' -e '/^ \\/.*++/p' -e '}'");

    if (Verbose)
      cling::log() << "Looking for C++ headers with:\n  " << CppInclQuery << "\n";

    if (FILE *PF = ::popen(CppInclQuery.c_str(), "r")) {
      Buf.resize(Buf.capacity_in_bytes());
      while (fgets(&Buf[0], Buf.capacity_in_bytes(), PF) && Buf[0]) {
        llvm::StringRef Path(&Buf[0]);
        // Skip leading and trailing whitespace
        Path = Path.trim();
        if (!Path.empty()) {
          if (!llvm::sys::fs::is_directory(Path)) {
            if (Verbose)
              cling::utils::LogNonExistantDirectory(Path);
          }
          else
            Args.addArgument("-cxx-isystem", Path.str());
        }
      }
      ::pclose(PF);
    } else {
      ::perror("popen failure");
      // Don't be overly verbose, we already printed the command
      if (!Verbose)
        cling::errs() << " for '" << CppInclQuery << "'\n";
    }

    // Return the query in Buf on failure
    if (Args.empty()) {
      Buf.resize(0);
      Buf.insert(Buf.begin(), CppInclQuery.begin(), CppInclQuery.end());
    } else if (Verbose) {
      cling::log() << "Found:\n";
      for (const auto& Arg : Args)
        cling::log() << "  " << Arg.second << "\n";
    }
  }

  static bool AddCxxPaths(llvm::StringRef PathStr, AdditionalArgList& Args,
                          bool Verbose) {
    if (Verbose)
      cling::log() << "Looking for C++ headers in \"" << PathStr << "\"\n";

    llvm::SmallVector<llvm::StringRef, 6> Paths;
    if (!utils::SplitPaths(PathStr, Paths, utils::kFailNonExistant,
                           platform::kEnvDelim, Verbose))
      return false;

    if (Verbose) {
      cling::log() << "Found:\n";
      for (llvm::StringRef Path : Paths)
        cling::log() << " " << Path << "\n";
    }

    for (llvm::StringRef Path : Paths)
      Args.addArgument("-cxx-isystem", Path.str());

    return true;
  }

#endif

  static std::string getResourceDir(const char* llvmdir) {
    if (!llvmdir) {
      // FIXME: The first arg really does need to be argv[0] on FreeBSD.
      //
      // Note: The second arg is not used for Apple, FreeBSD, Linux,
      //       or cygwin, and can only be used on systems which support
      //       the use of dladdr().
      //
      // Note: On linux and cygwin this uses /proc/self/exe to find the path
      // Note: On Apple it uses _NSGetExecutablePath().
      // Note: On FreeBSD it uses getprogpath().
      // Note: Otherwise it uses dladdr().
      //
      return CompilerInvocation::GetResourcesPath(
          "cling", (void*)intptr_t(GetExecutablePath));
    } else {
      std::string resourcePath;
      llvm::SmallString<512> tmp(llvmdir);
      llvm::sys::path::append(tmp, "lib", "clang", CLANG_VERSION_MAJOR_STRING);
      resourcePath.assign(&tmp[0], tmp.size());
      return resourcePath;
    }
  }

  ///\brief Adds standard library -I used by whatever compiler is found in PATH.
  static void AddHostArguments(llvm::StringRef clingBin,
                               std::vector<const char*>& args,
                               const char* llvmdir, const CompilerOptions& opts) {
    (void)clingBin;
    static AdditionalArgList sArguments;
    if (sArguments.empty()) {
      const bool Verbose = opts.Verbose;
#ifdef _MSC_VER
      // When built with access to the proper Windows APIs, try to actually find
      // the correct include paths first. Init for UnivSDK.empty check below.
      std::string VSDir, WinSDK,
                  UnivSDK(opts.NoBuiltinInc ? "" : CLING_UCRT_VERSION);
      if (platform::GetVisualStudioDirs(VSDir,
                                        opts.NoBuiltinInc ? nullptr : &WinSDK,
                                        opts.NoBuiltinInc ? nullptr : &UnivSDK,
                                        Verbose)) {
        if (!opts.NoCXXInc) {
          // The Visual Studio 2017 path is very different than the previous
          // versions (see also GetVisualStudioDirs() in PlatformWin.cpp)
          const std::string VSIncl = VSDir + "\\include";
          if (Verbose)
            cling::log() << "Adding VisualStudio SDK: '" << VSIncl << "'\n";
          sArguments.addArgument("-I", std::move(VSIncl));
        }
        if (!opts.NoBuiltinInc) {
          if (!WinSDK.empty()) {
            WinSDK.append("\\include");
            if (Verbose)
              cling::log() << "Adding Windows SDK: '" << WinSDK << "'\n";
            sArguments.addArgument("-I", std::move(WinSDK));
          } else {
            // Since Visual Studio 2017, this is not valid anymore...
            VSDir.append("\\VC\\PlatformSDK\\Include");
            if (Verbose)
              cling::log() << "Adding Platform SDK: '" << VSDir << "'\n";
            sArguments.addArgument("-I", std::move(VSDir));
          }
        }
      }

#if LLVM_MSC_PREREQ(1900)
      if (!UnivSDK.empty()) {
        if (Verbose)
          cling::log() << "Adding UniversalCRT SDK: '" << UnivSDK << "'\n";
        sArguments.addArgument("-I", std::move(UnivSDK));
      }
#endif

      // Windows headers use '__declspec(dllexport) __cdecl' for most funcs
      // causing a lot of warnings for different redeclarations (eg. coming from
      // the test suite).
      // Do not warn about such cases.
      sArguments.addArgument("-Wno-dll-attribute-on-redeclaration");
      sArguments.addArgument("-Wno-inconsistent-dllimport");

      // Assume Windows.h might be included, and don't spew a ton of warnings
      sArguments.addArgument("-Wno-ignored-attributes");
      sArguments.addArgument("-Wno-nonportable-include-path");
      sArguments.addArgument("-Wno-microsoft-enum-value");
      sArguments.addArgument("-Wno-expansion-to-defined");

      // silent many warnings (mostly during ROOT compilation)
      sArguments.addArgument("-Wno-constant-conversion");
      sArguments.addArgument("-Wno-unknown-escape-sequence");
      sArguments.addArgument("-Wno-microsoft-unqualified-friend");
      sArguments.addArgument("-Wno-deprecated-declarations");

      //sArguments.addArgument("-fno-threadsafe-statics");

      //sArguments.addArgument("-Wno-dllimport-static-field-def");
      //sArguments.addArgument("-Wno-microsoft-template");

#else // _MSC_VER

      // Skip LLVM_CXX execution if -nostdinc++ was provided.
      if (!opts.NoCXXInc) {
        // Need sArguments.empty as a check condition later
        assert(sArguments.empty() && "Arguments not empty");

        SmallString<2048> buffer;

  #ifdef _LIBCPP_VERSION
        // Try to use a version of clang that is located next to cling
        // in case cling was built with a new/custom libc++
        std::string clang = llvm::sys::path::parent_path(clingBin).str();
        buffer.assign(clang);
        llvm::sys::path::append(buffer, "clang");
        clang.assign(&buffer[0], buffer.size());

        if (llvm::sys::fs::is_regular_file(clang)) {
          if (!opts.StdLib) {
  #if defined(_LIBCPP_VERSION)
            clang.append(" -stdlib=libc++");
  #elif defined(__GLIBCXX__)
            clang.append(" -stdlib=libstdc++");
  #endif
          }
          ReadCompilerIncludePaths(clang.c_str(), buffer, sArguments, Verbose);
        }
  #endif // _LIBCPP_VERSION

  // First try the relative path 'g++'
  #ifdef CLING_CXX_RLTV
        if (sArguments.empty())
          ReadCompilerIncludePaths(CLING_CXX_RLTV, buffer, sArguments, Verbose);
  #endif
  // Then try the include directory cling was built with
  #ifdef CLING_CXX_INCL
        if (sArguments.empty())
          AddCxxPaths(CLING_CXX_INCL, sArguments, Verbose);
  #endif
  // Finally try the absolute path i.e.: '/usr/bin/g++'
  #ifdef CLING_CXX_PATH
        if (sArguments.empty())
          ReadCompilerIncludePaths(CLING_CXX_PATH, buffer, sArguments, Verbose);
  #endif

        if (sArguments.empty()) {
          // buffer is a copy of the query string that failed
          cling::errs() << "ERROR in cling::CIFactory::createCI(): cannot extract"
                          " standard library include paths!\n";

  #if defined(CLING_CXX_PATH) || defined(CLING_CXX_RLTV)
          // Only when ReadCompilerIncludePaths called do we have the command
          // Verbose has already printed the command
          if (!Verbose)
            cling::errs() << "Invoking:\n  " << buffer.c_str() << "\n";

          cling::errs() << "Results was:\n";
          const int ExitCode = system(buffer.c_str());
          cling::errs() << "With exit code " << ExitCode << "\n";
  #elif !defined(CLING_CXX_INCL)
          // Technically a valid configuration that just wants to use libClangs
          // internal header detection, but for now give a hint about why.
          cling::errs() << "CLING_CXX_INCL, CLING_CXX_PATH, and CLING_CXX_RLTV"
                          " are undefined, there was probably an error during"
                          " configuration.\n";
  #endif
        } else
          sArguments.addArgument("-nostdinc++");
      }

  #ifdef CLING_OSX_SYSROOT
    sArguments.addArgument("-isysroot", CLING_OSX_SYSROOT);
  #endif

#endif // _MSC_VER

      if (!opts.ResourceDir && !opts.NoBuiltinInc) {
        std::string resourcePath = getResourceDir(llvmdir);

        // FIXME: Handle cases, where the cling is part of a library/framework.
        // There we can't rely on the find executable logic.
        if (!llvm::sys::fs::is_directory(resourcePath)) {
          cling::errs()
            << "ERROR in cling::CIFactory::createCI():\n  resource directory "
            << resourcePath << " not found!\n";
          resourcePath = "";
        } else {
          sArguments.addArgument("-resource-dir", std::move(resourcePath));
        }
      }
    }

    for (auto& arg : sArguments) {
      args.push_back(arg.first);
      args.push_back(arg.second.c_str());
    }
  }

  static void SetClingCustomLangOpts(LangOptions& Opts,
                                     const CompilerOptions& CompilerOpts) {
    Opts.EmitAllDecls = 0; // Otherwise if PCH attached will codegen all decls.
#ifdef _MSC_VER
#ifdef _DEBUG
    // FIXME: This requires bufferoverflowu.lib, but adding:
    // #pragma comment(lib, "bufferoverflowu.lib") still gives errors!
    // Opts.setStackProtector(clang::LangOptions::SSPStrong);
#endif // _DEBUG
#ifdef _CPPRTTI
    Opts.RTTIData = 1;
#else
    Opts.RTTIData = 0;
#endif // _CPPRTTI
    Opts.MSVolatile = 1;
    Opts.Trigraphs = 0;
    Opts.setDefaultCallingConv(clang::LangOptions::DCC_CDecl);
#else // !_MSC_VER
    Opts.Trigraphs = 1;
//    Opts.RTTIData = 1;
//    Opts.DefaultCallingConventions = 1;
//    Opts.StackProtector = 0;
#endif // _MSC_VER

    Opts.IncrementalExtensions = 1;

    Opts.Exceptions = 1;
    if (Opts.CPlusPlus) {
      Opts.CXXExceptions = 1;
    }

    //Opts.Modules = 1;
    Opts.BuiltinHeadersInSystemModules = 1;

    // See test/CodeUnloading/PCH/VTables.cpp which implicitly compares clang
    // to cling lang options. They should be the same, we should not have to
    // give extra lang options to their invocations on any platform.
    // Except -fexceptions -fcxx-exceptions.

    Opts.Deprecated = 1;

#ifdef __APPLE__
    Opts.Blocks = 1;
    Opts.MathErrno = 0;
#endif

#ifndef _WIN32
    Opts.POSIXThreads = 1;
#endif
#ifdef __FAST_MATH__
    Opts.FastMath = 1;
#endif

    if (CompilerOpts.DefaultLanguage(&Opts)) {
#ifdef __STRICT_ANSI__
      Opts.GNUMode = 0;
#else
      Opts.GNUMode = 1;
#endif
      Opts.GNUKeywords = 0;
    }
  }

  static void SetClingTargetLangOpts(LangOptions& Opts,
                                     const TargetInfo& Target,
                                     const CompilerOptions& CompilerOpts) {
    if (Target.getTriple().getOS() == llvm::Triple::Win32) {
      Opts.MicrosoftExt = 1;
#ifdef _MSC_VER
      Opts.MSCompatibilityVersion = (_MSC_VER * 100000);
      Opts.MSVCCompat = 1;
      Opts.ThreadsafeStatics = 0; // FIXME: this is removing the thread guard around static init!
#endif
      // Disable delayed template parsing, it is "a deprecated technique".
      Opts.DelayedTemplateParsing = 0;
    } else {
      Opts.MicrosoftExt = 0;
    }

    if (CompilerOpts.DefaultLanguage(&Opts)) {
#if _GLIBCXX_USE_FLOAT128
      // We are compiling with libstdc++ with __float128 enabled.
      if (!Target.hasFloat128Type()) {
        // clang currently supports native __float128 only on few targets, and
        // this target does not have it. The most visible consequence of this is
        // a specialization
        //    __is_floating_point_helper<__float128>
        // in include/c++/6.3.0/type_traits:344 that clang then rejects. The
        // specialization is protected by !if _GLIBCXX_USE_FLOAT128 (which is
        // unconditionally set in c++config.h) and #if !__STRICT_ANSI__. Tweak
        // the latter by disabling GNUMode.
        // the nvptx backend doesn't support 128 bit float
        // a error message is not necessary
        if(!CompilerOpts.CUDADevice) {
          cling::errs()
            << "Disabling gnu++: "
               "clang has no __float128 support on this target!\n";
        }
        Opts.GNUMode = 0;
      }
#endif //_GLIBCXX_USE_FLOAT128
    }
    // Set char signedness to match how this file is built, i.e. flags like
    // -f(no-)(un)signed-char.
    Opts.CharIsSigned = std::numeric_limits<char>::is_signed;
  }

  // This must be a copy of clang::getClangToolFullVersion(). Luckily
  // we'll notice quickly if it ever changes! :-)
  static std::string CopyOfClanggetClangToolFullVersion(StringRef ToolName) {
    cling::stdstrstream OS;
#ifdef CLANG_VENDOR
    OS << CLANG_VENDOR;
#endif
    OS << ToolName << " version " CLANG_VERSION_STRING;
    std::string repo = getClangFullRepositoryVersion();
    if (!repo.empty()) {
       OS << " " << repo;
    }

    // If vendor supplied, include the base LLVM version as well.
#ifdef CLANG_VENDOR
    OS << " (based on LLVM " << PACKAGE_VERSION << ")";
#endif

    return OS.str();
  }

  ///\brief Check the compile-time clang version vs the run-time clang version,
  /// a mismatch could cause havoc. Reports if clang versions differ.
  static void CheckClangCompatibility() {
    if (clang::getClangToolFullVersion("cling")
        != CopyOfClanggetClangToolFullVersion("cling"))
      cling::errs()
        << "Warning in cling::CIFactory::createCI():\n  "
        "Using incompatible clang library! "
        "Please use the one provided by cling!\n";
    return;
  }

  /// \brief Retrieves the clang CC1 specific flags out of the compilation's
  /// jobs. Returns NULL on error.
  static const llvm::opt::ArgStringList*
  GetCC1Arguments(clang::driver::Compilation *Compilation,
                  clang::DiagnosticsEngine* = nullptr) {
    // We expect to get back exactly one Command job, if we didn't something
    // failed. Extract that job from the Compilation.
    const clang::driver::JobList &Jobs = Compilation->getJobs();
    if (!Jobs.size() || !isa<clang::driver::Command>(*Jobs.begin())) {
      // diagnose this better...
      cling::errs() << "No Command jobs were built.\n";
      return nullptr;
    }

    // The one job we find should be to invoke clang again.
    const clang::driver::Command *Cmd
      = cast<clang::driver::Command>(&(*Jobs.begin()));
    if (llvm::StringRef(Cmd->getCreator().getName()) != "clang") {
      // diagnose this better...
      cling::errs() << "Clang wasn't the first job.\n";
      return nullptr;
    }

    return &Cmd->getArguments();
  }

  /// \brief Splits the given environment variable by the path separator.
  /// Can be used to extract the paths from LD_LIBRARY_PATH.
  static SmallVector<StringRef, 4> getPathsFromEnv(const char* EnvVar) {
    if (!EnvVar) return {};
    SmallVector<StringRef, 4> Paths;
    StringRef(EnvVar).split(Paths, llvm::sys::EnvPathSeparator, -1, false);
    return Paths;
  }

  /// \brief Adds all the paths to the prebuilt module paths of the given
  /// HeaderSearchOptions.
  static void addPrebuiltModulePaths(clang::HeaderSearchOptions& Opts,
                                     const SmallVectorImpl<StringRef>& Paths) {
    for (StringRef ModulePath : Paths)
      Opts.AddPrebuiltModulePath(ModulePath);
  }

  static std::string getIncludePathForHeader(const clang::HeaderSearch& HS,
                                             llvm::StringRef header) {
    for (auto Dir = HS.search_dir_begin(), E = HS.search_dir_end();
         Dir != E; ++Dir) {
      llvm::SmallString<512> headerPath(Dir->getName());
      llvm::sys::path::append(headerPath, header);
      if (llvm::sys::fs::exists(headerPath.str()))
        return Dir->getName().str();
    }
    return {};
  }

  static void collectModuleMaps(clang::CompilerInstance& CI,
                           llvm::SmallVectorImpl<std::string> &ModuleMapFiles) {
    assert(CI.getLangOpts().Modules && "Using overlay without -fmodules");

    const clang::HeaderSearch& HS = CI.getPreprocessor().getHeaderSearchInfo();
    clang::HeaderSearchOptions& HSOpts = CI.getHeaderSearchOpts();

    // We can't use "assert.h" because it is defined in the resource dir, too.
#ifdef _WIN32
    #ifdef CLING_SUPPORT_VC
    llvm::SmallString<256> vcIncLoc(getIncludePathForHeader(HS, "vcruntime.h"));
    #endif
    llvm::SmallString<256> servIncLoc(getIncludePathForHeader(HS, "windows.h"));
#endif
    llvm::SmallString<128> cIncLoc(getIncludePathForHeader(HS, "time.h"));
    // FIXME: Diagnose this until we teach cling how to work without libc.
    if (!llvm::sys::fs::exists(cIncLoc))
      llvm::errs()
         << "C system headers (glibc/Xcode/Windows SDK) must be installed.\n";

    llvm::SmallString<256> stdIncLoc(getIncludePathForHeader(HS, "cassert"));
    llvm::SmallString<256> boostIncLoc(getIncludePathForHeader(HS, "boost/version.hpp"));
    llvm::SmallString<256> tinyxml2IncLoc(getIncludePathForHeader(HS, "tinyxml2.h"));
    llvm::SmallString<256> cudaIncLoc(getIncludePathForHeader(HS, "cuda.h"));
    #ifdef CLING_SUPPORT_VC
    llvm::SmallString<256> vcVcIncLoc(getIncludePathForHeader(HS, "Vc/Vc"));
    #endif
    llvm::SmallString<256> clingIncLoc(getIncludePathForHeader(HS,
                                        "cling/Interpreter/RuntimeUniverse.h"));

    // Re-add cling as the modulemap are in cling/*modulemap
    llvm::sys::path::append(clingIncLoc, "cling");

    // Construct a column of modulemap overlay file if needed.
    auto maybeAppendOverlayEntry
       = [&HSOpts, &ModuleMapFiles](llvm::StringRef SystemDir,
                                    const std::string& Filename,
                                    const std::string& Location,
                                    std::string& overlay,
                                    bool RegisterModuleMap,
                                    bool AllowModulemapOverride)
       -> void {

      assert(llvm::sys::fs::exists(SystemDir) && "Must exist!");

      std::string modulemapFilename = "module.modulemap";
      llvm::SmallString<512> systemLoc(SystemDir);
      llvm::sys::path::append(systemLoc, modulemapFilename);
      // Check if we need to mount a custom modulemap. We may have it, for
      // instance when we are on osx or using libc++.
      if (AllowModulemapOverride && llvm::sys::fs::exists(systemLoc.str())) {
        if (HSOpts.Verbose)
          cling::log() << "Loading '" << systemLoc.str() << "'\n";

        // If the library had its own modulemap file, use it. This should handle
        // the case where we use libc++ on Unix.
        if (!HSOpts.ImplicitModuleMaps)
           ModuleMapFiles.push_back(systemLoc.str().str());

        return;
      }

      llvm::SmallString<512> originalLoc(Location);
      assert(llvm::sys::fs::exists(originalLoc.str()) && "Must exist!");
      llvm::sys::path::append(originalLoc, Filename);
      assert(llvm::sys::fs::exists(originalLoc.str()));

      if (HSOpts.Verbose)
        cling::log() << "'" << systemLoc << "' does not exist. Mounting '"
                     << originalLoc.str() << "' as '" << systemLoc << "'\n";

      if (!HSOpts.ImplicitModuleMaps) {
         modulemapFilename = Filename;
         llvm::sys::path::remove_filename(systemLoc);
         llvm::sys::path::append(systemLoc, modulemapFilename);
      }

      if (!overlay.empty())
        overlay += ",\n";

      overlay += "{ 'name': '" + SystemDir.str() + "', 'type': 'directory',\n";
      overlay += "'contents': [\n   { 'name': '" + modulemapFilename + "', ";
      overlay += "'type': 'file',\n  'external-contents': '";
      overlay += originalLoc.str().str() + "'\n";
      overlay += "}\n ]\n }";

      if (HSOpts.ImplicitModuleMaps)
        return;
      if (RegisterModuleMap)
        ModuleMapFiles.push_back(systemLoc.str().str());
    };

    const llvm::Triple &Triple = CI.getTarget().getTriple();

    if (!HSOpts.ImplicitModuleMaps) {
      // Register the modulemap files.
      llvm::SmallString<512> resourceDirLoc(HSOpts.ResourceDir);
      llvm::sys::path::append(resourceDirLoc, "include", "module.modulemap");
      ModuleMapFiles.push_back(resourceDirLoc.str().str());
      llvm::SmallString<512> clingModuleMap(clingIncLoc);
      llvm::sys::path::append(clingModuleMap, "module.modulemap");
      ModuleMapFiles.push_back(clingModuleMap.str().str());
      if (Triple.isMacOSX()) {
        llvm::SmallString<512> libcModuleMap(cIncLoc);
        llvm::sys::path::append(libcModuleMap, "module.modulemap");
        ModuleMapFiles.push_back(libcModuleMap.str().str());
      }
    }

    std::string MOverlay;

#ifdef _WIN32
    #ifdef CLING_SUPPORT_VC
    maybeAppendOverlayEntry(vcIncLoc.str(), "vcruntime.modulemap",
                            clingIncLoc.str().str(), MOverlay,
                            /*RegisterModuleMap=*/ true,
                            /*AllowModulemapOverride=*/ false);
    #endif
    maybeAppendOverlayEntry(servIncLoc.str(), "services_msvc.modulemap",
                            clingIncLoc.str().str(), MOverlay,
                            /*RegisterModuleMap=*/ true,
                            /*AllowModulemapOverride=*/ false);
    maybeAppendOverlayEntry(cIncLoc.str(), "libc_msvc.modulemap",
                            clingIncLoc.str().str(), MOverlay,
                            /*RegisterModuleMap=*/ true,
                            /*AllowModulemapOverride=*/ false);
    maybeAppendOverlayEntry(stdIncLoc.str(), "std_msvc.modulemap",
                            clingIncLoc.str().str(), MOverlay,
                            /*RegisterModuleMap=*/ true,
                            /*AllowModulemapOverride=*/ false);
#elif __APPLE__
<<<<<<< HEAD
    if (Triple.isMacOSX())
      if (CI.getTarget().getSDKVersion() >= VersionTuple(14, 4)) {
        if (CI.getTarget().getSDKVersion() < VersionTuple(15, 4)) {
          maybeAppendOverlayEntry(stdIncLoc.str(),
                                  "std_darwin.MacOSX15.2.sdk.modulemap",
                                  clingIncLoc.str().str(), MOverlay,
                                  /*RegisterModuleMap=*/true,
                                  /*AllowModulemapOverride=*/false);
        } else {
          maybeAppendOverlayEntry(stdIncLoc.str(), "std_darwin.modulemap",
                                  clingIncLoc.str().str(), MOverlay,
                                  /*RegisterModuleMap=*/true,
                                  /*AllowModulemapOverride=*/false);
        }
      }
=======
    if (Triple.isMacOSX()) {
      if (CI.getTarget().getSDKVersion() < VersionTuple(14, 4)) {
        maybeAppendOverlayEntry(stdIncLoc.str(), "std_darwin.MacOSX14.2.sdk.modulemap",
                                clingIncLoc.str().str(), MOverlay,
                                /*RegisterModuleMap=*/ true,
                                /*AllowModulemapOverride=*/ false);
      } else if (CI.getTarget().getSDKVersion() < VersionTuple(15, 4)) {
        maybeAppendOverlayEntry(stdIncLoc.str(),
                                "std_darwin.MacOSX15.2.sdk.modulemap",
                                clingIncLoc.str().str(), MOverlay,
                                /*RegisterModuleMap=*/true,
                                /*AllowModulemapOverride=*/false);
      } else {
        maybeAppendOverlayEntry(stdIncLoc.str(), "std_darwin.modulemap",
                                clingIncLoc.str().str(), MOverlay,
                                /*RegisterModuleMap=*/ true,
                                /*AllowModulemapOverride=*/ false);
      }
    }
>>>>>>> 4f177922
#else
    maybeAppendOverlayEntry(cIncLoc.str(), "libc.modulemap",
                            clingIncLoc.str().str(), MOverlay,
                            /*RegisterModuleMap=*/ true,
                            /*AllowModulemapOverride=*/true);
    maybeAppendOverlayEntry(stdIncLoc.str(), "std.modulemap",
                            clingIncLoc.str().str(), MOverlay,
                            /*RegisterModuleMap=*/ true,
                            /*AllowModulemapOverride=*/true);
#endif // _WIN32

    if (!tinyxml2IncLoc.empty())
      maybeAppendOverlayEntry(tinyxml2IncLoc.str(), "tinyxml2.modulemap",
                              clingIncLoc.str().str(), MOverlay,
                              /*RegisterModuleMap=*/ false,
                              /*AllowModulemapOverride=*/ false);
    if (!cudaIncLoc.empty())
      maybeAppendOverlayEntry(cudaIncLoc.str(), "cuda.modulemap",
                              clingIncLoc.str().str(), MOverlay,
                              /*RegisterModuleMap=*/ true,
                              /*AllowModulemapOverride=*/ false);
    #ifdef CLING_SUPPORT_VC
    if (!vcVcIncLoc.empty())
      maybeAppendOverlayEntry(vcVcIncLoc.str(), "vc.modulemap",
                              clingIncLoc.str().str(), MOverlay,
                              /*RegisterModuleMap=*/ true,
                              /*AllowModulemapOverride=*/ false);
    #endif
    if (!boostIncLoc.empty()) {
      // Add the modulemap in the include/boost folder not in include.
      llvm::sys::path::append(boostIncLoc, "boost");
      maybeAppendOverlayEntry(boostIncLoc.str(), "boost.modulemap",
                              clingIncLoc.str().str(), MOverlay,
                              /*RegisterModuleMap=*/ false,
                              /*AllowModulemapOverride=*/ false);
    }

    if (/*needsOverlay*/!MOverlay.empty()) {
      // Virtual modulemap overlay file
      MOverlay.insert(0, "{\n 'version': 0,\n 'roots': [\n");

      MOverlay += "]\n }\n ]\n }\n";

      const std::string VfsOverlayFileName = "modulemap.overlay.yaml";
      if (HSOpts.Verbose)
        cling::log() << VfsOverlayFileName << "\n" << MOverlay;

      // Set up the virtual modulemap overlay file
      std::unique_ptr<llvm::MemoryBuffer> Buffer =
        llvm::MemoryBuffer::getMemBuffer(MOverlay);

      IntrusiveRefCntPtr<llvm::vfs::FileSystem> FS =
        llvm::vfs::getVFSFromYAML(std::move(Buffer), nullptr,
                                  VfsOverlayFileName);
      if (!FS.get())
        llvm::errs() << "Error in modulemap.overlay!\n";

      // Load virtual modulemap overlay file - we set up an OverlayFileSystem
      // when calling createFileManager.
      auto& OverlayVFS =
          static_cast<llvm::vfs::OverlayFileSystem&>(CI.getVirtualFileSystem());
      OverlayVFS.pushOverlay(FS);
    }
  }

  static void setupCxxModules(clang::CompilerInstance& CI) {
    assert(CI.getLangOpts().Modules);
    clang::HeaderSearchOptions& HSOpts = CI.getHeaderSearchOpts();
    // Register prebuilt module paths where we will lookup module files.
    addPrebuiltModulePaths(HSOpts,
                           getPathsFromEnv(getenv("CLING_PREBUILT_MODULE_PATH")));

    // Register all modulemaps necessary for cling to run. If we have specified
    // -fno-implicit-module-maps then we have to add them explicitly to the list
    // of modulemap files to load.
    llvm::SmallVector<std::string, 4> ModuleMaps;

    collectModuleMaps(CI, ModuleMaps);

    assert(HSOpts.ImplicitModuleMaps == ModuleMaps.empty() &&
           "We must have register the modulemaps by hand!");
    // Prepend the modulemap files we attached so that they will be loaded.
    if (!HSOpts.ImplicitModuleMaps) {
      FrontendOptions& FrontendOpts = CI.getInvocation().getFrontendOpts();
      FrontendOpts.ModuleMapFiles.insert(FrontendOpts.ModuleMapFiles.begin(),
                                         ModuleMaps.begin(), ModuleMaps.end());
    }
  }

#if defined(_MSC_VER)
  static void stringifyPreprocSetting(PreprocessorOptions& PPOpts,
                                      const std::string &Name, int Val) {
    smallstream Strm;
    Strm << Name << "=" << Val;
    if (std::find(PPOpts.Macros.begin(), PPOpts.Macros.end(),
                  std::make_pair(Name, true))
        == PPOpts.Macros.end()
        && std::find(PPOpts.Macros.begin(), PPOpts.Macros.end(),
                    std::make_pair(Name, false))
        == PPOpts.Macros.end())
      PPOpts.addMacroDef(Strm.str());
  }

#define STRINGIFY_PREPROC_SETTING(PP, name) \
  stringifyPreprocSetting(PP, #name, name)
#endif

  /// Set cling's preprocessor defines to match the cling binary.
  static void SetPreprocessorFromBinary(PreprocessorOptions& PPOpts) {
#ifdef _MSC_VER
// FIXME: Stay consistent with the _HAS_EXCEPTIONS flag settings in SetClingCustomLangOpts
//    STRINGIFY_PREPROC_SETTING(PPOpts, _HAS_EXCEPTIONS);
#ifdef _DEBUG
    STRINGIFY_PREPROC_SETTING(PPOpts, _DEBUG);
#endif
#endif

    // cling wants to JIT O1 by default. Might want to revisit once we have
    // debug symbols.
    PPOpts.addMacroDef("NDEBUG=1");

    // Since cling, uses clang instead, macros always sees __CLANG__ defined
    // In addition, clang also defined __GNUC__, we add the following two macros
    // to allow scripts, and more important, dictionary generation to know which
    // of the two is the underlying compiler.

#ifdef __clang__
    PPOpts.addMacroDef("__CLING__clang__=" ClingStringify(__clang__));
#elif defined(__GNUC__)
    PPOpts.addMacroDef("__CLING__GNUC__=" ClingStringify(__GNUC__));
    PPOpts.addMacroDef("__CLING__GNUC_MINOR__=" ClingStringify(__GNUC_MINOR__));
#elif defined(_MSC_VER)
    PPOpts.addMacroDef("__CLING__MSVC__=" ClingStringify(_MSC_VER));
#endif

// https://gcc.gnu.org/onlinedocs/libstdc++/manual/using_dual_abi.html
#ifdef _GLIBCXX_USE_CXX11_ABI
    PPOpts.addMacroDef("_GLIBCXX_USE_CXX11_ABI="
                       ClingStringify(_GLIBCXX_USE_CXX11_ABI));
#endif

#if defined(_WIN32)
    PPOpts.addMacroDef("CLING_EXPORT=__declspec(dllimport)");
    // prevent compilation error G47C585C4: STL1000: Unexpected compiler
    // version, expected Clang 6 or newer.
    PPOpts.addMacroDef("_ALLOW_COMPILER_AND_STL_VERSION_MISMATCH");
#else
    PPOpts.addMacroDef("CLING_EXPORT=");
#endif
  }

  /// Set target-specific preprocessor defines.
  static void SetPreprocessorFromTarget(PreprocessorOptions& PPOpts,
                                        const llvm::Triple& TTriple) {
    if (TTriple.getEnvironment() == llvm::Triple::Cygnus) {
      // clang "forgets" the basic arch part needed by winnt.h:
      if (TTriple.getArch() == llvm::Triple::x86) {
        PPOpts.addMacroDef("_X86_=1");
      } else if (TTriple.getArch() == llvm::Triple::x86_64) {
        PPOpts.addMacroDef("__x86_64=1");
      } else {
        cling::errs() << "Warning in cling::CIFactory::createCI():\n"
                         "unhandled target architecture "
                      << TTriple.getArchName() << '\n';
      }
    }
  }

  template <class CONTAINER>
  static void insertBehind(CONTAINER& To, const CONTAINER& From) {
    To.insert(To.end(), From.begin(), From.end());
  }

  static void AddRuntimeIncludePaths(llvm::StringRef ClingBin,
                                     clang::HeaderSearchOptions& HOpts) {
    if (HOpts.Verbose)
      cling::log() << "Adding runtime include paths:\n";
    // Add configuration paths to interpreter's include files.
#ifdef CLING_INCLUDE_PATHS
    if (HOpts.Verbose)
      cling::log() << "  \"" CLING_INCLUDE_PATHS "\"\n";
    utils::AddIncludePaths(CLING_INCLUDE_PATHS, HOpts);
#endif
    llvm::SmallString<512> P(ClingBin);
    if (!P.empty()) {
      // Remove /cling from foo/bin/clang
      llvm::StringRef ExeIncl = llvm::sys::path::parent_path(P);
      // Remove /bin   from foo/bin
      ExeIncl = llvm::sys::path::parent_path(ExeIncl);
      P.resize(ExeIncl.size());
      // Get foo/include
      llvm::sys::path::append(P, "include");
      if (llvm::sys::fs::is_directory(P.str())) {
        utils::AddIncludePaths(P.str(), HOpts, nullptr);
        llvm::sys::path::append(P, "clang");
        if (!llvm::sys::fs::is_directory(P.str())) {
          // LLVM is not installed. Try resolving clang from its usual location.
          llvm::SmallString<512> PParent = llvm::sys::path::parent_path(P);
          P = PParent;
          llvm::sys::path::append(P, "..", "tools", "clang", "include");
          if (llvm::sys::fs::is_directory(P.str()))
            utils::AddIncludePaths(P.str(), HOpts, nullptr);
        }
      }
    }
  }

  static llvm::IntrusiveRefCntPtr<DiagnosticsEngine>
  SetupDiagnostics(DiagnosticOptions& DiagOpts, const std::string& ExeName) {
    // The compiler invocation is the owner of the diagnostic options.
    // Everything else points to them.
    llvm::IntrusiveRefCntPtr<clang::DiagnosticIDs> DiagIDs(new DiagnosticIDs());

    std::unique_ptr<TextDiagnosticPrinter>
      DiagnosticPrinter(new TextDiagnosticPrinter(cling::errs(), &DiagOpts));

    DiagnosticPrinter->setPrefix(ExeName);

    llvm::IntrusiveRefCntPtr<DiagnosticsEngine>
      Diags(new DiagnosticsEngine(DiagIDs, &DiagOpts,
                                  DiagnosticPrinter.get(), /*Owns it*/ true));
    DiagnosticPrinter.release();

    return Diags;
  }

  static bool
  SetupCompiler(CompilerInstance* CI, const CompilerOptions& CompilerOpts,
                bool Lang = true, bool Targ = true) {
    LangOptions& LangOpts = CI->getLangOpts();
    SetClingCustomLangOpts(LangOpts, CompilerOpts);

    PreprocessorOptions& PPOpts = CI->getInvocation().getPreprocessorOpts();
    SetPreprocessorFromBinary(PPOpts);

    // Sanity check that clang delivered the language standard requested
    if (CompilerOpts.DefaultLanguage(&LangOpts)) {
      switch (CxxStdCompiledWith()) {
        case 23: assert(LangOpts.CPlusPlus23 && "Language version mismatch");
          LLVM_FALLTHROUGH;
        case 20: assert(LangOpts.CPlusPlus20 && "Language version mismatch");
          LLVM_FALLTHROUGH;
        case 17: assert(LangOpts.CPlusPlus17 && "Language version mismatch");
          LLVM_FALLTHROUGH;
        case 14: assert(LangOpts.CPlusPlus14 && "Language version mismatch");
          LLVM_FALLTHROUGH;
        case 11: assert(LangOpts.CPlusPlus11 && "Language version mismatch");
          break;
        default: assert(false && "You have an unhandled C++ standard!");
      }
    }

    PPOpts.addMacroDef("__CLING__");
    if (LangOpts.CPlusPlus11 == 1)
      PPOpts.addMacroDef("__CLING__CXX11");
    if (LangOpts.CPlusPlus14 == 1)
      PPOpts.addMacroDef("__CLING__CXX14");

    DiagnosticsEngine& Diags = CI->getDiagnostics();
    if (Diags.hasErrorOccurred()) {
      cling::errs() << "Compiler error too early in initialization.\n";
      return false;
    }

    CI->setTarget(TargetInfo::CreateTargetInfo(Diags,
                                               CI->getInvocation().TargetOpts));
    if (!CI->hasTarget()) {
      cling::errs() << "Could not determine compiler target.\n";
      return false;
    }

    CI->getTarget().adjust(Diags, LangOpts);

    // This may have already been done via a precompiled header
    if (Targ)
      SetClingTargetLangOpts(LangOpts, CI->getTarget(), CompilerOpts);

    SetPreprocessorFromTarget(PPOpts, CI->getTarget().getTriple());
    return true;
  }

  class ActionScan {
    std::set<const clang::driver::Action*> m_Visited;
    llvm::SmallVector<clang::driver::Action::ActionClass, 2> m_Kinds;

    bool find (const clang::driver::Action* A) {
      if (A && !m_Visited.count(A)) {
        if (std::find(m_Kinds.begin(), m_Kinds.end(), A->getKind()) !=
            m_Kinds.end())
          return true;

        m_Visited.insert(A);
        return find(*A->input_begin());
      }
      return false;
    }

  public:
    ActionScan(clang::driver::Action::ActionClass a, int b = -1) {
      m_Kinds.push_back(a);
      if (b != -1)
        m_Kinds.push_back(clang::driver::Action::ActionClass(b));
    }

    bool find (clang::driver::Compilation* C) {
      for (clang::driver::Action* A : C->getActions()) {
        if (find(A))
          return true;
      }
      return false;
    }
  };

  static void HandleProgramActions(CompilerInstance &CI) {
    const clang::FrontendOptions& FrontendOpts = CI.getFrontendOpts();
    if (FrontendOpts.ProgramAction == clang::frontend::ModuleFileInfo) {
      // Copied from FrontendActions.cpp
      // FIXME: Remove when we switch to the new driver.

      class DumpModuleInfoListener : public ASTReaderListener {
        llvm::raw_ostream &Out;

      public:
        DumpModuleInfoListener(llvm::raw_ostream &OS) : Out(OS) { }

#define DUMP_BOOLEAN(Value, Text)                                       \
        Out.indent(4) << Text << ": " << (Value? "Yes" : "No") << "\n"

        bool ReadFullVersionInformation(StringRef FullVersion) override {
          Out.indent(2)
            << "Generated by "
            << (FullVersion == getClangFullRepositoryVersion()? "this"
                                                              : "a different")
            << " Clang: " << FullVersion << "\n";
          return ASTReaderListener::ReadFullVersionInformation(FullVersion);
        }

        void ReadModuleName(StringRef ModuleName) override {
          Out.indent(2) << "Module name: " << ModuleName << "\n";
        }
        void ReadModuleMapFile(StringRef ModuleMapPath) override {
          Out.indent(2) << "Module map file: " << ModuleMapPath << "\n";
        }

        bool ReadLanguageOptions(const LangOptions &LangOpts, bool /*Complain*/,
                                 bool /*AllowCompatibleDifferences*/) override {
          Out.indent(2) << "Language options:\n";
#define LANGOPT(Name, Bits, Default, Description)                       \
          DUMP_BOOLEAN(LangOpts.Name, Description);
#define ENUM_LANGOPT(Name, Type, Bits, Default, Description)            \
          Out.indent(4) << Description << ": "                          \
                    << static_cast<unsigned>(LangOpts.get##Name()) << "\n";
#define VALUE_LANGOPT(Name, Bits, Default, Description) \
          Out.indent(4) << Description << ": " << LangOpts.Name << "\n";
#define BENIGN_LANGOPT(Name, Bits, Default, Description)
#define BENIGN_ENUM_LANGOPT(Name, Type, Bits, Default, Description)
#include "clang/Basic/LangOptions.def"

          if (!LangOpts.ModuleFeatures.empty()) {
            Out.indent(4) << "Module features:\n";
            for (StringRef Feature : LangOpts.ModuleFeatures)
              Out.indent(6) << Feature << "\n";
          }

          return false;
        }

        bool ReadTargetOptions(const TargetOptions &TargetOpts,
                               bool /*Complain*/,
                               bool /*AllowCompatibleDifferences*/) override {
          Out.indent(2) << "Target options:\n";
          Out.indent(4) << "  Triple: " << TargetOpts.Triple << "\n";
          Out.indent(4) << "  CPU: " << TargetOpts.CPU << "\n";
          Out.indent(4) << "  ABI: " << TargetOpts.ABI << "\n";

          if (!TargetOpts.FeaturesAsWritten.empty()) {
            Out.indent(4) << "Target features:\n";
            for (unsigned I = 0, N = TargetOpts.FeaturesAsWritten.size();
                 I != N; ++I) {
              Out.indent(6) << TargetOpts.FeaturesAsWritten[I] << "\n";
            }
          }

          return false;
        }

        bool ReadDiagnosticOptions(IntrusiveRefCntPtr<DiagnosticOptions> DiagOpts,
                                   bool /*Complain*/) override {
          Out.indent(2) << "Diagnostic options:\n";
#define DIAGOPT(Name, Bits, Default) DUMP_BOOLEAN(DiagOpts->Name, #Name);
#define ENUM_DIAGOPT(Name, Type, Bits, Default)                         \
          Out.indent(4) << #Name << ": " << DiagOpts->get##Name() << "\n";
#define VALUE_DIAGOPT(Name, Bits, Default)                              \
      Out.indent(4) << #Name << ": " << DiagOpts->Name << "\n";
#include "clang/Basic/DiagnosticOptions.def"

          Out.indent(4) << "Diagnostic flags:\n";
          for (const std::string &Warning : DiagOpts->Warnings)
            Out.indent(6) << "-W" << Warning << "\n";
          for (const std::string &Remark : DiagOpts->Remarks)
            Out.indent(6) << "-R" << Remark << "\n";

          return false;
        }

        bool ReadHeaderSearchOptions(const HeaderSearchOptions &HSOpts,
                                     StringRef SpecificModuleCachePath,
                                     bool /*Complain*/) override {
          Out.indent(2) << "Header search options:\n";
          Out.indent(4) << "System root [-isysroot=]: '"
                        << HSOpts.Sysroot << "'\n";
          Out.indent(4) << "Resource dir [ -resource-dir=]: '"
                        << HSOpts.ResourceDir << "'\n";
          Out.indent(4) << "Module Cache: '" << SpecificModuleCachePath
                        << "'\n";
          DUMP_BOOLEAN(HSOpts.UseBuiltinIncludes,
                       "Use builtin include directories [-nobuiltininc]");
          DUMP_BOOLEAN(HSOpts.UseStandardSystemIncludes,
                       "Use standard system include directories [-nostdinc]");
          DUMP_BOOLEAN(HSOpts.UseStandardCXXIncludes,
                       "Use standard C++ include directories [-nostdinc++]");
          DUMP_BOOLEAN(HSOpts.UseLibcxx,
                       "Use libc++ (rather than libstdc++) [-stdlib=]");
          return false;
        }

        bool
        ReadPreprocessorOptions(const PreprocessorOptions& PPOpts,
                                bool /*ReadMacros*/, bool /*Complain*/,
                                std::string& /*SuggestedPredefines*/) override {
          Out.indent(2) << "Preprocessor options:\n";
          DUMP_BOOLEAN(PPOpts.UsePredefines,
                       "Uses compiler/target-specific predefines [-undef]");
          DUMP_BOOLEAN(PPOpts.DetailedRecord,
                       "Uses detailed preprocessing record (for indexing)");

          if (!PPOpts.Macros.empty()) {
            Out.indent(4) << "Predefined macros:\n";
          }

          for (std::vector<std::pair<std::string, bool/*isUndef*/> >::const_iterator
                 I = PPOpts.Macros.begin(), IEnd = PPOpts.Macros.end();
               I != IEnd; ++I) {
            Out.indent(6);
            if (I->second)
              Out << "-U";
            else
              Out << "-D";
            Out << I->first << "\n";
          }
          return false;
        }

        /// Indicates that a particular module file extension has been read.
        void readModuleFileExtension(
                         const ModuleFileExtensionMetadata &Metadata) override {
          Out.indent(2) << "Module file extension '"
                        << Metadata.BlockName << "' " << Metadata.MajorVersion
                        << "." << Metadata.MinorVersion;
          if (!Metadata.UserInfo.empty()) {
            Out << ": ";
            Out.write_escaped(Metadata.UserInfo);
          }

          Out << "\n";
        }

        /// Tells the \c ASTReaderListener that we want to receive the
        /// input files of the AST file via \c visitInputFile.
        bool needsInputFileVisitation() override { return true; }

        /// Tells the \c ASTReaderListener that we want to receive the
        /// input files of the AST file via \c visitInputFile.
        bool needsSystemInputFileVisitation() override { return true; }

        /// Indicates that the AST file contains particular input file.
        ///
        /// \returns true to continue receiving the next input file, false to stop.
        bool visitInputFile(StringRef Filename, bool isSystem,
                            bool isOverridden, bool isExplicitModule) override {

          Out.indent(2) << "Input file: " << Filename;

          if (isSystem || isOverridden || isExplicitModule) {
            Out << " [";
            if (isSystem) {
              Out << "System";
              if (isOverridden || isExplicitModule)
                Out << ", ";
            }
            if (isOverridden) {
              Out << "Overridden";
              if (isExplicitModule)
                Out << ", ";
            }
            if (isExplicitModule)
              Out << "ExplicitModule";

            Out << "]";
          }

          Out << "\n";

          return true;
        }
#undef DUMP_BOOLEAN
      };

      std::unique_ptr<llvm::raw_fd_ostream> OutFile;
      StringRef OutputFileName = FrontendOpts.OutputFile;
      if (!OutputFileName.empty() && OutputFileName != "-") {
        std::error_code EC;
        OutFile.reset(new llvm::raw_fd_ostream(OutputFileName.str(), EC,
                                               llvm::sys::fs::OF_Text));
      }
      llvm::raw_ostream &Out = OutFile.get()? *OutFile.get() : llvm::outs();
      StringRef CurInput = FrontendOpts.Inputs[0].getFile();
      Out << "Information for module file '" << CurInput << "':\n";
      auto &FileMgr = CI.getFileManager();
      auto Buffer = FileMgr.getBufferForFile(CurInput);
      StringRef Magic = (*Buffer)->getMemBufferRef().getBuffer();
      bool IsRaw = (Magic.size() >= 4 && Magic[0] == 'C' && Magic[1] == 'P' &&
                    Magic[2] == 'C' && Magic[3] == 'H');
      Out << "  Module format: " << (IsRaw ? "raw" : "obj") << "\n";
      Preprocessor &PP = CI.getPreprocessor();
      DumpModuleInfoListener Listener(Out);
      HeaderSearchOptions &HSOpts =
        PP.getHeaderSearchInfo().getHeaderSearchOpts();
      ASTReader::readASTFileControlBlock(CurInput, FileMgr, CI.getModuleCache(),
                                         CI.getPCHContainerReader(),
                                         /*FindModuleFileExtensions=*/true,
                                         Listener,
                                         HSOpts.ModulesValidateDiagnosticOptions);
    }
  }

  static CompilerInstance*
  createCIImpl(std::unique_ptr<llvm::MemoryBuffer> Buffer,
               const CompilerOptions& COpts,
               const char* LLVMDir,
               std::unique_ptr<clang::ASTConsumer> customConsumer,
               const CIFactory::ModuleFileExtensions& moduleExtensions,
               bool OnlyLex, bool HasInput = false) {
    // Follow clang -v convention of printing version on first line
    if (COpts.Verbose)
      cling::log() << "cling version " << ClingStringify(CLING_VERSION) << '\n';

    llvm::InitializeAllTargetInfos();
    llvm::InitializeAllTargets();
    llvm::InitializeAllAsmParsers();
    llvm::InitializeAllAsmPrinters();
    llvm::InitializeAllTargetMCs();

    // Create an instance builder, passing the LLVMDir and arguments.
    //

    CheckClangCompatibility();

    const size_t argc = COpts.Remaining.size();
    const char* const* argv = &COpts.Remaining[0];
    std::vector<const char*> argvCompile(argv, argv+1);
    argvCompile.reserve(argc+32);

    bool debuggingEnabled =
        cling::utils::ConvertEnvValueToBool(std::getenv("CLING_DEBUG"));

    bool profilingEnabled =
        cling::utils::ConvertEnvValueToBool(std::getenv("CLING_PROFILE"));

#if __APPLE__ && __arm64__
    argvCompile.push_back("--target=arm64-apple-darwin20.3.0");
#endif
#if __aarch64__
    // Disable outline-atomics on AArch64; the routines __aarch64_* are defined
    // in the static library libgcc.a and not necessarily included in libCling
    // or otherwise present in the process, so the interpreter has a hard time
    // finding them.
    argvCompile.push_back("-mno-outline-atomics");
#endif

    // Variables for storing the memory of the C-string arguments.
    // FIXME: We shouldn't use C-strings in the first place, but just use
    // std::string for clang arguments.
    std::string overlayArg;
    std::string cacheArg;

    // If user has enabled C++ modules we add some special module flags to the
    // compiler invocation.
    if (COpts.CxxModules) {
      // Enables modules in clang.
      argvCompile.push_back("-fmodules");
      argvCompile.push_back("-fcxx-modules");
      // We want to use modules in local-submodule-visibility mode. This mode
      // will probably be the future default mode for C++ modules in clang, so
      // we want to start using right now.
      // Maybe we have to remove this flag in the future when clang makes this
      // mode the default and removes this internal flag.
      argvCompile.push_back("-Xclang");
      argvCompile.push_back("-fmodules-local-submodule-visibility");
      // If we got a cache path, then we are supposed to place any modules
      // we have to build in this directory.
      if (!COpts.CachePath.empty()) {
        cacheArg = std::string("-fmodules-cache-path=") + COpts.CachePath;
        argvCompile.push_back(cacheArg.c_str());
      }
      // Disable the module hash. This gives us a flat file layout in the
      // modules cache directory. In clang this is used to prevent modules from
      // different compiler invocations to not collide, but we only have one
      // compiler invocation in cling, so we don't need this.
      argvCompile.push_back("-Xclang");
      argvCompile.push_back("-fdisable-module-hash");
      // Disable the warning when we import a module from extern C. Some headers
      // from the STL are doing this and we can't really do anything about this.
      argvCompile.push_back("-Wno-module-import-in-extern-c");
      // Disable the warning when we import a module in a function body. This
      // is a ROOT-specific issue tracked by ROOT-9088.
      // FIXME: Remove after merging ROOT's PR1306.
      argvCompile.push_back("-Wno-modules-import-nested-redundant");
      // FIXME: We get an error "'cling/module.modulemap' from the precompiled
      //  header has been overridden". This comes from a bug that rootcling
      // introduces by adding a lot of garbage in the PCH/PCM files because it
      // essentially serializes its current state of the AST. That usually
      // includes a few memory buffers which override their own contents.
      // We know how to remove this: just implement a callback in clang
      // which calls back the interpreter when a module file is built. This is
      // a lot of work as it needs fixing rootcling. See RE-0003.
      argvCompile.push_back("-Xclang");
      argvCompile.push_back("-fno-validate-pch");
    }

    if (!COpts.Language) {
      // We do C++ by default; append right after argv[0] if no "-x" given
      argvCompile.push_back("-x");
      argvCompile.push_back( "c++");
    }

    if (COpts.DefaultLanguage()) {
      // By default, set the standard to what cling was compiled with.
      // clang::driver::Compilation will do various things while initializing
      // and by enforcing the std version now cling is telling clang what to
      // do, rather than after clang has dedcuded a default.
      switch (CxxStdCompiledWith()) {
        case 23: argvCompile.emplace_back("-std=c++23"); break;
        case 20: argvCompile.emplace_back("-std=c++20"); break;
        case 17: argvCompile.emplace_back("-std=c++17"); break;
        case 14: argvCompile.emplace_back("-std=c++14"); break;
        case 11: argvCompile.emplace_back("-std=c++11"); break;
        default: llvm_unreachable("Unrecognized C++ version");
      }
    }

    // This argument starts the cling instance with the x86 target. Otherwise,
    // the first job in the joblist starts the cling instance with the nvptx
    // target.
    if(COpts.CUDAHost)
      argvCompile.push_back("--cuda-host-only");

    // argv[0] already inserted, get the rest
    argvCompile.insert(argvCompile.end(), argv+1, argv + argc);

#ifdef __linux__
    // Keep frame pointer to make JIT stack unwinding reliable for profiling
    if (profilingEnabled)
      argvCompile.push_back("-fno-omit-frame-pointer");
#endif

#ifdef __cpp_sized_deallocation
      // Propagate the setting of the compiler to the interpreter
      argvCompile.push_back("-fsized-deallocation");
#endif

    // Disable optimizations and keep frame pointer when debugging, overriding
    // other optimization options that might be in argv
    if (debuggingEnabled) {
      argvCompile.push_back("-O0");
      argvCompile.push_back("-fno-omit-frame-pointer");
    }

    // Add host specific includes, -resource-dir if necessary, and -isysroot
    std::string ClingBin = GetExecutablePath(argv[0]);
    AddHostArguments(ClingBin, argvCompile, LLVMDir, COpts);

    // Be explicit about the stdlib on OS X
    // Would be nice on Linux but will warn 'argument unused during compilation'
    // when -nostdinc++ is passed
#ifdef __APPLE__
    if (!COpts.StdLib) {
  #ifdef _LIBCPP_VERSION
      argvCompile.push_back("-stdlib=libc++");
  #elif defined(__GLIBCXX__)
      argvCompile.push_back("-stdlib=libstdc++");
  #endif
    }
#endif

    if (!COpts.HasOutput || !HasInput) {
      // suppress the warning "argument unused during compilation: -c" of the
      // device interpreter instance
      if (!COpts.CUDADevice)
        argvCompile.push_back("-c");
      argvCompile.push_back("-");
    }

    auto InvocationPtr = std::make_shared<clang::CompilerInvocation>();

    // The compiler invocation is the owner of the diagnostic options.
    // Everything else points to them.
    DiagnosticOptions& DiagOpts = InvocationPtr->getDiagnosticOpts();
    // add prefix to diagnostic messages if second compiler instance is existing
    // e.g. in CUDA mode
    std::string ExeName = "";
    if (COpts.CUDAHost)
      ExeName = "cling";
    if (COpts.CUDADevice)
      ExeName = "cling-ptx";
    llvm::IntrusiveRefCntPtr<DiagnosticsEngine> Diags =
        SetupDiagnostics(DiagOpts, ExeName);
    if (!Diags) {
      cling::errs() << "Could not setup diagnostic engine.\n";
      return nullptr;
    }

    llvm::Triple TheTriple(llvm::sys::getProcessTriple());
    clang::driver::Driver Drvr(argv[0], TheTriple.getTriple(), *Diags);
    //Drvr.setWarnMissingInput(false);
    Drvr.setCheckInputsExist(false); // think foo.C(12)
    llvm::ArrayRef<const char*>RF(&(argvCompile[0]), argvCompile.size());
    std::unique_ptr<clang::driver::Compilation>
      Compilation(Drvr.BuildCompilation(RF));
    if (!Compilation) {
      cling::errs() << "Couldn't create clang::driver::Compilation.\n";
      return nullptr;
    }

    const llvm::opt::ArgStringList* CC1Args = GetCC1Arguments(Compilation.get());
    if (!CC1Args) {
      cling::errs() << "Could not get cc1 arguments.\n";
      return nullptr;
    }

    clang::CompilerInvocation::CreateFromArgs(*InvocationPtr, *CC1Args, *Diags);
    // We appreciate the error message about an unknown flag (or do we? if not
    // we should switch to a different DiagEngine for parsing the flags).
    // But in general we'll happily go on.
    Diags->Reset();

    // Create and setup a compiler instance.
    std::unique_ptr<CompilerInstance> CI(new CompilerInstance());
    CI->setInvocation(InvocationPtr);
    CI->setDiagnostics(Diags.get()); // Diags is ref-counted
    if (!OnlyLex)
      CI->getDiagnosticOpts().ShowColors =
        llvm::sys::Process::StandardOutIsDisplayed() ||
        llvm::sys::Process::StandardErrIsDisplayed();
    // Disable line numbers in error messages and warnings, they don't add much
    // to the output and are rather confusing.
    CI->getDiagnosticOpts().SnippetLineLimit = 1;
    CI->getDiagnosticOpts().ShowLineNumbers = 0;

    // Copied from CompilerInstance::createDiagnostics:
    // Chain in -verify checker, if requested.
    if (DiagOpts.VerifyDiagnostics)
      Diags->setClient(new clang::VerifyDiagnosticConsumer(*Diags));
    // Configure our handling of diagnostics.
    ProcessWarningOptions(*Diags, DiagOpts);

    if (COpts.HasOutput && !OnlyLex) {
      ActionScan scan(clang::driver::Action::PrecompileJobClass,
                      clang::driver::Action::PreprocessJobClass);
      if (!scan.find(Compilation.get())) {
        cling::errs() << "Only precompiled header or preprocessor "
                        "output is supported.\n";
        return nullptr;
      }
      if (!SetupCompiler(CI.get(), COpts))
        return nullptr;

      ProcessWarningOptions(*Diags, DiagOpts);
      return CI.release();
    }

    IntrusiveRefCntPtr<llvm::vfs::OverlayFileSystem> Overlay =
        new llvm::vfs::OverlayFileSystem(llvm::vfs::getRealFileSystem());
    CI->createFileManager(Overlay);
    clang::CompilerInvocation& Invocation = CI->getInvocation();
    std::string& PCHFile = Invocation.getPreprocessorOpts().ImplicitPCHInclude;
    bool InitLang = true, InitTarget = true;
    if (!PCHFile.empty()) {
      if (cling::utils::LookForFile(argvCompile, PCHFile,
              &CI->getFileManager(),
              COpts.Verbose ? "Precompiled header" : nullptr)) {
        // Load target options etc from PCH.
        struct PCHListener: public ASTReaderListener {
          CompilerInvocation& m_Invocation;
          bool m_ReadLang, m_ReadTarget;

          PCHListener(CompilerInvocation& I) :
            m_Invocation(I), m_ReadLang(false), m_ReadTarget(false) {}

          bool ReadLanguageOptions(const LangOptions &LangOpts,
                                   bool /*Complain*/,
                                   bool /*AllowCompatibleDifferences*/) override {
            m_Invocation.getLangOpts() = LangOpts;
            m_ReadLang = true;
            return false;
          }
          bool ReadTargetOptions(const TargetOptions &TargetOpts,
                                 bool /*Complain*/,
                                 bool /*AllowCompatibleDifferences*/) override {
            m_Invocation.getTargetOpts() = TargetOpts;
            m_ReadTarget = true;
            return false;
          }
          bool ReadPreprocessorOptions(
              const PreprocessorOptions& PPOpts, bool /*ReadMacros*/,
              bool /*Complain*/,
              std::string& /*SuggestedPredefines*/) override {
            // Import selected options, e.g. don't overwrite ImplicitPCHInclude.
            PreprocessorOptions& myPP = m_Invocation.getPreprocessorOpts();
            insertBehind(myPP.Macros, PPOpts.Macros);
            insertBehind(myPP.Includes, PPOpts.Includes);
            insertBehind(myPP.MacroIncludes, PPOpts.MacroIncludes);
            return false;
          }
        };
        PCHListener listener(Invocation);
        if (ASTReader::readASTFileControlBlock(PCHFile,
                                               CI->getFileManager(),
                                               CI->getModuleCache(),
                                               CI->getPCHContainerReader(),
                                               false /*FindModuleFileExt*/,
                                               listener,
                                         /*ValidateDiagnosticOptions=*/false)) {
          // When running interactively pass on the info that the PCH
          // has failed so that IncrmentalParser::Initialize won't try again.
          if (!HasInput && llvm::sys::Process::StandardInIsUserInput()) {
            const unsigned ID = Diags->getCustomDiagID(
                                       clang::DiagnosticsEngine::Level::Error,
                                       "Problems loading PCH: '%0'.");
            
            Diags->Report(ID) << PCHFile;
            // If this was the only error, then don't let it stop anything
            if (Diags->getClient()->getNumErrors() == 1)
              Diags->Reset(true);
            // Clear the include so no one else uses it.
            std::string().swap(PCHFile);
          }
        }
        // All we care about is if Language and Target options were successful.
        InitLang = !listener.m_ReadLang;
        InitTarget = !listener.m_ReadTarget;
      }
    }

    FrontendOptions& FrontendOpts = Invocation.getFrontendOpts();

    // Register the externally constructed extensions.
    assert(FrontendOpts.ModuleFileExtensions.empty() && "Extensions exist!");
    for (auto& E : moduleExtensions)
      FrontendOpts.ModuleFileExtensions.push_back(E);

    FrontendOpts.DisableFree = true;

    // Set up compiler language and target
    if (!SetupCompiler(CI.get(), COpts, InitLang, InitTarget))
      return nullptr;

    // Set up source managers
    SourceManager* SM = new SourceManager(CI->getDiagnostics(),
                                          CI->getFileManager(),
                                          /*UserFilesAreVolatile*/ true);
    CI->setSourceManager(SM); // CI now owns SM

    if (CI->getCodeGenOpts().TimePasses)
      CI->createFrontendTimer();

    if (FrontendOpts.ModulesEmbedAllFiles)
       CI->getSourceManager().setAllFilesAreTransient(true);

    // As main file we want
    // * a virtual file that is claiming to be huge
    // * with an empty memory buffer attached (to bring the content)
    FileManager& FM = SM->getFileManager();

    // When asking for the input file below (which does not have a directory
    // name), clang will call $PWD "." which is terrible if we ever change
    // directories (see ROOT-7114). By asking for $PWD (and not ".") it will
    // be registered as $PWD instead, which is stable even after chdirs.
    FM.getDirectory(platform::GetCwd());

    // Build the virtual file, Give it a name that's likely not to ever
    // be #included (so we won't get a clash in clang's cache).
    const char* Filename = "<<< cling interactive line includer >>>";
    FileEntryRef FE = FM.getVirtualFileRef(Filename, 1U << 15U, time(0));

    // Tell ASTReader to create a FileID even if this file does not exist:
    SM->setFileIsTransient(FE);
    FileID MainFileID = SM->createFileID(FE, SourceLocation(), SrcMgr::C_User);
    SM->setMainFileID(MainFileID);
    const SrcMgr::SLocEntry& MainFileSLocE = SM->getSLocEntry(MainFileID);
    const SrcMgr::FileInfo& MainFileFI = MainFileSLocE.getFile();
    SrcMgr::ContentCache& MainFileCC
      = const_cast<SrcMgr::ContentCache&>(MainFileFI.getContentCache());
    if (!Buffer)
      Buffer = llvm::MemoryBuffer::getMemBuffer("/*CLING DEFAULT MEMBUF*/;\n");
    MainFileCC.setBuffer(std::move(Buffer));

    // Create TargetInfo for the other side of CUDA and OpenMP compilation.
    if ((CI->getLangOpts().CUDA || CI->getLangOpts().OpenMPIsTargetDevice) &&
        !CI->getFrontendOpts().AuxTriple.empty()) {
      auto TO = std::make_shared<TargetOptions>();
      TO->Triple = CI->getFrontendOpts().AuxTriple;
      TO->HostTriple = CI->getTarget().getTriple().str();
      CI->setAuxTarget(TargetInfo::CreateTargetInfo(CI->getDiagnostics(), TO));
    }

    // Set up the preprocessor
    auto TUKind = COpts.ModuleName.empty() ? TU_Complete : TU_Module;
    CI->createPreprocessor(TUKind);

    // With modules, we now start adding prebuilt module paths to the CI.
    // Modules from those paths are treated like they are never out of date
    // and we don't update them on demand.
    // This mostly helps ROOT where we can't just recompile any out of date
    // modules because we would miss the annotations that rootcling creates.
    if (COpts.CxxModules) {
      setupCxxModules(*CI);
    }

    Preprocessor& PP = CI->getPreprocessor();

    PP.getBuiltinInfo().initializeBuiltins(PP.getIdentifierTable(),
                                           PP.getLangOpts());

    // Set up the ASTContext
    CI->createASTContext();

    std::vector<std::unique_ptr<ASTConsumer>> Consumers;

    if (!OnlyLex) {
      assert(customConsumer && "Need to specify a custom consumer"
                               " when not in OnlyLex mode");
      Consumers.push_back(std::move(customConsumer));
    }

    // With C++ modules, we now attach the consumers that will handle the
    // generation of the PCM file itself in case we want to generate
    // a C++ module with the current interpreter instance.
    if (COpts.CxxModules && !COpts.ModuleName.empty()) {
      // Code below from the (private) code in the GenerateModuleAction class.
      llvm::SmallVector<char, 256> Output;
      llvm::sys::path::append(Output, COpts.CachePath,
                              COpts.ModuleName + ".pcm");
      StringRef ModuleOutputFile = StringRef(Output.data(), Output.size());

      std::unique_ptr<raw_pwrite_stream> OS =
          CI->createOutputFile(ModuleOutputFile, /*Binary=*/true,
                               /*RemoveFileOnSignal=*/false,
                               /*useTemporary=*/true,
                               /*CreateMissingDirectories=*/true);
      assert(OS);

      std::string Sysroot;

      auto PCHBuff = std::make_shared<PCHBuffer>();

      Consumers.push_back(std::make_unique<PCHGenerator>(
          CI->getPreprocessor(), CI->getModuleCache(), ModuleOutputFile,
          Sysroot, PCHBuff, CI->getFrontendOpts().ModuleFileExtensions,
          /*AllowASTWithErrors=*/false,
          /*IncludeTimestamps=*/
          +CI->getFrontendOpts().BuildingImplicitModule));
      Consumers.push_back(
          CI->getPCHContainerWriter().CreatePCHContainerGenerator(
                      *CI, "", ModuleOutputFile.str(), std::move(OS), PCHBuff));

      // Set the current module name for clang. With that clang doesn't start
      // to build the current module on demand when we include a header
      // from the current module.
      CI->getLangOpts().CurrentModule = COpts.ModuleName;
      CI->getLangOpts().setCompilingModule(LangOptions::CMK_ModuleMap);

      // Push the current module to the build stack so that clang knows when
      // we have a cyclic dependency.
      SM->pushModuleBuildStack(COpts.ModuleName,
                               FullSourceLoc(SourceLocation(), *SM));
    }

    std::unique_ptr<clang::MultiplexConsumer> multiConsumer(
        new clang::MultiplexConsumer(std::move(Consumers)));
    CI->setASTConsumer(std::move(multiConsumer));

    // Set up Sema
    CodeCompleteConsumer* CCC = 0;
    // Make sure we inform Sema we compile a Module.
    CI->createSema(TUKind, CCC);

    // Set CodeGen options.
    CodeGenOptions& CGOpts = CI->getCodeGenOpts();
#ifdef _MSC_VER
    CGOpts.RelaxedAliasing = 1;
    CGOpts.EmitCodeView = 1;
    CGOpts.CXXCtorDtorAliases = 1;
#endif
    // Taken from a -O2 run of clang:
    CGOpts.DiscardValueNames = 1;
    CGOpts.setFramePointer(CodeGenOptions::FramePointerKind::All);
    CGOpts.UnrollLoops = 1;
    CGOpts.VectorizeLoop = 1;
    CGOpts.VectorizeSLP = 1;
    CGOpts.DisableO0ImplyOptNone = 1; // Enable dynamic opt level switching.

    // Set up inlining, even if we switch to O0 later: some transactions' code
    // might pass `#pragma cling optimize` levels that require it. This is
    // adjusted per transaction in IncrementalParser::codeGenTransaction().
    CGOpts.setInlining(CodeGenOptions::NormalInlining);

    // Add debugging info when debugging or profiling
    if (debuggingEnabled || profilingEnabled)
      CGOpts.setDebugInfo(llvm::codegenoptions::FullDebugInfo);

    // CGOpts.EmitDeclMetadata = 1; // For unloading, for later
    // aliasing the complete ctor to the base ctor causes the JIT to crash
    CGOpts.CXXCtorDtorAliases = 0;
    CGOpts.VerifyModule = 0; // takes too long

    if (!OnlyLex) {
      // -nobuiltininc
      clang::HeaderSearchOptions& HOpts = CI->getHeaderSearchOpts();
      if (CI->getHeaderSearchOpts().UseBuiltinIncludes)
        AddRuntimeIncludePaths(ClingBin, HOpts);

      // Write a marker to know the rest of the output is from clang
      if (COpts.Verbose)
        cling::log() << "Setting up system headers with clang:\n";

      // ### FIXME:
      // Want to update LLVM to 3.9 realease and better testing first, but
      // ApplyHeaderSearchOptions shouldn't even be called here:
      //   1. It's already been called via CI->createPreprocessor(TU_Complete)
      //   2. It could corrupt clang's directory cache
      // HeaderSearchOptions.::AddSearchPath is a better alternative

      clang::ApplyHeaderSearchOptions(PP.getHeaderSearchInfo(), HOpts,
                                      PP.getLangOpts(),
                                      PP.getTargetInfo().getTriple());
    }

    // Tell the diagnostic client that we are entering file parsing mode as the
    // handling of modulemap files may issue diagnostics.
    // FIXME: Consider moving in SetupDiagnostics.
    DiagnosticConsumer& DClient = CI->getDiagnosticClient();
    DClient.BeginSourceFile(CI->getLangOpts(), &PP);

    for (const auto& ModuleMapFile : FrontendOpts.ModuleMapFiles) {
      auto File = FM.getFileRef(ModuleMapFile);
      if (!File) {
        CI->getDiagnostics().Report(diag::err_module_map_not_found)
           << ModuleMapFile;
        continue;
      }
      PP.getHeaderSearchInfo().loadModuleMapFile(*File, /*IsSystem*/ false);
    }

    HandleProgramActions(*CI);

    return CI.release(); // Passes over the ownership to the caller.
  }

} // unnamed namespace

namespace cling {

CompilerInstance*
CIFactory::createCI(llvm::StringRef Code, const InvocationOptions& Opts,
                    const char* LLVMDir,
                    std::unique_ptr<clang::ASTConsumer> consumer,
                    const ModuleFileExtensions& moduleExtensions) {
  return createCIImpl(llvm::MemoryBuffer::getMemBuffer(Code), Opts.CompilerOpts,
                      LLVMDir, std::move(consumer), moduleExtensions,
                      false /*OnlyLex*/,
                      !Opts.IsInteractive());
}

CompilerInstance* CIFactory::createCI(
    MemBufPtr_t Buffer, int argc, const char* const* argv, const char* LLVMDir,
    std::unique_ptr<clang::ASTConsumer> consumer,
    const ModuleFileExtensions& moduleExtensions, bool OnlyLex /*false*/) {
  return createCIImpl(std::move(Buffer), CompilerOptions(argc, argv),  LLVMDir,
                      std::move(consumer), moduleExtensions, OnlyLex);
}

} // namespace cling
<|MERGE_RESOLUTION|>--- conflicted
+++ resolved
@@ -702,23 +702,6 @@
                             /*RegisterModuleMap=*/ true,
                             /*AllowModulemapOverride=*/ false);
 #elif __APPLE__
-<<<<<<< HEAD
-    if (Triple.isMacOSX())
-      if (CI.getTarget().getSDKVersion() >= VersionTuple(14, 4)) {
-        if (CI.getTarget().getSDKVersion() < VersionTuple(15, 4)) {
-          maybeAppendOverlayEntry(stdIncLoc.str(),
-                                  "std_darwin.MacOSX15.2.sdk.modulemap",
-                                  clingIncLoc.str().str(), MOverlay,
-                                  /*RegisterModuleMap=*/true,
-                                  /*AllowModulemapOverride=*/false);
-        } else {
-          maybeAppendOverlayEntry(stdIncLoc.str(), "std_darwin.modulemap",
-                                  clingIncLoc.str().str(), MOverlay,
-                                  /*RegisterModuleMap=*/true,
-                                  /*AllowModulemapOverride=*/false);
-        }
-      }
-=======
     if (Triple.isMacOSX()) {
       if (CI.getTarget().getSDKVersion() < VersionTuple(14, 4)) {
         maybeAppendOverlayEntry(stdIncLoc.str(), "std_darwin.MacOSX14.2.sdk.modulemap",
@@ -738,7 +721,6 @@
                                 /*AllowModulemapOverride=*/ false);
       }
     }
->>>>>>> 4f177922
 #else
     maybeAppendOverlayEntry(cIncLoc.str(), "libc.modulemap",
                             clingIncLoc.str().str(), MOverlay,
