#-------------------------------------------------------------------------------
# CLING - the C++ LLVM-based InterpreterG :)
#
# This file is dual-licensed: you can choose to license it under the University
# of Illinois Open Source License or the GNU Lesser General Public License. See
# LICENSE.TXT for details.
#-------------------------------------------------------------------------------

include(ExternalProject)

set(clad_install_dir ${CMAKE_BINARY_DIR}/etc/cling/)
# Specify include dirs for clad
set(CLAD_INCLUDE_DIRS ${clad_install_dir})
# Clad Libraries
set(CLAD_CXX_FLAGS ${CMAKE_CXX_FLAGS})
set(_clad_build_type ${CMAKE_CFG_INTDIR})
if(MSVC AND NOT CMAKE_GENERATOR MATCHES Ninja)
  if (winrtdebug)
    set(_clad_build_type Debug)
  else()
    set(_clad_build_type Release)
  endif()
<<<<<<< HEAD
endif(MSVC)
=======
  if(asan)
    set(CLAD_CXX_FLAGS "${CMAKE_CXX_FLAGS} ${ASAN_EXTRA_CXX_FLAGS}")
  endif()
  set(EXTRA_BUILD_ARGS --config ${_clad_build_type})
endif()
>>>>>>> 4f177922
if(NOT _clad_build_type STREQUAL "" AND NOT _clad_build_type STREQUAL ".")
  set(EXTRA_BUILD_ARGS --config ${_clad_build_type})
endif()

if(NOT MSVC AND CMAKE_VERSION VERSION_LESS 3.31.1)
  # Workaround for https://gitlab.kitware.com/cmake/cmake/-/issues/26398
  # The problem got eventually fixed upstream in CMake.
  list(APPEND EXTRA_BUILD_ARGS "-j 1")
endif()

set(_CLAD_LIBRARY_PATH ${CMAKE_CURRENT_BINARY_DIR}/clad-prefix/src/clad-build/${_clad_build_type}/lib${LLVM_LIBDIR_SUFFIX})

# build byproducts only needed by Ninja
if(CMAKE_GENERATOR MATCHES Ninja)
  set(CLAD_BYPRODUCTS
    ${_CLAD_LIBRARY_PATH}/${CMAKE_STATIC_LIBRARY_PREFIX}cladPlugin${CMAKE_STATIC_LIBRARY_SUFFIX}
    ${_CLAD_LIBRARY_PATH}/${CMAKE_STATIC_LIBRARY_PREFIX}cladDifferentiator${CMAKE_STATIC_LIBRARY_SUFFIX}
  )
endif()

if(APPLE)
  set(_clad_extra_cmake_args -DCMAKE_OSX_SYSROOT=${CMAKE_OSX_SYSROOT})
endif()

if (CMAKE_CXX_STANDARD)
  list(APPEND _clad_extra_cmake_args -DCMAKE_CXX_STANDARD=${CMAKE_CXX_STANDARD})
endif(CMAKE_CXX_STANDARD)

if (LLVM_FORCE_USE_OLD_TOOLCHAIN)
  list(APPEND _clad_extra_cmake_args -DLLVM_FORCE_USE_OLD_TOOLCHAIN=${LLVM_FORCE_USE_OLD_TOOLCHAIN})
endif(LLVM_FORCE_USE_OLD_TOOLCHAIN)

list(APPEND _clad_extra_cmake_args -DCLAD_BUILD_STATIC_ONLY=ON)

# Wrap download, configure and build steps in a script to log output
set(_clad_extra_settings
  LOG_DOWNLOAD ON
  LOG_CONFIGURE ON
  LOG_BUILD ON
  LOG_INSTALL ON
  LOG_OUTPUT_ON_FAILURE ON
)

# If the CLAD_SOURCE_DIR variable is defined in the CMake configuration, we're
# skipping the download of the repository and use the passed directory.
if (DEFINED CLAD_SOURCE_DIR)
  list(APPEND _clad_extra_settings SOURCE_DIR ${CLAD_SOURCE_DIR})
else()
  list(APPEND _clad_extra_settings GIT_REPOSITORY https://github.com/vgvassilev/clad.git)
  list(APPEND _clad_extra_settings GIT_TAG v1.9)
endif()

#list(APPEND _clad_patches_list "patch1.patch" "patch2.patch")
#set(_clad_patch_command
#      ${CMAKE_COMMAND} -E copy_directory
#      ${CMAKE_SOURCE_DIR}/interpreter/cling/tools/plugins/clad/patches <SOURCE_DIR>
#      && git checkout <SOURCE_DIR>
#      && git apply --ignore-space-change --ignore-whitespace ${_clad_patches_list}
#      )

ExternalProject_Add(
  clad
<<<<<<< HEAD
  GIT_REPOSITORY https://github.com/vgvassilev/clad.git
  GIT_TAG v1.7
=======
>>>>>>> 4f177922
  UPDATE_COMMAND ""
  PATCH_COMMAND ${_clad_patch_command}
  CMAKE_ARGS -G ${CMAKE_GENERATOR}
             -DCMAKE_BUILD_TYPE=${CMAKE_BUILD_TYPE}
             -DCMAKE_C_COMPILER=${CMAKE_C_COMPILER}
             -DCMAKE_C_FLAGS=${CMAKE_C_FLAGS}
             -DCMAKE_CXX_COMPILER=${CMAKE_CXX_COMPILER}
             -DCMAKE_CXX_FLAGS=${CLAD_CXX_FLAGS}
             -DCMAKE_INSTALL_PREFIX=${clad_install_dir}/plugins
             -DLLVM_DIR=${LLVM_DIR}
             -DClang_DIR=${CLANG_CMAKE_DIR}
             ${_clad_extra_cmake_args}
  BUILD_COMMAND ${CMAKE_COMMAND} --build . ${EXTRA_BUILD_ARGS}
  INSTALL_COMMAND ${CMAKE_COMMAND} --build . ${EXTRA_BUILD_ARGS} --target install
  BUILD_BYPRODUCTS ${CLAD_BYPRODUCTS}
  ${_clad_extra_settings}
  # We need the target clangBasic to be built before building clad. However, we
  # support building prebuilt clang and adding clangBasic breaks this case.
  # Delegate the dependency resolution to the clingInterpreter target (which
  # will always depend on clangBasic).
  DEPENDS clingInterpreter
  )

# Register cladPlugin, cladDifferentiator
foreach (lib cladPlugin cladDifferentiator)
  add_library(${lib} IMPORTED STATIC GLOBAL)
  add_dependencies(${lib} clad)
endforeach()

set_property(TARGET cladPlugin PROPERTY IMPORTED_LOCATION ${_CLAD_LIBRARY_PATH}/${CMAKE_STATIC_LIBRARY_PREFIX}cladPlugin${CMAKE_STATIC_LIBRARY_SUFFIX})
set_property(TARGET cladDifferentiator PROPERTY IMPORTED_LOCATION ${_CLAD_LIBRARY_PATH}/${CMAKE_STATIC_LIBRARY_PREFIX}cladDifferentiator${CMAKE_STATIC_LIBRARY_SUFFIX})<|MERGE_RESOLUTION|>--- conflicted
+++ resolved
@@ -20,15 +20,11 @@
   else()
     set(_clad_build_type Release)
   endif()
-<<<<<<< HEAD
-endif(MSVC)
-=======
   if(asan)
     set(CLAD_CXX_FLAGS "${CMAKE_CXX_FLAGS} ${ASAN_EXTRA_CXX_FLAGS}")
   endif()
   set(EXTRA_BUILD_ARGS --config ${_clad_build_type})
 endif()
->>>>>>> 4f177922
 if(NOT _clad_build_type STREQUAL "" AND NOT _clad_build_type STREQUAL ".")
   set(EXTRA_BUILD_ARGS --config ${_clad_build_type})
 endif()
@@ -91,11 +87,6 @@
 
 ExternalProject_Add(
   clad
-<<<<<<< HEAD
-  GIT_REPOSITORY https://github.com/vgvassilev/clad.git
-  GIT_TAG v1.7
-=======
->>>>>>> 4f177922
   UPDATE_COMMAND ""
   PATCH_COMMAND ${_clad_patch_command}
   CMAKE_ARGS -G ${CMAKE_GENERATOR}
