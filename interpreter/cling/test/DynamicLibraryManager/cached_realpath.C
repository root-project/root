--- conflicted
+++ resolved
@@ -8,10 +8,7 @@
 
 // REQUIRES: not_system-windows
 
-<<<<<<< HEAD
-=======
 // RUN: %rm -fr %t-dir
->>>>>>> 18b4f317
 // RUN: %mkdir %t-dir
 // RUN: cd %t-dir
 
