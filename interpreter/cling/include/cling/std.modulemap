module "std" [system] {
  requires !windows

  export *
  module "algorithm" {
    export *
    header "algorithm"
  }
  module "array" {
    export *
    header "array"
  }
  module "atomic" {
    export *
    header "atomic"
  }
  module "bitset" {
    export *
    header "bitset"
  }
  // no module for cassert to stay consistent with the OS X modulemap
  module "ccomplex" {
    export *
    header "ccomplex"
  }
  module "cctype" {
    export *
    header "cctype"
  }
  module "cerrno" {
    export *
    header "cerrno"
  }
  module "cfenv" {
    export *
    header "cfenv"
  }
  module "cfloat" {
    export *
    header "cfloat"
  }
  module "chrono" {
    export *
    header "chrono"
  }
  module "cinttypes" {
    export *
    header "cinttypes"
  }
  module "ciso646" {
    export *
    header "ciso646"
  }
  module "climits" {
    export *
    header "climits"
  }
  module "clocale" {
    export *
    header "clocale"
  }
  module "cmath" {
    export *
    header "cmath"
  }
  module "compare" {
    requires cplusplus20
    export *
    header "compare"
  }
  module "complex" {
    export *
    header "complex"
  }
  module "complex.h" {
    export *
    header "complex.h"
  }
  module "concepts" {
    requires cplusplus20
    export *
    header "concepts"
  }
  module "condition_variable" {
    export *
    header "condition_variable"
  }
  module "csetjmp" {
    export *
    header "csetjmp"
  }
  module "csignal" {
    export *
    header "csignal"
  }
  module "cstdalign" {
    export *
    header "cstdalign"
  }
  module "cstdarg" {
    export *
    header "cstdarg"
  }
  module "cstdbool" {
    export *
    header "cstdbool"
  }
  module "cstddef" {
    export *
    header "cstddef"
  }
  module "cstdint" {
    export *
    header "cstdint"
  }
  module "cstdio" {
    export *
    header "cstdio"
  }
  // Causes a cycle between clang's builtin modules
  // and the STL as clang's builtin modules include
  // this header (and in turn, the STL also includes
  // clang's builtin headers).
  // See the include for stdlib.h (which is forwarded
  // to this C++ header) in clang's mm_malloc.h for the
  // problematic code which we can't fix.
  module "cstdlib" {
    export *
    textual header "cstdlib"
  }
  module "cstring" {
    export *
    header "cstring"
  }
  module "ctgmath" {
    export *
    header "ctgmath"
  }
  module "ctime" {
    export *
    header "ctime"
  }
//  module "ctype.h" {
//    export *
//    header "ctype.h"
//  }
  module "cwchar" {
    export *
    header "cwchar"
  }
  module "cwctype" {
    export *
    header "cwctype"
  }
  module "cxxabi.h" {
    export *
    header "cxxabi.h"
  }
  module "deque" {
    export *
    header "deque"
  }
  module "exception" {
    export *
    header "exception"
  }
  module "fenv.h" {
    export *
    header "fenv.h"
  }
  module "forward_list" {
    export *
    header "forward_list"
  }
  module "fstream" {
    export *
    header "fstream"
  }
  module "functional" {
    export *
    header "functional"
  }
  module "future" {
    export *
    export bits_alloc_traits_h
    header "future"
  }
/*  module "hash_map" {
    export *
    header "hash_map"
  }
  module "hash_set" {
    export *
    header "hash_set"
  }
  */
  module "initializer_list" {
    export *
    header "initializer_list"
  }
  module "iomanip" {
    export *
    header "iomanip"
  }
  module "ios" {
    export *
    header "ios"
  }
  module "iosfwd" {
    export *
    header "iosfwd"
  }
  module "iostream" {
    export *
    header "iostream"
  }
//  module "iostream.h" {
//    export *
//    header "iostream.h"
//  }
  module "istream" {
    export *
    header "istream"
  }
  module "iterator" {
    export *
    header "iterator"
  }
  module "limits" {
    export *
    header "limits"
  }
  module "list" {
    export *
    header "list"
  }
  module "locale" {
    export *
    header "locale"
  }
//  module "locale.h" {
//    export *
//    header "locale.h"
//  }
  module "map" {
    export *
    header "map"
  }
//  module "math.h" {
//    export *
//    header "math.h"
//  }
  module "memory" {
    export *
    header "memory"
  }
  module "memory_resource" [optional] {
    requires cplusplus17
    export *
    header "memory_resource"
  }
  module "mutex" {
    export *
    header "mutex"
  }
  module "new" {
    export *
    header "new"
  }
  module "numeric" {
    export *
    header "numeric"
  }
  module "optional" {
    requires cplusplus17
    export *
    header "optional"
  }
  module "ostream" {
    export *
    header "ostream"
  }
  module "queue" {
    export *
    header "queue"
  }
  module "random" {
    export *
    header "random"
  }
  module "ratio" {
    export *
    header "ratio"
  }
  module "regex" {
    export *
    export vector
    header "regex"
  }
  module "scoped_allocator" {
    export *
    header "scoped_allocator"
  }
  module "set" {
    export *
    header "set"
  }
//  module "setjmp.h" {
//    export *
//    header "setjmp.h"
//  }
  module "span" {
    requires cplusplus20
    export *
    header "span"
  }
  module "sstream" {
    export *
    header "sstream"
  }
  module "stack" {
    export *
    header "stack"
  }
  module "stdexcept" {
    export *
    header "stdexcept"
  }
  module "streambuf" {
    export *
    header "streambuf"
  }
  module "string" {
    export *
    header "string"
  }
  module "string_view" {
    requires cplusplus17

    export *
    header "string_view"
  }
//  module "string.h" {
//    export *
//    header "string.h"
 // }
  module "system_error" {
    export *
    header "system_error"
  }
//  module "tgmath.h" {
//    export *
//    header "tgmath.h"
//  }
  module "thread" {
    export *
    header "thread"
  }
  module "tuple" {
    export *
    header "tuple"
  }
  module "type_traits" {
    export *
    header "type_traits"
  }
  module "typeindex" {
    export *
    header "typeindex"
  }
  module "typeinfo" {
    export *
    header "typeinfo"
  }
  module "unordered_map" {
    export *
    header "unordered_map"
  }
  module "unordered_set" {
    export *
    header "unordered_set"
  }
  module "utility" {
    export *
    header "utility"
  }
  module "valarray" {
    export *
    header "valarray"
  }
  module "variant" {
    requires cplusplus17
    export *
    header "variant"
  }
  module "vector" {
    export *
    header "vector"
  }
  module "codecvt" {
    export *
    header "codecvt"
  }
  module "cuchar" {
    requires cplusplus17
    export *
    header "cuchar"
  }
  module "experimental/string_view" {
    export *
    header "experimental/string_view"
  }
  module "ext/functional" {
    export *
    header "ext/functional"
  }
/*  module "ext/hash_map" {
    export *
    header "ext/hash_map"
  }
  module "ext/hash_set" {
    export *
    header "ext/hash_set"
  }
*/
  module "ext/numeric" {
    export *
    header "ext/numeric"
  }
  module "ext/type_traits.h" {
    export *
    header "ext/type_traits.h"
  }

  module "bits_alloc_traits_h" {
    export *
    header "bits/alloc_traits.h"
  }
  module "bits/allocator.h" {
    export *
    header "bits/allocator.h"
  }
  module "bits/basic_ios.h" {
    export *
    header "bits/basic_ios.h"
  }
  module "bits/chrono.h" [optional] {
    export *
    header "bits/chrono.h"
  }
  module "bits/cpp_type_traits.h" {
    export *
    header "bits/cpp_type_traits.h"
  }
  module "bits/exception_defines.h" {
    export *
    header "bits/exception_defines.h"
  }
  module "bits_invoke_h" {
    export *
    export bits_move_h
    header "bits/invoke.h"
  }
  module "bits/ios_base.h" {
    export *
    header "bits/ios_base.h"
  }
  module "bits/iterator_concepts.h" {
    requires cplusplus20
    export *
    header "bits/iterator_concepts.h"
  }
  module "bits/locale_facets.h" {
    export *
    header "bits/locale_facets.h"
  }
<<<<<<< HEAD
  module "bits/stl_algobase.h" {
    export *
    header "bits/stl_algobase.h"
  }
=======
  module "bits_move_h" {
    export *
    header "bits/move.h"
  }
  module "bits_stl_algobase_h" {
    export *
    header "bits/stl_algobase.h"
  }
  module "bits_stl_iterator_h" {
    export bits_stl_algobase_h
    export *
    header "bits/stl_iterator.h"
  }
  module "bits/stl_iterator_base_funcs.h" {
    export *
    export bits_stl_iterator_base_types_h
    header "bits/stl_iterator_base_funcs.h"
  }
  module "bits_stl_iterator_base_types_h" {
    export *
    export bits_stl_algobase_h
    header "bits/stl_iterator_base_types.h"
  }
>>>>>>> 18b4f317
  module "bits/stl_map.h" {
    export *
    export bits_stl_tree_h
    header "bits/stl_map.h"
  }
  module "bits/stl_pair.h" {
    export *
    header "bits/stl_pair.h"
  }
  explicit module "bits_stl_tree_h" {
    export *
    header "bits/stl_tree.h"
  }
  module "bits/range_access.h" {
    export *
    export bits_stl_iterator_h
    header "bits/range_access.h"
  }
  module "bits/ranges_algo.h" {
    requires cplusplus20
    export *
    export utility
    export bits_stl_algo_h
    header "bits/ranges_algo.h"
  }
   module "bits/ranges_algobase.h" {
    requires cplusplus20
    export *
    export initializer_list
    header "bits/ranges_algobase.h"
  }
  explicit module "bits_ranges_base_h" [optional] {
    requires cplusplus20
    export *
    export bits_stl_iterator_h
    export initializer_list
    header "bits/ranges_base.h"
  }
  module "bits/ranges_util.h" [optional] {
    requires cplusplus20
    export *
    export bits_invoke_h
    export utility
    header "bits/ranges_util.h"
  }
  module "bits_stl_algo_h" {
    export *
    header "bits/stl_algo.h"
  }
  module "bits/stl_construct.h" {
    export *
    export bits_stl_iterator_base_types_h
    header "bits/stl_construct.h"
  }
  module "bits/uniform_int_dist.h" {
    export *
    export bits_stl_algobase_h
    header "bits/uniform_int_dist.h"
  }
  module "bits/uses_allocator_args.h" [optional] {
    requires cplusplus17
    export *
    header "bits/uses_allocator_args.h"
  }
}<|MERGE_RESOLUTION|>--- conflicted
+++ resolved
@@ -474,12 +474,6 @@
     export *
     header "bits/locale_facets.h"
   }
-<<<<<<< HEAD
-  module "bits/stl_algobase.h" {
-    export *
-    header "bits/stl_algobase.h"
-  }
-=======
   module "bits_move_h" {
     export *
     header "bits/move.h"
@@ -503,7 +497,6 @@
     export bits_stl_algobase_h
     header "bits/stl_iterator_base_types.h"
   }
->>>>>>> 18b4f317
   module "bits/stl_map.h" {
     export *
     export bits_stl_tree_h
