--- conflicted
+++ resolved
@@ -556,13 +556,10 @@
     export bits_stl_algobase_h
     header "bits/uniform_int_dist.h"
   }
-<<<<<<< HEAD
-=======
   module "bits/utility.h" [optional] {
     export *
     header "bits/utility.h"
   }
->>>>>>> 7c5b7714
   module "bits/uses_allocator_args.h" [optional] {
     requires cplusplus17
     export *
