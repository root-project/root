module "std" [system] {
  requires !windows

  export *
  module "algorithm" {
    export *
    header "algorithm"
  }
  module "array" {
    export *
    header "array"
  }
  module "atomic" {
    export *
    header "atomic"
  }
  module "bitset" {
    export *
    header "bitset"
  }
  // no module for cassert to stay consistent with the OS X modulemap
  module "ccomplex" {
    export *
    header "ccomplex"
  }
  module "cctype" {
    export *
    header "cctype"
  }
  module "cerrno" {
    export *
    header "cerrno"
  }
  module "cfenv" {
    export *
    header "cfenv"
  }
  module "cfloat" {
    export *
    header "cfloat"
  }
  module "chrono" {
    export *
    header "chrono"
  }
  module "cinttypes" {
    export *
    header "cinttypes"
  }
  module "ciso646" {
    export *
    header "ciso646"
  }
  module "climits" {
    export *
    header "climits"
  }
  module "clocale" {
    export *
    header "clocale"
  }
  module "cmath" {
    export *
    header "cmath"
  }
  module "compare" {
    requires cplusplus20
    export *
    header "compare"
  }
  module "complex" {
    export *
    header "complex"
  }
  module "complex.h" {
    export *
    header "complex.h"
  }
  module "concepts" {
    requires cplusplus20
    export *
    header "concepts"
  }
  module "condition_variable" {
    export *
    header "condition_variable"
  }
  module "csetjmp" {
    export *
    header "csetjmp"
  }
  module "csignal" {
    export *
    header "csignal"
  }
  module "cstdalign" {
    export *
    header "cstdalign"
  }
  module "cstdarg" {
    export *
    header "cstdarg"
  }
  module "cstdbool" {
    export *
    header "cstdbool"
  }
  module "cstddef" {
    export *
    header "cstddef"
  }
  module "cstdint" {
    export *
    header "cstdint"
  }
  module "cstdio" {
    export *
    header "cstdio"
  }
  // Causes a cycle between clang's builtin modules
  // and the STL as clang's builtin modules include
  // this header (and in turn, the STL also includes
  // clang's builtin headers).
  // See the include for stdlib.h (which is forwarded
  // to this C++ header) in clang's mm_malloc.h for the
  // problematic code which we can't fix.
  module "cstdlib" {
    export *
    textual header "cstdlib"
  }
  module "cstring" {
    export *
    header "cstring"
  }
  module "ctgmath" {
    export *
    header "ctgmath"
  }
  module "ctime" {
    export *
    header "ctime"
  }
//  module "ctype.h" {
//    export *
//    header "ctype.h"
//  }
  module "cwchar" {
    export *
    header "cwchar"
  }
  module "cwctype" {
    export *
    header "cwctype"
  }
  module "cxxabi.h" {
    export *
    header "cxxabi.h"
  }
  module "deque" {
    export *
    header "deque"
  }
  module "exception" {
    export *
    header "exception"
  }
  module "fenv.h" {
    export *
    header "fenv.h"
  }
  module "forward_list" {
    export *
    header "forward_list"
  }
  module "fstream" {
    export *
    header "fstream"
  }
  module "functional" {
    export *
    header "functional"
  }
  module "future" {
    export *
    export bits_alloc_traits_h
    header "future"
  }
/*  module "hash_map" {
    export *
    header "hash_map"
  }
  module "hash_set" {
    export *
    header "hash_set"
  }
  */
  module "initializer_list" {
    export *
    header "initializer_list"
  }
  module "iomanip" {
    export *
    header "iomanip"
  }
  module "ios" {
    export *
    header "ios"
  }
  module "iosfwd" {
    export *
    header "iosfwd"
  }
  module "iostream" {
    export *
    header "iostream"
  }
//  module "iostream.h" {
//    export *
//    header "iostream.h"
//  }
  module "istream" {
    export *
    header "istream"
  }
  module "iterator" {
    export *
    header "iterator"
  }
  module "limits" {
    export *
    header "limits"
  }
  module "list" {
    export *
    header "list"
  }
  module "locale" {
    export *
    header "locale"
  }
//  module "locale.h" {
//    export *
//    header "locale.h"
//  }
  module "map" {
    export *
    header "map"
  }
//  module "math.h" {
//    export *
//    header "math.h"
//  }
  module "memory" {
    export *
    header "memory"
  }
  module "memory_resource" [optional] {
    requires cplusplus17
    export *
    header "memory_resource"
  }
  module "mutex" {
    export *
    header "mutex"
  }
  module "new" {
    export *
    header "new"
  }
  module "numeric" {
    export *
    header "numeric"
  }
  module "optional" {
    requires cplusplus17
    export *
    header "optional"
  }
  module "ostream" {
    export *
    header "ostream"
  }
  module "queue" {
    export *
    header "queue"
  }
  module "random" {
    export *
    header "random"
  }
  module "ratio" {
    export *
    header "ratio"
  }
  module "regex" {
    export *
    export vector
    header "regex"
  }
  module "scoped_allocator" {
    export *
    header "scoped_allocator"
  }
  module "set" {
    export *
    header "set"
  }
//  module "setjmp.h" {
//    export *
//    header "setjmp.h"
//  }
  module "span" {
    requires cplusplus20
    export *
    header "span"
  }
  module "sstream" {
    export *
    header "sstream"
  }
  module "stack" {
    export *
    header "stack"
  }
  module "stdexcept" {
    export *
    header "stdexcept"
  }
  module "streambuf" {
    export *
    header "streambuf"
  }
  module "string" {
    export *
    header "string"
  }
  module "string_view" {
    requires cplusplus17

    export *
    header "string_view"
  }
//  module "string.h" {
//    export *
//    header "string.h"
 // }
  module "system_error" {
    export *
    header "system_error"
  }
//  module "tgmath.h" {
//    export *
//    header "tgmath.h"
//  }
  module "thread" {
    export *
    header "thread"
  }
  module "tuple" {
    export *
    header "tuple"
  }
  module "type_traits" {
    export *
    header "type_traits"
  }
  module "typeindex" {
    export *
    header "typeindex"
  }
  module "typeinfo" {
    export *
    header "typeinfo"
  }
  module "unordered_map" {
    export *
    header "unordered_map"
  }
  module "unordered_set" {
    export *
    header "unordered_set"
  }
  module "utility" {
    export *
    header "utility"
  }
  module "valarray" {
    export *
    header "valarray"
  }
  module "variant" {
    requires cplusplus17
    export *
    header "variant"
  }
  module "vector" {
    export *
    header "vector"
  }
  module "codecvt" {
    export *
    header "codecvt"
  }
  module "cuchar" {
    requires cplusplus17
    export *
    header "cuchar"
  }
  module "experimental/string_view" {
    export *
    header "experimental/string_view"
  }
  module "ext/functional" {
    export *
    header "ext/functional"
  }
/*  module "ext/hash_map" {
    export *
    header "ext/hash_map"
  }
  module "ext/hash_set" {
    export *
    header "ext/hash_set"
  }
*/
  module "ext/numeric" {
    export *
    header "ext/numeric"
  }
  module "ext/type_traits.h" {
    export *
    header "ext/type_traits.h"
  }

  module "bits_alloc_traits_h" {
    export *
    header "bits/alloc_traits.h"
  }
  module "bits/allocator.h" {
    export *
    header "bits/allocator.h"
  }
  module "bits/basic_ios.h" {
    export *
    header "bits/basic_ios.h"
  }
  module "bits/chrono.h" [optional] {
    export *
    header "bits/chrono.h"
  }
  module "bits/cpp_type_traits.h" {
    export *
    header "bits/cpp_type_traits.h"
  }
  module "bits/exception_defines.h" {
    export *
    header "bits/exception_defines.h"
  }
  module "bits_invoke_h" {
    export *
    export bits_move_h
    header "bits/invoke.h"
  }
  module "bits/ios_base.h" {
    export *
    header "bits/ios_base.h"
  }
  module "bits/iterator_concepts.h" {
    requires cplusplus20
    export *
    header "bits/iterator_concepts.h"
  }
  module "bits/locale_facets.h" {
    export *
    header "bits/locale_facets.h"
  }
  module "bits_move_h" {
    export *
    header "bits/move.h"
  }
  module "bits_stl_algobase_h" {
    export *
    header "bits/stl_algobase.h"
  }
  module "bits_stl_iterator_h" {
    export bits_stl_algobase_h
    export *
    header "bits/stl_iterator.h"
  }
  module "bits/stl_iterator_base_funcs.h" {
    export *
    export bits_stl_iterator_base_types_h
    header "bits/stl_iterator_base_funcs.h"
  }
  module "bits_stl_iterator_base_types_h" {
    export *
    export bits_stl_algobase_h
    header "bits/stl_iterator_base_types.h"
  }
  module "bits/stl_map.h" {
    export *
    export bits_stl_tree_h
    header "bits/stl_map.h"
  }
  module "bits/stl_pair.h" {
    export *
    header "bits/stl_pair.h"
  }
  explicit module "bits_stl_tree_h" {
    export *
    header "bits/stl_tree.h"
  }
  module "bits/range_access.h" {
    export *
    export bits_stl_iterator_h
    header "bits/range_access.h"
  }
  module "bits/ranges_algo.h" {
    requires cplusplus20
    export *
    export utility
    export bits_stl_algo_h
    header "bits/ranges_algo.h"
  }
   module "bits/ranges_algobase.h" {
    requires cplusplus20
    export *
    export initializer_list
    header "bits/ranges_algobase.h"
  }
  explicit module "bits_ranges_base_h" [optional] {
    requires cplusplus20
    export *
    export bits_stl_iterator_h
    export initializer_list
    header "bits/ranges_base.h"
  }
  module "bits/ranges_util.h" [optional] {
    requires cplusplus20
    export *
    export bits_invoke_h
    export utility
    header "bits/ranges_util.h"
  }
  module "bits_stl_algo_h" {
    export *
    header "bits/stl_algo.h"
  }
  module "bits/stl_construct.h" {
    export *
    export bits_stl_iterator_base_types_h
    header "bits/stl_construct.h"
  }
  module "bits/uniform_int_dist.h" {
    export *
    export bits_stl_algobase_h
    header "bits/uniform_int_dist.h"
  }
  module "bits/utility.h" [optional] {
<<<<<<< HEAD
    requires cplusplus17
=======
>>>>>>> f2f67553
    export *
    header "bits/utility.h"
  }
  module "bits/uses_allocator_args.h" [optional] {
    requires cplusplus17
    export *
    header "bits/uses_allocator_args.h"
  }
}<|MERGE_RESOLUTION|>--- conflicted
+++ resolved
@@ -557,10 +557,6 @@
     header "bits/uniform_int_dist.h"
   }
   module "bits/utility.h" [optional] {
-<<<<<<< HEAD
-    requires cplusplus17
-=======
->>>>>>> f2f67553
     export *
     header "bits/utility.h"
   }
