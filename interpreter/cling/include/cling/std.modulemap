--- conflicted
+++ resolved
@@ -464,15 +464,9 @@
     export bits_stl_tree_h
     header "bits/stl_map.h"
   }
-<<<<<<< HEAD
-  module "bits/unique_ptr.h" {
-    export *
-    header "bits/unique_ptr.h"
-=======
   module "bits/stl_pair.h" {
     export *
     header "bits/stl_pair.h"
->>>>>>> 8dfa7307
   }
   explicit module "bits_stl_tree_h" {
     export *
@@ -505,4 +499,8 @@
     export bits_stl_algobase_h
     header "bits/uniform_int_dist.h"
   }
+  module "bits/unique_ptr.h" {
+    export *
+    header "bits/unique_ptr.h"
+  }
 }