//===- Type.cpp - Type representation and manipulation --------------------===//
//
// Part of the LLVM Project, under the Apache License v2.0 with LLVM Exceptions.
// See https://llvm.org/LICENSE.txt for license information.
// SPDX-License-Identifier: Apache-2.0 WITH LLVM-exception
//
//===----------------------------------------------------------------------===//
//
//  This file implements type-related functionality.
//
//===----------------------------------------------------------------------===//

#include "clang/AST/Type.h"
#include "Linkage.h"
#include "clang/AST/ASTContext.h"
#include "clang/AST/Attr.h"
#include "clang/AST/CharUnits.h"
#include "clang/AST/Decl.h"
#include "clang/AST/DeclBase.h"
#include "clang/AST/DeclCXX.h"
#include "clang/AST/DeclObjC.h"
#include "clang/AST/DeclTemplate.h"
#include "clang/AST/DependenceFlags.h"
#include "clang/AST/Expr.h"
#include "clang/AST/NestedNameSpecifier.h"
#include "clang/AST/NonTrivialTypeVisitor.h"
#include "clang/AST/PrettyPrinter.h"
#include "clang/AST/TemplateBase.h"
#include "clang/AST/TemplateName.h"
#include "clang/AST/TypeVisitor.h"
#include "clang/Basic/AddressSpaces.h"
#include "clang/Basic/ExceptionSpecificationType.h"
#include "clang/Basic/IdentifierTable.h"
#include "clang/Basic/LLVM.h"
#include "clang/Basic/LangOptions.h"
#include "clang/Basic/Linkage.h"
#include "clang/Basic/Specifiers.h"
#include "clang/Basic/TargetCXXABI.h"
#include "clang/Basic/TargetInfo.h"
#include "clang/Basic/Visibility.h"
#include "llvm/ADT/APInt.h"
#include "llvm/ADT/APSInt.h"
#include "llvm/ADT/ArrayRef.h"
#include "llvm/ADT/FoldingSet.h"
#include "llvm/ADT/SmallVector.h"
#include "llvm/Support/Casting.h"
#include "llvm/Support/ErrorHandling.h"
#include "llvm/Support/MathExtras.h"
#include <algorithm>
#include <cassert>
#include <cstdint>
#include <cstring>
#include <optional>
#include <type_traits>

using namespace clang;

bool Qualifiers::isStrictSupersetOf(Qualifiers Other) const {
  return (*this != Other) &&
    // CVR qualifiers superset
    (((Mask & CVRMask) | (Other.Mask & CVRMask)) == (Mask & CVRMask)) &&
    // ObjC GC qualifiers superset
    ((getObjCGCAttr() == Other.getObjCGCAttr()) ||
     (hasObjCGCAttr() && !Other.hasObjCGCAttr())) &&
    // Address space superset.
    ((getAddressSpace() == Other.getAddressSpace()) ||
     (hasAddressSpace()&& !Other.hasAddressSpace())) &&
    // Lifetime qualifier superset.
    ((getObjCLifetime() == Other.getObjCLifetime()) ||
     (hasObjCLifetime() && !Other.hasObjCLifetime()));
}

const IdentifierInfo* QualType::getBaseTypeIdentifier() const {
  const Type* ty = getTypePtr();
  NamedDecl *ND = nullptr;
  if (ty->isPointerType() || ty->isReferenceType())
    return ty->getPointeeType().getBaseTypeIdentifier();
  else if (ty->isRecordType())
    ND = ty->castAs<RecordType>()->getDecl();
  else if (ty->isEnumeralType())
    ND = ty->castAs<EnumType>()->getDecl();
  else if (ty->getTypeClass() == Type::Typedef)
    ND = ty->castAs<TypedefType>()->getDecl();
  else if (ty->isArrayType())
    return ty->castAsArrayTypeUnsafe()->
        getElementType().getBaseTypeIdentifier();

  if (ND)
    return ND->getIdentifier();
  return nullptr;
}

bool QualType::mayBeDynamicClass() const {
  const auto *ClassDecl = getTypePtr()->getPointeeCXXRecordDecl();
  return ClassDecl && ClassDecl->mayBeDynamicClass();
}

bool QualType::mayBeNotDynamicClass() const {
  const auto *ClassDecl = getTypePtr()->getPointeeCXXRecordDecl();
  return !ClassDecl || ClassDecl->mayBeNonDynamicClass();
}

bool QualType::isConstant(QualType T, const ASTContext &Ctx) {
  if (T.isConstQualified())
    return true;

  if (const ArrayType *AT = Ctx.getAsArrayType(T))
    return AT->getElementType().isConstant(Ctx);

  return T.getAddressSpace() == LangAS::opencl_constant;
}

// C++ [temp.dep.type]p1:
//   A type is dependent if it is...
//     - an array type constructed from any dependent type or whose
//       size is specified by a constant expression that is
//       value-dependent,
ArrayType::ArrayType(TypeClass tc, QualType et, QualType can,
                     ArraySizeModifier sm, unsigned tq, const Expr *sz)
    // Note, we need to check for DependentSizedArrayType explicitly here
    // because we use a DependentSizedArrayType with no size expression as the
    // type of a dependent array of unknown bound with a dependent braced
    // initializer:
    //
    //   template<int ...N> int arr[] = {N...};
    : Type(tc, can,
           et->getDependence() |
               (sz ? toTypeDependence(
                         turnValueToTypeDependence(sz->getDependence()))
                   : TypeDependence::None) |
               (tc == VariableArray ? TypeDependence::VariablyModified
                                    : TypeDependence::None) |
               (tc == DependentSizedArray
                    ? TypeDependence::DependentInstantiation
                    : TypeDependence::None)),
      ElementType(et) {
  ArrayTypeBits.IndexTypeQuals = tq;
  ArrayTypeBits.SizeModifier = sm;
}

unsigned ConstantArrayType::getNumAddressingBits(const ASTContext &Context,
                                                 QualType ElementType,
                                               const llvm::APInt &NumElements) {
  uint64_t ElementSize = Context.getTypeSizeInChars(ElementType).getQuantity();

  // Fast path the common cases so we can avoid the conservative computation
  // below, which in common cases allocates "large" APSInt values, which are
  // slow.

  // If the element size is a power of 2, we can directly compute the additional
  // number of addressing bits beyond those required for the element count.
  if (llvm::isPowerOf2_64(ElementSize)) {
    return NumElements.getActiveBits() + llvm::Log2_64(ElementSize);
  }

  // If both the element count and element size fit in 32-bits, we can do the
  // computation directly in 64-bits.
  if ((ElementSize >> 32) == 0 && NumElements.getBitWidth() <= 64 &&
      (NumElements.getZExtValue() >> 32) == 0) {
    uint64_t TotalSize = NumElements.getZExtValue() * ElementSize;
    return 64 - llvm::countLeadingZeros(TotalSize);
  }

  // Otherwise, use APSInt to handle arbitrary sized values.
  llvm::APSInt SizeExtended(NumElements, true);
  unsigned SizeTypeBits = Context.getTypeSize(Context.getSizeType());
  SizeExtended = SizeExtended.extend(std::max(SizeTypeBits,
                                              SizeExtended.getBitWidth()) * 2);

  llvm::APSInt TotalSize(llvm::APInt(SizeExtended.getBitWidth(), ElementSize));
  TotalSize *= SizeExtended;

  return TotalSize.getActiveBits();
}

unsigned ConstantArrayType::getMaxSizeBits(const ASTContext &Context) {
  unsigned Bits = Context.getTypeSize(Context.getSizeType());

  // Limit the number of bits in size_t so that maximal bit size fits 64 bit
  // integer (see PR8256).  We can do this as currently there is no hardware
  // that supports full 64-bit virtual space.
  if (Bits > 61)
    Bits = 61;

  return Bits;
}

void ConstantArrayType::Profile(llvm::FoldingSetNodeID &ID,
                                const ASTContext &Context, QualType ET,
                                const llvm::APInt &ArraySize,
                                const Expr *SizeExpr, ArraySizeModifier SizeMod,
                                unsigned TypeQuals) {
  ID.AddPointer(ET.getAsOpaquePtr());
  ID.AddInteger(ArraySize.getZExtValue());
  ID.AddInteger(SizeMod);
  ID.AddInteger(TypeQuals);
  ID.AddBoolean(SizeExpr != nullptr);
  if (SizeExpr)
    SizeExpr->Profile(ID, Context, true);
}

DependentSizedArrayType::DependentSizedArrayType(const ASTContext &Context,
                                                 QualType et, QualType can,
                                                 Expr *e, ArraySizeModifier sm,
                                                 unsigned tq,
                                                 SourceRange brackets)
    : ArrayType(DependentSizedArray, et, can, sm, tq, e),
      Context(Context), SizeExpr((Stmt*) e), Brackets(brackets) {}

void DependentSizedArrayType::Profile(llvm::FoldingSetNodeID &ID,
                                      const ASTContext &Context,
                                      QualType ET,
                                      ArraySizeModifier SizeMod,
                                      unsigned TypeQuals,
                                      Expr *E) {
  ID.AddPointer(ET.getAsOpaquePtr());
  ID.AddInteger(SizeMod);
  ID.AddInteger(TypeQuals);
  E->Profile(ID, Context, true);
}

DependentVectorType::DependentVectorType(const ASTContext &Context,
                                         QualType ElementType,
                                         QualType CanonType, Expr *SizeExpr,
                                         SourceLocation Loc,
                                         VectorType::VectorKind VecKind)
    : Type(DependentVector, CanonType,
           TypeDependence::DependentInstantiation |
               ElementType->getDependence() |
               (SizeExpr ? toTypeDependence(SizeExpr->getDependence())
                         : TypeDependence::None)),
      Context(Context), ElementType(ElementType), SizeExpr(SizeExpr), Loc(Loc) {
  VectorTypeBits.VecKind = VecKind;
}

void DependentVectorType::Profile(llvm::FoldingSetNodeID &ID,
                                  const ASTContext &Context,
                                  QualType ElementType, const Expr *SizeExpr,
                                  VectorType::VectorKind VecKind) {
  ID.AddPointer(ElementType.getAsOpaquePtr());
  ID.AddInteger(VecKind);
  SizeExpr->Profile(ID, Context, true);
}

DependentSizedExtVectorType::DependentSizedExtVectorType(
    const ASTContext &Context, QualType ElementType, QualType can,
    Expr *SizeExpr, SourceLocation loc)
    : Type(DependentSizedExtVector, can,
           TypeDependence::DependentInstantiation |
               ElementType->getDependence() |
               (SizeExpr ? toTypeDependence(SizeExpr->getDependence())
                         : TypeDependence::None)),
      Context(Context), SizeExpr(SizeExpr), ElementType(ElementType), loc(loc) {
}

void
DependentSizedExtVectorType::Profile(llvm::FoldingSetNodeID &ID,
                                     const ASTContext &Context,
                                     QualType ElementType, Expr *SizeExpr) {
  ID.AddPointer(ElementType.getAsOpaquePtr());
  SizeExpr->Profile(ID, Context, true);
}

DependentAddressSpaceType::DependentAddressSpaceType(const ASTContext &Context,
                                                     QualType PointeeType,
                                                     QualType can,
                                                     Expr *AddrSpaceExpr,
                                                     SourceLocation loc)
    : Type(DependentAddressSpace, can,
           TypeDependence::DependentInstantiation |
               PointeeType->getDependence() |
               (AddrSpaceExpr ? toTypeDependence(AddrSpaceExpr->getDependence())
                              : TypeDependence::None)),
      Context(Context), AddrSpaceExpr(AddrSpaceExpr), PointeeType(PointeeType),
      loc(loc) {}

void DependentAddressSpaceType::Profile(llvm::FoldingSetNodeID &ID,
                                        const ASTContext &Context,
                                        QualType PointeeType,
                                        Expr *AddrSpaceExpr) {
  ID.AddPointer(PointeeType.getAsOpaquePtr());
  AddrSpaceExpr->Profile(ID, Context, true);
}

MatrixType::MatrixType(TypeClass tc, QualType matrixType, QualType canonType,
                       const Expr *RowExpr, const Expr *ColumnExpr)
    : Type(tc, canonType,
           (RowExpr ? (matrixType->getDependence() | TypeDependence::Dependent |
                       TypeDependence::Instantiation |
                       (matrixType->isVariablyModifiedType()
                            ? TypeDependence::VariablyModified
                            : TypeDependence::None) |
                       (matrixType->containsUnexpandedParameterPack() ||
                                (RowExpr &&
                                 RowExpr->containsUnexpandedParameterPack()) ||
                                (ColumnExpr &&
                                 ColumnExpr->containsUnexpandedParameterPack())
                            ? TypeDependence::UnexpandedPack
                            : TypeDependence::None))
                    : matrixType->getDependence())),
      ElementType(matrixType) {}

ConstantMatrixType::ConstantMatrixType(QualType matrixType, unsigned nRows,
                                       unsigned nColumns, QualType canonType)
    : ConstantMatrixType(ConstantMatrix, matrixType, nRows, nColumns,
                         canonType) {}

ConstantMatrixType::ConstantMatrixType(TypeClass tc, QualType matrixType,
                                       unsigned nRows, unsigned nColumns,
                                       QualType canonType)
    : MatrixType(tc, matrixType, canonType), NumRows(nRows),
      NumColumns(nColumns) {}

DependentSizedMatrixType::DependentSizedMatrixType(
    const ASTContext &CTX, QualType ElementType, QualType CanonicalType,
    Expr *RowExpr, Expr *ColumnExpr, SourceLocation loc)
    : MatrixType(DependentSizedMatrix, ElementType, CanonicalType, RowExpr,
                 ColumnExpr),
      Context(CTX), RowExpr(RowExpr), ColumnExpr(ColumnExpr), loc(loc) {}

void DependentSizedMatrixType::Profile(llvm::FoldingSetNodeID &ID,
                                       const ASTContext &CTX,
                                       QualType ElementType, Expr *RowExpr,
                                       Expr *ColumnExpr) {
  ID.AddPointer(ElementType.getAsOpaquePtr());
  RowExpr->Profile(ID, CTX, true);
  ColumnExpr->Profile(ID, CTX, true);
}

VectorType::VectorType(QualType vecType, unsigned nElements, QualType canonType,
                       VectorKind vecKind)
    : VectorType(Vector, vecType, nElements, canonType, vecKind) {}

VectorType::VectorType(TypeClass tc, QualType vecType, unsigned nElements,
                       QualType canonType, VectorKind vecKind)
    : Type(tc, canonType, vecType->getDependence()), ElementType(vecType) {
  VectorTypeBits.VecKind = vecKind;
  VectorTypeBits.NumElements = nElements;
}

BitIntType::BitIntType(bool IsUnsigned, unsigned NumBits)
    : Type(BitInt, QualType{}, TypeDependence::None), IsUnsigned(IsUnsigned),
      NumBits(NumBits) {}

DependentBitIntType::DependentBitIntType(const ASTContext &Context,
                                         bool IsUnsigned, Expr *NumBitsExpr)
    : Type(DependentBitInt, QualType{},
           toTypeDependence(NumBitsExpr->getDependence())),
      Context(Context), ExprAndUnsigned(NumBitsExpr, IsUnsigned) {}

bool DependentBitIntType::isUnsigned() const {
  return ExprAndUnsigned.getInt();
}

clang::Expr *DependentBitIntType::getNumBitsExpr() const {
  return ExprAndUnsigned.getPointer();
}

void DependentBitIntType::Profile(llvm::FoldingSetNodeID &ID,
                                  const ASTContext &Context, bool IsUnsigned,
                                  Expr *NumBitsExpr) {
  ID.AddBoolean(IsUnsigned);
  NumBitsExpr->Profile(ID, Context, true);
}

/// getArrayElementTypeNoTypeQual - If this is an array type, return the
/// element type of the array, potentially with type qualifiers missing.
/// This method should never be used when type qualifiers are meaningful.
const Type *Type::getArrayElementTypeNoTypeQual() const {
  // If this is directly an array type, return it.
  if (const auto *ATy = dyn_cast<ArrayType>(this))
    return ATy->getElementType().getTypePtr();

  // If the canonical form of this type isn't the right kind, reject it.
  if (!isa<ArrayType>(CanonicalType))
    return nullptr;

  // If this is a typedef for an array type, strip the typedef off without
  // losing all typedef information.
  return cast<ArrayType>(getUnqualifiedDesugaredType())
    ->getElementType().getTypePtr();
}

/// getDesugaredType - Return the specified type with any "sugar" removed from
/// the type.  This takes off typedefs, typeof's etc.  If the outer level of
/// the type is already concrete, it returns it unmodified.  This is similar
/// to getting the canonical type, but it doesn't remove *all* typedefs.  For
/// example, it returns "T*" as "T*", (not as "int*"), because the pointer is
/// concrete.
QualType QualType::getDesugaredType(QualType T, const ASTContext &Context) {
  SplitQualType split = getSplitDesugaredType(T);
  return Context.getQualifiedType(split.Ty, split.Quals);
}

QualType QualType::getSingleStepDesugaredTypeImpl(QualType type,
                                                  const ASTContext &Context) {
  SplitQualType split = type.split();
  QualType desugar = split.Ty->getLocallyUnqualifiedSingleStepDesugaredType();
  return Context.getQualifiedType(desugar, split.Quals);
}

// Check that no type class is polymorphic. LLVM style RTTI should be used
// instead. If absolutely needed an exception can still be added here by
// defining the appropriate macro (but please don't do this).
#define TYPE(CLASS, BASE) \
  static_assert(!std::is_polymorphic<CLASS##Type>::value, \
                #CLASS "Type should not be polymorphic!");
#include "clang/AST/TypeNodes.inc"

// Check that no type class has a non-trival destructor. Types are
// allocated with the BumpPtrAllocator from ASTContext and therefore
// their destructor is not executed.
//
// FIXME: ConstantArrayType is not trivially destructible because of its
// APInt member. It should be replaced in favor of ASTContext allocation.
#define TYPE(CLASS, BASE)                                                      \
  static_assert(std::is_trivially_destructible<CLASS##Type>::value ||          \
                    std::is_same<CLASS##Type, ConstantArrayType>::value,       \
                #CLASS "Type should be trivially destructible!");
#include "clang/AST/TypeNodes.inc"

QualType Type::getLocallyUnqualifiedSingleStepDesugaredType() const {
  switch (getTypeClass()) {
#define ABSTRACT_TYPE(Class, Parent)
#define TYPE(Class, Parent) \
  case Type::Class: { \
    const auto *ty = cast<Class##Type>(this); \
    if (!ty->isSugared()) return QualType(ty, 0); \
    return ty->desugar(); \
  }
#include "clang/AST/TypeNodes.inc"
  }
  llvm_unreachable("bad type kind!");
}

SplitQualType QualType::getSplitDesugaredType(QualType T) {
  QualifierCollector Qs;

  QualType Cur = T;
  while (true) {
    const Type *CurTy = Qs.strip(Cur);
    switch (CurTy->getTypeClass()) {
#define ABSTRACT_TYPE(Class, Parent)
#define TYPE(Class, Parent) \
    case Type::Class: { \
      const auto *Ty = cast<Class##Type>(CurTy); \
      if (!Ty->isSugared()) \
        return SplitQualType(Ty, Qs); \
      Cur = Ty->desugar(); \
      break; \
    }
#include "clang/AST/TypeNodes.inc"
    }
  }
}

SplitQualType QualType::getSplitUnqualifiedTypeImpl(QualType type) {
  SplitQualType split = type.split();

  // All the qualifiers we've seen so far.
  Qualifiers quals = split.Quals;

  // The last type node we saw with any nodes inside it.
  const Type *lastTypeWithQuals = split.Ty;

  while (true) {
    QualType next;

    // Do a single-step desugar, aborting the loop if the type isn't
    // sugared.
    switch (split.Ty->getTypeClass()) {
#define ABSTRACT_TYPE(Class, Parent)
#define TYPE(Class, Parent) \
    case Type::Class: { \
      const auto *ty = cast<Class##Type>(split.Ty); \
      if (!ty->isSugared()) goto done; \
      next = ty->desugar(); \
      break; \
    }
#include "clang/AST/TypeNodes.inc"
    }

    // Otherwise, split the underlying type.  If that yields qualifiers,
    // update the information.
    split = next.split();
    if (!split.Quals.empty()) {
      lastTypeWithQuals = split.Ty;
      quals.addConsistentQualifiers(split.Quals);
    }
  }

 done:
  return SplitQualType(lastTypeWithQuals, quals);
}

QualType QualType::IgnoreParens(QualType T) {
  // FIXME: this seems inherently un-qualifiers-safe.
  while (const auto *PT = T->getAs<ParenType>())
    T = PT->getInnerType();
  return T;
}

/// This will check for a T (which should be a Type which can act as
/// sugar, such as a TypedefType) by removing any existing sugar until it
/// reaches a T or a non-sugared type.
template<typename T> static const T *getAsSugar(const Type *Cur) {
  while (true) {
    if (const auto *Sugar = dyn_cast<T>(Cur))
      return Sugar;
    switch (Cur->getTypeClass()) {
#define ABSTRACT_TYPE(Class, Parent)
#define TYPE(Class, Parent) \
    case Type::Class: { \
      const auto *Ty = cast<Class##Type>(Cur); \
      if (!Ty->isSugared()) return 0; \
      Cur = Ty->desugar().getTypePtr(); \
      break; \
    }
#include "clang/AST/TypeNodes.inc"
    }
  }
}

template <> const TypedefType *Type::getAs() const {
  return getAsSugar<TypedefType>(this);
}

template <> const UsingType *Type::getAs() const {
  return getAsSugar<UsingType>(this);
}

template <> const TemplateSpecializationType *Type::getAs() const {
  return getAsSugar<TemplateSpecializationType>(this);
}

template <> const AttributedType *Type::getAs() const {
  return getAsSugar<AttributedType>(this);
}

/// getUnqualifiedDesugaredType - Pull any qualifiers and syntactic
/// sugar off the given type.  This should produce an object of the
/// same dynamic type as the canonical type.
const Type *Type::getUnqualifiedDesugaredType() const {
  const Type *Cur = this;

  while (true) {
    switch (Cur->getTypeClass()) {
#define ABSTRACT_TYPE(Class, Parent)
#define TYPE(Class, Parent) \
    case Class: { \
      const auto *Ty = cast<Class##Type>(Cur); \
      if (!Ty->isSugared()) return Cur; \
      Cur = Ty->desugar().getTypePtr(); \
      break; \
    }
#include "clang/AST/TypeNodes.inc"
    }
  }
}

bool Type::isClassType() const {
  if (const auto *RT = getAs<RecordType>())
    return RT->getDecl()->isClass();
  return false;
}

bool Type::isStructureType() const {
  if (const auto *RT = getAs<RecordType>())
    return RT->getDecl()->isStruct();
  return false;
}

bool Type::isObjCBoxableRecordType() const {
  if (const auto *RT = getAs<RecordType>())
    return RT->getDecl()->hasAttr<ObjCBoxableAttr>();
  return false;
}

bool Type::isInterfaceType() const {
  if (const auto *RT = getAs<RecordType>())
    return RT->getDecl()->isInterface();
  return false;
}

bool Type::isStructureOrClassType() const {
  if (const auto *RT = getAs<RecordType>()) {
    RecordDecl *RD = RT->getDecl();
    return RD->isStruct() || RD->isClass() || RD->isInterface();
  }
  return false;
}

bool Type::isVoidPointerType() const {
  if (const auto *PT = getAs<PointerType>())
    return PT->getPointeeType()->isVoidType();
  return false;
}

bool Type::isUnionType() const {
  if (const auto *RT = getAs<RecordType>())
    return RT->getDecl()->isUnion();
  return false;
}

bool Type::isComplexType() const {
  if (const auto *CT = dyn_cast<ComplexType>(CanonicalType))
    return CT->getElementType()->isFloatingType();
  return false;
}

bool Type::isComplexIntegerType() const {
  // Check for GCC complex integer extension.
  return getAsComplexIntegerType();
}

bool Type::isScopedEnumeralType() const {
  if (const auto *ET = getAs<EnumType>())
    return ET->getDecl()->isScoped();
  return false;
}

const ComplexType *Type::getAsComplexIntegerType() const {
  if (const auto *Complex = getAs<ComplexType>())
    if (Complex->getElementType()->isIntegerType())
      return Complex;
  return nullptr;
}

QualType Type::getPointeeType() const {
  if (const auto *PT = getAs<PointerType>())
    return PT->getPointeeType();
  if (const auto *OPT = getAs<ObjCObjectPointerType>())
    return OPT->getPointeeType();
  if (const auto *BPT = getAs<BlockPointerType>())
    return BPT->getPointeeType();
  if (const auto *RT = getAs<ReferenceType>())
    return RT->getPointeeType();
  if (const auto *MPT = getAs<MemberPointerType>())
    return MPT->getPointeeType();
  if (const auto *DT = getAs<DecayedType>())
    return DT->getPointeeType();
  return {};
}

const RecordType *Type::getAsStructureType() const {
  // If this is directly a structure type, return it.
  if (const auto *RT = dyn_cast<RecordType>(this)) {
    if (RT->getDecl()->isStruct())
      return RT;
  }

  // If the canonical form of this type isn't the right kind, reject it.
  if (const auto *RT = dyn_cast<RecordType>(CanonicalType)) {
    if (!RT->getDecl()->isStruct())
      return nullptr;

    // If this is a typedef for a structure type, strip the typedef off without
    // losing all typedef information.
    return cast<RecordType>(getUnqualifiedDesugaredType());
  }
  return nullptr;
}

const RecordType *Type::getAsUnionType() const {
  // If this is directly a union type, return it.
  if (const auto *RT = dyn_cast<RecordType>(this)) {
    if (RT->getDecl()->isUnion())
      return RT;
  }

  // If the canonical form of this type isn't the right kind, reject it.
  if (const auto *RT = dyn_cast<RecordType>(CanonicalType)) {
    if (!RT->getDecl()->isUnion())
      return nullptr;

    // If this is a typedef for a union type, strip the typedef off without
    // losing all typedef information.
    return cast<RecordType>(getUnqualifiedDesugaredType());
  }

  return nullptr;
}

bool Type::isObjCIdOrObjectKindOfType(const ASTContext &ctx,
                                      const ObjCObjectType *&bound) const {
  bound = nullptr;

  const auto *OPT = getAs<ObjCObjectPointerType>();
  if (!OPT)
    return false;

  // Easy case: id.
  if (OPT->isObjCIdType())
    return true;

  // If it's not a __kindof type, reject it now.
  if (!OPT->isKindOfType())
    return false;

  // If it's Class or qualified Class, it's not an object type.
  if (OPT->isObjCClassType() || OPT->isObjCQualifiedClassType())
    return false;

  // Figure out the type bound for the __kindof type.
  bound = OPT->getObjectType()->stripObjCKindOfTypeAndQuals(ctx)
            ->getAs<ObjCObjectType>();
  return true;
}

bool Type::isObjCClassOrClassKindOfType() const {
  const auto *OPT = getAs<ObjCObjectPointerType>();
  if (!OPT)
    return false;

  // Easy case: Class.
  if (OPT->isObjCClassType())
    return true;

  // If it's not a __kindof type, reject it now.
  if (!OPT->isKindOfType())
    return false;

  // If it's Class or qualified Class, it's a class __kindof type.
  return OPT->isObjCClassType() || OPT->isObjCQualifiedClassType();
}

ObjCTypeParamType::ObjCTypeParamType(const ObjCTypeParamDecl *D, QualType can,
                                     ArrayRef<ObjCProtocolDecl *> protocols)
    : Type(ObjCTypeParam, can, toSemanticDependence(can->getDependence())),
      OTPDecl(const_cast<ObjCTypeParamDecl *>(D)) {
  initialize(protocols);
}

ObjCObjectType::ObjCObjectType(QualType Canonical, QualType Base,
                               ArrayRef<QualType> typeArgs,
                               ArrayRef<ObjCProtocolDecl *> protocols,
                               bool isKindOf)
    : Type(ObjCObject, Canonical, Base->getDependence()), BaseType(Base) {
  ObjCObjectTypeBits.IsKindOf = isKindOf;

  ObjCObjectTypeBits.NumTypeArgs = typeArgs.size();
  assert(getTypeArgsAsWritten().size() == typeArgs.size() &&
         "bitfield overflow in type argument count");
  if (!typeArgs.empty())
    memcpy(getTypeArgStorage(), typeArgs.data(),
           typeArgs.size() * sizeof(QualType));

  for (auto typeArg : typeArgs) {
    addDependence(typeArg->getDependence() & ~TypeDependence::VariablyModified);
  }
  // Initialize the protocol qualifiers. The protocol storage is known
  // after we set number of type arguments.
  initialize(protocols);
}

bool ObjCObjectType::isSpecialized() const {
  // If we have type arguments written here, the type is specialized.
  if (ObjCObjectTypeBits.NumTypeArgs > 0)
    return true;

  // Otherwise, check whether the base type is specialized.
  if (const auto objcObject = getBaseType()->getAs<ObjCObjectType>()) {
    // Terminate when we reach an interface type.
    if (isa<ObjCInterfaceType>(objcObject))
      return false;

    return objcObject->isSpecialized();
  }

  // Not specialized.
  return false;
}

ArrayRef<QualType> ObjCObjectType::getTypeArgs() const {
  // We have type arguments written on this type.
  if (isSpecializedAsWritten())
    return getTypeArgsAsWritten();

  // Look at the base type, which might have type arguments.
  if (const auto objcObject = getBaseType()->getAs<ObjCObjectType>()) {
    // Terminate when we reach an interface type.
    if (isa<ObjCInterfaceType>(objcObject))
      return {};

    return objcObject->getTypeArgs();
  }

  // No type arguments.
  return {};
}

bool ObjCObjectType::isKindOfType() const {
  if (isKindOfTypeAsWritten())
    return true;

  // Look at the base type, which might have type arguments.
  if (const auto objcObject = getBaseType()->getAs<ObjCObjectType>()) {
    // Terminate when we reach an interface type.
    if (isa<ObjCInterfaceType>(objcObject))
      return false;

    return objcObject->isKindOfType();
  }

  // Not a "__kindof" type.
  return false;
}

QualType ObjCObjectType::stripObjCKindOfTypeAndQuals(
           const ASTContext &ctx) const {
  if (!isKindOfType() && qual_empty())
    return QualType(this, 0);

  // Recursively strip __kindof.
  SplitQualType splitBaseType = getBaseType().split();
  QualType baseType(splitBaseType.Ty, 0);
  if (const auto *baseObj = splitBaseType.Ty->getAs<ObjCObjectType>())
    baseType = baseObj->stripObjCKindOfTypeAndQuals(ctx);

  return ctx.getObjCObjectType(ctx.getQualifiedType(baseType,
                                                    splitBaseType.Quals),
                               getTypeArgsAsWritten(),
                               /*protocols=*/{},
                               /*isKindOf=*/false);
}

ObjCInterfaceDecl *ObjCInterfaceType::getDecl() const {
  ObjCInterfaceDecl *Canon = Decl->getCanonicalDecl();
  if (ObjCInterfaceDecl *Def = Canon->getDefinition())
    return Def;
  return Canon;
}

const ObjCObjectPointerType *ObjCObjectPointerType::stripObjCKindOfTypeAndQuals(
                               const ASTContext &ctx) const {
  if (!isKindOfType() && qual_empty())
    return this;

  QualType obj = getObjectType()->stripObjCKindOfTypeAndQuals(ctx);
  return ctx.getObjCObjectPointerType(obj)->castAs<ObjCObjectPointerType>();
}

namespace {

/// Visitor used to perform a simple type transformation that does not change
/// the semantics of the type.
template <typename Derived>
struct SimpleTransformVisitor : public TypeVisitor<Derived, QualType> {
  ASTContext &Ctx;

  QualType recurse(QualType type) {
    // Split out the qualifiers from the type.
    SplitQualType splitType = type.split();

    // Visit the type itself.
    QualType result = static_cast<Derived *>(this)->Visit(splitType.Ty);
    if (result.isNull())
      return result;

    // Reconstruct the transformed type by applying the local qualifiers
    // from the split type.
    return Ctx.getQualifiedType(result, splitType.Quals);
  }

public:
  explicit SimpleTransformVisitor(ASTContext &ctx) : Ctx(ctx) {}

  // None of the clients of this transformation can occur where
  // there are dependent types, so skip dependent types.
#define TYPE(Class, Base)
#define DEPENDENT_TYPE(Class, Base) \
  QualType Visit##Class##Type(const Class##Type *T) { return QualType(T, 0); }
#include "clang/AST/TypeNodes.inc"

#define TRIVIAL_TYPE_CLASS(Class) \
  QualType Visit##Class##Type(const Class##Type *T) { return QualType(T, 0); }
#define SUGARED_TYPE_CLASS(Class) \
  QualType Visit##Class##Type(const Class##Type *T) { \
    if (!T->isSugared()) \
      return QualType(T, 0); \
    QualType desugaredType = recurse(T->desugar()); \
    if (desugaredType.isNull()) \
      return {}; \
    if (desugaredType.getAsOpaquePtr() == T->desugar().getAsOpaquePtr()) \
      return QualType(T, 0); \
    return desugaredType; \
  }

  TRIVIAL_TYPE_CLASS(Builtin)

  QualType VisitComplexType(const ComplexType *T) {
    QualType elementType = recurse(T->getElementType());
    if (elementType.isNull())
      return {};

    if (elementType.getAsOpaquePtr() == T->getElementType().getAsOpaquePtr())
      return QualType(T, 0);

    return Ctx.getComplexType(elementType);
  }

  QualType VisitPointerType(const PointerType *T) {
    QualType pointeeType = recurse(T->getPointeeType());
    if (pointeeType.isNull())
      return {};

    if (pointeeType.getAsOpaquePtr() == T->getPointeeType().getAsOpaquePtr())
      return QualType(T, 0);

    return Ctx.getPointerType(pointeeType);
  }

  QualType VisitBlockPointerType(const BlockPointerType *T) {
    QualType pointeeType = recurse(T->getPointeeType());
    if (pointeeType.isNull())
      return {};

    if (pointeeType.getAsOpaquePtr() == T->getPointeeType().getAsOpaquePtr())
      return QualType(T, 0);

    return Ctx.getBlockPointerType(pointeeType);
  }

  QualType VisitLValueReferenceType(const LValueReferenceType *T) {
    QualType pointeeType = recurse(T->getPointeeTypeAsWritten());
    if (pointeeType.isNull())
      return {};

    if (pointeeType.getAsOpaquePtr()
          == T->getPointeeTypeAsWritten().getAsOpaquePtr())
      return QualType(T, 0);

    return Ctx.getLValueReferenceType(pointeeType, T->isSpelledAsLValue());
  }

  QualType VisitRValueReferenceType(const RValueReferenceType *T) {
    QualType pointeeType = recurse(T->getPointeeTypeAsWritten());
    if (pointeeType.isNull())
      return {};

    if (pointeeType.getAsOpaquePtr()
          == T->getPointeeTypeAsWritten().getAsOpaquePtr())
      return QualType(T, 0);

    return Ctx.getRValueReferenceType(pointeeType);
  }

  QualType VisitMemberPointerType(const MemberPointerType *T) {
    QualType pointeeType = recurse(T->getPointeeType());
    if (pointeeType.isNull())
      return {};

    if (pointeeType.getAsOpaquePtr() == T->getPointeeType().getAsOpaquePtr())
      return QualType(T, 0);

    return Ctx.getMemberPointerType(pointeeType, T->getClass());
  }

  QualType VisitConstantArrayType(const ConstantArrayType *T) {
    QualType elementType = recurse(T->getElementType());
    if (elementType.isNull())
      return {};

    if (elementType.getAsOpaquePtr() == T->getElementType().getAsOpaquePtr())
      return QualType(T, 0);

    return Ctx.getConstantArrayType(elementType, T->getSize(), T->getSizeExpr(),
                                    T->getSizeModifier(),
                                    T->getIndexTypeCVRQualifiers());
  }

  QualType VisitVariableArrayType(const VariableArrayType *T) {
    QualType elementType = recurse(T->getElementType());
    if (elementType.isNull())
      return {};

    if (elementType.getAsOpaquePtr() == T->getElementType().getAsOpaquePtr())
      return QualType(T, 0);

    return Ctx.getVariableArrayType(elementType, T->getSizeExpr(),
                                    T->getSizeModifier(),
                                    T->getIndexTypeCVRQualifiers(),
                                    T->getBracketsRange());
  }

  QualType VisitIncompleteArrayType(const IncompleteArrayType *T) {
    QualType elementType = recurse(T->getElementType());
    if (elementType.isNull())
      return {};

    if (elementType.getAsOpaquePtr() == T->getElementType().getAsOpaquePtr())
      return QualType(T, 0);

    return Ctx.getIncompleteArrayType(elementType, T->getSizeModifier(),
                                      T->getIndexTypeCVRQualifiers());
  }

  QualType VisitVectorType(const VectorType *T) {
    QualType elementType = recurse(T->getElementType());
    if (elementType.isNull())
      return {};

    if (elementType.getAsOpaquePtr() == T->getElementType().getAsOpaquePtr())
      return QualType(T, 0);

    return Ctx.getVectorType(elementType, T->getNumElements(),
                             T->getVectorKind());
  }

  QualType VisitExtVectorType(const ExtVectorType *T) {
    QualType elementType = recurse(T->getElementType());
    if (elementType.isNull())
      return {};

    if (elementType.getAsOpaquePtr() == T->getElementType().getAsOpaquePtr())
      return QualType(T, 0);

    return Ctx.getExtVectorType(elementType, T->getNumElements());
  }

  QualType VisitConstantMatrixType(const ConstantMatrixType *T) {
    QualType elementType = recurse(T->getElementType());
    if (elementType.isNull())
      return {};
    if (elementType.getAsOpaquePtr() == T->getElementType().getAsOpaquePtr())
      return QualType(T, 0);

    return Ctx.getConstantMatrixType(elementType, T->getNumRows(),
                                     T->getNumColumns());
  }

  QualType VisitFunctionNoProtoType(const FunctionNoProtoType *T) {
    QualType returnType = recurse(T->getReturnType());
    if (returnType.isNull())
      return {};

    if (returnType.getAsOpaquePtr() == T->getReturnType().getAsOpaquePtr())
      return QualType(T, 0);

    return Ctx.getFunctionNoProtoType(returnType, T->getExtInfo());
  }

  QualType VisitFunctionProtoType(const FunctionProtoType *T) {
    QualType returnType = recurse(T->getReturnType());
    if (returnType.isNull())
      return {};

    // Transform parameter types.
    SmallVector<QualType, 4> paramTypes;
    bool paramChanged = false;
    for (auto paramType : T->getParamTypes()) {
      QualType newParamType = recurse(paramType);
      if (newParamType.isNull())
        return {};

      if (newParamType.getAsOpaquePtr() != paramType.getAsOpaquePtr())
        paramChanged = true;

      paramTypes.push_back(newParamType);
    }

    // Transform extended info.
    FunctionProtoType::ExtProtoInfo info = T->getExtProtoInfo();
    bool exceptionChanged = false;
    if (info.ExceptionSpec.Type == EST_Dynamic) {
      SmallVector<QualType, 4> exceptionTypes;
      for (auto exceptionType : info.ExceptionSpec.Exceptions) {
        QualType newExceptionType = recurse(exceptionType);
        if (newExceptionType.isNull())
          return {};

        if (newExceptionType.getAsOpaquePtr() != exceptionType.getAsOpaquePtr())
          exceptionChanged = true;

        exceptionTypes.push_back(newExceptionType);
      }

      if (exceptionChanged) {
        info.ExceptionSpec.Exceptions =
            llvm::ArrayRef(exceptionTypes).copy(Ctx);
      }
    }

    if (returnType.getAsOpaquePtr() == T->getReturnType().getAsOpaquePtr() &&
        !paramChanged && !exceptionChanged)
      return QualType(T, 0);

    return Ctx.getFunctionType(returnType, paramTypes, info);
  }

  QualType VisitParenType(const ParenType *T) {
    QualType innerType = recurse(T->getInnerType());
    if (innerType.isNull())
      return {};

    if (innerType.getAsOpaquePtr() == T->getInnerType().getAsOpaquePtr())
      return QualType(T, 0);

    return Ctx.getParenType(innerType);
  }

  SUGARED_TYPE_CLASS(Typedef)
  SUGARED_TYPE_CLASS(ObjCTypeParam)
  SUGARED_TYPE_CLASS(MacroQualified)

  QualType VisitAdjustedType(const AdjustedType *T) {
    QualType originalType = recurse(T->getOriginalType());
    if (originalType.isNull())
      return {};

    QualType adjustedType = recurse(T->getAdjustedType());
    if (adjustedType.isNull())
      return {};

    if (originalType.getAsOpaquePtr()
          == T->getOriginalType().getAsOpaquePtr() &&
        adjustedType.getAsOpaquePtr() == T->getAdjustedType().getAsOpaquePtr())
      return QualType(T, 0);

    return Ctx.getAdjustedType(originalType, adjustedType);
  }

  QualType VisitDecayedType(const DecayedType *T) {
    QualType originalType = recurse(T->getOriginalType());
    if (originalType.isNull())
      return {};

    if (originalType.getAsOpaquePtr()
          == T->getOriginalType().getAsOpaquePtr())
      return QualType(T, 0);

    return Ctx.getDecayedType(originalType);
  }

  SUGARED_TYPE_CLASS(TypeOfExpr)
  SUGARED_TYPE_CLASS(TypeOf)
  SUGARED_TYPE_CLASS(Decltype)
  SUGARED_TYPE_CLASS(UnaryTransform)
  TRIVIAL_TYPE_CLASS(Record)
  TRIVIAL_TYPE_CLASS(Enum)

  // FIXME: Non-trivial to implement, but important for C++
  SUGARED_TYPE_CLASS(Elaborated)

  QualType VisitAttributedType(const AttributedType *T) {
    QualType modifiedType = recurse(T->getModifiedType());
    if (modifiedType.isNull())
      return {};

    QualType equivalentType = recurse(T->getEquivalentType());
    if (equivalentType.isNull())
      return {};

    if (modifiedType.getAsOpaquePtr()
          == T->getModifiedType().getAsOpaquePtr() &&
        equivalentType.getAsOpaquePtr()
          == T->getEquivalentType().getAsOpaquePtr())
      return QualType(T, 0);

    return Ctx.getAttributedType(T->getAttrKind(), modifiedType,
                                 equivalentType);
  }

  QualType VisitSubstTemplateTypeParmType(const SubstTemplateTypeParmType *T) {
    QualType replacementType = recurse(T->getReplacementType());
    if (replacementType.isNull())
      return {};

    if (replacementType.getAsOpaquePtr()
          == T->getReplacementType().getAsOpaquePtr())
      return QualType(T, 0);

    return Ctx.getSubstTemplateTypeParmType(replacementType,
                                            T->getAssociatedDecl(),
                                            T->getIndex(), T->getPackIndex());
  }

  // FIXME: Non-trivial to implement, but important for C++
  SUGARED_TYPE_CLASS(TemplateSpecialization)

  QualType VisitAutoType(const AutoType *T) {
    if (!T->isDeduced())
      return QualType(T, 0);

    QualType deducedType = recurse(T->getDeducedType());
    if (deducedType.isNull())
      return {};

    if (deducedType.getAsOpaquePtr()
          == T->getDeducedType().getAsOpaquePtr())
      return QualType(T, 0);

    return Ctx.getAutoType(deducedType, T->getKeyword(),
                           T->isDependentType(), /*IsPack=*/false,
                           T->getTypeConstraintConcept(),
                           T->getTypeConstraintArguments());
  }

  QualType VisitObjCObjectType(const ObjCObjectType *T) {
    QualType baseType = recurse(T->getBaseType());
    if (baseType.isNull())
      return {};

    // Transform type arguments.
    bool typeArgChanged = false;
    SmallVector<QualType, 4> typeArgs;
    for (auto typeArg : T->getTypeArgsAsWritten()) {
      QualType newTypeArg = recurse(typeArg);
      if (newTypeArg.isNull())
        return {};

      if (newTypeArg.getAsOpaquePtr() != typeArg.getAsOpaquePtr())
        typeArgChanged = true;

      typeArgs.push_back(newTypeArg);
    }

    if (baseType.getAsOpaquePtr() == T->getBaseType().getAsOpaquePtr() &&
        !typeArgChanged)
      return QualType(T, 0);

    return Ctx.getObjCObjectType(
        baseType, typeArgs,
        llvm::ArrayRef(T->qual_begin(), T->getNumProtocols()),
        T->isKindOfTypeAsWritten());
  }

  TRIVIAL_TYPE_CLASS(ObjCInterface)

  QualType VisitObjCObjectPointerType(const ObjCObjectPointerType *T) {
    QualType pointeeType = recurse(T->getPointeeType());
    if (pointeeType.isNull())
      return {};

    if (pointeeType.getAsOpaquePtr()
          == T->getPointeeType().getAsOpaquePtr())
      return QualType(T, 0);

    return Ctx.getObjCObjectPointerType(pointeeType);
  }

  QualType VisitAtomicType(const AtomicType *T) {
    QualType valueType = recurse(T->getValueType());
    if (valueType.isNull())
      return {};

    if (valueType.getAsOpaquePtr()
          == T->getValueType().getAsOpaquePtr())
      return QualType(T, 0);

    return Ctx.getAtomicType(valueType);
  }

#undef TRIVIAL_TYPE_CLASS
#undef SUGARED_TYPE_CLASS
};

struct SubstObjCTypeArgsVisitor
    : public SimpleTransformVisitor<SubstObjCTypeArgsVisitor> {
  using BaseType = SimpleTransformVisitor<SubstObjCTypeArgsVisitor>;

  ArrayRef<QualType> TypeArgs;
  ObjCSubstitutionContext SubstContext;

  SubstObjCTypeArgsVisitor(ASTContext &ctx, ArrayRef<QualType> typeArgs,
                           ObjCSubstitutionContext context)
      : BaseType(ctx), TypeArgs(typeArgs), SubstContext(context) {}

  QualType VisitObjCTypeParamType(const ObjCTypeParamType *OTPTy) {
    // Replace an Objective-C type parameter reference with the corresponding
    // type argument.
    ObjCTypeParamDecl *typeParam = OTPTy->getDecl();
    // If we have type arguments, use them.
    if (!TypeArgs.empty()) {
      QualType argType = TypeArgs[typeParam->getIndex()];
      if (OTPTy->qual_empty())
        return argType;

      // Apply protocol lists if exists.
      bool hasError;
      SmallVector<ObjCProtocolDecl *, 8> protocolsVec;
      protocolsVec.append(OTPTy->qual_begin(), OTPTy->qual_end());
      ArrayRef<ObjCProtocolDecl *> protocolsToApply = protocolsVec;
      return Ctx.applyObjCProtocolQualifiers(
          argType, protocolsToApply, hasError, true/*allowOnPointerType*/);
    }

    switch (SubstContext) {
    case ObjCSubstitutionContext::Ordinary:
    case ObjCSubstitutionContext::Parameter:
    case ObjCSubstitutionContext::Superclass:
      // Substitute the bound.
      return typeParam->getUnderlyingType();

    case ObjCSubstitutionContext::Result:
    case ObjCSubstitutionContext::Property: {
      // Substitute the __kindof form of the underlying type.
      const auto *objPtr =
          typeParam->getUnderlyingType()->castAs<ObjCObjectPointerType>();

      // __kindof types, id, and Class don't need an additional
      // __kindof.
      if (objPtr->isKindOfType() || objPtr->isObjCIdOrClassType())
        return typeParam->getUnderlyingType();

      // Add __kindof.
      const auto *obj = objPtr->getObjectType();
      QualType resultTy = Ctx.getObjCObjectType(
          obj->getBaseType(), obj->getTypeArgsAsWritten(), obj->getProtocols(),
          /*isKindOf=*/true);

      // Rebuild object pointer type.
      return Ctx.getObjCObjectPointerType(resultTy);
    }
    }
    llvm_unreachable("Unexpected ObjCSubstitutionContext!");
  }

  QualType VisitFunctionType(const FunctionType *funcType) {
    // If we have a function type, update the substitution context
    // appropriately.

    //Substitute result type.
    QualType returnType = funcType->getReturnType().substObjCTypeArgs(
        Ctx, TypeArgs, ObjCSubstitutionContext::Result);
    if (returnType.isNull())
      return {};

    // Handle non-prototyped functions, which only substitute into the result
    // type.
    if (isa<FunctionNoProtoType>(funcType)) {
      // If the return type was unchanged, do nothing.
      if (returnType.getAsOpaquePtr() ==
          funcType->getReturnType().getAsOpaquePtr())
        return BaseType::VisitFunctionType(funcType);

      // Otherwise, build a new type.
      return Ctx.getFunctionNoProtoType(returnType, funcType->getExtInfo());
    }

    const auto *funcProtoType = cast<FunctionProtoType>(funcType);

    // Transform parameter types.
    SmallVector<QualType, 4> paramTypes;
    bool paramChanged = false;
    for (auto paramType : funcProtoType->getParamTypes()) {
      QualType newParamType = paramType.substObjCTypeArgs(
          Ctx, TypeArgs, ObjCSubstitutionContext::Parameter);
      if (newParamType.isNull())
        return {};

      if (newParamType.getAsOpaquePtr() != paramType.getAsOpaquePtr())
        paramChanged = true;

      paramTypes.push_back(newParamType);
    }

    // Transform extended info.
    FunctionProtoType::ExtProtoInfo info = funcProtoType->getExtProtoInfo();
    bool exceptionChanged = false;
    if (info.ExceptionSpec.Type == EST_Dynamic) {
      SmallVector<QualType, 4> exceptionTypes;
      for (auto exceptionType : info.ExceptionSpec.Exceptions) {
        QualType newExceptionType = exceptionType.substObjCTypeArgs(
            Ctx, TypeArgs, ObjCSubstitutionContext::Ordinary);
        if (newExceptionType.isNull())
          return {};

        if (newExceptionType.getAsOpaquePtr() != exceptionType.getAsOpaquePtr())
          exceptionChanged = true;

        exceptionTypes.push_back(newExceptionType);
      }

      if (exceptionChanged) {
        info.ExceptionSpec.Exceptions =
            llvm::ArrayRef(exceptionTypes).copy(Ctx);
      }
    }

    if (returnType.getAsOpaquePtr() ==
            funcProtoType->getReturnType().getAsOpaquePtr() &&
        !paramChanged && !exceptionChanged)
      return BaseType::VisitFunctionType(funcType);

    return Ctx.getFunctionType(returnType, paramTypes, info);
  }

  QualType VisitObjCObjectType(const ObjCObjectType *objcObjectType) {
    // Substitute into the type arguments of a specialized Objective-C object
    // type.
    if (objcObjectType->isSpecializedAsWritten()) {
      SmallVector<QualType, 4> newTypeArgs;
      bool anyChanged = false;
      for (auto typeArg : objcObjectType->getTypeArgsAsWritten()) {
        QualType newTypeArg = typeArg.substObjCTypeArgs(
            Ctx, TypeArgs, ObjCSubstitutionContext::Ordinary);
        if (newTypeArg.isNull())
          return {};

        if (newTypeArg.getAsOpaquePtr() != typeArg.getAsOpaquePtr()) {
          // If we're substituting based on an unspecialized context type,
          // produce an unspecialized type.
          ArrayRef<ObjCProtocolDecl *> protocols(
              objcObjectType->qual_begin(), objcObjectType->getNumProtocols());
          if (TypeArgs.empty() &&
              SubstContext != ObjCSubstitutionContext::Superclass) {
            return Ctx.getObjCObjectType(
                objcObjectType->getBaseType(), {}, protocols,
                objcObjectType->isKindOfTypeAsWritten());
          }

          anyChanged = true;
        }

        newTypeArgs.push_back(newTypeArg);
      }

      if (anyChanged) {
        ArrayRef<ObjCProtocolDecl *> protocols(
            objcObjectType->qual_begin(), objcObjectType->getNumProtocols());
        return Ctx.getObjCObjectType(objcObjectType->getBaseType(), newTypeArgs,
                                     protocols,
                                     objcObjectType->isKindOfTypeAsWritten());
      }
    }

    return BaseType::VisitObjCObjectType(objcObjectType);
  }

  QualType VisitAttributedType(const AttributedType *attrType) {
    QualType newType = BaseType::VisitAttributedType(attrType);
    if (newType.isNull())
      return {};

    const auto *newAttrType = dyn_cast<AttributedType>(newType.getTypePtr());
    if (!newAttrType || newAttrType->getAttrKind() != attr::ObjCKindOf)
      return newType;

    // Find out if it's an Objective-C object or object pointer type;
    QualType newEquivType = newAttrType->getEquivalentType();
    const ObjCObjectPointerType *ptrType =
        newEquivType->getAs<ObjCObjectPointerType>();
    const ObjCObjectType *objType = ptrType
                                        ? ptrType->getObjectType()
                                        : newEquivType->getAs<ObjCObjectType>();
    if (!objType)
      return newType;

    // Rebuild the "equivalent" type, which pushes __kindof down into
    // the object type.
    newEquivType = Ctx.getObjCObjectType(
        objType->getBaseType(), objType->getTypeArgsAsWritten(),
        objType->getProtocols(),
        // There is no need to apply kindof on an unqualified id type.
        /*isKindOf=*/objType->isObjCUnqualifiedId() ? false : true);

    // If we started with an object pointer type, rebuild it.
    if (ptrType)
      newEquivType = Ctx.getObjCObjectPointerType(newEquivType);

    // Rebuild the attributed type.
    return Ctx.getAttributedType(newAttrType->getAttrKind(),
                                 newAttrType->getModifiedType(), newEquivType);
  }
};

struct StripObjCKindOfTypeVisitor
    : public SimpleTransformVisitor<StripObjCKindOfTypeVisitor> {
  using BaseType = SimpleTransformVisitor<StripObjCKindOfTypeVisitor>;

  explicit StripObjCKindOfTypeVisitor(ASTContext &ctx) : BaseType(ctx) {}

  QualType VisitObjCObjectType(const ObjCObjectType *objType) {
    if (!objType->isKindOfType())
      return BaseType::VisitObjCObjectType(objType);

    QualType baseType = objType->getBaseType().stripObjCKindOfType(Ctx);
    return Ctx.getObjCObjectType(baseType, objType->getTypeArgsAsWritten(),
                                 objType->getProtocols(),
                                 /*isKindOf=*/false);
  }
};

} // namespace

bool QualType::UseExcessPrecision(const ASTContext &Ctx) {
  const BuiltinType *BT = getTypePtr()->getAs<BuiltinType>();
  if (BT) {
    switch (BT->getKind()) {
    case BuiltinType::Kind::Float16: {
      const TargetInfo &TI = Ctx.getTargetInfo();
      if (TI.hasFloat16Type() && !TI.hasLegalHalfType() &&
          Ctx.getLangOpts().getFloat16ExcessPrecision() !=
              Ctx.getLangOpts().ExcessPrecisionKind::FPP_None)
        return true;
      return false;
    }
    default:
      return false;
    }
  }
  return false;
}

/// Substitute the given type arguments for Objective-C type
/// parameters within the given type, recursively.
QualType QualType::substObjCTypeArgs(ASTContext &ctx,
                                     ArrayRef<QualType> typeArgs,
                                     ObjCSubstitutionContext context) const {
  SubstObjCTypeArgsVisitor visitor(ctx, typeArgs, context);
  return visitor.recurse(*this);
}

QualType QualType::substObjCMemberType(QualType objectType,
                                       const DeclContext *dc,
                                       ObjCSubstitutionContext context) const {
  if (auto subs = objectType->getObjCSubstitutions(dc))
    return substObjCTypeArgs(dc->getParentASTContext(), *subs, context);

  return *this;
}

QualType QualType::stripObjCKindOfType(const ASTContext &constCtx) const {
  // FIXME: Because ASTContext::getAttributedType() is non-const.
  auto &ctx = const_cast<ASTContext &>(constCtx);
  StripObjCKindOfTypeVisitor visitor(ctx);
  return visitor.recurse(*this);
}

QualType QualType::getAtomicUnqualifiedType() const {
  if (const auto AT = getTypePtr()->getAs<AtomicType>())
    return AT->getValueType().getUnqualifiedType();
  return getUnqualifiedType();
}

std::optional<ArrayRef<QualType>>
Type::getObjCSubstitutions(const DeclContext *dc) const {
  // Look through method scopes.
  if (const auto method = dyn_cast<ObjCMethodDecl>(dc))
    dc = method->getDeclContext();

  // Find the class or category in which the type we're substituting
  // was declared.
  const auto *dcClassDecl = dyn_cast<ObjCInterfaceDecl>(dc);
  const ObjCCategoryDecl *dcCategoryDecl = nullptr;
  ObjCTypeParamList *dcTypeParams = nullptr;
  if (dcClassDecl) {
    // If the class does not have any type parameters, there's no
    // substitution to do.
    dcTypeParams = dcClassDecl->getTypeParamList();
    if (!dcTypeParams)
      return std::nullopt;
  } else {
    // If we are in neither a class nor a category, there's no
    // substitution to perform.
    dcCategoryDecl = dyn_cast<ObjCCategoryDecl>(dc);
    if (!dcCategoryDecl)
      return std::nullopt;

    // If the category does not have any type parameters, there's no
    // substitution to do.
    dcTypeParams = dcCategoryDecl->getTypeParamList();
    if (!dcTypeParams)
      return std::nullopt;

    dcClassDecl = dcCategoryDecl->getClassInterface();
    if (!dcClassDecl)
      return std::nullopt;
  }
  assert(dcTypeParams && "No substitutions to perform");
  assert(dcClassDecl && "No class context");

  // Find the underlying object type.
  const ObjCObjectType *objectType;
  if (const auto *objectPointerType = getAs<ObjCObjectPointerType>()) {
    objectType = objectPointerType->getObjectType();
  } else if (getAs<BlockPointerType>()) {
    ASTContext &ctx = dc->getParentASTContext();
    objectType = ctx.getObjCObjectType(ctx.ObjCBuiltinIdTy, {}, {})
                   ->castAs<ObjCObjectType>();
  } else {
    objectType = getAs<ObjCObjectType>();
  }

  /// Extract the class from the receiver object type.
  ObjCInterfaceDecl *curClassDecl = objectType ? objectType->getInterface()
                                               : nullptr;
  if (!curClassDecl) {
    // If we don't have a context type (e.g., this is "id" or some
    // variant thereof), substitute the bounds.
    return llvm::ArrayRef<QualType>();
  }

  // Follow the superclass chain until we've mapped the receiver type
  // to the same class as the context.
  while (curClassDecl != dcClassDecl) {
    // Map to the superclass type.
    QualType superType = objectType->getSuperClassType();
    if (superType.isNull()) {
      objectType = nullptr;
      break;
    }

    objectType = superType->castAs<ObjCObjectType>();
    curClassDecl = objectType->getInterface();
  }

  // If we don't have a receiver type, or the receiver type does not
  // have type arguments, substitute in the defaults.
  if (!objectType || objectType->isUnspecialized()) {
    return llvm::ArrayRef<QualType>();
  }

  // The receiver type has the type arguments we want.
  return objectType->getTypeArgs();
}

bool Type::acceptsObjCTypeParams() const {
  if (auto *IfaceT = getAsObjCInterfaceType()) {
    if (auto *ID = IfaceT->getInterface()) {
      if (ID->getTypeParamList())
        return true;
    }
  }

  return false;
}

void ObjCObjectType::computeSuperClassTypeSlow() const {
  // Retrieve the class declaration for this type. If there isn't one
  // (e.g., this is some variant of "id" or "Class"), then there is no
  // superclass type.
  ObjCInterfaceDecl *classDecl = getInterface();
  if (!classDecl) {
    CachedSuperClassType.setInt(true);
    return;
  }

  // Extract the superclass type.
  const ObjCObjectType *superClassObjTy = classDecl->getSuperClassType();
  if (!superClassObjTy) {
    CachedSuperClassType.setInt(true);
    return;
  }

  ObjCInterfaceDecl *superClassDecl = superClassObjTy->getInterface();
  if (!superClassDecl) {
    CachedSuperClassType.setInt(true);
    return;
  }

  // If the superclass doesn't have type parameters, then there is no
  // substitution to perform.
  QualType superClassType(superClassObjTy, 0);
  ObjCTypeParamList *superClassTypeParams = superClassDecl->getTypeParamList();
  if (!superClassTypeParams) {
    CachedSuperClassType.setPointerAndInt(
      superClassType->castAs<ObjCObjectType>(), true);
    return;
  }

  // If the superclass reference is unspecialized, return it.
  if (superClassObjTy->isUnspecialized()) {
    CachedSuperClassType.setPointerAndInt(superClassObjTy, true);
    return;
  }

  // If the subclass is not parameterized, there aren't any type
  // parameters in the superclass reference to substitute.
  ObjCTypeParamList *typeParams = classDecl->getTypeParamList();
  if (!typeParams) {
    CachedSuperClassType.setPointerAndInt(
      superClassType->castAs<ObjCObjectType>(), true);
    return;
  }

  // If the subclass type isn't specialized, return the unspecialized
  // superclass.
  if (isUnspecialized()) {
    QualType unspecializedSuper
      = classDecl->getASTContext().getObjCInterfaceType(
          superClassObjTy->getInterface());
    CachedSuperClassType.setPointerAndInt(
      unspecializedSuper->castAs<ObjCObjectType>(),
      true);
    return;
  }

  // Substitute the provided type arguments into the superclass type.
  ArrayRef<QualType> typeArgs = getTypeArgs();
  assert(typeArgs.size() == typeParams->size());
  CachedSuperClassType.setPointerAndInt(
    superClassType.substObjCTypeArgs(classDecl->getASTContext(), typeArgs,
                                     ObjCSubstitutionContext::Superclass)
      ->castAs<ObjCObjectType>(),
    true);
}

const ObjCInterfaceType *ObjCObjectPointerType::getInterfaceType() const {
  if (auto interfaceDecl = getObjectType()->getInterface()) {
    return interfaceDecl->getASTContext().getObjCInterfaceType(interfaceDecl)
             ->castAs<ObjCInterfaceType>();
  }

  return nullptr;
}

QualType ObjCObjectPointerType::getSuperClassType() const {
  QualType superObjectType = getObjectType()->getSuperClassType();
  if (superObjectType.isNull())
    return superObjectType;

  ASTContext &ctx = getInterfaceDecl()->getASTContext();
  return ctx.getObjCObjectPointerType(superObjectType);
}

const ObjCObjectType *Type::getAsObjCQualifiedInterfaceType() const {
  // There is no sugar for ObjCObjectType's, just return the canonical
  // type pointer if it is the right class.  There is no typedef information to
  // return and these cannot be Address-space qualified.
  if (const auto *T = getAs<ObjCObjectType>())
    if (T->getNumProtocols() && T->getInterface())
      return T;
  return nullptr;
}

bool Type::isObjCQualifiedInterfaceType() const {
  return getAsObjCQualifiedInterfaceType() != nullptr;
}

const ObjCObjectPointerType *Type::getAsObjCQualifiedIdType() const {
  // There is no sugar for ObjCQualifiedIdType's, just return the canonical
  // type pointer if it is the right class.
  if (const auto *OPT = getAs<ObjCObjectPointerType>()) {
    if (OPT->isObjCQualifiedIdType())
      return OPT;
  }
  return nullptr;
}

const ObjCObjectPointerType *Type::getAsObjCQualifiedClassType() const {
  // There is no sugar for ObjCQualifiedClassType's, just return the canonical
  // type pointer if it is the right class.
  if (const auto *OPT = getAs<ObjCObjectPointerType>()) {
    if (OPT->isObjCQualifiedClassType())
      return OPT;
  }
  return nullptr;
}

const ObjCObjectType *Type::getAsObjCInterfaceType() const {
  if (const auto *OT = getAs<ObjCObjectType>()) {
    if (OT->getInterface())
      return OT;
  }
  return nullptr;
}

const ObjCObjectPointerType *Type::getAsObjCInterfacePointerType() const {
  if (const auto *OPT = getAs<ObjCObjectPointerType>()) {
    if (OPT->getInterfaceType())
      return OPT;
  }
  return nullptr;
}

const CXXRecordDecl *Type::getPointeeCXXRecordDecl() const {
  QualType PointeeType;
  if (const auto *PT = getAs<PointerType>())
    PointeeType = PT->getPointeeType();
  else if (const auto *RT = getAs<ReferenceType>())
    PointeeType = RT->getPointeeType();
  else
    return nullptr;

  if (const auto *RT = PointeeType->getAs<RecordType>())
    return dyn_cast<CXXRecordDecl>(RT->getDecl());

  return nullptr;
}

CXXRecordDecl *Type::getAsCXXRecordDecl() const {
  return dyn_cast_or_null<CXXRecordDecl>(getAsTagDecl());
}

RecordDecl *Type::getAsRecordDecl() const {
  return dyn_cast_or_null<RecordDecl>(getAsTagDecl());
}

TagDecl *Type::getAsTagDecl() const {
  if (const auto *TT = getAs<TagType>())
    return TT->getDecl();
  if (const auto *Injected = getAs<InjectedClassNameType>())
    return Injected->getDecl();

  return nullptr;
}

bool Type::hasAttr(attr::Kind AK) const {
  const Type *Cur = this;
  while (const auto *AT = Cur->getAs<AttributedType>()) {
    if (AT->getAttrKind() == AK)
      return true;
    Cur = AT->getEquivalentType().getTypePtr();
  }
  return false;
}

namespace {

  class GetContainedDeducedTypeVisitor :
    public TypeVisitor<GetContainedDeducedTypeVisitor, Type*> {
    bool Syntactic;

  public:
    GetContainedDeducedTypeVisitor(bool Syntactic = false)
        : Syntactic(Syntactic) {}

    using TypeVisitor<GetContainedDeducedTypeVisitor, Type*>::Visit;

    Type *Visit(QualType T) {
      if (T.isNull())
        return nullptr;
      return Visit(T.getTypePtr());
    }

    // The deduced type itself.
    Type *VisitDeducedType(const DeducedType *AT) {
      return const_cast<DeducedType*>(AT);
    }

    // Only these types can contain the desired 'auto' type.
    Type *VisitSubstTemplateTypeParmType(const SubstTemplateTypeParmType *T) {
      return Visit(T->getReplacementType());
    }

    Type *VisitElaboratedType(const ElaboratedType *T) {
      return Visit(T->getNamedType());
    }

    Type *VisitPointerType(const PointerType *T) {
      return Visit(T->getPointeeType());
    }

    Type *VisitBlockPointerType(const BlockPointerType *T) {
      return Visit(T->getPointeeType());
    }

    Type *VisitReferenceType(const ReferenceType *T) {
      return Visit(T->getPointeeTypeAsWritten());
    }

    Type *VisitMemberPointerType(const MemberPointerType *T) {
      return Visit(T->getPointeeType());
    }

    Type *VisitArrayType(const ArrayType *T) {
      return Visit(T->getElementType());
    }

    Type *VisitDependentSizedExtVectorType(
      const DependentSizedExtVectorType *T) {
      return Visit(T->getElementType());
    }

    Type *VisitVectorType(const VectorType *T) {
      return Visit(T->getElementType());
    }

    Type *VisitDependentSizedMatrixType(const DependentSizedMatrixType *T) {
      return Visit(T->getElementType());
    }

    Type *VisitConstantMatrixType(const ConstantMatrixType *T) {
      return Visit(T->getElementType());
    }

    Type *VisitFunctionProtoType(const FunctionProtoType *T) {
      if (Syntactic && T->hasTrailingReturn())
        return const_cast<FunctionProtoType*>(T);
      return VisitFunctionType(T);
    }

    Type *VisitFunctionType(const FunctionType *T) {
      return Visit(T->getReturnType());
    }

    Type *VisitParenType(const ParenType *T) {
      return Visit(T->getInnerType());
    }

    Type *VisitAttributedType(const AttributedType *T) {
      return Visit(T->getModifiedType());
    }

    Type *VisitMacroQualifiedType(const MacroQualifiedType *T) {
      return Visit(T->getUnderlyingType());
    }

    Type *VisitAdjustedType(const AdjustedType *T) {
      return Visit(T->getOriginalType());
    }

    Type *VisitPackExpansionType(const PackExpansionType *T) {
      return Visit(T->getPattern());
    }
  };

} // namespace

DeducedType *Type::getContainedDeducedType() const {
  return cast_or_null<DeducedType>(
      GetContainedDeducedTypeVisitor().Visit(this));
}

bool Type::hasAutoForTrailingReturnType() const {
  return isa_and_nonnull<FunctionType>(
      GetContainedDeducedTypeVisitor(true).Visit(this));
}

bool Type::hasIntegerRepresentation() const {
  if (const auto *VT = dyn_cast<VectorType>(CanonicalType))
    return VT->getElementType()->isIntegerType();
  if (CanonicalType->isVLSTBuiltinType()) {
    const auto *VT = cast<BuiltinType>(CanonicalType);
    return VT->getKind() == BuiltinType::SveBool ||
           (VT->getKind() >= BuiltinType::SveInt8 &&
            VT->getKind() <= BuiltinType::SveUint64);
  }

  return isIntegerType();
}

/// Determine whether this type is an integral type.
///
/// This routine determines whether the given type is an integral type per
/// C++ [basic.fundamental]p7. Although the C standard does not define the
/// term "integral type", it has a similar term "integer type", and in C++
/// the two terms are equivalent. However, C's "integer type" includes
/// enumeration types, while C++'s "integer type" does not. The \c ASTContext
/// parameter is used to determine whether we should be following the C or
/// C++ rules when determining whether this type is an integral/integer type.
///
/// For cases where C permits "an integer type" and C++ permits "an integral
/// type", use this routine.
///
/// For cases where C permits "an integer type" and C++ permits "an integral
/// or enumeration type", use \c isIntegralOrEnumerationType() instead.
///
/// \param Ctx The context in which this type occurs.
///
/// \returns true if the type is considered an integral type, false otherwise.
bool Type::isIntegralType(const ASTContext &Ctx) const {
  if (const auto *BT = dyn_cast<BuiltinType>(CanonicalType))
    return BT->getKind() >= BuiltinType::Bool &&
           BT->getKind() <= BuiltinType::Int128;

  // Complete enum types are integral in C.
  if (!Ctx.getLangOpts().CPlusPlus)
    if (const auto *ET = dyn_cast<EnumType>(CanonicalType))
      return ET->getDecl()->isComplete();

  return isBitIntType();
}

bool Type::isIntegralOrUnscopedEnumerationType() const {
  if (const auto *BT = dyn_cast<BuiltinType>(CanonicalType))
    return BT->getKind() >= BuiltinType::Bool &&
           BT->getKind() <= BuiltinType::Int128;

  if (isBitIntType())
    return true;

  return isUnscopedEnumerationType();
}

bool Type::isUnscopedEnumerationType() const {
  if (const auto *ET = dyn_cast<EnumType>(CanonicalType))
    return !ET->getDecl()->isScoped();

  return false;
}

bool Type::isCharType() const {
  if (const auto *BT = dyn_cast<BuiltinType>(CanonicalType))
    return BT->getKind() == BuiltinType::Char_U ||
           BT->getKind() == BuiltinType::UChar ||
           BT->getKind() == BuiltinType::Char_S ||
           BT->getKind() == BuiltinType::SChar;
  return false;
}

bool Type::isWideCharType() const {
  if (const auto *BT = dyn_cast<BuiltinType>(CanonicalType))
    return BT->getKind() == BuiltinType::WChar_S ||
           BT->getKind() == BuiltinType::WChar_U;
  return false;
}

bool Type::isChar8Type() const {
  if (const BuiltinType *BT = dyn_cast<BuiltinType>(CanonicalType))
    return BT->getKind() == BuiltinType::Char8;
  return false;
}

bool Type::isChar16Type() const {
  if (const auto *BT = dyn_cast<BuiltinType>(CanonicalType))
    return BT->getKind() == BuiltinType::Char16;
  return false;
}

bool Type::isChar32Type() const {
  if (const auto *BT = dyn_cast<BuiltinType>(CanonicalType))
    return BT->getKind() == BuiltinType::Char32;
  return false;
}

/// Determine whether this type is any of the built-in character
/// types.
bool Type::isAnyCharacterType() const {
  const auto *BT = dyn_cast<BuiltinType>(CanonicalType);
  if (!BT) return false;
  switch (BT->getKind()) {
  default: return false;
  case BuiltinType::Char_U:
  case BuiltinType::UChar:
  case BuiltinType::WChar_U:
  case BuiltinType::Char8:
  case BuiltinType::Char16:
  case BuiltinType::Char32:
  case BuiltinType::Char_S:
  case BuiltinType::SChar:
  case BuiltinType::WChar_S:
    return true;
  }
}

/// isSignedIntegerType - Return true if this is an integer type that is
/// signed, according to C99 6.2.5p4 [char, signed char, short, int, long..],
/// an enum decl which has a signed representation
bool Type::isSignedIntegerType() const {
  if (const auto *BT = dyn_cast<BuiltinType>(CanonicalType)) {
    return BT->getKind() >= BuiltinType::Char_S &&
           BT->getKind() <= BuiltinType::Int128;
  }

  if (const EnumType *ET = dyn_cast<EnumType>(CanonicalType)) {
    // Incomplete enum types are not treated as integer types.
    // FIXME: In C++, enum types are never integer types.
    if (ET->getDecl()->isComplete() && !ET->getDecl()->isScoped())
      return ET->getDecl()->getIntegerType()->isSignedIntegerType();
  }

  if (const auto *IT = dyn_cast<BitIntType>(CanonicalType))
    return IT->isSigned();
  if (const auto *IT = dyn_cast<DependentBitIntType>(CanonicalType))
    return IT->isSigned();

  return false;
}

bool Type::isSignedIntegerOrEnumerationType() const {
  if (const auto *BT = dyn_cast<BuiltinType>(CanonicalType)) {
    return BT->getKind() >= BuiltinType::Char_S &&
           BT->getKind() <= BuiltinType::Int128;
  }

  if (const auto *ET = dyn_cast<EnumType>(CanonicalType)) {
    if (ET->getDecl()->isComplete())
      return ET->getDecl()->getIntegerType()->isSignedIntegerType();
  }

  if (const auto *IT = dyn_cast<BitIntType>(CanonicalType))
    return IT->isSigned();
  if (const auto *IT = dyn_cast<DependentBitIntType>(CanonicalType))
    return IT->isSigned();

  return false;
}

bool Type::hasSignedIntegerRepresentation() const {
  if (const auto *VT = dyn_cast<VectorType>(CanonicalType))
    return VT->getElementType()->isSignedIntegerOrEnumerationType();
  else
    return isSignedIntegerOrEnumerationType();
}

/// isUnsignedIntegerType - Return true if this is an integer type that is
/// unsigned, according to C99 6.2.5p6 [which returns true for _Bool], an enum
/// decl which has an unsigned representation
bool Type::isUnsignedIntegerType() const {
  if (const auto *BT = dyn_cast<BuiltinType>(CanonicalType)) {
    return BT->getKind() >= BuiltinType::Bool &&
           BT->getKind() <= BuiltinType::UInt128;
  }

  if (const auto *ET = dyn_cast<EnumType>(CanonicalType)) {
    // Incomplete enum types are not treated as integer types.
    // FIXME: In C++, enum types are never integer types.
    if (ET->getDecl()->isComplete() && !ET->getDecl()->isScoped())
      return ET->getDecl()->getIntegerType()->isUnsignedIntegerType();
  }

  if (const auto *IT = dyn_cast<BitIntType>(CanonicalType))
    return IT->isUnsigned();
  if (const auto *IT = dyn_cast<DependentBitIntType>(CanonicalType))
    return IT->isUnsigned();

  return false;
}

bool Type::isUnsignedIntegerOrEnumerationType() const {
  if (const auto *BT = dyn_cast<BuiltinType>(CanonicalType)) {
    return BT->getKind() >= BuiltinType::Bool &&
    BT->getKind() <= BuiltinType::UInt128;
  }

  if (const auto *ET = dyn_cast<EnumType>(CanonicalType)) {
    if (ET->getDecl()->isComplete())
      return ET->getDecl()->getIntegerType()->isUnsignedIntegerType();
  }

  if (const auto *IT = dyn_cast<BitIntType>(CanonicalType))
    return IT->isUnsigned();
  if (const auto *IT = dyn_cast<DependentBitIntType>(CanonicalType))
    return IT->isUnsigned();

  return false;
}

bool Type::hasUnsignedIntegerRepresentation() const {
  if (const auto *VT = dyn_cast<VectorType>(CanonicalType))
    return VT->getElementType()->isUnsignedIntegerOrEnumerationType();
  if (const auto *VT = dyn_cast<MatrixType>(CanonicalType))
    return VT->getElementType()->isUnsignedIntegerOrEnumerationType();
  if (CanonicalType->isVLSTBuiltinType()) {
    const auto *VT = cast<BuiltinType>(CanonicalType);
    return VT->getKind() >= BuiltinType::SveUint8 &&
           VT->getKind() <= BuiltinType::SveUint64;
  }
  return isUnsignedIntegerOrEnumerationType();
}

bool Type::isFloatingType() const {
  if (const auto *BT = dyn_cast<BuiltinType>(CanonicalType))
    return BT->getKind() >= BuiltinType::Half &&
           BT->getKind() <= BuiltinType::Ibm128;
  if (const auto *CT = dyn_cast<ComplexType>(CanonicalType))
    return CT->getElementType()->isFloatingType();
  return false;
}

bool Type::hasFloatingRepresentation() const {
  if (const auto *VT = dyn_cast<VectorType>(CanonicalType))
    return VT->getElementType()->isFloatingType();
  else
    return isFloatingType();
}

bool Type::isRealFloatingType() const {
  if (const auto *BT = dyn_cast<BuiltinType>(CanonicalType))
    return BT->isFloatingPoint();
  return false;
}

bool Type::isRealType() const {
  if (const auto *BT = dyn_cast<BuiltinType>(CanonicalType))
    return BT->getKind() >= BuiltinType::Bool &&
           BT->getKind() <= BuiltinType::Ibm128;
  if (const auto *ET = dyn_cast<EnumType>(CanonicalType))
      return ET->getDecl()->isComplete() && !ET->getDecl()->isScoped();
  return isBitIntType();
}

bool Type::isArithmeticType() const {
  if (const auto *BT = dyn_cast<BuiltinType>(CanonicalType))
    return BT->getKind() >= BuiltinType::Bool &&
           BT->getKind() <= BuiltinType::Ibm128 &&
           BT->getKind() != BuiltinType::BFloat16;
  if (const auto *ET = dyn_cast<EnumType>(CanonicalType))
    // GCC allows forward declaration of enum types (forbid by C99 6.7.2.3p2).
    // If a body isn't seen by the time we get here, return false.
    //
    // C++0x: Enumerations are not arithmetic types. For now, just return
    // false for scoped enumerations since that will disable any
    // unwanted implicit conversions.
    return !ET->getDecl()->isScoped() && ET->getDecl()->isComplete();
  return isa<ComplexType>(CanonicalType) || isBitIntType();
}

Type::ScalarTypeKind Type::getScalarTypeKind() const {
  assert(isScalarType());

  const Type *T = CanonicalType.getTypePtr();
  if (const auto *BT = dyn_cast<BuiltinType>(T)) {
    if (BT->getKind() == BuiltinType::Bool) return STK_Bool;
    if (BT->getKind() == BuiltinType::NullPtr) return STK_CPointer;
    if (BT->isInteger()) return STK_Integral;
    if (BT->isFloatingPoint()) return STK_Floating;
    if (BT->isFixedPointType()) return STK_FixedPoint;
    llvm_unreachable("unknown scalar builtin type");
  } else if (isa<PointerType>(T)) {
    return STK_CPointer;
  } else if (isa<BlockPointerType>(T)) {
    return STK_BlockPointer;
  } else if (isa<ObjCObjectPointerType>(T)) {
    return STK_ObjCObjectPointer;
  } else if (isa<MemberPointerType>(T)) {
    return STK_MemberPointer;
  } else if (isa<EnumType>(T)) {
    assert(cast<EnumType>(T)->getDecl()->isComplete());
    return STK_Integral;
  } else if (const auto *CT = dyn_cast<ComplexType>(T)) {
    if (CT->getElementType()->isRealFloatingType())
      return STK_FloatingComplex;
    return STK_IntegralComplex;
  } else if (isBitIntType()) {
    return STK_Integral;
  }

  llvm_unreachable("unknown scalar type");
}

/// Determines whether the type is a C++ aggregate type or C
/// aggregate or union type.
///
/// An aggregate type is an array or a class type (struct, union, or
/// class) that has no user-declared constructors, no private or
/// protected non-static data members, no base classes, and no virtual
/// functions (C++ [dcl.init.aggr]p1). The notion of an aggregate type
/// subsumes the notion of C aggregates (C99 6.2.5p21) because it also
/// includes union types.
bool Type::isAggregateType() const {
  if (const auto *Record = dyn_cast<RecordType>(CanonicalType)) {
    if (const auto *ClassDecl = dyn_cast<CXXRecordDecl>(Record->getDecl()))
      return ClassDecl->isAggregate();

    return true;
  }

  return isa<ArrayType>(CanonicalType);
}

/// isConstantSizeType - Return true if this is not a variable sized type,
/// according to the rules of C99 6.7.5p3.  It is not legal to call this on
/// incomplete types or dependent types.
bool Type::isConstantSizeType() const {
  assert(!isIncompleteType() && "This doesn't make sense for incomplete types");
  assert(!isDependentType() && "This doesn't make sense for dependent types");
  // The VAT must have a size, as it is known to be complete.
  return !isa<VariableArrayType>(CanonicalType);
}

/// isIncompleteType - Return true if this is an incomplete type (C99 6.2.5p1)
/// - a type that can describe objects, but which lacks information needed to
/// determine its size.
bool Type::isIncompleteType(NamedDecl **Def) const {
  if (Def)
    *Def = nullptr;

  switch (CanonicalType->getTypeClass()) {
  default: return false;
  case Builtin:
    // Void is the only incomplete builtin type.  Per C99 6.2.5p19, it can never
    // be completed.
    return isVoidType();
  case Enum: {
    EnumDecl *EnumD = cast<EnumType>(CanonicalType)->getDecl();
    if (Def)
      *Def = EnumD;
    return !EnumD->isComplete();
  }
  case Record: {
    // A tagged type (struct/union/enum/class) is incomplete if the decl is a
    // forward declaration, but not a full definition (C99 6.2.5p22).
    RecordDecl *Rec = cast<RecordType>(CanonicalType)->getDecl();
    if (Def)
      *Def = Rec;
    return !Rec->isCompleteDefinition();
  }
  case ConstantArray:
  case VariableArray:
    // An array is incomplete if its element type is incomplete
    // (C++ [dcl.array]p1).
    // We don't handle dependent-sized arrays (dependent types are never treated
    // as incomplete).
    return cast<ArrayType>(CanonicalType)->getElementType()
             ->isIncompleteType(Def);
  case IncompleteArray:
    // An array of unknown size is an incomplete type (C99 6.2.5p22).
    return true;
  case MemberPointer: {
    // Member pointers in the MS ABI have special behavior in
    // RequireCompleteType: they attach a MSInheritanceAttr to the CXXRecordDecl
    // to indicate which inheritance model to use.
    auto *MPTy = cast<MemberPointerType>(CanonicalType);
    const Type *ClassTy = MPTy->getClass();
    // Member pointers with dependent class types don't get special treatment.
    if (ClassTy->isDependentType())
      return false;
    const CXXRecordDecl *RD = ClassTy->getAsCXXRecordDecl();
    ASTContext &Context = RD->getASTContext();
    // Member pointers not in the MS ABI don't get special treatment.
    if (!Context.getTargetInfo().getCXXABI().isMicrosoft())
      return false;
    // The inheritance attribute might only be present on the most recent
    // CXXRecordDecl, use that one.
    RD = RD->getMostRecentNonInjectedDecl();
    // Nothing interesting to do if the inheritance attribute is already set.
    if (RD->hasAttr<MSInheritanceAttr>())
      return false;
    return true;
  }
  case ObjCObject:
    return cast<ObjCObjectType>(CanonicalType)->getBaseType()
             ->isIncompleteType(Def);
  case ObjCInterface: {
    // ObjC interfaces are incomplete if they are @class, not @interface.
    ObjCInterfaceDecl *Interface
      = cast<ObjCInterfaceType>(CanonicalType)->getDecl();
    if (Def)
      *Def = Interface;
    return !Interface->hasDefinition();
  }
  }
}

bool Type::isSizelessBuiltinType() const {
  if (const BuiltinType *BT = getAs<BuiltinType>()) {
    switch (BT->getKind()) {
      // SVE Types
#define SVE_TYPE(Name, Id, SingletonId) case BuiltinType::Id:
#include "clang/Basic/AArch64SVEACLETypes.def"
#define RVV_TYPE(Name, Id, SingletonId) case BuiltinType::Id:
#include "clang/Basic/RISCVVTypes.def"
      return true;
    default:
      return false;
    }
  }
  return false;
}

bool Type::isSizelessType() const { return isSizelessBuiltinType(); }

bool Type::isSVESizelessBuiltinType() const {
  if (const BuiltinType *BT = getAs<BuiltinType>()) {
    switch (BT->getKind()) {
      // SVE Types
#define SVE_TYPE(Name, Id, SingletonId) case BuiltinType::Id:
#include "clang/Basic/AArch64SVEACLETypes.def"
      return true;
    default:
      return false;
    }
  }
  return false;
}

bool Type::isVLSTBuiltinType() const {
  if (const BuiltinType *BT = getAs<BuiltinType>()) {
    switch (BT->getKind()) {
    case BuiltinType::SveInt8:
    case BuiltinType::SveInt16:
    case BuiltinType::SveInt32:
    case BuiltinType::SveInt64:
    case BuiltinType::SveUint8:
    case BuiltinType::SveUint16:
    case BuiltinType::SveUint32:
    case BuiltinType::SveUint64:
    case BuiltinType::SveFloat16:
    case BuiltinType::SveFloat32:
    case BuiltinType::SveFloat64:
    case BuiltinType::SveBFloat16:
    case BuiltinType::SveBool:
      return true;
    default:
      return false;
    }
  }
  return false;
}

QualType Type::getSveEltType(const ASTContext &Ctx) const {
  assert(isVLSTBuiltinType() && "unsupported type!");

  const BuiltinType *BTy = getAs<BuiltinType>();
  if (BTy->getKind() == BuiltinType::SveBool)
    // Represent predicates as i8 rather than i1 to avoid any layout issues.
    // The type is bitcasted to a scalable predicate type when casting between
    // scalable and fixed-length vectors.
    return Ctx.UnsignedCharTy;
  else
    return Ctx.getBuiltinVectorTypeInfo(BTy).ElementType;
}

bool QualType::isPODType(const ASTContext &Context) const {
  // C++11 has a more relaxed definition of POD.
  if (Context.getLangOpts().CPlusPlus11)
    return isCXX11PODType(Context);

  return isCXX98PODType(Context);
}

bool QualType::isCXX98PODType(const ASTContext &Context) const {
  // The compiler shouldn't query this for incomplete types, but the user might.
  // We return false for that case. Except for incomplete arrays of PODs, which
  // are PODs according to the standard.
  if (isNull())
    return false;

  if ((*this)->isIncompleteArrayType())
    return Context.getBaseElementType(*this).isCXX98PODType(Context);

  if ((*this)->isIncompleteType())
    return false;

  if (hasNonTrivialObjCLifetime())
    return false;

  QualType CanonicalType = getTypePtr()->CanonicalType;
  switch (CanonicalType->getTypeClass()) {
    // Everything not explicitly mentioned is not POD.
  default: return false;
  case Type::VariableArray:
  case Type::ConstantArray:
    // IncompleteArray is handled above.
    return Context.getBaseElementType(*this).isCXX98PODType(Context);

  case Type::ObjCObjectPointer:
  case Type::BlockPointer:
  case Type::Builtin:
  case Type::Complex:
  case Type::Pointer:
  case Type::MemberPointer:
  case Type::Vector:
  case Type::ExtVector:
  case Type::BitInt:
    return true;

  case Type::Enum:
    return true;

  case Type::Record:
    if (const auto *ClassDecl =
            dyn_cast<CXXRecordDecl>(cast<RecordType>(CanonicalType)->getDecl()))
      return ClassDecl->isPOD();

    // C struct/union is POD.
    return true;
  }
}

bool QualType::isTrivialType(const ASTContext &Context) const {
  // The compiler shouldn't query this for incomplete types, but the user might.
  // We return false for that case. Except for incomplete arrays of PODs, which
  // are PODs according to the standard.
  if (isNull())
    return false;

  if ((*this)->isArrayType())
    return Context.getBaseElementType(*this).isTrivialType(Context);

  if ((*this)->isSizelessBuiltinType())
    return true;

  // Return false for incomplete types after skipping any incomplete array
  // types which are expressly allowed by the standard and thus our API.
  if ((*this)->isIncompleteType())
    return false;

  if (hasNonTrivialObjCLifetime())
    return false;

  QualType CanonicalType = getTypePtr()->CanonicalType;
  if (CanonicalType->isDependentType())
    return false;

  // C++0x [basic.types]p9:
  //   Scalar types, trivial class types, arrays of such types, and
  //   cv-qualified versions of these types are collectively called trivial
  //   types.

  // As an extension, Clang treats vector types as Scalar types.
  if (CanonicalType->isScalarType() || CanonicalType->isVectorType())
    return true;
  if (const auto *RT = CanonicalType->getAs<RecordType>()) {
    if (const auto *ClassDecl = dyn_cast<CXXRecordDecl>(RT->getDecl())) {
      // C++20 [class]p6:
      //   A trivial class is a class that is trivially copyable, and
      //     has one or more eligible default constructors such that each is
      //     trivial.
      // FIXME: We should merge this definition of triviality into
      // CXXRecordDecl::isTrivial. Currently it computes the wrong thing.
      return ClassDecl->hasTrivialDefaultConstructor() &&
             !ClassDecl->hasNonTrivialDefaultConstructor() &&
             ClassDecl->isTriviallyCopyable();
    }

    return true;
  }

  // No other types can match.
  return false;
}

bool QualType::isTriviallyCopyableType(const ASTContext &Context) const {
  if ((*this)->isArrayType())
    return Context.getBaseElementType(*this).isTriviallyCopyableType(Context);

  if (hasNonTrivialObjCLifetime())
    return false;

  // C++11 [basic.types]p9 - See Core 2094
  //   Scalar types, trivially copyable class types, arrays of such types, and
  //   cv-qualified versions of these types are collectively
  //   called trivially copyable types.

  QualType CanonicalType = getCanonicalType();
  if (CanonicalType->isDependentType())
    return false;

  if (CanonicalType->isSizelessBuiltinType())
    return true;

  // Return false for incomplete types after skipping any incomplete array types
  // which are expressly allowed by the standard and thus our API.
  if (CanonicalType->isIncompleteType())
    return false;

  // As an extension, Clang treats vector types as Scalar types.
  if (CanonicalType->isScalarType() || CanonicalType->isVectorType())
    return true;

  if (const auto *RT = CanonicalType->getAs<RecordType>()) {
    if (const auto *ClassDecl = dyn_cast<CXXRecordDecl>(RT->getDecl())) {
      if (!ClassDecl->isTriviallyCopyable()) return false;
    }

    return true;
  }

  // No other types can match.
  return false;
}

bool QualType::isTriviallyRelocatableType(const ASTContext &Context) const {
  QualType BaseElementType = Context.getBaseElementType(*this);

  if (BaseElementType->isIncompleteType()) {
    return false;
  } else if (const auto *RD = BaseElementType->getAsRecordDecl()) {
    return RD->canPassInRegisters();
  } else {
    switch (isNonTrivialToPrimitiveDestructiveMove()) {
    case PCK_Trivial:
      return !isDestructedType();
    case PCK_ARCStrong:
      return true;
    default:
      return false;
    }
  }
}

bool QualType::isNonWeakInMRRWithObjCWeak(const ASTContext &Context) const {
  return !Context.getLangOpts().ObjCAutoRefCount &&
         Context.getLangOpts().ObjCWeak &&
         getObjCLifetime() != Qualifiers::OCL_Weak;
}

bool QualType::hasNonTrivialToPrimitiveDefaultInitializeCUnion(const RecordDecl *RD) {
  return RD->hasNonTrivialToPrimitiveDefaultInitializeCUnion();
}

bool QualType::hasNonTrivialToPrimitiveDestructCUnion(const RecordDecl *RD) {
  return RD->hasNonTrivialToPrimitiveDestructCUnion();
}

bool QualType::hasNonTrivialToPrimitiveCopyCUnion(const RecordDecl *RD) {
  return RD->hasNonTrivialToPrimitiveCopyCUnion();
}

QualType::PrimitiveDefaultInitializeKind
QualType::isNonTrivialToPrimitiveDefaultInitialize() const {
  if (const auto *RT =
          getTypePtr()->getBaseElementTypeUnsafe()->getAs<RecordType>())
    if (RT->getDecl()->isNonTrivialToPrimitiveDefaultInitialize())
      return PDIK_Struct;

  switch (getQualifiers().getObjCLifetime()) {
  case Qualifiers::OCL_Strong:
    return PDIK_ARCStrong;
  case Qualifiers::OCL_Weak:
    return PDIK_ARCWeak;
  default:
    return PDIK_Trivial;
  }
}

QualType::PrimitiveCopyKind QualType::isNonTrivialToPrimitiveCopy() const {
  if (const auto *RT =
          getTypePtr()->getBaseElementTypeUnsafe()->getAs<RecordType>())
    if (RT->getDecl()->isNonTrivialToPrimitiveCopy())
      return PCK_Struct;

  Qualifiers Qs = getQualifiers();
  switch (Qs.getObjCLifetime()) {
  case Qualifiers::OCL_Strong:
    return PCK_ARCStrong;
  case Qualifiers::OCL_Weak:
    return PCK_ARCWeak;
  default:
    return Qs.hasVolatile() ? PCK_VolatileTrivial : PCK_Trivial;
  }
}

QualType::PrimitiveCopyKind
QualType::isNonTrivialToPrimitiveDestructiveMove() const {
  return isNonTrivialToPrimitiveCopy();
}

bool Type::isLiteralType(const ASTContext &Ctx) const {
  if (isDependentType())
    return false;

  // C++1y [basic.types]p10:
  //   A type is a literal type if it is:
  //   -- cv void; or
  if (Ctx.getLangOpts().CPlusPlus14 && isVoidType())
    return true;

  // C++11 [basic.types]p10:
  //   A type is a literal type if it is:
  //   [...]
  //   -- an array of literal type other than an array of runtime bound; or
  if (isVariableArrayType())
    return false;
  const Type *BaseTy = getBaseElementTypeUnsafe();
  assert(BaseTy && "NULL element type");

  // Return false for incomplete types after skipping any incomplete array
  // types; those are expressly allowed by the standard and thus our API.
  if (BaseTy->isIncompleteType())
    return false;

  // C++11 [basic.types]p10:
  //   A type is a literal type if it is:
  //    -- a scalar type; or
  // As an extension, Clang treats vector types and complex types as
  // literal types.
  if (BaseTy->isScalarType() || BaseTy->isVectorType() ||
      BaseTy->isAnyComplexType())
    return true;
  //    -- a reference type; or
  if (BaseTy->isReferenceType())
    return true;
  //    -- a class type that has all of the following properties:
  if (const auto *RT = BaseTy->getAs<RecordType>()) {
    //    -- a trivial destructor,
    //    -- every constructor call and full-expression in the
    //       brace-or-equal-initializers for non-static data members (if any)
    //       is a constant expression,
    //    -- it is an aggregate type or has at least one constexpr
    //       constructor or constructor template that is not a copy or move
    //       constructor, and
    //    -- all non-static data members and base classes of literal types
    //
    // We resolve DR1361 by ignoring the second bullet.
    if (const auto *ClassDecl = dyn_cast<CXXRecordDecl>(RT->getDecl()))
      return ClassDecl->isLiteral();

    return true;
  }

  // We treat _Atomic T as a literal type if T is a literal type.
  if (const auto *AT = BaseTy->getAs<AtomicType>())
    return AT->getValueType()->isLiteralType(Ctx);

  // If this type hasn't been deduced yet, then conservatively assume that
  // it'll work out to be a literal type.
  if (isa<AutoType>(BaseTy->getCanonicalTypeInternal()))
    return true;

  return false;
}

bool Type::isStructuralType() const {
  // C++20 [temp.param]p6:
  //   A structural type is one of the following:
  //   -- a scalar type; or
  //   -- a vector type [Clang extension]; or
  if (isScalarType() || isVectorType())
    return true;
  //   -- an lvalue reference type; or
  if (isLValueReferenceType())
    return true;
  //  -- a literal class type [...under some conditions]
  if (const CXXRecordDecl *RD = getAsCXXRecordDecl())
    return RD->isStructural();
  return false;
}

bool Type::isStandardLayoutType() const {
  if (isDependentType())
    return false;

  // C++0x [basic.types]p9:
  //   Scalar types, standard-layout class types, arrays of such types, and
  //   cv-qualified versions of these types are collectively called
  //   standard-layout types.
  const Type *BaseTy = getBaseElementTypeUnsafe();
  assert(BaseTy && "NULL element type");

  // Return false for incomplete types after skipping any incomplete array
  // types which are expressly allowed by the standard and thus our API.
  if (BaseTy->isIncompleteType())
    return false;

  // As an extension, Clang treats vector types as Scalar types.
  if (BaseTy->isScalarType() || BaseTy->isVectorType()) return true;
  if (const auto *RT = BaseTy->getAs<RecordType>()) {
    if (const auto *ClassDecl = dyn_cast<CXXRecordDecl>(RT->getDecl()))
      if (!ClassDecl->isStandardLayout())
        return false;

    // Default to 'true' for non-C++ class types.
    // FIXME: This is a bit dubious, but plain C structs should trivially meet
    // all the requirements of standard layout classes.
    return true;
  }

  // No other types can match.
  return false;
}

// This is effectively the intersection of isTrivialType and
// isStandardLayoutType. We implement it directly to avoid redundant
// conversions from a type to a CXXRecordDecl.
bool QualType::isCXX11PODType(const ASTContext &Context) const {
  const Type *ty = getTypePtr();
  if (ty->isDependentType())
    return false;

  if (hasNonTrivialObjCLifetime())
    return false;

  // C++11 [basic.types]p9:
  //   Scalar types, POD classes, arrays of such types, and cv-qualified
  //   versions of these types are collectively called trivial types.
  const Type *BaseTy = ty->getBaseElementTypeUnsafe();
  assert(BaseTy && "NULL element type");

  if (BaseTy->isSizelessBuiltinType())
    return true;

  // Return false for incomplete types after skipping any incomplete array
  // types which are expressly allowed by the standard and thus our API.
  if (BaseTy->isIncompleteType())
    return false;

  // As an extension, Clang treats vector types as Scalar types.
  if (BaseTy->isScalarType() || BaseTy->isVectorType()) return true;
  if (const auto *RT = BaseTy->getAs<RecordType>()) {
    if (const auto *ClassDecl = dyn_cast<CXXRecordDecl>(RT->getDecl())) {
      // C++11 [class]p10:
      //   A POD struct is a non-union class that is both a trivial class [...]
      if (!ClassDecl->isTrivial()) return false;

      // C++11 [class]p10:
      //   A POD struct is a non-union class that is both a trivial class and
      //   a standard-layout class [...]
      if (!ClassDecl->isStandardLayout()) return false;

      // C++11 [class]p10:
      //   A POD struct is a non-union class that is both a trivial class and
      //   a standard-layout class, and has no non-static data members of type
      //   non-POD struct, non-POD union (or array of such types). [...]
      //
      // We don't directly query the recursive aspect as the requirements for
      // both standard-layout classes and trivial classes apply recursively
      // already.
    }

    return true;
  }

  // No other types can match.
  return false;
}

bool Type::isNothrowT() const {
  if (const auto *RD = getAsCXXRecordDecl()) {
    IdentifierInfo *II = RD->getIdentifier();
    if (II && II->isStr("nothrow_t") && RD->isInStdNamespace())
      return true;
  }
  return false;
}

bool Type::isAlignValT() const {
  if (const auto *ET = getAs<EnumType>()) {
    IdentifierInfo *II = ET->getDecl()->getIdentifier();
    if (II && II->isStr("align_val_t") && ET->getDecl()->isInStdNamespace())
      return true;
  }
  return false;
}

bool Type::isStdByteType() const {
  if (const auto *ET = getAs<EnumType>()) {
    IdentifierInfo *II = ET->getDecl()->getIdentifier();
    if (II && II->isStr("byte") && ET->getDecl()->isInStdNamespace())
      return true;
  }
  return false;
}

bool Type::isSpecifierType() const {
  // Note that this intentionally does not use the canonical type.
  switch (getTypeClass()) {
  case Builtin:
  case Record:
  case Enum:
  case Typedef:
  case Complex:
  case TypeOfExpr:
  case TypeOf:
  case TemplateTypeParm:
  case SubstTemplateTypeParm:
  case TemplateSpecialization:
  case Elaborated:
  case DependentName:
  case DependentTemplateSpecialization:
  case ObjCInterface:
  case ObjCObject:
    return true;
  default:
    return false;
  }
}

ElaboratedTypeKeyword
TypeWithKeyword::getKeywordForTypeSpec(unsigned TypeSpec) {
  switch (TypeSpec) {
  default: return ETK_None;
  case TST_typename: return ETK_Typename;
  case TST_class: return ETK_Class;
  case TST_struct: return ETK_Struct;
  case TST_interface: return ETK_Interface;
  case TST_union: return ETK_Union;
  case TST_enum: return ETK_Enum;
  }
}

TagTypeKind
TypeWithKeyword::getTagTypeKindForTypeSpec(unsigned TypeSpec) {
  switch(TypeSpec) {
  case TST_class: return TTK_Class;
  case TST_struct: return TTK_Struct;
  case TST_interface: return TTK_Interface;
  case TST_union: return TTK_Union;
  case TST_enum: return TTK_Enum;
  }

  llvm_unreachable("Type specifier is not a tag type kind.");
}

ElaboratedTypeKeyword
TypeWithKeyword::getKeywordForTagTypeKind(TagTypeKind Kind) {
  switch (Kind) {
  case TTK_Class: return ETK_Class;
  case TTK_Struct: return ETK_Struct;
  case TTK_Interface: return ETK_Interface;
  case TTK_Union: return ETK_Union;
  case TTK_Enum: return ETK_Enum;
  }
  llvm_unreachable("Unknown tag type kind.");
}

TagTypeKind
TypeWithKeyword::getTagTypeKindForKeyword(ElaboratedTypeKeyword Keyword) {
  switch (Keyword) {
  case ETK_Class: return TTK_Class;
  case ETK_Struct: return TTK_Struct;
  case ETK_Interface: return TTK_Interface;
  case ETK_Union: return TTK_Union;
  case ETK_Enum: return TTK_Enum;
  case ETK_None: // Fall through.
  case ETK_Typename:
    llvm_unreachable("Elaborated type keyword is not a tag type kind.");
  }
  llvm_unreachable("Unknown elaborated type keyword.");
}

bool
TypeWithKeyword::KeywordIsTagTypeKind(ElaboratedTypeKeyword Keyword) {
  switch (Keyword) {
  case ETK_None:
  case ETK_Typename:
    return false;
  case ETK_Class:
  case ETK_Struct:
  case ETK_Interface:
  case ETK_Union:
  case ETK_Enum:
    return true;
  }
  llvm_unreachable("Unknown elaborated type keyword.");
}

StringRef TypeWithKeyword::getKeywordName(ElaboratedTypeKeyword Keyword) {
  switch (Keyword) {
  case ETK_None: return {};
  case ETK_Typename: return "typename";
  case ETK_Class:  return "class";
  case ETK_Struct: return "struct";
  case ETK_Interface: return "__interface";
  case ETK_Union:  return "union";
  case ETK_Enum:   return "enum";
  }

  llvm_unreachable("Unknown elaborated type keyword.");
}

DependentTemplateSpecializationType::DependentTemplateSpecializationType(
    ElaboratedTypeKeyword Keyword, NestedNameSpecifier *NNS,
    const IdentifierInfo *Name, ArrayRef<TemplateArgument> Args, QualType Canon)
    : TypeWithKeyword(Keyword, DependentTemplateSpecialization, Canon,
                      TypeDependence::DependentInstantiation |
                          (NNS ? toTypeDependence(NNS->getDependence())
                               : TypeDependence::None)),
      NNS(NNS), Name(Name) {
  DependentTemplateSpecializationTypeBits.NumArgs = Args.size();
  assert((!NNS || NNS->isDependent()) &&
         "DependentTemplateSpecializatonType requires dependent qualifier");
  auto *ArgBuffer = const_cast<TemplateArgument *>(template_arguments().data());
  for (const TemplateArgument &Arg : Args) {
    addDependence(toTypeDependence(Arg.getDependence() &
                                   TemplateArgumentDependence::UnexpandedPack));

    new (ArgBuffer++) TemplateArgument(Arg);
  }
}

void
DependentTemplateSpecializationType::Profile(llvm::FoldingSetNodeID &ID,
                                             const ASTContext &Context,
                                             ElaboratedTypeKeyword Keyword,
                                             NestedNameSpecifier *Qualifier,
                                             const IdentifierInfo *Name,
                                             ArrayRef<TemplateArgument> Args) {
  ID.AddInteger(Keyword);
  ID.AddPointer(Qualifier);
  ID.AddPointer(Name);
  for (const TemplateArgument &Arg : Args)
    Arg.Profile(ID, Context);
}

bool Type::isElaboratedTypeSpecifier() const {
  ElaboratedTypeKeyword Keyword;
  if (const auto *Elab = dyn_cast<ElaboratedType>(this))
    Keyword = Elab->getKeyword();
  else if (const auto *DepName = dyn_cast<DependentNameType>(this))
    Keyword = DepName->getKeyword();
  else if (const auto *DepTST =
               dyn_cast<DependentTemplateSpecializationType>(this))
    Keyword = DepTST->getKeyword();
  else
    return false;

  return TypeWithKeyword::KeywordIsTagTypeKind(Keyword);
}

const char *Type::getTypeClassName() const {
  switch (TypeBits.TC) {
#define ABSTRACT_TYPE(Derived, Base)
#define TYPE(Derived, Base) case Derived: return #Derived;
#include "clang/AST/TypeNodes.inc"
  }

  llvm_unreachable("Invalid type class.");
}

StringRef BuiltinType::getName(const PrintingPolicy &Policy) const {
  switch (getKind()) {
  case Void:
    return "void";
  case Bool:
    return Policy.Bool ? "bool" : "_Bool";
  case Char_S:
    return "char";
  case Char_U:
    return "char";
  case SChar:
    return "signed char";
  case Short:
    return "short";
  case Int:
    return "int";
  case Long:
    return "long";
  case LongLong:
    return "long long";
  case Int128:
    return "__int128";
  case UChar:
    return "unsigned char";
  case UShort:
    return "unsigned short";
  case UInt:
    return "unsigned int";
  case ULong:
    return "unsigned long";
  case ULongLong:
    return "unsigned long long";
  case UInt128:
    return "unsigned __int128";
  case Half:
    return Policy.Half ? "half" : "__fp16";
  case BFloat16:
    return "__bf16";
  case Float:
    return "float";
  case Double:
    return "double";
  case LongDouble:
    return "long double";
  case ShortAccum:
    return "short _Accum";
  case Accum:
    return "_Accum";
  case LongAccum:
    return "long _Accum";
  case UShortAccum:
    return "unsigned short _Accum";
  case UAccum:
    return "unsigned _Accum";
  case ULongAccum:
    return "unsigned long _Accum";
  case BuiltinType::ShortFract:
    return "short _Fract";
  case BuiltinType::Fract:
    return "_Fract";
  case BuiltinType::LongFract:
    return "long _Fract";
  case BuiltinType::UShortFract:
    return "unsigned short _Fract";
  case BuiltinType::UFract:
    return "unsigned _Fract";
  case BuiltinType::ULongFract:
    return "unsigned long _Fract";
  case BuiltinType::SatShortAccum:
    return "_Sat short _Accum";
  case BuiltinType::SatAccum:
    return "_Sat _Accum";
  case BuiltinType::SatLongAccum:
    return "_Sat long _Accum";
  case BuiltinType::SatUShortAccum:
    return "_Sat unsigned short _Accum";
  case BuiltinType::SatUAccum:
    return "_Sat unsigned _Accum";
  case BuiltinType::SatULongAccum:
    return "_Sat unsigned long _Accum";
  case BuiltinType::SatShortFract:
    return "_Sat short _Fract";
  case BuiltinType::SatFract:
    return "_Sat _Fract";
  case BuiltinType::SatLongFract:
    return "_Sat long _Fract";
  case BuiltinType::SatUShortFract:
    return "_Sat unsigned short _Fract";
  case BuiltinType::SatUFract:
    return "_Sat unsigned _Fract";
  case BuiltinType::SatULongFract:
    return "_Sat unsigned long _Fract";
  case Float16:
    return "_Float16";
  case Float128:
    return "__float128";
  case Ibm128:
    return "__ibm128";
  case WChar_S:
  case WChar_U:
    return Policy.MSWChar ? "__wchar_t" : "wchar_t";
  case Char8:
    return "char8_t";
  case Char16:
    return "char16_t";
  case Char32:
    return "char32_t";
  case NullPtr:
    return Policy.NullptrTypeInNamespace ? "std::nullptr_t" : "nullptr_t";
  case Overload:
    return "<overloaded function type>";
  case BoundMember:
    return "<bound member function type>";
  case PseudoObject:
    return "<pseudo-object type>";
  case Dependent:
    return "<dependent type>";
  case UnknownAny:
    return "<unknown type>";
  case ARCUnbridgedCast:
    return "<ARC unbridged cast type>";
  case BuiltinFn:
    return "<builtin fn type>";
  case ObjCId:
    return "id";
  case ObjCClass:
    return "Class";
  case ObjCSel:
    return "SEL";
#define IMAGE_TYPE(ImgType, Id, SingletonId, Access, Suffix) \
  case Id: \
    return "__" #Access " " #ImgType "_t";
#include "clang/Basic/OpenCLImageTypes.def"
  case OCLSampler:
    return "sampler_t";
  case OCLEvent:
    return "event_t";
  case OCLClkEvent:
    return "clk_event_t";
  case OCLQueue:
    return "queue_t";
  case OCLReserveID:
    return "reserve_id_t";
  case IncompleteMatrixIdx:
    return "<incomplete matrix index type>";
  case OMPArraySection:
    return "<OpenMP array section type>";
  case OMPArrayShaping:
    return "<OpenMP array shaping type>";
  case OMPIterator:
    return "<OpenMP iterator type>";
#define EXT_OPAQUE_TYPE(ExtType, Id, Ext) \
  case Id: \
    return #ExtType;
#include "clang/Basic/OpenCLExtensionTypes.def"
#define SVE_TYPE(Name, Id, SingletonId) \
  case Id: \
    return Name;
#include "clang/Basic/AArch64SVEACLETypes.def"
#define PPC_VECTOR_TYPE(Name, Id, Size) \
  case Id: \
    return #Name;
#include "clang/Basic/PPCTypes.def"
#define RVV_TYPE(Name, Id, SingletonId)                                        \
  case Id:                                                                     \
    return Name;
#include "clang/Basic/RISCVVTypes.def"
  }

  llvm_unreachable("Invalid builtin type.");
}

QualType QualType::getNonPackExpansionType() const {
  // We never wrap type sugar around a PackExpansionType.
  if (auto *PET = dyn_cast<PackExpansionType>(getTypePtr()))
    return PET->getPattern();
  return *this;
}

QualType QualType::getNonLValueExprType(const ASTContext &Context) const {
  if (const auto *RefType = getTypePtr()->getAs<ReferenceType>())
    return RefType->getPointeeType();

  // C++0x [basic.lval]:
  //   Class prvalues can have cv-qualified types; non-class prvalues always
  //   have cv-unqualified types.
  //
  // See also C99 6.3.2.1p2.
  if (!Context.getLangOpts().CPlusPlus ||
      (!getTypePtr()->isDependentType() && !getTypePtr()->isRecordType()))
    return getUnqualifiedType();

  return *this;
}

StringRef FunctionType::getNameForCallConv(CallingConv CC) {
  switch (CC) {
  case CC_C: return "cdecl";
  case CC_X86StdCall: return "stdcall";
  case CC_X86FastCall: return "fastcall";
  case CC_X86ThisCall: return "thiscall";
  case CC_X86Pascal: return "pascal";
  case CC_X86VectorCall: return "vectorcall";
  case CC_Win64: return "ms_abi";
  case CC_X86_64SysV: return "sysv_abi";
  case CC_X86RegCall : return "regcall";
  case CC_AAPCS: return "aapcs";
  case CC_AAPCS_VFP: return "aapcs-vfp";
  case CC_AArch64VectorCall: return "aarch64_vector_pcs";
  case CC_AArch64SVEPCS: return "aarch64_sve_pcs";
  case CC_AMDGPUKernelCall: return "amdgpu_kernel";
  case CC_IntelOclBicc: return "intel_ocl_bicc";
  case CC_SpirFunction: return "spir_function";
  case CC_OpenCLKernel: return "opencl_kernel";
  case CC_Swift: return "swiftcall";
  case CC_SwiftAsync: return "swiftasynccall";
  case CC_PreserveMost: return "preserve_most";
  case CC_PreserveAll: return "preserve_all";
  }

  llvm_unreachable("Invalid calling convention.");
}

FunctionProtoType::FunctionProtoType(QualType result, ArrayRef<QualType> params,
                                     QualType canonical,
                                     const ExtProtoInfo &epi)
    : FunctionType(FunctionProto, result, canonical, result->getDependence(),
                   epi.ExtInfo) {
  FunctionTypeBits.FastTypeQuals = epi.TypeQuals.getFastQualifiers();
  FunctionTypeBits.RefQualifier = epi.RefQualifier;
  FunctionTypeBits.NumParams = params.size();
  assert(getNumParams() == params.size() && "NumParams overflow!");
  FunctionTypeBits.ExceptionSpecType = epi.ExceptionSpec.Type;
  FunctionTypeBits.HasExtParameterInfos = !!epi.ExtParameterInfos;
  FunctionTypeBits.Variadic = epi.Variadic;
  FunctionTypeBits.HasTrailingReturn = epi.HasTrailingReturn;

  if (epi.requiresFunctionProtoTypeExtraBitfields()) {
    FunctionTypeBits.HasExtraBitfields = true;
    auto &ExtraBits = *getTrailingObjects<FunctionTypeExtraBitfields>();
    ExtraBits = FunctionTypeExtraBitfields();
  } else {
    FunctionTypeBits.HasExtraBitfields = false;
  }


  // Fill in the trailing argument array.
  auto *argSlot = getTrailingObjects<QualType>();
  for (unsigned i = 0; i != getNumParams(); ++i) {
    addDependence(params[i]->getDependence() &
                  ~TypeDependence::VariablyModified);
    argSlot[i] = params[i];
  }

  // Fill in the exception type array if present.
  if (getExceptionSpecType() == EST_Dynamic) {
    auto &ExtraBits = *getTrailingObjects<FunctionTypeExtraBitfields>();
    ExtraBits.NumExceptionType = epi.ExceptionSpec.Exceptions.size();

    assert(hasExtraBitfields() && "missing trailing extra bitfields!");
    auto *exnSlot =
        reinterpret_cast<QualType *>(getTrailingObjects<ExceptionType>());
    unsigned I = 0;
    for (QualType ExceptionType : epi.ExceptionSpec.Exceptions) {
      // Note that, before C++17, a dependent exception specification does
      // *not* make a type dependent; it's not even part of the C++ type
      // system.
      addDependence(
          ExceptionType->getDependence() &
          (TypeDependence::Instantiation | TypeDependence::UnexpandedPack));

      exnSlot[I++] = ExceptionType;
    }
  }
  // Fill in the Expr * in the exception specification if present.
  else if (isComputedNoexcept(getExceptionSpecType())) {
    assert(epi.ExceptionSpec.NoexceptExpr && "computed noexcept with no expr");
    assert((getExceptionSpecType() == EST_DependentNoexcept) ==
           epi.ExceptionSpec.NoexceptExpr->isValueDependent());

    // Store the noexcept expression and context.
    *getTrailingObjects<Expr *>() = epi.ExceptionSpec.NoexceptExpr;

    addDependence(
        toTypeDependence(epi.ExceptionSpec.NoexceptExpr->getDependence()) &
        (TypeDependence::Instantiation | TypeDependence::UnexpandedPack));
  }
  // Fill in the FunctionDecl * in the exception specification if present.
  else if (getExceptionSpecType() == EST_Uninstantiated) {
    // Store the function decl from which we will resolve our
    // exception specification.
    auto **slot = getTrailingObjects<FunctionDecl *>();
    slot[0] = epi.ExceptionSpec.SourceDecl;
    slot[1] = epi.ExceptionSpec.SourceTemplate;
    // This exception specification doesn't make the type dependent, because
    // it's not instantiated as part of instantiating the type.
  } else if (getExceptionSpecType() == EST_Unevaluated) {
    // Store the function decl from which we will resolve our
    // exception specification.
    auto **slot = getTrailingObjects<FunctionDecl *>();
    slot[0] = epi.ExceptionSpec.SourceDecl;
  }

  // If this is a canonical type, and its exception specification is dependent,
  // then it's a dependent type. This only happens in C++17 onwards.
  if (isCanonicalUnqualified()) {
    if (getExceptionSpecType() == EST_Dynamic ||
        getExceptionSpecType() == EST_DependentNoexcept) {
      assert(hasDependentExceptionSpec() && "type should not be canonical");
      addDependence(TypeDependence::DependentInstantiation);
    }
  } else if (getCanonicalTypeInternal()->isDependentType()) {
    // Ask our canonical type whether our exception specification was dependent.
    addDependence(TypeDependence::DependentInstantiation);
  }

  // Fill in the extra parameter info if present.
  if (epi.ExtParameterInfos) {
    auto *extParamInfos = getTrailingObjects<ExtParameterInfo>();
    for (unsigned i = 0; i != getNumParams(); ++i)
      extParamInfos[i] = epi.ExtParameterInfos[i];
  }

  if (epi.TypeQuals.hasNonFastQualifiers()) {
    FunctionTypeBits.HasExtQuals = 1;
    *getTrailingObjects<Qualifiers>() = epi.TypeQuals;
  } else {
    FunctionTypeBits.HasExtQuals = 0;
  }

  // Fill in the Ellipsis location info if present.
  if (epi.Variadic) {
    auto &EllipsisLoc = *getTrailingObjects<SourceLocation>();
    EllipsisLoc = epi.EllipsisLoc;
  }
}

bool FunctionProtoType::hasDependentExceptionSpec() const {
  if (Expr *NE = getNoexceptExpr())
    return NE->isValueDependent();
  for (QualType ET : exceptions())
    // A pack expansion with a non-dependent pattern is still dependent,
    // because we don't know whether the pattern is in the exception spec
    // or not (that depends on whether the pack has 0 expansions).
    if (ET->isDependentType() || ET->getAs<PackExpansionType>())
      return true;
  return false;
}

bool FunctionProtoType::hasInstantiationDependentExceptionSpec() const {
  if (Expr *NE = getNoexceptExpr())
    return NE->isInstantiationDependent();
  for (QualType ET : exceptions())
    if (ET->isInstantiationDependentType())
      return true;
  return false;
}

CanThrowResult FunctionProtoType::canThrow() const {
  switch (getExceptionSpecType()) {
  case EST_Unparsed:
  case EST_Unevaluated:
    llvm_unreachable("should not call this with unresolved exception specs");

  case EST_DynamicNone:
  case EST_BasicNoexcept:
  case EST_NoexceptTrue:
  case EST_NoThrow:
    return CT_Cannot;

  case EST_None:
  case EST_MSAny:
  case EST_NoexceptFalse:
    return CT_Can;

  case EST_Dynamic:
    // A dynamic exception specification is throwing unless every exception
    // type is an (unexpanded) pack expansion type.
    for (unsigned I = 0; I != getNumExceptions(); ++I)
      if (!getExceptionType(I)->getAs<PackExpansionType>())
        return CT_Can;
    return CT_Dependent;

  case EST_Uninstantiated:
  case EST_DependentNoexcept:
    return CT_Dependent;
  }

  llvm_unreachable("unexpected exception specification kind");
}

bool FunctionProtoType::isTemplateVariadic() const {
  for (unsigned ArgIdx = getNumParams(); ArgIdx; --ArgIdx)
    if (isa<PackExpansionType>(getParamType(ArgIdx - 1)))
      return true;

  return false;
}

void FunctionProtoType::Profile(llvm::FoldingSetNodeID &ID, QualType Result,
                                const QualType *ArgTys, unsigned NumParams,
                                const ExtProtoInfo &epi,
                                const ASTContext &Context, bool Canonical) {
  // We have to be careful not to get ambiguous profile encodings.
  // Note that valid type pointers are never ambiguous with anything else.
  //
  // The encoding grammar begins:
  //      type type* bool int bool
  // If that final bool is true, then there is a section for the EH spec:
  //      bool type*
  // This is followed by an optional "consumed argument" section of the
  // same length as the first type sequence:
  //      bool*
  // Finally, we have the ext info and trailing return type flag:
  //      int bool
  //
  // There is no ambiguity between the consumed arguments and an empty EH
  // spec because of the leading 'bool' which unambiguously indicates
  // whether the following bool is the EH spec or part of the arguments.

  ID.AddPointer(Result.getAsOpaquePtr());
  for (unsigned i = 0; i != NumParams; ++i)
    ID.AddPointer(ArgTys[i].getAsOpaquePtr());
  // This method is relatively performance sensitive, so as a performance
  // shortcut, use one AddInteger call instead of four for the next four
  // fields.
  assert(!(unsigned(epi.Variadic) & ~1) &&
         !(unsigned(epi.RefQualifier) & ~3) &&
         !(unsigned(epi.ExceptionSpec.Type) & ~15) &&
         "Values larger than expected.");
  ID.AddInteger(unsigned(epi.Variadic) +
                (epi.RefQualifier << 1) +
                (epi.ExceptionSpec.Type << 3));
  ID.Add(epi.TypeQuals);
  if (epi.ExceptionSpec.Type == EST_Dynamic) {
    for (QualType Ex : epi.ExceptionSpec.Exceptions)
      ID.AddPointer(Ex.getAsOpaquePtr());
  } else if (isComputedNoexcept(epi.ExceptionSpec.Type)) {
    epi.ExceptionSpec.NoexceptExpr->Profile(ID, Context, Canonical);
  } else if (epi.ExceptionSpec.Type == EST_Uninstantiated ||
             epi.ExceptionSpec.Type == EST_Unevaluated) {
    ID.AddPointer(epi.ExceptionSpec.SourceDecl->getCanonicalDecl());
  }
  if (epi.ExtParameterInfos) {
    for (unsigned i = 0; i != NumParams; ++i)
      ID.AddInteger(epi.ExtParameterInfos[i].getOpaqueValue());
  }
  epi.ExtInfo.Profile(ID);
  ID.AddBoolean(epi.HasTrailingReturn);
}

void FunctionProtoType::Profile(llvm::FoldingSetNodeID &ID,
                                const ASTContext &Ctx) {
  Profile(ID, getReturnType(), param_type_begin(), getNumParams(),
          getExtProtoInfo(), Ctx, isCanonicalUnqualified());
}

TypedefType::TypedefType(TypeClass tc, const TypedefNameDecl *D,
<<<<<<< HEAD
                         QualType underlying, QualType can)
    : Type(tc, can, toSemanticDependence(underlying->getDependence())),
=======
                         QualType Underlying, QualType can)
    : Type(tc, can, toSemanticDependence(can->getDependence())),
>>>>>>> 22aeb252
      Decl(const_cast<TypedefNameDecl *>(D)) {
  assert(!isa<TypedefType>(can) && "Invalid canonical type");
  TypedefBits.hasTypeDifferentFromDecl = !Underlying.isNull();
  if (!typeMatchesDecl())
    *getTrailingObjects<QualType>() = Underlying;
}

QualType TypedefType::desugar() const {
  return typeMatchesDecl() ? Decl->getUnderlyingType()
                           : *getTrailingObjects<QualType>();
}

UsingType::UsingType(const UsingShadowDecl *Found, QualType Underlying,
                     QualType Canon)
    : Type(Using, Canon, toSemanticDependence(Canon->getDependence())),
      Found(const_cast<UsingShadowDecl *>(Found)) {
  UsingBits.hasTypeDifferentFromDecl = !Underlying.isNull();
  if (!typeMatchesDecl())
    *getTrailingObjects<QualType>() = Underlying;
}

QualType UsingType::getUnderlyingType() const {
  return typeMatchesDecl()
             ? QualType(
                   cast<TypeDecl>(Found->getTargetDecl())->getTypeForDecl(), 0)
             : *getTrailingObjects<QualType>();
}

QualType MacroQualifiedType::desugar() const { return getUnderlyingType(); }

QualType MacroQualifiedType::getModifiedType() const {
  // Step over MacroQualifiedTypes from the same macro to find the type
  // ultimately qualified by the macro qualifier.
  QualType Inner = cast<AttributedType>(getUnderlyingType())->getModifiedType();
  while (auto *InnerMQT = dyn_cast<MacroQualifiedType>(Inner)) {
    if (InnerMQT->getMacroIdentifier() != getMacroIdentifier())
      break;
    Inner = InnerMQT->getModifiedType();
  }
  return Inner;
}

TypeOfExprType::TypeOfExprType(Expr *E, TypeOfKind Kind, QualType Can)
    : Type(TypeOfExpr,
           // We have to protect against 'Can' being invalid through its
           // default argument.
           Kind == TypeOfKind::Unqualified && !Can.isNull()
               ? Can.getAtomicUnqualifiedType()
               : Can,
           toTypeDependence(E->getDependence()) |
               (E->getType()->getDependence() &
                TypeDependence::VariablyModified)),
      TOExpr(E) {
  TypeOfBits.IsUnqual = Kind == TypeOfKind::Unqualified;
}

bool TypeOfExprType::isSugared() const {
  return !TOExpr->isTypeDependent();
}

QualType TypeOfExprType::desugar() const {
  if (isSugared()) {
    QualType QT = getUnderlyingExpr()->getType();
    return TypeOfBits.IsUnqual ? QT.getAtomicUnqualifiedType() : QT;
  }
  return QualType(this, 0);
}

void DependentTypeOfExprType::Profile(llvm::FoldingSetNodeID &ID,
                                      const ASTContext &Context, Expr *E,
                                      bool IsUnqual) {
  E->Profile(ID, Context, true);
  ID.AddBoolean(IsUnqual);
}

DecltypeType::DecltypeType(Expr *E, QualType underlyingType, QualType can)
    // C++11 [temp.type]p2: "If an expression e involves a template parameter,
    // decltype(e) denotes a unique dependent type." Hence a decltype type is
    // type-dependent even if its expression is only instantiation-dependent.
    : Type(Decltype, can,
           toTypeDependence(E->getDependence()) |
               (E->isInstantiationDependent() ? TypeDependence::Dependent
                                              : TypeDependence::None) |
               (E->getType()->getDependence() &
                TypeDependence::VariablyModified)),
      E(E), UnderlyingType(underlyingType) {}

bool DecltypeType::isSugared() const { return !E->isInstantiationDependent(); }

QualType DecltypeType::desugar() const {
  if (isSugared())
    return getUnderlyingType();

  return QualType(this, 0);
}

DependentDecltypeType::DependentDecltypeType(const ASTContext &Context, Expr *E)
    : DecltypeType(E, Context.DependentTy), Context(Context) {}

void DependentDecltypeType::Profile(llvm::FoldingSetNodeID &ID,
                                    const ASTContext &Context, Expr *E) {
  E->Profile(ID, Context, true);
}

UnaryTransformType::UnaryTransformType(QualType BaseType,
                                       QualType UnderlyingType, UTTKind UKind,
                                       QualType CanonicalType)
    : Type(UnaryTransform, CanonicalType, BaseType->getDependence()),
      BaseType(BaseType), UnderlyingType(UnderlyingType), UKind(UKind) {}

DependentUnaryTransformType::DependentUnaryTransformType(const ASTContext &C,
                                                         QualType BaseType,
                                                         UTTKind UKind)
     : UnaryTransformType(BaseType, C.DependentTy, UKind, QualType()) {}

TagType::TagType(TypeClass TC, const TagDecl *D, QualType can)
    : Type(TC, can,
           D->isDependentType() ? TypeDependence::DependentInstantiation
                                : TypeDependence::None),
      decl(const_cast<TagDecl *>(D)) {}

static TagDecl *getInterestingTagDecl(TagDecl *decl) {
  for (auto *I : decl->redecls()) {
    if (I->isCompleteDefinition() || I->isBeingDefined())
      return I;
  }
  // If there's no definition (not even in progress), return what we have.
  return decl;
}

TagDecl *TagType::getDecl() const {
  return getInterestingTagDecl(decl);
}

bool TagType::isBeingDefined() const {
  return getDecl()->isBeingDefined();
}

bool RecordType::hasConstFields() const {
  std::vector<const RecordType*> RecordTypeList;
  RecordTypeList.push_back(this);
  unsigned NextToCheckIndex = 0;

  while (RecordTypeList.size() > NextToCheckIndex) {
    for (FieldDecl *FD :
         RecordTypeList[NextToCheckIndex]->getDecl()->fields()) {
      QualType FieldTy = FD->getType();
      if (FieldTy.isConstQualified())
        return true;
      FieldTy = FieldTy.getCanonicalType();
      if (const auto *FieldRecTy = FieldTy->getAs<RecordType>()) {
        if (!llvm::is_contained(RecordTypeList, FieldRecTy))
          RecordTypeList.push_back(FieldRecTy);
      }
    }
    ++NextToCheckIndex;
  }
  return false;
}

bool AttributedType::isQualifier() const {
  // FIXME: Generate this with TableGen.
  switch (getAttrKind()) {
  // These are type qualifiers in the traditional C sense: they annotate
  // something about a specific value/variable of a type.  (They aren't
  // always part of the canonical type, though.)
  case attr::ObjCGC:
  case attr::ObjCOwnership:
  case attr::ObjCInertUnsafeUnretained:
  case attr::TypeNonNull:
  case attr::TypeNullable:
  case attr::TypeNullableResult:
  case attr::TypeNullUnspecified:
  case attr::LifetimeBound:
  case attr::AddressSpace:
    return true;

  // All other type attributes aren't qualifiers; they rewrite the modified
  // type to be a semantically different type.
  default:
    return false;
  }
}

bool AttributedType::isMSTypeSpec() const {
  // FIXME: Generate this with TableGen?
  switch (getAttrKind()) {
  default: return false;
  case attr::Ptr32:
  case attr::Ptr64:
  case attr::SPtr:
  case attr::UPtr:
    return true;
  }
  llvm_unreachable("invalid attr kind");
}

bool AttributedType::isCallingConv() const {
  // FIXME: Generate this with TableGen.
  switch (getAttrKind()) {
  default: return false;
  case attr::Pcs:
  case attr::CDecl:
  case attr::FastCall:
  case attr::StdCall:
  case attr::ThisCall:
  case attr::RegCall:
  case attr::SwiftCall:
  case attr::SwiftAsyncCall:
  case attr::VectorCall:
  case attr::AArch64VectorPcs:
  case attr::AArch64SVEPcs:
  case attr::AMDGPUKernelCall:
  case attr::Pascal:
  case attr::MSABI:
  case attr::SysVABI:
  case attr::IntelOclBicc:
  case attr::PreserveMost:
  case attr::PreserveAll:
    return true;
  }
  llvm_unreachable("invalid attr kind");
}

CXXRecordDecl *InjectedClassNameType::getDecl() const {
  return cast<CXXRecordDecl>(getInterestingTagDecl(Decl));
}

IdentifierInfo *TemplateTypeParmType::getIdentifier() const {
  return isCanonicalUnqualified() ? nullptr : getDecl()->getIdentifier();
}

static const TemplateTypeParmDecl *getReplacedParameter(Decl *D,
                                                        unsigned Index) {
  if (const auto *TTP = dyn_cast<TemplateTypeParmDecl>(D))
    return TTP;
  return cast<TemplateTypeParmDecl>(
      getReplacedTemplateParameterList(D)->getParam(Index));
}

SubstTemplateTypeParmType::SubstTemplateTypeParmType(
    QualType Replacement, Decl *AssociatedDecl, unsigned Index,
    std::optional<unsigned> PackIndex)
    : Type(SubstTemplateTypeParm, Replacement.getCanonicalType(),
           Replacement->getDependence()),
      AssociatedDecl(AssociatedDecl) {
  SubstTemplateTypeParmTypeBits.HasNonCanonicalUnderlyingType =
      Replacement != getCanonicalTypeInternal();
  if (SubstTemplateTypeParmTypeBits.HasNonCanonicalUnderlyingType)
    *getTrailingObjects<QualType>() = Replacement;

  SubstTemplateTypeParmTypeBits.Index = Index;
  SubstTemplateTypeParmTypeBits.PackIndex = PackIndex ? *PackIndex + 1 : 0;
  assert(AssociatedDecl != nullptr);
}

const TemplateTypeParmDecl *
SubstTemplateTypeParmType::getReplacedParameter() const {
  return ::getReplacedParameter(getAssociatedDecl(), getIndex());
}

SubstTemplateTypeParmPackType::SubstTemplateTypeParmPackType(
    QualType Canon, Decl *AssociatedDecl, unsigned Index, bool Final,
    const TemplateArgument &ArgPack)
    : Type(SubstTemplateTypeParmPack, Canon,
           TypeDependence::DependentInstantiation |
               TypeDependence::UnexpandedPack),
      Arguments(ArgPack.pack_begin()),
      AssociatedDeclAndFinal(AssociatedDecl, Final) {
  SubstTemplateTypeParmPackTypeBits.Index = Index;
  SubstTemplateTypeParmPackTypeBits.NumArgs = ArgPack.pack_size();
  assert(AssociatedDecl != nullptr);
}

Decl *SubstTemplateTypeParmPackType::getAssociatedDecl() const {
  return AssociatedDeclAndFinal.getPointer();
}

bool SubstTemplateTypeParmPackType::getFinal() const {
  return AssociatedDeclAndFinal.getInt();
}

const TemplateTypeParmDecl *
SubstTemplateTypeParmPackType::getReplacedParameter() const {
  return ::getReplacedParameter(getAssociatedDecl(), getIndex());
}

IdentifierInfo *SubstTemplateTypeParmPackType::getIdentifier() const {
  return getReplacedParameter()->getIdentifier();
}

TemplateArgument SubstTemplateTypeParmPackType::getArgumentPack() const {
  return TemplateArgument(llvm::ArrayRef(Arguments, getNumArgs()));
}

void SubstTemplateTypeParmPackType::Profile(llvm::FoldingSetNodeID &ID) {
  Profile(ID, getAssociatedDecl(), getIndex(), getFinal(), getArgumentPack());
}

void SubstTemplateTypeParmPackType::Profile(llvm::FoldingSetNodeID &ID,
                                            const Decl *AssociatedDecl,
                                            unsigned Index, bool Final,
                                            const TemplateArgument &ArgPack) {
  ID.AddPointer(AssociatedDecl);
  ID.AddInteger(Index);
  ID.AddBoolean(Final);
  ID.AddInteger(ArgPack.pack_size());
  for (const auto &P : ArgPack.pack_elements())
    ID.AddPointer(P.getAsType().getAsOpaquePtr());
}

bool TemplateSpecializationType::anyDependentTemplateArguments(
    const TemplateArgumentListInfo &Args, ArrayRef<TemplateArgument> Converted) {
  return anyDependentTemplateArguments(Args.arguments(), Converted);
}

bool TemplateSpecializationType::anyDependentTemplateArguments(
    ArrayRef<TemplateArgumentLoc> Args, ArrayRef<TemplateArgument> Converted) {
  for (const TemplateArgument &Arg : Converted)
    if (Arg.isDependent())
      return true;
  return false;
}

bool TemplateSpecializationType::anyInstantiationDependentTemplateArguments(
      ArrayRef<TemplateArgumentLoc> Args) {
  for (const TemplateArgumentLoc &ArgLoc : Args) {
    if (ArgLoc.getArgument().isInstantiationDependent())
      return true;
  }
  return false;
}

TemplateSpecializationType::TemplateSpecializationType(
    TemplateName T, ArrayRef<TemplateArgument> Args, QualType Canon,
    QualType AliasedType)
    : Type(TemplateSpecialization, Canon.isNull() ? QualType(this, 0) : Canon,
           (Canon.isNull()
                ? TypeDependence::DependentInstantiation
                : toSemanticDependence(Canon->getDependence())) |
               (toTypeDependence(T.getDependence()) &
                TypeDependence::UnexpandedPack)),
      Template(T) {
  TemplateSpecializationTypeBits.NumArgs = Args.size();
  TemplateSpecializationTypeBits.TypeAlias = !AliasedType.isNull();

  assert(!T.getAsDependentTemplateName() &&
         "Use DependentTemplateSpecializationType for dependent template-name");
  assert((T.getKind() == TemplateName::Template ||
          T.getKind() == TemplateName::SubstTemplateTemplateParm ||
          T.getKind() == TemplateName::SubstTemplateTemplateParmPack ||
          T.getKind() == TemplateName::UsingTemplate) &&
         "Unexpected template name for TemplateSpecializationType");

  auto *TemplateArgs = reinterpret_cast<TemplateArgument *>(this + 1);
  for (const TemplateArgument &Arg : Args) {
    // Update instantiation-dependent, variably-modified, and error bits.
    // If the canonical type exists and is non-dependent, the template
    // specialization type can be non-dependent even if one of the type
    // arguments is. Given:
    //   template<typename T> using U = int;
    // U<T> is always non-dependent, irrespective of the type T.
    // However, U<Ts> contains an unexpanded parameter pack, even though
    // its expansion (and thus its desugared type) doesn't.
    addDependence(toTypeDependence(Arg.getDependence()) &
                  ~TypeDependence::Dependent);
    if (Arg.getKind() == TemplateArgument::Type)
      addDependence(Arg.getAsType()->getDependence() &
                    TypeDependence::VariablyModified);
    new (TemplateArgs++) TemplateArgument(Arg);
  }

  // Store the aliased type if this is a type alias template specialization.
  if (isTypeAlias()) {
    auto *Begin = reinterpret_cast<TemplateArgument *>(this + 1);
    *reinterpret_cast<QualType *>(Begin + Args.size()) = AliasedType;
  }
}

QualType TemplateSpecializationType::getAliasedType() const {
  assert(isTypeAlias() && "not a type alias template specialization");
  return *reinterpret_cast<const QualType *>(template_arguments().end());
}

void TemplateSpecializationType::Profile(llvm::FoldingSetNodeID &ID,
                                         const ASTContext &Ctx) {
  Profile(ID, Template, template_arguments(), Ctx);
  if (isTypeAlias())
    getAliasedType().Profile(ID);
}

void
TemplateSpecializationType::Profile(llvm::FoldingSetNodeID &ID,
                                    TemplateName T,
                                    ArrayRef<TemplateArgument> Args,
                                    const ASTContext &Context) {
  T.Profile(ID);
  for (const TemplateArgument &Arg : Args)
    Arg.Profile(ID, Context);
}

QualType
QualifierCollector::apply(const ASTContext &Context, QualType QT) const {
  if (!hasNonFastQualifiers())
    return QT.withFastQualifiers(getFastQualifiers());

  return Context.getQualifiedType(QT, *this);
}

QualType
QualifierCollector::apply(const ASTContext &Context, const Type *T) const {
  if (!hasNonFastQualifiers())
    return QualType(T, getFastQualifiers());

  return Context.getQualifiedType(T, *this);
}

void ObjCObjectTypeImpl::Profile(llvm::FoldingSetNodeID &ID,
                                 QualType BaseType,
                                 ArrayRef<QualType> typeArgs,
                                 ArrayRef<ObjCProtocolDecl *> protocols,
                                 bool isKindOf) {
  ID.AddPointer(BaseType.getAsOpaquePtr());
  ID.AddInteger(typeArgs.size());
  for (auto typeArg : typeArgs)
    ID.AddPointer(typeArg.getAsOpaquePtr());
  ID.AddInteger(protocols.size());
  for (auto *proto : protocols)
    ID.AddPointer(proto);
  ID.AddBoolean(isKindOf);
}

void ObjCObjectTypeImpl::Profile(llvm::FoldingSetNodeID &ID) {
  Profile(ID, getBaseType(), getTypeArgsAsWritten(),
          llvm::ArrayRef(qual_begin(), getNumProtocols()),
          isKindOfTypeAsWritten());
}

void ObjCTypeParamType::Profile(llvm::FoldingSetNodeID &ID,
                                const ObjCTypeParamDecl *OTPDecl,
                                QualType CanonicalType,
                                ArrayRef<ObjCProtocolDecl *> protocols) {
  ID.AddPointer(OTPDecl);
  ID.AddPointer(CanonicalType.getAsOpaquePtr());
  ID.AddInteger(protocols.size());
  for (auto *proto : protocols)
    ID.AddPointer(proto);
}

void ObjCTypeParamType::Profile(llvm::FoldingSetNodeID &ID) {
  Profile(ID, getDecl(), getCanonicalTypeInternal(),
          llvm::ArrayRef(qual_begin(), getNumProtocols()));
}

namespace {

/// The cached properties of a type.
class CachedProperties {
  Linkage L;
  bool local;

public:
  CachedProperties(Linkage L, bool local) : L(L), local(local) {}

  Linkage getLinkage() const { return L; }
  bool hasLocalOrUnnamedType() const { return local; }

  friend CachedProperties merge(CachedProperties L, CachedProperties R) {
    Linkage MergedLinkage = minLinkage(L.L, R.L);
    return CachedProperties(MergedLinkage, L.hasLocalOrUnnamedType() ||
                                               R.hasLocalOrUnnamedType());
  }
};

} // namespace

static CachedProperties computeCachedProperties(const Type *T);

namespace clang {

/// The type-property cache.  This is templated so as to be
/// instantiated at an internal type to prevent unnecessary symbol
/// leakage.
template <class Private> class TypePropertyCache {
public:
  static CachedProperties get(QualType T) {
    return get(T.getTypePtr());
  }

  static CachedProperties get(const Type *T) {
    ensure(T);
    return CachedProperties(T->TypeBits.getLinkage(),
                            T->TypeBits.hasLocalOrUnnamedType());
  }

  static void ensure(const Type *T) {
    // If the cache is valid, we're okay.
    if (T->TypeBits.isCacheValid()) return;

    // If this type is non-canonical, ask its canonical type for the
    // relevant information.
    if (!T->isCanonicalUnqualified()) {
      const Type *CT = T->getCanonicalTypeInternal().getTypePtr();
      ensure(CT);
      T->TypeBits.CacheValid = true;
      T->TypeBits.CachedLinkage = CT->TypeBits.CachedLinkage;
      T->TypeBits.CachedLocalOrUnnamed = CT->TypeBits.CachedLocalOrUnnamed;
      return;
    }

    // Compute the cached properties and then set the cache.
    CachedProperties Result = computeCachedProperties(T);
    T->TypeBits.CacheValid = true;
    T->TypeBits.CachedLinkage = Result.getLinkage();
    T->TypeBits.CachedLocalOrUnnamed = Result.hasLocalOrUnnamedType();
  }
};

} // namespace clang

// Instantiate the friend template at a private class.  In a
// reasonable implementation, these symbols will be internal.
// It is terrible that this is the best way to accomplish this.
namespace {

class Private {};

} // namespace

using Cache = TypePropertyCache<Private>;

static CachedProperties computeCachedProperties(const Type *T) {
  switch (T->getTypeClass()) {
#define TYPE(Class,Base)
#define NON_CANONICAL_TYPE(Class,Base) case Type::Class:
#include "clang/AST/TypeNodes.inc"
    llvm_unreachable("didn't expect a non-canonical type here");

#define TYPE(Class,Base)
#define DEPENDENT_TYPE(Class,Base) case Type::Class:
#define NON_CANONICAL_UNLESS_DEPENDENT_TYPE(Class,Base) case Type::Class:
#include "clang/AST/TypeNodes.inc"
    // Treat instantiation-dependent types as external.
    if (!T->isInstantiationDependentType()) T->dump();
    assert(T->isInstantiationDependentType());
    return CachedProperties(ExternalLinkage, false);

  case Type::Auto:
  case Type::DeducedTemplateSpecialization:
    // Give non-deduced 'auto' types external linkage. We should only see them
    // here in error recovery.
    return CachedProperties(ExternalLinkage, false);

  case Type::BitInt:
  case Type::Builtin:
    // C++ [basic.link]p8:
    //   A type is said to have linkage if and only if:
    //     - it is a fundamental type (3.9.1); or
    return CachedProperties(ExternalLinkage, false);

  case Type::Record:
  case Type::Enum: {
    const TagDecl *Tag = cast<TagType>(T)->getDecl();

    // C++ [basic.link]p8:
    //     - it is a class or enumeration type that is named (or has a name
    //       for linkage purposes (7.1.3)) and the name has linkage; or
    //     -  it is a specialization of a class template (14); or
    Linkage L = Tag->getLinkageInternal();
    bool IsLocalOrUnnamed =
      Tag->getDeclContext()->isFunctionOrMethod() ||
      !Tag->hasNameForLinkage();
    return CachedProperties(L, IsLocalOrUnnamed);
  }

    // C++ [basic.link]p8:
    //   - it is a compound type (3.9.2) other than a class or enumeration,
    //     compounded exclusively from types that have linkage; or
  case Type::Complex:
    return Cache::get(cast<ComplexType>(T)->getElementType());
  case Type::Pointer:
    return Cache::get(cast<PointerType>(T)->getPointeeType());
  case Type::BlockPointer:
    return Cache::get(cast<BlockPointerType>(T)->getPointeeType());
  case Type::LValueReference:
  case Type::RValueReference:
    return Cache::get(cast<ReferenceType>(T)->getPointeeType());
  case Type::MemberPointer: {
    const auto *MPT = cast<MemberPointerType>(T);
    return merge(Cache::get(MPT->getClass()),
                 Cache::get(MPT->getPointeeType()));
  }
  case Type::ConstantArray:
  case Type::IncompleteArray:
  case Type::VariableArray:
    return Cache::get(cast<ArrayType>(T)->getElementType());
  case Type::Vector:
  case Type::ExtVector:
    return Cache::get(cast<VectorType>(T)->getElementType());
  case Type::ConstantMatrix:
    return Cache::get(cast<ConstantMatrixType>(T)->getElementType());
  case Type::FunctionNoProto:
    return Cache::get(cast<FunctionType>(T)->getReturnType());
  case Type::FunctionProto: {
    const auto *FPT = cast<FunctionProtoType>(T);
    CachedProperties result = Cache::get(FPT->getReturnType());
    for (const auto &ai : FPT->param_types())
      result = merge(result, Cache::get(ai));
    return result;
  }
  case Type::ObjCInterface: {
    Linkage L = cast<ObjCInterfaceType>(T)->getDecl()->getLinkageInternal();
    return CachedProperties(L, false);
  }
  case Type::ObjCObject:
    return Cache::get(cast<ObjCObjectType>(T)->getBaseType());
  case Type::ObjCObjectPointer:
    return Cache::get(cast<ObjCObjectPointerType>(T)->getPointeeType());
  case Type::Atomic:
    return Cache::get(cast<AtomicType>(T)->getValueType());
  case Type::Pipe:
    return Cache::get(cast<PipeType>(T)->getElementType());
  }

  llvm_unreachable("unhandled type class");
}

/// Determine the linkage of this type.
Linkage Type::getLinkage() const {
  Cache::ensure(this);
  return TypeBits.getLinkage();
}

bool Type::hasUnnamedOrLocalType() const {
  Cache::ensure(this);
  return TypeBits.hasLocalOrUnnamedType();
}

LinkageInfo LinkageComputer::computeTypeLinkageInfo(const Type *T) {
  switch (T->getTypeClass()) {
#define TYPE(Class,Base)
#define NON_CANONICAL_TYPE(Class,Base) case Type::Class:
#include "clang/AST/TypeNodes.inc"
    llvm_unreachable("didn't expect a non-canonical type here");

#define TYPE(Class,Base)
#define DEPENDENT_TYPE(Class,Base) case Type::Class:
#define NON_CANONICAL_UNLESS_DEPENDENT_TYPE(Class,Base) case Type::Class:
#include "clang/AST/TypeNodes.inc"
    // Treat instantiation-dependent types as external.
    assert(T->isInstantiationDependentType());
    return LinkageInfo::external();

  case Type::BitInt:
  case Type::Builtin:
    return LinkageInfo::external();

  case Type::Auto:
  case Type::DeducedTemplateSpecialization:
    return LinkageInfo::external();

  case Type::Record:
  case Type::Enum:
    return getDeclLinkageAndVisibility(cast<TagType>(T)->getDecl());

  case Type::Complex:
    return computeTypeLinkageInfo(cast<ComplexType>(T)->getElementType());
  case Type::Pointer:
    return computeTypeLinkageInfo(cast<PointerType>(T)->getPointeeType());
  case Type::BlockPointer:
    return computeTypeLinkageInfo(cast<BlockPointerType>(T)->getPointeeType());
  case Type::LValueReference:
  case Type::RValueReference:
    return computeTypeLinkageInfo(cast<ReferenceType>(T)->getPointeeType());
  case Type::MemberPointer: {
    const auto *MPT = cast<MemberPointerType>(T);
    LinkageInfo LV = computeTypeLinkageInfo(MPT->getClass());
    LV.merge(computeTypeLinkageInfo(MPT->getPointeeType()));
    return LV;
  }
  case Type::ConstantArray:
  case Type::IncompleteArray:
  case Type::VariableArray:
    return computeTypeLinkageInfo(cast<ArrayType>(T)->getElementType());
  case Type::Vector:
  case Type::ExtVector:
    return computeTypeLinkageInfo(cast<VectorType>(T)->getElementType());
  case Type::ConstantMatrix:
    return computeTypeLinkageInfo(
        cast<ConstantMatrixType>(T)->getElementType());
  case Type::FunctionNoProto:
    return computeTypeLinkageInfo(cast<FunctionType>(T)->getReturnType());
  case Type::FunctionProto: {
    const auto *FPT = cast<FunctionProtoType>(T);
    LinkageInfo LV = computeTypeLinkageInfo(FPT->getReturnType());
    for (const auto &ai : FPT->param_types())
      LV.merge(computeTypeLinkageInfo(ai));
    return LV;
  }
  case Type::ObjCInterface:
    return getDeclLinkageAndVisibility(cast<ObjCInterfaceType>(T)->getDecl());
  case Type::ObjCObject:
    return computeTypeLinkageInfo(cast<ObjCObjectType>(T)->getBaseType());
  case Type::ObjCObjectPointer:
    return computeTypeLinkageInfo(
        cast<ObjCObjectPointerType>(T)->getPointeeType());
  case Type::Atomic:
    return computeTypeLinkageInfo(cast<AtomicType>(T)->getValueType());
  case Type::Pipe:
    return computeTypeLinkageInfo(cast<PipeType>(T)->getElementType());
  }

  llvm_unreachable("unhandled type class");
}

bool Type::isLinkageValid() const {
  if (!TypeBits.isCacheValid())
    return true;

  Linkage L = LinkageComputer{}
                  .computeTypeLinkageInfo(getCanonicalTypeInternal())
                  .getLinkage();
  return L == TypeBits.getLinkage();
}

LinkageInfo LinkageComputer::getTypeLinkageAndVisibility(const Type *T) {
  if (!T->isCanonicalUnqualified())
    return computeTypeLinkageInfo(T->getCanonicalTypeInternal());

  LinkageInfo LV = computeTypeLinkageInfo(T);
  assert(LV.getLinkage() == T->getLinkage());
  return LV;
}

LinkageInfo Type::getLinkageAndVisibility() const {
  return LinkageComputer{}.getTypeLinkageAndVisibility(this);
}

std::optional<NullabilityKind> Type::getNullability() const {
  QualType Type(this, 0);
  while (const auto *AT = Type->getAs<AttributedType>()) {
    // Check whether this is an attributed type with nullability
    // information.
    if (auto Nullability = AT->getImmediateNullability())
      return Nullability;

    Type = AT->getEquivalentType();
  }
  return std::nullopt;
}

bool Type::canHaveNullability(bool ResultIfUnknown) const {
  QualType type = getCanonicalTypeInternal();

  switch (type->getTypeClass()) {
  // We'll only see canonical types here.
#define NON_CANONICAL_TYPE(Class, Parent)       \
  case Type::Class:                             \
    llvm_unreachable("non-canonical type");
#define TYPE(Class, Parent)
#include "clang/AST/TypeNodes.inc"

  // Pointer types.
  case Type::Pointer:
  case Type::BlockPointer:
  case Type::MemberPointer:
  case Type::ObjCObjectPointer:
    return true;

  // Dependent types that could instantiate to pointer types.
  case Type::UnresolvedUsing:
  case Type::TypeOfExpr:
  case Type::TypeOf:
  case Type::Decltype:
  case Type::UnaryTransform:
  case Type::TemplateTypeParm:
  case Type::SubstTemplateTypeParmPack:
  case Type::DependentName:
  case Type::DependentTemplateSpecialization:
  case Type::Auto:
    return ResultIfUnknown;

  // Dependent template specializations can instantiate to pointer
  // types unless they're known to be specializations of a class
  // template.
  case Type::TemplateSpecialization:
    if (TemplateDecl *templateDecl
          = cast<TemplateSpecializationType>(type.getTypePtr())
              ->getTemplateName().getAsTemplateDecl()) {
      if (isa<ClassTemplateDecl>(templateDecl))
        return false;
    }
    return ResultIfUnknown;

  case Type::Builtin:
    switch (cast<BuiltinType>(type.getTypePtr())->getKind()) {
      // Signed, unsigned, and floating-point types cannot have nullability.
#define SIGNED_TYPE(Id, SingletonId) case BuiltinType::Id:
#define UNSIGNED_TYPE(Id, SingletonId) case BuiltinType::Id:
#define FLOATING_TYPE(Id, SingletonId) case BuiltinType::Id:
#define BUILTIN_TYPE(Id, SingletonId)
#include "clang/AST/BuiltinTypes.def"
      return false;

    // Dependent types that could instantiate to a pointer type.
    case BuiltinType::Dependent:
    case BuiltinType::Overload:
    case BuiltinType::BoundMember:
    case BuiltinType::PseudoObject:
    case BuiltinType::UnknownAny:
    case BuiltinType::ARCUnbridgedCast:
      return ResultIfUnknown;

    case BuiltinType::Void:
    case BuiltinType::ObjCId:
    case BuiltinType::ObjCClass:
    case BuiltinType::ObjCSel:
#define IMAGE_TYPE(ImgType, Id, SingletonId, Access, Suffix) \
    case BuiltinType::Id:
#include "clang/Basic/OpenCLImageTypes.def"
#define EXT_OPAQUE_TYPE(ExtType, Id, Ext) \
    case BuiltinType::Id:
#include "clang/Basic/OpenCLExtensionTypes.def"
    case BuiltinType::OCLSampler:
    case BuiltinType::OCLEvent:
    case BuiltinType::OCLClkEvent:
    case BuiltinType::OCLQueue:
    case BuiltinType::OCLReserveID:
#define SVE_TYPE(Name, Id, SingletonId) \
    case BuiltinType::Id:
#include "clang/Basic/AArch64SVEACLETypes.def"
#define PPC_VECTOR_TYPE(Name, Id, Size) \
    case BuiltinType::Id:
#include "clang/Basic/PPCTypes.def"
#define RVV_TYPE(Name, Id, SingletonId) case BuiltinType::Id:
#include "clang/Basic/RISCVVTypes.def"
    case BuiltinType::BuiltinFn:
    case BuiltinType::NullPtr:
    case BuiltinType::IncompleteMatrixIdx:
    case BuiltinType::OMPArraySection:
    case BuiltinType::OMPArrayShaping:
    case BuiltinType::OMPIterator:
      return false;
    }
    llvm_unreachable("unknown builtin type");

  // Non-pointer types.
  case Type::Complex:
  case Type::LValueReference:
  case Type::RValueReference:
  case Type::ConstantArray:
  case Type::IncompleteArray:
  case Type::VariableArray:
  case Type::DependentSizedArray:
  case Type::DependentVector:
  case Type::DependentSizedExtVector:
  case Type::Vector:
  case Type::ExtVector:
  case Type::ConstantMatrix:
  case Type::DependentSizedMatrix:
  case Type::DependentAddressSpace:
  case Type::FunctionProto:
  case Type::FunctionNoProto:
  case Type::Record:
  case Type::DeducedTemplateSpecialization:
  case Type::Enum:
  case Type::InjectedClassName:
  case Type::PackExpansion:
  case Type::ObjCObject:
  case Type::ObjCInterface:
  case Type::Atomic:
  case Type::Pipe:
  case Type::BitInt:
  case Type::DependentBitInt:
    return false;
  }
  llvm_unreachable("bad type kind!");
}

std::optional<NullabilityKind> AttributedType::getImmediateNullability() const {
  if (getAttrKind() == attr::TypeNonNull)
    return NullabilityKind::NonNull;
  if (getAttrKind() == attr::TypeNullable)
    return NullabilityKind::Nullable;
  if (getAttrKind() == attr::TypeNullUnspecified)
    return NullabilityKind::Unspecified;
  if (getAttrKind() == attr::TypeNullableResult)
    return NullabilityKind::NullableResult;
  return std::nullopt;
}

std::optional<NullabilityKind>
AttributedType::stripOuterNullability(QualType &T) {
  QualType AttrTy = T;
  if (auto MacroTy = dyn_cast<MacroQualifiedType>(T))
    AttrTy = MacroTy->getUnderlyingType();

  if (auto attributed = dyn_cast<AttributedType>(AttrTy)) {
    if (auto nullability = attributed->getImmediateNullability()) {
      T = attributed->getModifiedType();
      return nullability;
    }
  }

  return std::nullopt;
}

bool Type::isBlockCompatibleObjCPointerType(ASTContext &ctx) const {
  const auto *objcPtr = getAs<ObjCObjectPointerType>();
  if (!objcPtr)
    return false;

  if (objcPtr->isObjCIdType()) {
    // id is always okay.
    return true;
  }

  // Blocks are NSObjects.
  if (ObjCInterfaceDecl *iface = objcPtr->getInterfaceDecl()) {
    if (iface->getIdentifier() != ctx.getNSObjectName())
      return false;

    // Continue to check qualifiers, below.
  } else if (objcPtr->isObjCQualifiedIdType()) {
    // Continue to check qualifiers, below.
  } else {
    return false;
  }

  // Check protocol qualifiers.
  for (ObjCProtocolDecl *proto : objcPtr->quals()) {
    // Blocks conform to NSObject and NSCopying.
    if (proto->getIdentifier() != ctx.getNSObjectName() &&
        proto->getIdentifier() != ctx.getNSCopyingName())
      return false;
  }

  return true;
}

Qualifiers::ObjCLifetime Type::getObjCARCImplicitLifetime() const {
  if (isObjCARCImplicitlyUnretainedType())
    return Qualifiers::OCL_ExplicitNone;
  return Qualifiers::OCL_Strong;
}

bool Type::isObjCARCImplicitlyUnretainedType() const {
  assert(isObjCLifetimeType() &&
         "cannot query implicit lifetime for non-inferrable type");

  const Type *canon = getCanonicalTypeInternal().getTypePtr();

  // Walk down to the base type.  We don't care about qualifiers for this.
  while (const auto *array = dyn_cast<ArrayType>(canon))
    canon = array->getElementType().getTypePtr();

  if (const auto *opt = dyn_cast<ObjCObjectPointerType>(canon)) {
    // Class and Class<Protocol> don't require retention.
    if (opt->getObjectType()->isObjCClass())
      return true;
  }

  return false;
}

bool Type::isObjCNSObjectType() const {
  if (const auto *typedefType = getAs<TypedefType>())
    return typedefType->getDecl()->hasAttr<ObjCNSObjectAttr>();
  return false;
}

bool Type::isObjCIndependentClassType() const {
  if (const auto *typedefType = getAs<TypedefType>())
    return typedefType->getDecl()->hasAttr<ObjCIndependentClassAttr>();
  return false;
}

bool Type::isObjCRetainableType() const {
  return isObjCObjectPointerType() ||
         isBlockPointerType() ||
         isObjCNSObjectType();
}

bool Type::isObjCIndirectLifetimeType() const {
  if (isObjCLifetimeType())
    return true;
  if (const auto *OPT = getAs<PointerType>())
    return OPT->getPointeeType()->isObjCIndirectLifetimeType();
  if (const auto *Ref = getAs<ReferenceType>())
    return Ref->getPointeeType()->isObjCIndirectLifetimeType();
  if (const auto *MemPtr = getAs<MemberPointerType>())
    return MemPtr->getPointeeType()->isObjCIndirectLifetimeType();
  return false;
}

/// Returns true if objects of this type have lifetime semantics under
/// ARC.
bool Type::isObjCLifetimeType() const {
  const Type *type = this;
  while (const ArrayType *array = type->getAsArrayTypeUnsafe())
    type = array->getElementType().getTypePtr();
  return type->isObjCRetainableType();
}

/// Determine whether the given type T is a "bridgable" Objective-C type,
/// which is either an Objective-C object pointer type or an
bool Type::isObjCARCBridgableType() const {
  return isObjCObjectPointerType() || isBlockPointerType();
}

/// Determine whether the given type T is a "bridgeable" C type.
bool Type::isCARCBridgableType() const {
  const auto *Pointer = getAs<PointerType>();
  if (!Pointer)
    return false;

  QualType Pointee = Pointer->getPointeeType();
  return Pointee->isVoidType() || Pointee->isRecordType();
}

/// Check if the specified type is the CUDA device builtin surface type.
bool Type::isCUDADeviceBuiltinSurfaceType() const {
  if (const auto *RT = getAs<RecordType>())
    return RT->getDecl()->hasAttr<CUDADeviceBuiltinSurfaceTypeAttr>();
  return false;
}

/// Check if the specified type is the CUDA device builtin texture type.
bool Type::isCUDADeviceBuiltinTextureType() const {
  if (const auto *RT = getAs<RecordType>())
    return RT->getDecl()->hasAttr<CUDADeviceBuiltinTextureTypeAttr>();
  return false;
}

bool Type::hasSizedVLAType() const {
  if (!isVariablyModifiedType()) return false;

  if (const auto *ptr = getAs<PointerType>())
    return ptr->getPointeeType()->hasSizedVLAType();
  if (const auto *ref = getAs<ReferenceType>())
    return ref->getPointeeType()->hasSizedVLAType();
  if (const ArrayType *arr = getAsArrayTypeUnsafe()) {
    if (isa<VariableArrayType>(arr) &&
        cast<VariableArrayType>(arr)->getSizeExpr())
      return true;

    return arr->getElementType()->hasSizedVLAType();
  }

  return false;
}

QualType::DestructionKind QualType::isDestructedTypeImpl(QualType type) {
  switch (type.getObjCLifetime()) {
  case Qualifiers::OCL_None:
  case Qualifiers::OCL_ExplicitNone:
  case Qualifiers::OCL_Autoreleasing:
    break;

  case Qualifiers::OCL_Strong:
    return DK_objc_strong_lifetime;
  case Qualifiers::OCL_Weak:
    return DK_objc_weak_lifetime;
  }

  if (const auto *RT =
          type->getBaseElementTypeUnsafe()->getAs<RecordType>()) {
    const RecordDecl *RD = RT->getDecl();
    if (const auto *CXXRD = dyn_cast<CXXRecordDecl>(RD)) {
      /// Check if this is a C++ object with a non-trivial destructor.
      if (CXXRD->hasDefinition() && !CXXRD->hasTrivialDestructor())
        return DK_cxx_destructor;
    } else {
      /// Check if this is a C struct that is non-trivial to destroy or an array
      /// that contains such a struct.
      if (RD->isNonTrivialToPrimitiveDestroy())
        return DK_nontrivial_c_struct;
    }
  }

  return DK_none;
}

CXXRecordDecl *MemberPointerType::getMostRecentCXXRecordDecl() const {
  return getClass()->getAsCXXRecordDecl()->getMostRecentNonInjectedDecl();
}

void clang::FixedPointValueToString(SmallVectorImpl<char> &Str,
                                    llvm::APSInt Val, unsigned Scale) {
  llvm::FixedPointSemantics FXSema(Val.getBitWidth(), Scale, Val.isSigned(),
                                   /*IsSaturated=*/false,
                                   /*HasUnsignedPadding=*/false);
  llvm::APFixedPoint(Val, FXSema).toString(Str);
}

AutoType::AutoType(QualType DeducedAsType, AutoTypeKeyword Keyword,
                   TypeDependence ExtraDependence, QualType Canon,
                   ConceptDecl *TypeConstraintConcept,
                   ArrayRef<TemplateArgument> TypeConstraintArgs)
    : DeducedType(Auto, DeducedAsType, ExtraDependence, Canon) {
  AutoTypeBits.Keyword = (unsigned)Keyword;
  AutoTypeBits.NumArgs = TypeConstraintArgs.size();
  this->TypeConstraintConcept = TypeConstraintConcept;
  if (TypeConstraintConcept) {
    auto *ArgBuffer =
        const_cast<TemplateArgument *>(getTypeConstraintArguments().data());
    for (const TemplateArgument &Arg : TypeConstraintArgs) {
      addDependence(
          toSyntacticDependence(toTypeDependence(Arg.getDependence())));

      new (ArgBuffer++) TemplateArgument(Arg);
    }
  }
}

void AutoType::Profile(llvm::FoldingSetNodeID &ID, const ASTContext &Context,
                      QualType Deduced, AutoTypeKeyword Keyword,
                      bool IsDependent, ConceptDecl *CD,
                      ArrayRef<TemplateArgument> Arguments) {
  ID.AddPointer(Deduced.getAsOpaquePtr());
  ID.AddInteger((unsigned)Keyword);
  ID.AddBoolean(IsDependent);
  ID.AddPointer(CD);
  for (const TemplateArgument &Arg : Arguments)
    Arg.Profile(ID, Context);
}

void AutoType::Profile(llvm::FoldingSetNodeID &ID, const ASTContext &Context) {
  Profile(ID, Context, getDeducedType(), getKeyword(), isDependentType(),
          getTypeConstraintConcept(), getTypeConstraintArguments());
}<|MERGE_RESOLUTION|>--- conflicted
+++ resolved
@@ -3441,13 +3441,8 @@
 }
 
 TypedefType::TypedefType(TypeClass tc, const TypedefNameDecl *D,
-<<<<<<< HEAD
-                         QualType underlying, QualType can)
-    : Type(tc, can, toSemanticDependence(underlying->getDependence())),
-=======
                          QualType Underlying, QualType can)
     : Type(tc, can, toSemanticDependence(can->getDependence())),
->>>>>>> 22aeb252
       Decl(const_cast<TypedefNameDecl *>(D)) {
   assert(!isa<TypedefType>(can) && "Invalid canonical type");
   TypedefBits.hasTypeDifferentFromDecl = !Underlying.isNull();
