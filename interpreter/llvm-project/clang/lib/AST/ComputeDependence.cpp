//===- ComputeDependence.cpp ----------------------------------------------===//
//
// Part of the LLVM Project, under the Apache License v2.0 with LLVM Exceptions.
// See https://llvm.org/LICENSE.txt for license information.
// SPDX-License-Identifier: Apache-2.0 WITH LLVM-exception
//
//===----------------------------------------------------------------------===//

#include "clang/AST/ComputeDependence.h"
#include "clang/AST/Attr.h"
#include "clang/AST/DeclCXX.h"
#include "clang/AST/DeclarationName.h"
#include "clang/AST/DependenceFlags.h"
#include "clang/AST/Expr.h"
#include "clang/AST/ExprCXX.h"
#include "clang/AST/ExprConcepts.h"
#include "clang/AST/ExprObjC.h"
#include "clang/AST/ExprOpenMP.h"
#include "clang/Basic/ExceptionSpecificationType.h"
#include "llvm/ADT/ArrayRef.h"

using namespace clang;

ExprDependence clang::computeDependence(FullExpr *E) {
  return E->getSubExpr()->getDependence();
}

ExprDependence clang::computeDependence(OpaqueValueExpr *E) {
  auto D = toExprDependenceForImpliedType(E->getType()->getDependence());
  if (auto *S = E->getSourceExpr())
    D |= S->getDependence();
  assert(!(D & ExprDependence::UnexpandedPack));
  return D;
}

ExprDependence clang::computeDependence(ParenExpr *E) {
  return E->getSubExpr()->getDependence();
}

ExprDependence clang::computeDependence(UnaryOperator *E,
                                        const ASTContext &Ctx) {
  ExprDependence Dep =
      // FIXME: Do we need to look at the type?
      toExprDependenceForImpliedType(E->getType()->getDependence()) |
      E->getSubExpr()->getDependence();

  // C++ [temp.dep.constexpr]p5:
  //   An expression of the form & qualified-id where the qualified-id names a
  //   dependent member of the current instantiation is value-dependent. An
  //   expression of the form & cast-expression is also value-dependent if
  //   evaluating cast-expression as a core constant expression succeeds and
  //   the result of the evaluation refers to a templated entity that is an
  //   object with static or thread storage duration or a member function.
  //
  // What this amounts to is: constant-evaluate the operand and check whether it
  // refers to a templated entity other than a variable with local storage.
  if (Ctx.getLangOpts().CPlusPlus && E->getOpcode() == UO_AddrOf &&
      !(Dep & ExprDependence::Value)) {
    Expr::EvalResult Result;
    SmallVector<PartialDiagnosticAt, 8> Diag;
    Result.Diag = &Diag;
    // FIXME: This doesn't enforce the C++98 constant expression rules.
    if (E->getSubExpr()->EvaluateAsConstantExpr(Result, Ctx) && Diag.empty() &&
        Result.Val.isLValue()) {
      auto *VD = Result.Val.getLValueBase().dyn_cast<const ValueDecl *>();
      if (VD && VD->isTemplated()) {
        auto *VarD = dyn_cast<VarDecl>(VD);
        if (!VarD || !VarD->hasLocalStorage())
          Dep |= ExprDependence::Value;
      }
    }
  }

  return Dep;
}

ExprDependence clang::computeDependence(UnaryExprOrTypeTraitExpr *E) {
  // Never type-dependent (C++ [temp.dep.expr]p3).
  // Value-dependent if the argument is type-dependent.
  if (E->isArgumentType())
    return turnTypeToValueDependence(
        toExprDependenceAsWritten(E->getArgumentType()->getDependence()));

  auto ArgDeps = E->getArgumentExpr()->getDependence();
  auto Deps = ArgDeps & ~ExprDependence::TypeValue;
  // Value-dependent if the argument is type-dependent.
  if (ArgDeps & ExprDependence::Type)
    Deps |= ExprDependence::Value;
  // Check to see if we are in the situation where alignof(decl) should be
  // dependent because decl's alignment is dependent.
  auto ExprKind = E->getKind();
  if (ExprKind != UETT_AlignOf && ExprKind != UETT_PreferredAlignOf)
    return Deps;
  if ((Deps & ExprDependence::Value) && (Deps & ExprDependence::Instantiation))
    return Deps;

  auto *NoParens = E->getArgumentExpr()->IgnoreParens();
  const ValueDecl *D = nullptr;
  if (const auto *DRE = dyn_cast<DeclRefExpr>(NoParens))
    D = DRE->getDecl();
  else if (const auto *ME = dyn_cast<MemberExpr>(NoParens))
    D = ME->getMemberDecl();
  if (!D)
    return Deps;
  for (const auto *I : D->specific_attrs<AlignedAttr>()) {
    if (I->isAlignmentErrorDependent())
      Deps |= ExprDependence::Error;
    if (I->isAlignmentDependent())
      Deps |= ExprDependence::ValueInstantiation;
  }
  return Deps;
}

ExprDependence clang::computeDependence(ArraySubscriptExpr *E) {
  return E->getLHS()->getDependence() | E->getRHS()->getDependence();
}

ExprDependence clang::computeDependence(MatrixSubscriptExpr *E) {
  return E->getBase()->getDependence() | E->getRowIdx()->getDependence() |
         (E->getColumnIdx() ? E->getColumnIdx()->getDependence()
                            : ExprDependence::None);
}

ExprDependence clang::computeDependence(CompoundLiteralExpr *E) {
  return toExprDependenceAsWritten(
             E->getTypeSourceInfo()->getType()->getDependence()) |
         toExprDependenceForImpliedType(E->getType()->getDependence()) |
         turnTypeToValueDependence(E->getInitializer()->getDependence());
}

ExprDependence clang::computeDependence(ImplicitCastExpr *E) {
  // We model implicit conversions as combining the dependence of their
  // subexpression, apart from its type, with the semantic portion of the
  // target type.
  ExprDependence D =
      toExprDependenceForImpliedType(E->getType()->getDependence());
  if (auto *S = E->getSubExpr())
    D |= S->getDependence() & ~ExprDependence::Type;
  return D;
}

ExprDependence clang::computeDependence(ExplicitCastExpr *E) {
  // Cast expressions are type-dependent if the type is
  // dependent (C++ [temp.dep.expr]p3).
  // Cast expressions are value-dependent if the type is
  // dependent or if the subexpression is value-dependent.
  //
  // Note that we also need to consider the dependence of the actual type here,
  // because when the type as written is a deduced type, that type is not
  // dependent, but it may be deduced as a dependent type.
  ExprDependence D =
      toExprDependenceAsWritten(
          cast<ExplicitCastExpr>(E)->getTypeAsWritten()->getDependence()) |
      toExprDependenceForImpliedType(E->getType()->getDependence());
  if (auto *S = E->getSubExpr())
    D |= S->getDependence() & ~ExprDependence::Type;
  return D;
}

ExprDependence clang::computeDependence(BinaryOperator *E) {
  return E->getLHS()->getDependence() | E->getRHS()->getDependence();
}

ExprDependence clang::computeDependence(ConditionalOperator *E) {
  // The type of the conditional operator depends on the type of the conditional
  // to support the GCC vector conditional extension. Additionally,
  // [temp.dep.expr] does specify state that this should be dependent on ALL sub
  // expressions.
  return E->getCond()->getDependence() | E->getLHS()->getDependence() |
         E->getRHS()->getDependence();
}

ExprDependence clang::computeDependence(BinaryConditionalOperator *E) {
  return E->getCommon()->getDependence() | E->getFalseExpr()->getDependence();
}

ExprDependence clang::computeDependence(StmtExpr *E, unsigned TemplateDepth) {
  auto D = toExprDependenceForImpliedType(E->getType()->getDependence());
  // Propagate dependence of the result.
  if (const auto *CompoundExprResult =
          dyn_cast_or_null<ValueStmt>(E->getSubStmt()->getStmtExprResult()))
    if (const Expr *ResultExpr = CompoundExprResult->getExprStmt())
      D |= ResultExpr->getDependence();
  // Note: we treat a statement-expression in a dependent context as always
  // being value- and instantiation-dependent. This matches the behavior of
  // lambda-expressions and GCC.
  if (TemplateDepth)
    D |= ExprDependence::ValueInstantiation;
  // A param pack cannot be expanded over stmtexpr boundaries.
  return D & ~ExprDependence::UnexpandedPack;
}

ExprDependence clang::computeDependence(ConvertVectorExpr *E) {
  auto D = toExprDependenceAsWritten(
               E->getTypeSourceInfo()->getType()->getDependence()) |
           E->getSrcExpr()->getDependence();
  if (!E->getType()->isDependentType())
    D &= ~ExprDependence::Type;
  return D;
}

ExprDependence clang::computeDependence(ChooseExpr *E) {
  if (E->isConditionDependent())
    return ExprDependence::TypeValueInstantiation |
           E->getCond()->getDependence() | E->getLHS()->getDependence() |
           E->getRHS()->getDependence();

  auto Cond = E->getCond()->getDependence();
  auto Active = E->getLHS()->getDependence();
  auto Inactive = E->getRHS()->getDependence();
  if (!E->isConditionTrue())
    std::swap(Active, Inactive);
  // Take type- and value- dependency from the active branch. Propagate all
  // other flags from all branches.
  return (Active & ExprDependence::TypeValue) |
         ((Cond | Active | Inactive) & ~ExprDependence::TypeValue);
}

ExprDependence clang::computeDependence(ParenListExpr *P) {
  auto D = ExprDependence::None;
  for (auto *E : P->exprs())
    D |= E->getDependence();
  return D;
}

ExprDependence clang::computeDependence(VAArgExpr *E) {
  auto D = toExprDependenceAsWritten(
               E->getWrittenTypeInfo()->getType()->getDependence()) |
           (E->getSubExpr()->getDependence() & ~ExprDependence::Type);
  return D & ~ExprDependence::Value;
}

ExprDependence clang::computeDependence(NoInitExpr *E) {
  return toExprDependenceForImpliedType(E->getType()->getDependence()) &
         (ExprDependence::Instantiation | ExprDependence::Error);
}

ExprDependence clang::computeDependence(ArrayInitLoopExpr *E) {
  auto D = E->getCommonExpr()->getDependence() |
           E->getSubExpr()->getDependence() | ExprDependence::Instantiation;
  if (!E->getType()->isInstantiationDependentType())
    D &= ~ExprDependence::Instantiation;
  return turnTypeToValueDependence(D);
}

ExprDependence clang::computeDependence(ImplicitValueInitExpr *E) {
  return toExprDependenceForImpliedType(E->getType()->getDependence()) &
         ExprDependence::Instantiation;
}

ExprDependence clang::computeDependence(ExtVectorElementExpr *E) {
  return E->getBase()->getDependence();
}

ExprDependence clang::computeDependence(BlockExpr *E) {
  auto D = toExprDependenceForImpliedType(E->getType()->getDependence());
  if (E->getBlockDecl()->isDependentContext())
    D |= ExprDependence::Instantiation;
  return D;
}

ExprDependence clang::computeDependence(AsTypeExpr *E) {
  // FIXME: AsTypeExpr doesn't store the type as written. Assume the expression
  // type has identical sugar for now, so is a type-as-written.
  auto D = toExprDependenceAsWritten(E->getType()->getDependence()) |
           E->getSrcExpr()->getDependence();
  if (!E->getType()->isDependentType())
    D &= ~ExprDependence::Type;
  return D;
}

ExprDependence clang::computeDependence(CXXRewrittenBinaryOperator *E) {
  return E->getSemanticForm()->getDependence();
}

ExprDependence clang::computeDependence(CXXStdInitializerListExpr *E) {
  auto D = turnTypeToValueDependence(E->getSubExpr()->getDependence());
  D |= toExprDependenceForImpliedType(E->getType()->getDependence());
  return D;
}

ExprDependence clang::computeDependence(CXXTypeidExpr *E) {
  auto D = ExprDependence::None;
  if (E->isTypeOperand())
    D = toExprDependenceAsWritten(
        E->getTypeOperandSourceInfo()->getType()->getDependence());
  else
    D = turnTypeToValueDependence(E->getExprOperand()->getDependence());
  // typeid is never type-dependent (C++ [temp.dep.expr]p4)
  return D & ~ExprDependence::Type;
}

ExprDependence clang::computeDependence(MSPropertyRefExpr *E) {
  return E->getBaseExpr()->getDependence() & ~ExprDependence::Type;
}

ExprDependence clang::computeDependence(MSPropertySubscriptExpr *E) {
  return E->getIdx()->getDependence();
}

ExprDependence clang::computeDependence(CXXUuidofExpr *E) {
  if (E->isTypeOperand())
    return turnTypeToValueDependence(toExprDependenceAsWritten(
        E->getTypeOperandSourceInfo()->getType()->getDependence()));

  return turnTypeToValueDependence(E->getExprOperand()->getDependence());
}

ExprDependence clang::computeDependence(CXXThisExpr *E) {
  // 'this' is type-dependent if the class type of the enclosing
  // member function is dependent (C++ [temp.dep.expr]p2)
  auto D = toExprDependenceForImpliedType(E->getType()->getDependence());
  assert(!(D & ExprDependence::UnexpandedPack));
  return D;
}

ExprDependence clang::computeDependence(CXXThrowExpr *E) {
  auto *Op = E->getSubExpr();
  if (!Op)
    return ExprDependence::None;
  return Op->getDependence() & ~ExprDependence::TypeValue;
}

ExprDependence clang::computeDependence(CXXBindTemporaryExpr *E) {
  return E->getSubExpr()->getDependence();
}

ExprDependence clang::computeDependence(CXXScalarValueInitExpr *E) {
  auto D = toExprDependenceForImpliedType(E->getType()->getDependence());
  if (auto *TSI = E->getTypeSourceInfo())
    D |= toExprDependenceAsWritten(TSI->getType()->getDependence());
  return D;
}

ExprDependence clang::computeDependence(CXXDeleteExpr *E) {
  return turnTypeToValueDependence(E->getArgument()->getDependence());
}

ExprDependence clang::computeDependence(ArrayTypeTraitExpr *E) {
  auto D = toExprDependenceAsWritten(E->getQueriedType()->getDependence());
  if (auto *Dim = E->getDimensionExpression())
    D |= Dim->getDependence();
  return turnTypeToValueDependence(D);
}

ExprDependence clang::computeDependence(ExpressionTraitExpr *E) {
  // Never type-dependent.
  auto D = E->getQueriedExpression()->getDependence() & ~ExprDependence::Type;
  // Value-dependent if the argument is type-dependent.
  if (E->getQueriedExpression()->isTypeDependent())
    D |= ExprDependence::Value;
  return D;
}

ExprDependence clang::computeDependence(CXXNoexceptExpr *E, CanThrowResult CT) {
  auto D = E->getOperand()->getDependence() & ~ExprDependence::TypeValue;
  if (CT == CT_Dependent)
    D |= ExprDependence::ValueInstantiation;
  return D;
}

ExprDependence clang::computeDependence(PackExpansionExpr *E) {
  return (E->getPattern()->getDependence() & ~ExprDependence::UnexpandedPack) |
         ExprDependence::TypeValueInstantiation;
}

ExprDependence clang::computeDependence(SubstNonTypeTemplateParmExpr *E) {
  return E->getReplacement()->getDependence();
}

ExprDependence clang::computeDependence(CoroutineSuspendExpr *E) {
  if (auto *Resume = E->getResumeExpr())
    return (Resume->getDependence() &
            (ExprDependence::TypeValue | ExprDependence::Error)) |
           (E->getCommonExpr()->getDependence() & ~ExprDependence::TypeValue);
  return E->getCommonExpr()->getDependence() |
         ExprDependence::TypeValueInstantiation;
}

ExprDependence clang::computeDependence(DependentCoawaitExpr *E) {
  return E->getOperand()->getDependence() |
         ExprDependence::TypeValueInstantiation;
}

ExprDependence clang::computeDependence(ObjCBoxedExpr *E) {
  return E->getSubExpr()->getDependence();
}

ExprDependence clang::computeDependence(ObjCEncodeExpr *E) {
  return toExprDependenceAsWritten(E->getEncodedType()->getDependence());
}

ExprDependence clang::computeDependence(ObjCIvarRefExpr *E) {
  return turnTypeToValueDependence(E->getBase()->getDependence());
}

ExprDependence clang::computeDependence(ObjCPropertyRefExpr *E) {
  if (E->isObjectReceiver())
    return E->getBase()->getDependence() & ~ExprDependence::Type;
  if (E->isSuperReceiver())
    return toExprDependenceForImpliedType(
               E->getSuperReceiverType()->getDependence()) &
           ~ExprDependence::TypeValue;
  assert(E->isClassReceiver());
  return ExprDependence::None;
}

ExprDependence clang::computeDependence(ObjCSubscriptRefExpr *E) {
  return E->getBaseExpr()->getDependence() | E->getKeyExpr()->getDependence();
}

ExprDependence clang::computeDependence(ObjCIsaExpr *E) {
  return E->getBase()->getDependence() & ~ExprDependence::Type &
         ~ExprDependence::UnexpandedPack;
}

ExprDependence clang::computeDependence(ObjCIndirectCopyRestoreExpr *E) {
  return E->getSubExpr()->getDependence();
}

ExprDependence clang::computeDependence(OMPArraySectionExpr *E) {
  auto D = E->getBase()->getDependence();
  if (auto *LB = E->getLowerBound())
    D |= LB->getDependence();
  if (auto *Len = E->getLength())
    D |= Len->getDependence();
  return D;
}

ExprDependence clang::computeDependence(OMPArrayShapingExpr *E) {
  auto D = E->getBase()->getDependence();
  for (Expr *Dim: E->getDimensions())
    if (Dim)
      D |= turnValueToTypeDependence(Dim->getDependence());
  return D;
}

ExprDependence clang::computeDependence(OMPIteratorExpr *E) {
  auto D = toExprDependenceForImpliedType(E->getType()->getDependence());
  for (unsigned I = 0, End = E->numOfIterators(); I < End; ++I) {
    if (auto *DD = cast_or_null<DeclaratorDecl>(E->getIteratorDecl(I))) {
      // If the type is omitted, it's 'int', and is not dependent in any way.
      if (auto *TSI = DD->getTypeSourceInfo()) {
        D |= toExprDependenceAsWritten(TSI->getType()->getDependence());
      }
    }
    OMPIteratorExpr::IteratorRange IR = E->getIteratorRange(I);
    if (Expr *BE = IR.Begin)
      D |= BE->getDependence();
    if (Expr *EE = IR.End)
      D |= EE->getDependence();
    if (Expr *SE = IR.Step)
      D |= SE->getDependence();
  }
  return D;
}

/// Compute the type-, value-, and instantiation-dependence of a
/// declaration reference
/// based on the declaration being referenced.
ExprDependence clang::computeDependence(DeclRefExpr *E, const ASTContext &Ctx) {
  auto Deps = ExprDependence::None;

  if (auto *NNS = E->getQualifier())
    Deps |= toExprDependence(NNS->getDependence() &
                             ~NestedNameSpecifierDependence::Dependent);

  if (auto *FirstArg = E->getTemplateArgs()) {
    unsigned NumArgs = E->getNumTemplateArgs();
    for (auto *Arg = FirstArg, *End = FirstArg + NumArgs; Arg < End; ++Arg)
      Deps |= toExprDependence(Arg->getArgument().getDependence());
  }

  auto *Decl = E->getDecl();
  auto Type = E->getType();

  if (Decl->isParameterPack())
    Deps |= ExprDependence::UnexpandedPack;
  Deps |= toExprDependenceForImpliedType(Type->getDependence()) &
          ExprDependence::Error;

  // C++ [temp.dep.expr]p3:
  //   An id-expression is type-dependent if it contains:

  //    - an identifier associated by name lookup with one or more declarations
  //      declared with a dependent type
  //
  // [The "or more" case is not modeled as a DeclRefExpr. There are a bunch
  // more bullets here that we handle by treating the declaration as having a
  // dependent type if they involve a placeholder type that can't be deduced.]
  if (Type->isDependentType())
    return Deps | ExprDependence::TypeValueInstantiation;
  else if (Type->isInstantiationDependentType())
    Deps |= ExprDependence::Instantiation;

  //    - a conversion-function-id that specifies a dependent type
  if (Decl->getDeclName().getNameKind() ==
      DeclarationName::CXXConversionFunctionName) {
    QualType T = Decl->getDeclName().getCXXNameType();
    if (T->isDependentType())
      return Deps | ExprDependence::TypeValueInstantiation;

    if (T->isInstantiationDependentType())
      Deps |= ExprDependence::Instantiation;
  }

  //   - a template-id that is dependent,
  //   - a nested-name-specifier or a qualified-id that names a member of an
  //     unknown specialization
  //   [These are not modeled as DeclRefExprs.]

  //   or if it names a dependent member of the current instantiation that is a
  //   static data member of type "array of unknown bound of T" for some T
  //   [handled below].

  // C++ [temp.dep.constexpr]p2:
  //  An id-expression is value-dependent if:

  //    - it is type-dependent [handled above]

  //    - it is the name of a non-type template parameter,
  if (isa<NonTypeTemplateParmDecl>(Decl))
    return Deps | ExprDependence::ValueInstantiation;

  //   - it names a potentially-constant variable that is initialized with an
  //     expression that is value-dependent
  if (const auto *Var = dyn_cast<VarDecl>(Decl)) {
    if (Var->mightBeUsableInConstantExpressions(Ctx)) {
      if (const Expr *Init = Var->getAnyInitializer()) {
        if (Init->isValueDependent())
          Deps |= ExprDependence::ValueInstantiation;
        if (Init->containsErrors())
          Deps |= ExprDependence::Error;
      }
    }

    // - it names a static data member that is a dependent member of the
    //   current instantiation and is not initialized in a member-declarator,
    if (Var->isStaticDataMember() &&
        Var->getDeclContext()->isDependentContext() &&
        !Var->getFirstDecl()->hasInit()) {
      const VarDecl *First = Var->getFirstDecl();
      TypeSourceInfo *TInfo = First->getTypeSourceInfo();
      if (TInfo->getType()->isIncompleteArrayType()) {
        Deps |= ExprDependence::TypeValueInstantiation;
      } else if (!First->hasInit()) {
        Deps |= ExprDependence::ValueInstantiation;
      }
    }

    return Deps;
  }

  //   - it names a static member function that is a dependent member of the
  //     current instantiation
  //
  // FIXME: It's unclear that the restriction to static members here has any
  // effect: any use of a non-static member function name requires either
  // forming a pointer-to-member or providing an object parameter, either of
  // which makes the overall expression value-dependent.
  if (auto *MD = dyn_cast<CXXMethodDecl>(Decl)) {
    if (MD->isStatic() && Decl->getDeclContext()->isDependentContext())
      Deps |= ExprDependence::ValueInstantiation;
  }

  return Deps;
}

ExprDependence clang::computeDependence(RecoveryExpr *E) {
  // RecoveryExpr is
  //   - always value-dependent, and therefore instantiation dependent
  //   - contains errors (ExprDependence::Error), by definition
  //   - type-dependent if we don't know the type (fallback to an opaque
  //     dependent type), or the type is known and dependent, or it has
  //     type-dependent subexpressions.
<<<<<<< HEAD
  auto D = toExprDependenceForImpliedType(E->getType()->getDependence()) |
=======
  auto D = toExprDependenceAsWritten(E->getType()->getDependence()) |
>>>>>>> 22aeb252
           ExprDependence::ErrorDependent;
  // FIXME: remove the type-dependent bit from subexpressions, if the
  // RecoveryExpr has a non-dependent type.
  for (auto *S : E->subExpressions())
    D |= S->getDependence();
  return D;
}

ExprDependence clang::computeDependence(SYCLUniqueStableNameExpr *E) {
  return toExprDependenceAsWritten(
      E->getTypeSourceInfo()->getType()->getDependence());
}

ExprDependence clang::computeDependence(PredefinedExpr *E) {
  return toExprDependenceForImpliedType(E->getType()->getDependence());
}

ExprDependence clang::computeDependence(CallExpr *E,
                                        llvm::ArrayRef<Expr *> PreArgs) {
  auto D = E->getCallee()->getDependence();
  for (auto *A : llvm::ArrayRef(E->getArgs(), E->getNumArgs())) {
    if (A)
      D |= A->getDependence();
  }
  for (auto *A : PreArgs)
    D |= A->getDependence();
  return D;
}

ExprDependence clang::computeDependence(OffsetOfExpr *E) {
  auto D = turnTypeToValueDependence(toExprDependenceAsWritten(
      E->getTypeSourceInfo()->getType()->getDependence()));
  for (unsigned I = 0, N = E->getNumExpressions(); I < N; ++I)
    D |= turnTypeToValueDependence(E->getIndexExpr(I)->getDependence());
  return D;
}

ExprDependence clang::computeDependence(MemberExpr *E) {
  auto *MemberDecl = E->getMemberDecl();
  auto D = E->getBase()->getDependence();
  if (FieldDecl *FD = dyn_cast<FieldDecl>(MemberDecl)) {
    DeclContext *DC = MemberDecl->getDeclContext();
    // dyn_cast_or_null is used to handle objC variables which do not
    // have a declaration context.
    CXXRecordDecl *RD = dyn_cast_or_null<CXXRecordDecl>(DC);
    if (RD && RD->isDependentContext() && RD->isCurrentInstantiation(DC)) {
      if (!E->getType()->isDependentType())
        D &= ~ExprDependence::Type;
    }

    // Bitfield with value-dependent width is type-dependent.
    if (FD && FD->isBitField() && FD->getBitWidth()->isValueDependent()) {
      D |= ExprDependence::Type;
    }
  }
  // FIXME: move remaining dependence computation from MemberExpr::Create()
  return D;
}

ExprDependence clang::computeDependence(InitListExpr *E) {
  auto D = ExprDependence::None;
  for (auto *A : E->inits())
    D |= A->getDependence();
  return D;
}

ExprDependence clang::computeDependence(ShuffleVectorExpr *E) {
  auto D = toExprDependenceForImpliedType(E->getType()->getDependence());
<<<<<<< HEAD
  for (auto *C : llvm::makeArrayRef(E->getSubExprs(), E->getNumSubExprs()))
=======
  for (auto *C : llvm::ArrayRef(E->getSubExprs(), E->getNumSubExprs()))
>>>>>>> 22aeb252
    D |= C->getDependence();
  return D;
}

ExprDependence clang::computeDependence(GenericSelectionExpr *E,
                                        bool ContainsUnexpandedPack) {
  auto D = ContainsUnexpandedPack ? ExprDependence::UnexpandedPack
                                  : ExprDependence::None;
  for (auto *AE : E->getAssocExprs())
    D |= AE->getDependence() & ExprDependence::Error;
  D |= E->getControllingExpr()->getDependence() & ExprDependence::Error;

  if (E->isResultDependent())
    return D | ExprDependence::TypeValueInstantiation;
  return D | (E->getResultExpr()->getDependence() &
              ~ExprDependence::UnexpandedPack);
}

ExprDependence clang::computeDependence(DesignatedInitExpr *E) {
  auto Deps = E->getInit()->getDependence();
  for (auto D : E->designators()) {
    auto DesignatorDeps = ExprDependence::None;
    if (D.isArrayDesignator())
      DesignatorDeps |= E->getArrayIndex(D)->getDependence();
    else if (D.isArrayRangeDesignator())
      DesignatorDeps |= E->getArrayRangeStart(D)->getDependence() |
                        E->getArrayRangeEnd(D)->getDependence();
    Deps |= DesignatorDeps;
    if (DesignatorDeps & ExprDependence::TypeValue)
      Deps |= ExprDependence::TypeValueInstantiation;
  }
  return Deps;
}

ExprDependence clang::computeDependence(PseudoObjectExpr *O) {
  auto D = O->getSyntacticForm()->getDependence();
  for (auto *E : O->semantics())
    D |= E->getDependence();
  return D;
}

ExprDependence clang::computeDependence(AtomicExpr *A) {
  auto D = ExprDependence::None;
  for (auto *E : llvm::ArrayRef(A->getSubExprs(), A->getNumSubExprs()))
    D |= E->getDependence();
  return D;
}

ExprDependence clang::computeDependence(CXXNewExpr *E) {
  auto D = toExprDependenceAsWritten(
      E->getAllocatedTypeSourceInfo()->getType()->getDependence());
  D |= toExprDependenceForImpliedType(E->getAllocatedType()->getDependence());
  auto Size = E->getArraySize();
  if (Size && *Size)
    D |= turnTypeToValueDependence((*Size)->getDependence());
  if (auto *I = E->getInitializer())
    D |= turnTypeToValueDependence(I->getDependence());
  for (auto *A : E->placement_arguments())
    D |= turnTypeToValueDependence(A->getDependence());
  return D;
}

ExprDependence clang::computeDependence(CXXPseudoDestructorExpr *E) {
  auto D = E->getBase()->getDependence();
  if (auto *TSI = E->getDestroyedTypeInfo())
    D |= toExprDependenceAsWritten(TSI->getType()->getDependence());
  if (auto *ST = E->getScopeTypeInfo())
    D |= turnTypeToValueDependence(
        toExprDependenceAsWritten(ST->getType()->getDependence()));
  if (auto *Q = E->getQualifier())
    D |= toExprDependence(Q->getDependence() &
                          ~NestedNameSpecifierDependence::Dependent);
  return D;
}

static inline ExprDependence getDependenceInExpr(DeclarationNameInfo Name) {
  auto D = ExprDependence::None;
  if (Name.isInstantiationDependent())
    D |= ExprDependence::Instantiation;
  if (Name.containsUnexpandedParameterPack())
    D |= ExprDependence::UnexpandedPack;
  return D;
}

ExprDependence
clang::computeDependence(OverloadExpr *E, bool KnownDependent,
                         bool KnownInstantiationDependent,
                         bool KnownContainsUnexpandedParameterPack) {
  auto Deps = ExprDependence::None;
  if (KnownDependent)
    Deps |= ExprDependence::TypeValue;
  if (KnownInstantiationDependent)
    Deps |= ExprDependence::Instantiation;
  if (KnownContainsUnexpandedParameterPack)
    Deps |= ExprDependence::UnexpandedPack;
  Deps |= getDependenceInExpr(E->getNameInfo());
  if (auto *Q = E->getQualifier())
    Deps |= toExprDependence(Q->getDependence() &
                             ~NestedNameSpecifierDependence::Dependent);
  for (auto *D : E->decls()) {
    if (D->getDeclContext()->isDependentContext() ||
        isa<UnresolvedUsingValueDecl>(D))
      Deps |= ExprDependence::TypeValueInstantiation;
  }
  // If we have explicit template arguments, check for dependent
  // template arguments and whether they contain any unexpanded pack
  // expansions.
  for (auto A : E->template_arguments())
    Deps |= toExprDependence(A.getArgument().getDependence());
  return Deps;
}

ExprDependence clang::computeDependence(DependentScopeDeclRefExpr *E) {
  auto D = ExprDependence::TypeValue;
  D |= getDependenceInExpr(E->getNameInfo());
  if (auto *Q = E->getQualifier())
    D |= toExprDependence(Q->getDependence());
  for (auto A : E->template_arguments())
    D |= toExprDependence(A.getArgument().getDependence());
  return D;
}

ExprDependence clang::computeDependence(CXXConstructExpr *E) {
  ExprDependence D =
      toExprDependenceForImpliedType(E->getType()->getDependence());
  for (auto *A : E->arguments())
    D |= A->getDependence() & ~ExprDependence::Type;
  return D;
}

ExprDependence clang::computeDependence(CXXTemporaryObjectExpr *E) {
  CXXConstructExpr *BaseE = E;
  return toExprDependenceAsWritten(
             E->getTypeSourceInfo()->getType()->getDependence()) |
         computeDependence(BaseE);
}

ExprDependence clang::computeDependence(CXXDefaultInitExpr *E) {
  return E->getExpr()->getDependence();
}

ExprDependence clang::computeDependence(CXXDefaultArgExpr *E) {
  return E->getExpr()->getDependence();
}

ExprDependence clang::computeDependence(LambdaExpr *E,
                                        bool ContainsUnexpandedParameterPack) {
  auto D = toExprDependenceForImpliedType(E->getType()->getDependence());
  if (ContainsUnexpandedParameterPack)
    D |= ExprDependence::UnexpandedPack;
  return D;
}

ExprDependence clang::computeDependence(CXXUnresolvedConstructExpr *E) {
  auto D = ExprDependence::ValueInstantiation;
  D |= toExprDependenceAsWritten(E->getTypeAsWritten()->getDependence());
  D |= toExprDependenceForImpliedType(E->getType()->getDependence());
  for (auto *A : E->arguments())
    D |= A->getDependence() &
         (ExprDependence::UnexpandedPack | ExprDependence::Error);
  return D;
}

ExprDependence clang::computeDependence(CXXDependentScopeMemberExpr *E) {
  auto D = ExprDependence::TypeValueInstantiation;
  if (!E->isImplicitAccess())
    D |= E->getBase()->getDependence();
  if (auto *Q = E->getQualifier())
    D |= toExprDependence(Q->getDependence());
  D |= getDependenceInExpr(E->getMemberNameInfo());
  for (auto A : E->template_arguments())
    D |= toExprDependence(A.getArgument().getDependence());
  return D;
}

ExprDependence clang::computeDependence(MaterializeTemporaryExpr *E) {
  return E->getSubExpr()->getDependence();
}

ExprDependence clang::computeDependence(CXXFoldExpr *E) {
  auto D = ExprDependence::TypeValueInstantiation;
  for (const auto *C : {E->getLHS(), E->getRHS()}) {
    if (C)
      D |= C->getDependence() & ~ExprDependence::UnexpandedPack;
  }
  return D;
}

ExprDependence clang::computeDependence(CXXParenListInitExpr *E) {
  auto D = ExprDependence::None;
  for (const auto *A : E->getInitExprs())
    D |= A->getDependence();
  return D;
}

ExprDependence clang::computeDependence(TypeTraitExpr *E) {
  auto D = ExprDependence::None;
  for (const auto *A : E->getArgs())
    D |= toExprDependenceAsWritten(A->getType()->getDependence()) &
         ~ExprDependence::Type;
  return D;
}

ExprDependence clang::computeDependence(ConceptSpecializationExpr *E,
                                        bool ValueDependent) {
  auto TA = TemplateArgumentDependence::None;
  const auto InterestingDeps = TemplateArgumentDependence::Instantiation |
                               TemplateArgumentDependence::UnexpandedPack;
  for (const TemplateArgumentLoc &ArgLoc :
       E->getTemplateArgsAsWritten()->arguments()) {
    TA |= ArgLoc.getArgument().getDependence() & InterestingDeps;
    if (TA == InterestingDeps)
      break;
  }

  ExprDependence D =
      ValueDependent ? ExprDependence::Value : ExprDependence::None;
  auto Res = D | toExprDependence(TA);
  if(!ValueDependent && E->getSatisfaction().ContainsErrors)
    Res |= ExprDependence::Error;
  return Res;
}

ExprDependence clang::computeDependence(ObjCArrayLiteral *E) {
  auto D = ExprDependence::None;
  Expr **Elements = E->getElements();
  for (unsigned I = 0, N = E->getNumElements(); I != N; ++I)
    D |= turnTypeToValueDependence(Elements[I]->getDependence());
  return D;
}

ExprDependence clang::computeDependence(ObjCDictionaryLiteral *E) {
  auto Deps = ExprDependence::None;
  for (unsigned I = 0, N = E->getNumElements(); I < N; ++I) {
    auto KV = E->getKeyValueElement(I);
    auto KVDeps = turnTypeToValueDependence(KV.Key->getDependence() |
                                            KV.Value->getDependence());
    if (KV.EllipsisLoc.isValid())
      KVDeps &= ~ExprDependence::UnexpandedPack;
    Deps |= KVDeps;
  }
  return Deps;
}

ExprDependence clang::computeDependence(ObjCMessageExpr *E) {
  auto D = ExprDependence::None;
  if (auto *R = E->getInstanceReceiver())
    D |= R->getDependence();
  else
    D |= toExprDependenceForImpliedType(E->getType()->getDependence());
  for (auto *A : E->arguments())
    D |= A->getDependence();
  return D;
}<|MERGE_RESOLUTION|>--- conflicted
+++ resolved
@@ -573,11 +573,7 @@
   //   - type-dependent if we don't know the type (fallback to an opaque
   //     dependent type), or the type is known and dependent, or it has
   //     type-dependent subexpressions.
-<<<<<<< HEAD
-  auto D = toExprDependenceForImpliedType(E->getType()->getDependence()) |
-=======
   auto D = toExprDependenceAsWritten(E->getType()->getDependence()) |
->>>>>>> 22aeb252
            ExprDependence::ErrorDependent;
   // FIXME: remove the type-dependent bit from subexpressions, if the
   // RecoveryExpr has a non-dependent type.
@@ -646,11 +642,7 @@
 
 ExprDependence clang::computeDependence(ShuffleVectorExpr *E) {
   auto D = toExprDependenceForImpliedType(E->getType()->getDependence());
-<<<<<<< HEAD
-  for (auto *C : llvm::makeArrayRef(E->getSubExprs(), E->getNumSubExprs()))
-=======
   for (auto *C : llvm::ArrayRef(E->getSubExprs(), E->getNumSubExprs()))
->>>>>>> 22aeb252
     D |= C->getDependence();
   return D;
 }
