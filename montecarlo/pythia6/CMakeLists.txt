--- conflicted
+++ resolved
@@ -14,11 +14,7 @@
   if(CMAKE_SYSTEM_NAME STREQUAL Linux)
     string(REGEX REPLACE "-Wl,--no-undefined" "" CMAKE_SHARED_LINKER_FLAGS "${CMAKE_SHARED_LINKER_FLAGS}")
   elseif(CMAKE_SYSTEM_NAME STREQUAL Darwin)
-<<<<<<< HEAD
-    set(CMAKE_SHARED_LINKER_FLAGS "${CMAKE_SHARED_LINKER_FLAGS} -flat_namespace -undefined suppress")
-=======
     set(CMAKE_SHARED_LINKER_FLAGS "${CMAKE_SHARED_LINKER_FLAGS} -w -undefined dynamic_lookup")
->>>>>>> 18b4f317
   endif()
 else()
   if(MSVC)
