--- conflicted
+++ resolved
@@ -7,23 +7,14 @@
             "sigma"
         ]
     },
-<<<<<<< HEAD
-    "Exponential": {
-=======
     "exponential_dist": {
->>>>>>> 18b4f317
         "class": "RooExponential",
         "arguments": [
             "x",
             "c"
         ]
-<<<<<<< HEAD
-    },    
-    "Poisson": {
-=======
     },
     "poisson_dist": {
->>>>>>> 18b4f317
         "class": "RooPoisson",
         "arguments": [
             "x",
@@ -56,13 +47,8 @@
         "arguments": [
             "summands"
         ]
-<<<<<<< HEAD
-    },    
-    "paramhist": {
-=======
     },
     "step": {
->>>>>>> 18b4f317
         "class": "ParamHistFunc",
         "arguments": [
             "variables",
