{
<<<<<<< HEAD
    "gaussian_dist": {
        "class": "RooGaussian",
=======
    "ARGUS_dist": {
        "class": "RooArgusBG",
        "arguments": [
            "mass",
            "resonance",
            "slope",
            "power"
        ]
    },
    "bernstein_poly_dist": {
        "class": "RooBernstein",
        "arguments": [
            "x",
            "coefficients"
        ]
    },
    "bifurkated_gaussian_dist": {
        "class": "RooBifurGauss",
>>>>>>> 7c5b7714
        "arguments": [
            "x",
            "mean",
            "sigmaL",
            "sigmaR"
        ]
    },
<<<<<<< HEAD
=======
    "crystalball_dist": {
        "class": "RooCBShape",
        "arguments": [
            "m",
            "m0",
            "sigma",
            "alpha",
            "n"
        ]
    },
>>>>>>> 7c5b7714
    "exponential_dist": {
        "class": "RooExponential",
        "arguments": [
            "x",
            "c"
        ]
    },
<<<<<<< HEAD
    "poisson_dist": {
        "class": "RooPoisson",
=======
    "gamma_dist": {
        "class": "RooGamma",
>>>>>>> 7c5b7714
        "arguments": [
            "x",
            "gamma",
            "beta",
            "mu"
        ]
    },
<<<<<<< HEAD
    "product": {
        "class": "RooProduct",
=======
    "gaussian_dist": {
        "class": "RooGaussian",
>>>>>>> 7c5b7714
        "arguments": [
            "x",
            "mean",
            "sigma"
        ]
    },
    "product_dist": {
        "class": "RooProdPdf",
        "arguments": [
            "factors"
        ]
    },
    "interpolation0d": {
        "class": "RooStats::HistFactory::FlexibleInterpVar",
        "arguments": [
            "vars",
            "nom",
            "low",
            "high"
        ]
    },
    "landau_dist": {
        "class": "RooLandau",
        "arguments": [
            "x",
            "mean",
            "sigma"
        ]
    },
<<<<<<< HEAD
    "step": {
        "class": "ParamHistFunc",
        "arguments": [
            "variables",
            "parameters"
        ]
    },
    "ARGUS_dist": {
        "class": "RooArgusBG",
=======
    "lognormal_dist": {
        "class": "RooLognormal",
        "arguments": [
            "x",
            "m0",
            "k"
        ]
    },
    "poisson_dist": {
        "class": "RooPoisson",
>>>>>>> 7c5b7714
        "arguments": [
            "x",
            "mean"
        ]
    },
<<<<<<< HEAD
    "bernstein_poly_dist": {
        "class": "RooBernstein",
=======
    "power_dist": {
        "class": "RooPower",
>>>>>>> 7c5b7714
        "arguments": [
            "x",
            "coefficients",
            "exponents"
        ]
    },
<<<<<<< HEAD
    "crystalball_dist": {
        "class": "RooCBShape",
        "arguments": [
            "m",
            "m0",
            "sigma",
            "alpha",
            "n"
        ]
    },
    "bifurkated_gaussian_dist": {
        "class": "RooBifurGauss",
        "arguments": [
            "x",
            "mean",
            "sigmaL",
            "sigmaR"
=======
    "product": {
        "class": "RooProduct",
        "arguments": [
            "factors"
        ]
    },
    "product_dist": {
        "class": "RooProdPdf",
        "arguments": [
            "factors"
        ]
    },
    "step": {
        "class": "ParamHistFunc",
        "arguments": [
            "variables",
            "parameters"
        ]
    },
    "sum": {
        "class": "RooAddition",
        "arguments": [
            "summands"
        ]
    },
    "uniform_dist": {
        "class": "RooUniform",
        "arguments": [
            "x"
>>>>>>> 7c5b7714
        ]
    }
}<|MERGE_RESOLUTION|>--- conflicted
+++ resolved
@@ -1,8 +1,4 @@
 {
-<<<<<<< HEAD
-    "gaussian_dist": {
-        "class": "RooGaussian",
-=======
     "ARGUS_dist": {
         "class": "RooArgusBG",
         "arguments": [
@@ -21,7 +17,6 @@
     },
     "bifurkated_gaussian_dist": {
         "class": "RooBifurGauss",
->>>>>>> 7c5b7714
         "arguments": [
             "x",
             "mean",
@@ -29,8 +24,6 @@
             "sigmaR"
         ]
     },
-<<<<<<< HEAD
-=======
     "crystalball_dist": {
         "class": "RooCBShape",
         "arguments": [
@@ -41,7 +34,6 @@
             "n"
         ]
     },
->>>>>>> 7c5b7714
     "exponential_dist": {
         "class": "RooExponential",
         "arguments": [
@@ -49,13 +41,8 @@
             "c"
         ]
     },
-<<<<<<< HEAD
-    "poisson_dist": {
-        "class": "RooPoisson",
-=======
     "gamma_dist": {
         "class": "RooGamma",
->>>>>>> 7c5b7714
         "arguments": [
             "x",
             "gamma",
@@ -63,13 +50,8 @@
             "mu"
         ]
     },
-<<<<<<< HEAD
-    "product": {
-        "class": "RooProduct",
-=======
     "gaussian_dist": {
         "class": "RooGaussian",
->>>>>>> 7c5b7714
         "arguments": [
             "x",
             "mean",
@@ -99,17 +81,6 @@
             "sigma"
         ]
     },
-<<<<<<< HEAD
-    "step": {
-        "class": "ParamHistFunc",
-        "arguments": [
-            "variables",
-            "parameters"
-        ]
-    },
-    "ARGUS_dist": {
-        "class": "RooArgusBG",
-=======
     "lognormal_dist": {
         "class": "RooLognormal",
         "arguments": [
@@ -120,44 +91,19 @@
     },
     "poisson_dist": {
         "class": "RooPoisson",
->>>>>>> 7c5b7714
         "arguments": [
             "x",
             "mean"
         ]
     },
-<<<<<<< HEAD
-    "bernstein_poly_dist": {
-        "class": "RooBernstein",
-=======
     "power_dist": {
         "class": "RooPower",
->>>>>>> 7c5b7714
         "arguments": [
             "x",
             "coefficients",
             "exponents"
         ]
     },
-<<<<<<< HEAD
-    "crystalball_dist": {
-        "class": "RooCBShape",
-        "arguments": [
-            "m",
-            "m0",
-            "sigma",
-            "alpha",
-            "n"
-        ]
-    },
-    "bifurkated_gaussian_dist": {
-        "class": "RooBifurGauss",
-        "arguments": [
-            "x",
-            "mean",
-            "sigmaL",
-            "sigmaR"
-=======
     "product": {
         "class": "RooProduct",
         "arguments": [
@@ -187,7 +133,6 @@
         "class": "RooUniform",
         "arguments": [
             "x"
->>>>>>> 7c5b7714
         ]
     }
 }