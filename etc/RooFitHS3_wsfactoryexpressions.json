{
    "ARGUS_dist": {
        "class": "RooArgusBG",
        "arguments": [
            "mass",
            "resonance",
            "slope",
            "power"
        ]
    },
    "bernstein_poly_dist": {
        "class": "RooBernstein",
<<<<<<< HEAD
        "arguments": [
            "x",
            "coefficients"
        ]
    },
    "bifurkated_gaussian_dist": {
        "class": "RooBifurGauss",
        "arguments": [
            "x",
            "mean",
            "sigmaL",
            "sigmaR"
        ]
    },
    "crystalball_dist": {
        "class": "RooCBShape",
        "arguments": [
            "m",
            "m0",
            "sigma",
            "alpha",
            "n"
        ]
    },
    "exponential_dist": {
        "class": "RooExponential",
=======
        "arguments": [
            "x",
            "coefficients"
        ]
    },
    "bifurkated_gaussian_dist": {
        "class": "RooBifurGauss",
>>>>>>> 49ae85f5
        "arguments": [
            "x",
            "mean",
            "sigmaL",
            "sigmaR"
        ]
    },
<<<<<<< HEAD
=======
    "crystalball_dist": {
        "class": "RooCBShape",
        "arguments": [
            "m",
            "m0",
            "sigma",
            "alpha",
            "n"
        ]
    },
>>>>>>> 49ae85f5
    "gamma_dist": {
        "class": "RooGamma",
        "arguments": [
            "x",
            "gamma",
            "beta",
            "mu"
        ]
    },
    "gaussian_dist": {
        "class": "RooGaussian",
        "arguments": [
            "x",
            "mean",
            "sigma"
        ]
    },
    "interpolation0d": {
        "class": "RooStats::HistFactory::FlexibleInterpVar",
        "arguments": [
            "vars",
            "nom",
            "low",
            "high"
        ]
    },
    "landau_dist": {
        "class": "RooLandau",
        "arguments": [
            "x",
            "mean",
            "sigma"
        ]
    },
<<<<<<< HEAD
    "lognormal_dist": {
        "class": "RooLognormal",
        "arguments": [
            "x",
            "m0",
            "k"
        ]
    },
    "poisson_dist": {
        "class": "RooPoisson",
        "arguments": [
            "x",
            "mean"
        ]
    },
    "power_dist": {
        "class": "RooPower",
        "arguments": [
            "x",
            "coefficients",
            "exponents"
        ]
    },
    "product": {
        "class": "RooProduct",
        "arguments": [
            "factors"
        ]
    },
    "product_dist": {
        "class": "RooProdPdf",
        "arguments": [
            "factors"
        ]
    },
    "step": {
        "class": "ParamHistFunc",
        "arguments": [
            "variables",
            "parameters"
        ]
    },
    "sum": {
        "class": "RooAddition",
        "arguments": [
=======
    "power_dist": {
        "class": "RooPower",
        "arguments": [
            "x",
            "coefficients",
            "exponents"
        ]
    },
    "product": {
        "class": "RooProduct",
        "arguments": [
            "factors"
        ]
    },
    "product_dist": {
        "class": "RooProdPdf",
        "arguments": [
            "factors"
        ]
    },
    "step": {
        "class": "ParamHistFunc",
        "arguments": [
            "variables",
            "parameters"
        ]
    },
    "sum": {
        "class": "RooAddition",
        "arguments": [
>>>>>>> 49ae85f5
            "summands"
        ]
    },
    "uniform_dist": {
        "class": "RooUniform",
        "arguments": [
            "x"
        ]
    }
}<|MERGE_RESOLUTION|>--- conflicted
+++ resolved
@@ -10,7 +10,6 @@
     },
     "bernstein_poly_dist": {
         "class": "RooBernstein",
-<<<<<<< HEAD
         "arguments": [
             "x",
             "coefficients"
@@ -35,37 +34,6 @@
             "n"
         ]
     },
-    "exponential_dist": {
-        "class": "RooExponential",
-=======
-        "arguments": [
-            "x",
-            "coefficients"
-        ]
-    },
-    "bifurkated_gaussian_dist": {
-        "class": "RooBifurGauss",
->>>>>>> 49ae85f5
-        "arguments": [
-            "x",
-            "mean",
-            "sigmaL",
-            "sigmaR"
-        ]
-    },
-<<<<<<< HEAD
-=======
-    "crystalball_dist": {
-        "class": "RooCBShape",
-        "arguments": [
-            "m",
-            "m0",
-            "sigma",
-            "alpha",
-            "n"
-        ]
-    },
->>>>>>> 49ae85f5
     "gamma_dist": {
         "class": "RooGamma",
         "arguments": [
@@ -100,22 +68,6 @@
             "sigma"
         ]
     },
-<<<<<<< HEAD
-    "lognormal_dist": {
-        "class": "RooLognormal",
-        "arguments": [
-            "x",
-            "m0",
-            "k"
-        ]
-    },
-    "poisson_dist": {
-        "class": "RooPoisson",
-        "arguments": [
-            "x",
-            "mean"
-        ]
-    },
     "power_dist": {
         "class": "RooPower",
         "arguments": [
@@ -146,38 +98,6 @@
     "sum": {
         "class": "RooAddition",
         "arguments": [
-=======
-    "power_dist": {
-        "class": "RooPower",
-        "arguments": [
-            "x",
-            "coefficients",
-            "exponents"
-        ]
-    },
-    "product": {
-        "class": "RooProduct",
-        "arguments": [
-            "factors"
-        ]
-    },
-    "product_dist": {
-        "class": "RooProdPdf",
-        "arguments": [
-            "factors"
-        ]
-    },
-    "step": {
-        "class": "ParamHistFunc",
-        "arguments": [
-            "variables",
-            "parameters"
-        ]
-    },
-    "sum": {
-        "class": "RooAddition",
-        "arguments": [
->>>>>>> 49ae85f5
             "summands"
         ]
     },
