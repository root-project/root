{
<<<<<<< HEAD
    "RooAddPdf": {
        "type": "mixture_dist",
        "proxies": {
            "refCoefNorm": "coefnormset",
            "pdfs": "summands",
            "coefficients": "coefficients"
        }
    },
    "RooAddition": {
        "type": "sum",
        "proxies": {
            "set": "summands"
        }
    },
    "RooArgusBG": {
        "type": "ARGUS_dist",
        "proxies": {
            "m": "mass",
            "m0": "resonance",
            "c": "slope",
            "p": "power"
        }
    },
    "RooBernstein": {
        "type": "bernstein_poly_dist",
        "proxies": {
            "coefList": "coefficients",
            "x": "x"
        }
    },
    "RooBifurGauss": {
        "type": "bifurkated_gaussian_dist",
        "proxies": {
            "x": "x",
            "mean": "mean",
            "sigmaL": "sigmaL",
            "sigmaR": "sigmaR"
        }
    },
    "RooCBShape": {
        "type": "crystalball_dist",
        "proxies": {
            "alpha": "alpha",
            "m": "m",
            "m0": "m0",
            "n": "n",
            "sigma": "sigma"
        }
    },
    "RooExponential": {
        "type": "exponential_dist",
=======
    "RooAddition": {
        "type": "sum",
        "proxies": {
            "set": "summands"
        }
    },
    "RooArgusBG": {
        "type": "ARGUS_dist",
        "proxies": {
            "m": "mass",
            "m0": "resonance",
            "c": "slope",
            "p": "power"
        }
    },
    "RooBernstein": {
        "type": "bernstein_poly_dist",
        "proxies": {
            "coefList": "coefficients",
            "x": "x"
        }
    },
    "RooBifurGauss": {
        "type": "bifurkated_gaussian_dist",
>>>>>>> 49ae85f5
        "proxies": {
            "x": "x",
            "mean": "mean",
            "sigmaL": "sigmaL",
            "sigmaR": "sigmaR"
        }
    },
<<<<<<< HEAD
    "RooGamma": {
        "type": "gamma_dist",
        "proxies": {
            "x": "x",
            "gamma": "gamma",
            "beta": "beta",
            "mu": "mu"
        }
    },
    "RooGaussian": {
        "type": "gaussian_dist",
        "proxies": {
            "x": "x",
            "mean": "mean",
            "sigma": "sigma"
        }
    },
    "ParamHistFunc": {
        "type": "step",
        "proxies": {
            "dataVars": "variables",
            "paramSet": "parameters"
        }
    },
    "RooLandau": {
        "type": "landau_dist",
        "proxies": {
            "x": "x",
            "mean": "mean",
            "sigma": "sigma"
        }
    },
    "RooLognormal": {
        "type": "lognormal_dist",
        "proxies": {
            "x": "x",
            "m0": "m0",
            "k": "k"
        }
    },
    "RooPoisson": {
        "type": "poisson_dist",
        "proxies": {
            "x": "x",
            "mean": "mean"
        }
    },
=======
    "RooCBShape": {
        "type": "crystalball_dist",
        "proxies": {
            "alpha": "alpha",
            "m": "m",
            "m0": "m0",
            "n": "n",
            "sigma": "sigma"
        }
    },
    "RooGamma": {
        "type": "gamma_dist",
        "proxies": {
            "x": "x",
            "gamma": "gamma",
            "beta": "beta",
            "mu": "mu"
        }
    },
    "RooGaussian": {
        "type": "gaussian_dist",
        "proxies": {
            "x": "x",
            "mean": "mean",
            "sigma": "sigma"
        }
    },
    "ParamHistFunc": {
        "type": "step",
        "proxies": {
            "dataVars": "variables",
            "paramSet": "parameters"
        }
    },
    "RooLandau": {
        "type": "landau_dist",
        "proxies": {
            "x": "x",
            "mean": "mean",
            "sigma": "sigma"
        }
    },
>>>>>>> 49ae85f5
    "RooPower": {
        "type": "power_dist",
        "proxies": {
            "coefList": "coefficients",
            "expList": "exponents",
            "x": "x"
        }
    },
    "RooProdPdf": {
        "type": "product_dist",
        "proxies": {
            "pdfs": "factors"
        }
    },
    "RooProduct": {
        "type": "product",
        "proxies": {
            "compRSet": "factors",
            "compCSet": "factors"
        }
    },
    "RooUniform": {
        "type": "uniform_dist",
        "proxies": {
            "x": "x"
        }
    }
}<|MERGE_RESOLUTION|>--- conflicted
+++ resolved
@@ -1,13 +1,4 @@
 {
-<<<<<<< HEAD
-    "RooAddPdf": {
-        "type": "mixture_dist",
-        "proxies": {
-            "refCoefNorm": "coefnormset",
-            "pdfs": "summands",
-            "coefficients": "coefficients"
-        }
-    },
     "RooAddition": {
         "type": "sum",
         "proxies": {
@@ -39,100 +30,6 @@
             "sigmaR": "sigmaR"
         }
     },
-    "RooCBShape": {
-        "type": "crystalball_dist",
-        "proxies": {
-            "alpha": "alpha",
-            "m": "m",
-            "m0": "m0",
-            "n": "n",
-            "sigma": "sigma"
-        }
-    },
-    "RooExponential": {
-        "type": "exponential_dist",
-=======
-    "RooAddition": {
-        "type": "sum",
-        "proxies": {
-            "set": "summands"
-        }
-    },
-    "RooArgusBG": {
-        "type": "ARGUS_dist",
-        "proxies": {
-            "m": "mass",
-            "m0": "resonance",
-            "c": "slope",
-            "p": "power"
-        }
-    },
-    "RooBernstein": {
-        "type": "bernstein_poly_dist",
-        "proxies": {
-            "coefList": "coefficients",
-            "x": "x"
-        }
-    },
-    "RooBifurGauss": {
-        "type": "bifurkated_gaussian_dist",
->>>>>>> 49ae85f5
-        "proxies": {
-            "x": "x",
-            "mean": "mean",
-            "sigmaL": "sigmaL",
-            "sigmaR": "sigmaR"
-        }
-    },
-<<<<<<< HEAD
-    "RooGamma": {
-        "type": "gamma_dist",
-        "proxies": {
-            "x": "x",
-            "gamma": "gamma",
-            "beta": "beta",
-            "mu": "mu"
-        }
-    },
-    "RooGaussian": {
-        "type": "gaussian_dist",
-        "proxies": {
-            "x": "x",
-            "mean": "mean",
-            "sigma": "sigma"
-        }
-    },
-    "ParamHistFunc": {
-        "type": "step",
-        "proxies": {
-            "dataVars": "variables",
-            "paramSet": "parameters"
-        }
-    },
-    "RooLandau": {
-        "type": "landau_dist",
-        "proxies": {
-            "x": "x",
-            "mean": "mean",
-            "sigma": "sigma"
-        }
-    },
-    "RooLognormal": {
-        "type": "lognormal_dist",
-        "proxies": {
-            "x": "x",
-            "m0": "m0",
-            "k": "k"
-        }
-    },
-    "RooPoisson": {
-        "type": "poisson_dist",
-        "proxies": {
-            "x": "x",
-            "mean": "mean"
-        }
-    },
-=======
     "RooCBShape": {
         "type": "crystalball_dist",
         "proxies": {
@@ -175,7 +72,6 @@
             "sigma": "sigma"
         }
     },
->>>>>>> 49ae85f5
     "RooPower": {
         "type": "power_dist",
         "proxies": {
