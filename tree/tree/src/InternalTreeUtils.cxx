/*************************************************************************
 * Copyright (C) 1995-2021, Rene Brun and Fons Rademakers.               *
 * All rights reserved.                                                  *
 *                                                                       *
 * For the licensing terms see $ROOTSYS/LICENSE.                         *
 * For the list of contributors see $ROOTSYS/README/CREDITS.             *
 *************************************************************************/

#include "ROOT/InternalTreeUtils.hxx"
#include "ROOT/RRangeCast.hxx" // RRangeStaticCast
#include "TBranch.h" // Usage of TBranch in ClearMustCleanupBits
#include "TChain.h"
#include "TCollection.h" // TRangeStaticCast
#include "TFile.h"
#include "TFriendElement.h"
#include "TObjString.h"
#include "TRegexp.h"
#include "TString.h"
#include "TSystem.h"
#include "TTree.h"
#include "TVirtualIndex.h"

#include <cstdint> // std::uint64_t
#include <limits>
#include <utility> // std::pair
#include <vector>
#include <stdexcept> // std::runtime_error
#include <string>

// Recursively get the top level branches from the specified tree and all of its attached friends.
static void GetTopLevelBranchNamesImpl(TTree &t, std::unordered_set<std::string> &bNamesReg, std::vector<std::string> &bNames,
                                       std::unordered_set<TTree *> &analysedTrees, const std::string friendName = "")
{
   if (!analysedTrees.insert(&t).second) {
      return;
   }

   auto branches = t.GetListOfBranches();
   if (branches) {
      for (auto branchObj : *branches) {
         const auto name = branchObj->GetName();
         if (bNamesReg.insert(name).second) {
            bNames.emplace_back(name);
         } else if (!friendName.empty()) {
            // If this is a friend and the branch name has already been inserted, it might be because the friend
            // has a branch with the same name as a branch in the main tree. Let's add it as <friendname>.<branchname>.
            const auto longName = friendName + "." + name;
            if (bNamesReg.insert(longName).second)
               bNames.emplace_back(longName);
         }
      }
   }

   auto friendTrees = t.GetListOfFriends();

   if (!friendTrees)
      return;

   for (auto friendTreeObj : *friendTrees) {
      auto friendElement = static_cast<TFriendElement *>(friendTreeObj);
      auto friendTree = friendElement->GetTree();
      const std::string frName(friendElement->GetName()); // this gets us the TTree name or the friend alias if any
      GetTopLevelBranchNamesImpl(*friendTree, bNamesReg, bNames, analysedTrees, frName);
   }
}

namespace ROOT {
namespace Internal {
namespace TreeUtils {

///////////////////////////////////////////////////////////////////////////////
/// Get all the top-level branches names, including the ones of the friend trees
std::vector<std::string> GetTopLevelBranchNames(TTree &t)
{
   std::unordered_set<std::string> bNamesSet;
   std::vector<std::string> bNames;
   std::unordered_set<TTree *> analysedTrees;
   GetTopLevelBranchNamesImpl(t, bNamesSet, bNames, analysedTrees);
   return bNames;
}

////////////////////////////////////////////////////////////////////////////////
/// \fn std::vector<std::string> GetFileNamesFromTree(const TTree &tree)
/// \ingroup tree
/// \brief Get and store the file names associated with the input tree.
/// \param[in] tree The tree from which friends information will be gathered.
/// \throws std::runtime_error If no files could be associated with the input tree.
std::vector<std::string> GetFileNamesFromTree(const TTree &tree)
{
   std::vector<std::string> filenames;

   // If the input tree is a TChain, traverse its list of associated files.
   if (auto chain = dynamic_cast<const TChain *>(&tree)) {
      const auto *chainFiles = chain->GetListOfFiles();
      if (!chainFiles) {
         throw std::runtime_error("Could not retrieve a list of files from the input TChain.");
      }
      // Store this in a variable so it can be later used in `filenames.reserve`
      // if it passes the check.
      const auto nfiles = chainFiles->GetEntries();
      if (nfiles == 0) {
         throw std::runtime_error("The list of files associated with the input TChain is empty.");
      }
      filenames.reserve(nfiles);
      for (const auto *f : *chainFiles)
         filenames.emplace_back(f->GetTitle());
   } else {
      const TFile *f = tree.GetCurrentFile();
      if (!f) {
         throw std::runtime_error("The input TTree is not linked to any file, "
                                  "in-memory-only trees are not supported.");
      }

      filenames.emplace_back(f->GetName());
   }

   return filenames;
}

////////////////////////////////////////////////////////////////////////////////
/// \fn RFriendInfo GetFriendInfo(const TTree &tree)
/// \ingroup tree
/// \brief Get and store the names, aliases and file names of the direct friends of the tree.
/// \param[in] tree The tree from which friends information will be gathered.
/// \param[in] retrieveEntries Whether to also retrieve the number of entries in
///            each tree of each friend: one if the friend is a TTree, more if
///            the friend is a TChain. In the latter case, this function
///            triggers the opening of all files in the chain.
/// \throws std::runtime_error If the input tree has a list of friends, but any
///         of them could not be associated with any file.
///
/// Calls TTree::GetListOfFriends and parses its result for the names, aliases
/// and file names, with different methodologies depending on whether the
/// parameter is a TTree or a TChain.
///
/// \note This function only retrieves information about <b>direct friends</b>
///       of the input tree. It will not recurse through friends of friends and
///       does not take into account circular references in the list of friends
///       of the input tree.
///
/// \returns An RFriendInfo struct, containing the information parsed from the
/// list of friends. The struct will contain four vectors, which elements at
/// position `i` represent the `i`-th friend of the input tree. If this friend
/// is a TTree, the `i`-th element of each of the three vectors will contain
/// respectively:
///
/// - A pair with the name and alias of the tree (the alias might not be
///   present, in which case it will be just an empty string).
/// - A vector with a single string representing the path to current file where
///   the tree is stored.
/// - An empty vector.
/// - A vector with a single element, the number of entries in the tree.
///
/// If the `i`-th friend is a TChain instead, the `i`-th element of each of the
/// three vectors will contain respectively:
/// - A pair with the name and alias of the chain (if present, both might be
///   empty strings).
/// - A vector with all the paths to the files contained in the chain.
/// - A vector with all the names of the trees making up the chain,
///   associated with the file names of the previous vector.
/// - A vector with the number of entries of each tree in the previous vector or
///   an empty vector, depending on whether \p retrieveEntries is true.
ROOT::TreeUtils::RFriendInfo GetFriendInfo(const TTree &tree, bool retrieveEntries)
{
   // Typically, the correct way to call GetListOfFriends would be `tree.GetTree()->GetListOfFriends()`
   // (see e.g. the discussion at https://github.com/root-project/root/issues/6741).
   // However, in this case, in case we are dealing with a TChain we really only care about the TChain's
   // list of friends (which will need to be rebuilt in each processing task) while friends of the TChain's
   // internal TTree, if any, will be automatically loaded in each task just like they would be automatically
   // loaded here if we used tree.GetTree()->GetListOfFriends().
   const auto *friends = tree.GetListOfFriends();
   if (!friends || friends->GetEntries() == 0)
      return ROOT::TreeUtils::RFriendInfo();

   std::vector<std::pair<std::string, std::string>> friendNames;
   std::vector<std::vector<std::string>> friendFileNames;
   std::vector<std::vector<std::string>> friendChainSubNames;
   std::vector<std::vector<std::int64_t>> nEntriesPerTreePerFriend;
   std::vector<std::unique_ptr<TVirtualIndex>> treeIndexes;

   // Reserve space for all friends
   auto nFriends = friends->GetEntries();
   friendNames.reserve(nFriends);
   friendFileNames.reserve(nFriends);
   friendChainSubNames.reserve(nFriends);
   nEntriesPerTreePerFriend.reserve(nFriends);

   for (auto fr : *friends) {
      // Can't pass fr as const TObject* because TFriendElement::GetTree is not const.
      // Also, we can't retrieve frTree as const TTree* because of TTree::GetFriendAlias(TTree *) a few lines later
      auto frTree = static_cast<TFriendElement *>(fr)->GetTree();

      // The vector of (name,alias) pairs of the current friend
      friendFileNames.emplace_back();
      auto &fileNames = friendFileNames.back();

      // The vector of names of sub trees of the current friend, if it is a TChain.
      // Otherwise, just an empty vector.
      friendChainSubNames.emplace_back();
      auto &chainSubNames = friendChainSubNames.back();

      // The vector of entries in each tree of the current friend.
      nEntriesPerTreePerFriend.emplace_back();
      auto &nEntriesInThisFriend = nEntriesPerTreePerFriend.back();

      // Check if friend tree/chain has an alias
      const auto *alias_c = tree.GetFriendAlias(frTree);
      const std::string alias = alias_c != nullptr ? alias_c : "";

      auto *treeIndex = frTree->GetTreeIndex();
      treeIndexes.emplace_back(static_cast<TVirtualIndex *>(treeIndex ? treeIndex->Clone() : nullptr));

      // If the current tree is a TChain
      if (auto frChain = dynamic_cast<const TChain *>(frTree)) {
         // Note that each TChainElement returned by TChain::GetListOfFiles has a name
         // equal to the tree name of this TChain and a title equal to the filename.
         // Accessing the information like this ensures that we get the correct
         // filenames and treenames if the treename is given as part of the filename
         // via chain.AddFile(file.root/myTree) and as well if the tree name is given
         // in the constructor via TChain(myTree) and a file is added later by chain.AddFile(file.root).
         // Caveat: The chain may be made of sub-trees with different names. All
         // tree names need to be retrieved separately, see below.

         // Get filelist of the current chain
         const auto *chainFiles = frChain->GetListOfFiles();
         if (!chainFiles || chainFiles->GetEntries() == 0) {
            throw std::runtime_error("A TChain in the list of friends does not contain any file. "
                                     "Friends with no associated files are not supported.");
         }

         // Reserve space for this friend
         auto nFiles = chainFiles->GetEntries();
         fileNames.reserve(nFiles);
         chainSubNames.reserve(nFiles);
         nEntriesInThisFriend.reserve(nFiles);

         // Retrieve the name of the chain and add a (name, alias) pair
         friendNames.emplace_back(std::make_pair(frChain->GetName(), alias));
         // Each file in the chain can contain a TTree with a different name wrt
         // the main TChain. Retrieve the name of the file through `GetTitle`
         // and the name of the tree through `GetName`
         for (const auto *f : *chainFiles) {

            auto thisTreeName = f->GetName();
            auto thisFileName = f->GetTitle();

            chainSubNames.emplace_back(thisTreeName);
            fileNames.emplace_back(thisFileName);

            if (retrieveEntries) {
               std::unique_ptr<TFile> thisFile{TFile::Open(thisFileName, "READ_WITHOUT_GLOBALREGISTRATION")};
               if (!thisFile || thisFile->IsZombie())
                  throw std::runtime_error(std::string("GetFriendInfo: Could not open file \"") + thisFileName + "\"");
               TTree *thisTree = thisFile->Get<TTree>(thisTreeName);
               if (!thisTree)
                  throw std::runtime_error(std::string("GetFriendInfo: Could not retrieve TTree \"") + thisTreeName +
                                           "\" from file \"" + thisFileName + "\"");
               nEntriesInThisFriend.emplace_back(thisTree->GetEntries());
            } else {
               // Avoid odr-using TTree::kMaxEntries which would require a
               // definition in C++14. In C++17, all constexpr static data
               // members are implicitly inline.
               static constexpr auto maxEntries = TTree::kMaxEntries;
               nEntriesInThisFriend.emplace_back(maxEntries);
            }
         }
      } else {
         // Get name of the tree
         const auto realName = GetTreeFullPaths(*frTree)[0];
         friendNames.emplace_back(std::make_pair(realName, alias));

         // Get filename
         const auto *f = frTree->GetCurrentFile();
         if (!f)
            throw std::runtime_error("A TTree in the list of friends is not linked to any file. "
                                     "Friends with no associated files are not supported.");
         fileNames.emplace_back(f->GetName());
         // We already have a pointer to the file and the tree, we can get the
         // entries without triggering a re-open
         nEntriesInThisFriend.emplace_back(frTree->GetEntries());
      }
   }

   return ROOT::TreeUtils::RFriendInfo(std::move(friendNames), std::move(friendFileNames),
                                       std::move(friendChainSubNames), std::move(nEntriesPerTreePerFriend),
                                       std::move(treeIndexes));
}

////////////////////////////////////////////////////////////////////////////////
/// \fn std::vector<std::string> GetTreeFullPaths(const TTree &tree)
/// \ingroup tree
/// \brief Retrieve the full path(s) to a TTree or the trees in a TChain.
/// \param[in] tree The tree or chain from which the paths will be retrieved.
/// \throws std::runtime_error If the input tree is a TChain but no files could
///         be found associated with it.
/// \return If the input argument is a TChain, returns a vector of strings with
///         the name of the tree of each file in the chain. If the input
///         argument is a TTree, returns a vector with a single element that is
///         the full path of the tree in the file (e.g. the name of the tree
///         itself or the path with the directories inside the file). Finally,
///         the function returns a vector with just the name of the tree if it
///         couldn't do any better.
std::vector<std::string> GetTreeFullPaths(const TTree &tree)
{
   // Case 1: this is a TChain. For each file it contains, GetName returns the name of the tree in that file
   if (auto chain = dynamic_cast<const TChain *>(&tree)) {
      const auto *chainFiles = chain->GetListOfFiles();
      if (!chainFiles || chainFiles->GetEntries() == 0) {
         throw std::runtime_error("The input TChain does not contain any file.");
      }
      std::vector<std::string> treeNames;
      for (const auto *f : *chainFiles)
         treeNames.emplace_back(f->GetName());

      return treeNames;
   }

   // Case 2: this is a TTree: we get the full path of it
   if (const auto *treeDir = tree.GetDirectory()) {
      // We have 2 subcases (ROOT-9948):
      // - 1. treeDir is a TFile: return the name of the tree.
      // - 2. treeDir is a directory: reconstruct the path to the tree in the directory.
      // Use dynamic_cast to check whether the directory is a TFile
      if (dynamic_cast<const TFile *>(treeDir)) {
         return {tree.GetName()};
      }
      std::string fullPath = treeDir->GetPath();            // e.g. "file.root:/dir"
      fullPath = fullPath.substr(fullPath.rfind(":/") + 1); // e.g. "/dir"
      fullPath += "/";
      fullPath += tree.GetName(); // e.g. "/dir/tree"
      return {fullPath};
   }

   // We do our best and return the name of the tree
   return {tree.GetName()};
}

/// Reset the kMustCleanup bit of a TObjArray of TBranch objects (e.g. returned by TTree::GetListOfBranches).
///
/// In some rare cases, all branches in a TTree can have their kMustCleanup bit set, which causes a large amount
/// of contention at teardown due to concurrent calls to RecursiveRemove (which needs to take the global lock).
/// This helper function checks the first branch of the array and if it has the kMustCleanup bit set, it resets
/// it for all branches in the array, recursively going through sub-branches and leaves.
void ClearMustCleanupBits(TObjArray &branches)
{
   if (branches.GetEntries() == 0 || branches.At(0)->TestBit(kMustCleanup) == false)
      return; // we assume either no branches have the bit set, or all do. we never encountered an hybrid case

   for (auto *branch : ROOT::Detail::TRangeStaticCast<TBranch>(branches)) {
      branch->ResetBit(kMustCleanup);
      TObjArray *subBranches = branch->GetListOfBranches();
      ClearMustCleanupBits(*subBranches);
      TObjArray *leaves = branch->GetListOfLeaves();
      if (leaves->GetEntries() > 0 && leaves->At(0)->TestBit(kMustCleanup) == true) {
         for (TObject *leaf : *leaves)
            leaf->ResetBit(kMustCleanup);
      }
   }
}

/// \brief Create a TChain object with options that avoid common causes of thread contention.
///
/// In particular, set its kWithoutGlobalRegistration mode and reset its kMustCleanup bit.
std::unique_ptr<TChain> MakeChainForMT(const std::string &name, const std::string &title)
{
   auto c = std::make_unique<TChain>(name.c_str(), title.c_str(), TChain::kWithoutGlobalRegistration);
   c->ResetBit(TObject::kMustCleanup);
   return c;
}

////////////////////////////////////////////////////////////////////////////////
/// \brief Create friends from the main TTree.
std::vector<std::unique_ptr<TChain>> MakeFriends(const ROOT::TreeUtils::RFriendInfo &finfo)
{
   std::vector<std::unique_ptr<TChain>> friends;
   const auto nFriends = finfo.fFriendNames.size();
   friends.reserve(nFriends);

   for (std::size_t i = 0u; i < nFriends; ++i) {
      const auto &thisFriendName = finfo.fFriendNames[i].first;
      const auto &thisFriendFileNames = finfo.fFriendFileNames[i];
      const auto &thisFriendChainSubNames = finfo.fFriendChainSubNames[i];
      const auto &thisFriendEntries = finfo.fNEntriesPerTreePerFriend[i];

      // Build a friend chain
      auto frChain = ROOT::Internal::TreeUtils::MakeChainForMT(thisFriendName);
      if (thisFriendChainSubNames.empty()) {
         // The friend is a TTree. It's safe to add to the chain the filename directly.
         frChain->Add(thisFriendFileNames[0].c_str(), thisFriendEntries[0]);
      } else {
         // Otherwise, the new friend chain needs to be built using the nomenclature
         // "filename?#treename" as argument to `TChain::Add`
         for (std::size_t j = 0u; j < thisFriendFileNames.size(); ++j) {
            frChain->Add((thisFriendFileNames[j] + "?#" + thisFriendChainSubNames[j]).c_str(), thisFriendEntries[j]);
         }
      }

      auto &treeIndex = finfo.fTreeIndexInfos[i];
      if (treeIndex) {
         auto *copyOfIndex = static_cast<TVirtualIndex *>(treeIndex->Clone());
         copyOfIndex->SetTree(frChain.get());
         frChain->SetTreeIndex(copyOfIndex);
      }

      friends.emplace_back(std::move(frChain));
   }

   return friends;
}

<<<<<<< HEAD
=======
////////////////////////////////////////////////////////////////////////////////
/// \brief Expands input glob into a collection of full paths to files.
/// \param[in] glob The glob to expand.
/// \throws std::runtime_error If the directory part of the glob refers to a
///         path that cannot be opened.
/// \return A vector of strings, the fully expanded paths to the files referred
///         to by the glob.
///
/// The two parts of the glob (directory, fileglob) are separated. The directory
/// is first expanded via TSystem::ExpandPathName then opened via
/// TSystem::OpenDirectory. If the directory can be opened, then the remaining
/// fileglob is used as regex expression (via TRegexp) and the function stores
/// those files in the directory that match the regex.
std::vector<std::string> ExpandGlob(const std::string &glob)
{
   // TODO: Also implement this pattern in some other free function
   // This is practically Python's os.path.split
   std::string dirname;
   std::string basename;

   const auto slashpos = glob.rfind('/');

   if (slashpos != std::string::npos) {
      // Separate the glob into its two components
      dirname = glob.substr(0, slashpos);
      basename = glob.substr(slashpos + 1);
   } else {
      // There is no directory component in the glob, use the CWD
      dirname = gSystem->UnixPathName(gSystem->WorkingDirectory());
      basename = glob;
   }

   // Attempt opening of directory contained in the glob
   const char *epath = gSystem->ExpandPathName(dirname.c_str());
   void *dir = gSystem->OpenDirectory(epath);
   delete[] epath;

   if (dir) {
      // Create a TList to store the file names (not yet sorted)
      TList l;
      l.SetOwner(); // Make sure the TList will delete its objects
      TRegexp re(basename.c_str(), true);
      const char *file;
      TString fname;
      while ((file = gSystem->GetDirEntry(dir))) {
         if (!strcmp(file, ".") || !strcmp(file, ".."))
            continue;
         fname = file;
         if ((basename != file) && fname.Index(re) == kNPOS)
            continue;
         // Using '/' as separator here as it was done in TChain::Add
         // In principle this should be using the appropriate platform separator
         l.Add(new TObjString((dirname + '/' + file).c_str()));
      }
      gSystem->FreeDirectory(dir);
      // Sort the files in alphanumeric order
      l.Sort();

      // Convert TList<TObjString> to std::vector<std::string>
      std::vector<std::string> ret;
      ret.reserve(l.GetEntries());
      for (const auto *tobjstr : ROOT::RangeStaticCast<const TObjString *>(l)) {
         ret.push_back(tobjstr->GetName());
      }
      return ret;
   } else {
      throw std::runtime_error("ExpandGlob: could not open directory '" + dirname + "'.");
   }
}

>>>>>>> 7c5b7714
} // namespace TreeUtils
} // namespace Internal
} // namespace ROOT<|MERGE_RESOLUTION|>--- conflicted
+++ resolved
@@ -408,8 +408,6 @@
    return friends;
 }
 
-<<<<<<< HEAD
-=======
 ////////////////////////////////////////////////////////////////////////////////
 /// \brief Expands input glob into a collection of full paths to files.
 /// \param[in] glob The glob to expand.
@@ -480,7 +478,6 @@
    }
 }
 
->>>>>>> 7c5b7714
 } // namespace TreeUtils
 } // namespace Internal
 } // namespace ROOT