--- conflicted
+++ resolved
@@ -372,53 +372,6 @@
 
    // wildcarding used in name
    Int_t nf = 0;
-<<<<<<< HEAD
-
-   Int_t slashpos = basename.Last('/');
-   TString directory;
-   if (slashpos>=0) {
-      directory = basename(0,slashpos); // Copy the directory name
-      basename.Remove(0,slashpos+1);      // and remove it from basename
-   } else {
-      directory = gSystem->UnixPathName(gSystem->WorkingDirectory());
-   }
-
-   const char *file;
-   const char *epath = gSystem->ExpandPathName(directory.Data());
-   void *dir = gSystem->OpenDirectory(epath);
-   delete [] epath;
-   if (dir) {
-      //create a TList to store the file names (not yet sorted)
-      TList l;
-      TRegexp re(basename,kTRUE);
-      while ((file = gSystem->GetDirEntry(dir))) {
-         if (!strcmp(file,".") || !strcmp(file,"..")) continue;
-         TString s = file;
-         if ( (basename!=file) && s.Index(re) == kNPOS) continue;
-         l.Add(new TObjString(file));
-      }
-      gSystem->FreeDirectory(dir);
-      //sort the files in alphanumeric order
-      l.Sort();
-      TIter next(&l);
-      TObjString *obj;
-      const TString hashMarkTreeName{"#" + treename};
-      while ((obj = (TObjString*)next())) {
-         file = obj->GetName();
-         if (suffix == hashMarkTreeName) {
-            // See https://github.com/root-project/root/issues/11483
-            // In case the input parameter 'name' contains both a glob and the
-            // '?#' token to identify the tree name, the call to
-            // `ParseTreeFileName` will produce a 'suffix' string of the form
-            // '#treename'. Passing this to the `AddFile` call produces a bogus
-            // file name that TChain won't be able to open afterwards. Thus,
-            // we do not pass the 'suffix' as part of the file name, instead we
-            // directly pass 'treename' to `AddFile`.
-            nf += AddFile(TString::Format("%s/%s", directory.Data(), file), nentries, treename);
-         } else {
-            nf += AddFile(TString::Format("%s/%s%s", directory.Data(), file, suffix.Data()), nentries);
-         }
-=======
    std::vector<std::string> expanded_glob;
    try {
       expanded_glob = ROOT::Internal::TreeUtils::ExpandGlob(std::string(basename));
@@ -442,7 +395,6 @@
          nf += AddFile(path.c_str(), nentries, treename);
       } else {
          nf += AddFile(TString::Format("%s%s", path.c_str(), suffix.Data()), nentries);
->>>>>>> 49ae85f5
       }
    }
 
