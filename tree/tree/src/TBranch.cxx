// @(#)root/tree:$Id$
// Author: Rene Brun   12/01/96

/*************************************************************************
 * Copyright (C) 1995-2000, Rene Brun and Fons Rademakers.               *
 * All rights reserved.                                                  *
 *                                                                       *
 * For the licensing terms see $ROOTSYS/LICENSE.                         *
 * For the list of contributors see $ROOTSYS/README/CREDITS.             *
 *************************************************************************/

#include "TBranchCacheInfo.h"

#include "TBranch.h"

#include "Bytes.h"
#include "Compression.h"
#include "TBasket.h"
#include "TBranchBrowsable.h"
#include "TBrowser.h"
#include "TBuffer.h"
#include "TClass.h"
#include "TBufferFile.h"
#include "TClonesArray.h"
#include "TFile.h"
#include "TLeaf.h"
#include "TLeafB.h"
#include "TLeafC.h"
#include "TLeafD.h"
#include "TLeafD32.h"
#include "TLeafF.h"
#include "TLeafF16.h"
#include "TLeafI.h"
#include "TLeafL.h"
#include "TLeafG.h"
#include "TLeafO.h"
#include "TLeafObject.h"
#include "TLeafS.h"
#include "TMessage.h"
#include "TROOT.h"
#include "TSystem.h"
#include "TMath.h"
#include "TTree.h"
#include "TTreeCache.h"
#include "TTreeCacheUnzip.h"
#include "TVirtualMutex.h"
#include "TVirtualPad.h"
#include "TVirtualPerfStats.h"
#include "strlcpy.h"
#include "snprintf.h"

#include "TBranchIMTHelper.h"

#include "ROOT/TIOFeatures.hxx"

#include <atomic>
#include <cstddef>
#include <cstring>
#include <cstdio>


Int_t TBranch::fgCount = 0;

/** \class TBranch
\ingroup tree

A TTree is a list of TBranches

A TBranch supports:
 - The list of TLeaf describing this branch.
 - The list of TBasket (branch buffers).

See TBranch structure in TTree.

See also specialized branches:
 - TBranchObject in case the branch is one object
 - TBranchClones in case the branch is an array of clone objects
*/

ClassImp(TBranch);



////////////////////////////////////////////////////////////////////////////////
/// Default constructor.  Used for I/O by default.

TBranch::TBranch()
: TNamed()
, TAttFill(0, 1001)
, fCompress(0)
, fBasketSize(32000)
, fEntryOffsetLen(1000)
, fWriteBasket(0)
, fEntryNumber(0)
, fExtraBasket(nullptr)
, fOffset(0)
, fMaxBaskets(10)
, fNBaskets(0)
, fSplitLevel(0)
, fNleaves(0)
, fReadBasket(0)
, fReadEntry(-1)
, fFirstBasketEntry(-1)
, fNextBasketEntry(-1)
, fCurrentBasket(0)
, fEntries(0)
, fFirstEntry(0)
, fTotBytes(0)
, fZipBytes(0)
, fBranches()
, fLeaves()
, fBaskets(fMaxBaskets)
, fBasketBytes(0)
, fBasketEntry(0)
, fBasketSeek(0)
, fTree(0)
, fMother(0)
, fParent(0)
, fAddress(0)
, fDirectory(0)
, fFileName("")
, fEntryBuffer(0)
, fTransientBuffer(0)
, fBrowsables(0)
, fBulk(*this)
, fSkipZip(kFALSE)
, fReadLeaves(&TBranch::ReadLeavesImpl)
, fFillLeaves(&TBranch::FillLeavesImpl)
{
   SetBit(TBranch::kDoNotUseBufferMap);
}

////////////////////////////////////////////////////////////////////////////////
/// Create a Branch as a child of a Tree
///
///   * address is the address of the first item of a structure
///     or the address of a pointer to an object (see example in TTree.cxx).
///   * leaflist is the concatenation of all the variable names and types
///     separated by a colon character :
///     The variable name and the variable type are separated by a
///     slash (/). The variable type must be 1 character. (Characters
///     after the first are legal and will be appended to the visible
///     name of the leaf, but have no effect.) If no type is given, the
///     type of the variable is assumed to be the same as the previous
///     variable. If the first variable does not have a type, it is
///     assumed of type F by default. The list of currently supported
///     types is given below:
///        - `C` : a character string terminated by the 0 character
///        - `B` : an 8 bit signed integer (`Char_t`)
///        - `b` : an 8 bit unsigned integer (`UChar_t`)
///        - `S` : a 16 bit signed integer (`Short_t`)
///        - `s` : a 16 bit unsigned integer (`UShort_t`)
///        - `I` : a 32 bit signed integer (`Int_t`)
///        - `i` : a 32 bit unsigned integer (`UInt_t`)
///        - `F` : a 32 bit floating point (`Float_t`)
///        - `f` : a 24 bit floating point with truncated mantissa (`Float16_t`)
///        - `D` : a 64 bit floating point (`Double_t`)
///        - `d` : a 24 bit truncated floating point (`Double32_t`)
///        - `L` : a 64 bit signed integer (`Long64_t`)
///        - `l` : a 64 bit unsigned integer (`ULong64_t`)
///        - `G` : a long signed integer (`Long_t`, which `sizeof` is platform dependent), stored as a 64 bit integer but usually held in memory as a 64 bit integer on 64 bit machines and 32 bit on 32 bit machines. Due to this difference, this data type is **not cross-platform**.
///        - `g` : a long unsigned integer (`ULong_t`, which `sizeof` is platform dependent), stored as a 64 bit unsigned integer but held in memory usually as a 64 bit integer on 64 bit machines and 32 bit on 32 bit machines. Due to this difference, this data type is **not cross-platform**.
///        - `O` : [the letter `o`, not a zero] a boolean (`Bool_t`)
///
///     Arrays of values are supported with the following syntax:
///     - If leaf name has the form var[nelem], where nelem is alphanumeric, then
///          if nelem is a leaf name, it is used as the variable size of the array,
///          otherwise return 0.
///          The leaf referred to by nelem **MUST** be an int (/I),
///     - If leaf name has the form var[nelem], where nelem is a non-negative integers, then
///          it is used as the fixed size of the array.
///     - If leaf name has the form of a multi dimension array (e.g. var[nelem][nelem2])
///          where nelem and nelem2 are non-negative integers) then
///          it is used as a 2 dimensional array of fixed size.
///     - In case of the truncated floating point types (Float16_t and Double32_t) you can
///          furthermore specify the range in the style [xmin,xmax] or [xmin,xmax,nbits] after
///          the type character. See `TStreamerElement::GetRange()` for further information.
///     - Any of other form is not supported.
///
///    Note that the TTree will assume that all the item are contiguous in memory.
///    On some platform, this is not always true of the member of a struct or a class,
///    due to padding and alignment.  Sorting your data member in order of decreasing
///    sizeof usually leads to their being contiguous in memory.
///
///   * bufsize is the buffer size in bytes for this branch
///     The default value is 32000 bytes and should be ok for most cases.
///     You can specify a larger value (e.g. 256000) if your Tree is not split
///     and each entry is large (Megabytes)
///     A small value for bufsize is optimum if you intend to access
///     the entries in the Tree randomly and your Tree is in split mode.
///
///   See an example of a Branch definition in the TTree constructor.
///
///   Note that in case the data type is an object, this branch can contain
///   only this object.
///
///    Note that this function is invoked by TTree::Branch

TBranch::TBranch(TTree *tree, const char *name, void *address, const char *leaflist, Int_t basketsize, Int_t compress)
   : TNamed(name, leaflist)
, TAttFill(0, 1001)
, fCompress(compress)
, fBasketSize((basketsize < 100) ? 100 : basketsize)
, fEntryOffsetLen(0)
, fWriteBasket(0)
, fEntryNumber(0)
, fExtraBasket(nullptr)
, fIOFeatures(tree ? tree->GetIOFeatures().GetFeatures() : 0)
, fOffset(0)
, fMaxBaskets(10)
, fNBaskets(0)
, fSplitLevel(0)
, fNleaves(0)
, fReadBasket(0)
, fReadEntry(-1)
, fFirstBasketEntry(-1)
, fNextBasketEntry(-1)
, fCurrentBasket(0)
, fEntries(0)
, fFirstEntry(0)
, fTotBytes(0)
, fZipBytes(0)
, fBranches()
, fLeaves()
, fBaskets(fMaxBaskets)
, fBasketBytes(0)
, fBasketEntry(0)
, fBasketSeek(0)
, fTree(tree)
, fMother(0)
, fParent(0)
, fAddress((char *)address)
, fDirectory(fTree->GetDirectory())
, fFileName("")
, fEntryBuffer(0)
, fTransientBuffer(0)
, fBrowsables(0)
, fBulk(*this)
, fSkipZip(kFALSE)
, fReadLeaves(&TBranch::ReadLeavesImpl)
, fFillLeaves(&TBranch::FillLeavesImpl)
{
   Init(name,leaflist,compress);
}

////////////////////////////////////////////////////////////////////////////////
/// Create a Branch as a child of another Branch
///
/// See documentation for
/// TBranch::TBranch(TTree *, const char *, void *, const char *, Int_t, Int_t)

TBranch::TBranch(TBranch *parent, const char *name, void *address, const char *leaflist, Int_t basketsize,
                 Int_t compress)
: TNamed(name, leaflist)
, TAttFill(0, 1001)
, fCompress(compress)
, fBasketSize((basketsize < 100) ? 100 : basketsize)
, fEntryOffsetLen(0)
, fWriteBasket(0)
, fEntryNumber(0)
, fExtraBasket(nullptr)
, fIOFeatures(parent->fIOFeatures)
, fOffset(0)
, fMaxBaskets(10)
, fNBaskets(0)
, fSplitLevel(0)
, fNleaves(0)
, fReadBasket(0)
, fReadEntry(-1)
, fFirstBasketEntry(-1)
, fNextBasketEntry(-1)
, fCurrentBasket(0)
, fEntries(0)
, fFirstEntry(0)
, fTotBytes(0)
, fZipBytes(0)
, fBranches()
, fLeaves()
, fBaskets(fMaxBaskets)
, fBasketBytes(0)
, fBasketEntry(0)
, fBasketSeek(0)
, fTree(parent ? parent->GetTree() : 0)
, fMother(parent ? parent->GetMother() : 0)
, fParent(parent)
, fAddress((char *)address)
, fDirectory(fTree ? fTree->GetDirectory() : 0)
, fFileName("")
, fEntryBuffer(0)
, fTransientBuffer(0)
, fBrowsables(0)
, fBulk(*this)
, fSkipZip(kFALSE)
, fReadLeaves(&TBranch::ReadLeavesImpl)
, fFillLeaves(&TBranch::FillLeavesImpl)
{
   Init(name,leaflist,compress);
}

void TBranch::Init(const char* name, const char* leaflist, Int_t compress)
{
   // Initialization routine called from the constructor.  This should NOT be made virtual.

   SetBit(TBranch::kDoNotUseBufferMap);
   if ((compress == -1) && fTree->GetDirectory()) {
      TFile* bfile = fTree->GetDirectory()->GetFile();
      if (bfile) {
         fCompress = bfile->GetCompressionSettings();
      }
   }

   fBasketBytes = new Int_t[fMaxBaskets];
   fBasketEntry = new Long64_t[fMaxBaskets];
   fBasketSeek  = new Long64_t[fMaxBaskets];

   for (Int_t i = 0; i < fMaxBaskets; ++i) {
      fBasketBytes[i] = 0;
      fBasketEntry[i] = 0;
      fBasketSeek[i] = 0;
   }

   //
   // Decode the leaflist (search for : as separator).
   //

   char* nameBegin = const_cast<char*>(leaflist);
   Int_t offset = 0;
   auto len = strlen(leaflist);
   // FIXME: Make these string streams instead.
   char* leafname = new char[len + 1];
   char* leaftype = new char[320];
   // Note: The default leaf type is a float.
   strlcpy(leaftype, "F",320);
   char* pos = const_cast<char*>(leaflist);
   const char* leaflistEnd = leaflist + len;
   for (; pos <= leaflistEnd; ++pos) {
      // -- Scan leaf specification and create leaves.
      if ((*pos == ':') || (*pos == 0)) {
         // -- Reached end of a leaf spec, create a leaf.
         Int_t lenName = pos - nameBegin;
         char* ctype = 0;
         if (lenName) {
            strncpy(leafname, nameBegin, lenName);
            leafname[lenName] = 0;
            ctype = strstr(leafname, "/");
            if (ctype) {
               *ctype = 0;
               strlcpy(leaftype, ctype + 1,320);
            }
         }
         if (lenName == 0 || ctype == leafname) {
            Warning("TBranch","No name was given to the leaf number '%d' in the leaflist of the branch '%s'.",fNleaves,name);
            snprintf(leafname,640,"__noname%d",fNleaves);
         }
         TLeaf* leaf = 0;
         if (leaftype[1] == '[' && !strchr(leaftype, ',')) {
            Warning("TBranch", "Array size for branch '%s' must be specified after leaf name, not after the type name!", name);
            // and continue for backward compatibility?
          } else if (leaftype[1] && !strchr(leaftype, ',')) {
            Warning("TBranch", "Extra characters after type tag '%s' for branch '%s'; must be one character.", leaftype, name);
            // and continue for backward compatibility?
         }
         if (*leaftype == 'C') {
            leaf = new TLeafC(this, leafname, leaftype);
         } else if (*leaftype == 'O') {
            leaf = new TLeafO(this, leafname, leaftype);
         } else if (*leaftype == 'B') {
            leaf = new TLeafB(this, leafname, leaftype);
         } else if (*leaftype == 'b') {
            leaf = new TLeafB(this, leafname, leaftype);
            leaf->SetUnsigned();
         } else if (*leaftype == 'S') {
            leaf = new TLeafS(this, leafname, leaftype);
         } else if (*leaftype == 's') {
            leaf = new TLeafS(this, leafname, leaftype);
            leaf->SetUnsigned();
         } else if (*leaftype == 'I') {
            leaf = new TLeafI(this, leafname, leaftype);
         } else if (*leaftype == 'i') {
            leaf = new TLeafI(this, leafname, leaftype);
            leaf->SetUnsigned();
         } else if (*leaftype == 'F') {
            leaf = new TLeafF(this, leafname, leaftype);
         } else if (*leaftype == 'f') {
            leaf = new TLeafF16(this, leafname, leaftype);
         } else if (*leaftype == 'L') {
            leaf = new TLeafL(this, leafname, leaftype);
         } else if (*leaftype == 'l') {
            leaf = new TLeafL(this, leafname, leaftype);
            leaf->SetUnsigned();
         } else if (*leaftype == 'D') {
            leaf = new TLeafD(this, leafname, leaftype);
         } else if (*leaftype == 'd') {
            leaf = new TLeafD32(this, leafname, leaftype);
         } else if (*leaftype == 'G') {
            leaf = new TLeafG(this, leafname, leaftype);
         } else if (*leaftype == 'g') {
            leaf = new TLeafG(this, leafname, leaftype);
            leaf->SetUnsigned();
         }
         if (!leaf) {
            Error("TLeaf", "Illegal data type for %s/%s", name, leaflist);
            delete[] leaftype;
            delete [] leafname;
            MakeZombie();
            return;
         }
         if (leaf->IsZombie()) {
            delete leaf;
            leaf = 0;
            auto msg = "Illegal leaf: %s/%s. If this is a variable size C array it's possible that the branch holding the size is not available.";
            Error("TBranch", msg, name, leaflist);
            delete [] leafname;
            delete[] leaftype;
            MakeZombie();
            return;
         }
         leaf->SetBranch(this);
         leaf->SetAddress((char*) (fAddress + offset));
         leaf->SetOffset(offset);
         if (leaf->GetLeafCount()) {
            // -- Leaf is a varying length array, we need an offset array.
            fEntryOffsetLen = 1000;
         }
         if (leaf->InheritsFrom(TLeafC::Class())) {
            // -- Leaf is a character string, we need an offset array.
            fEntryOffsetLen = 1000;
         }
         ++fNleaves;
         fLeaves.Add(leaf);
         fTree->GetListOfLeaves()->Add(leaf);
         if (*pos == 0) {
            // -- We reached the end of the leaf specification.
            break;
         }
         nameBegin = pos + 1;
         offset += leaf->GetLenType() * leaf->GetLen();
      }
   }
   delete[] leafname;
   leafname = 0;
   delete[] leaftype;
   leaftype = 0;

}

////////////////////////////////////////////////////////////////////////////////
/// Destructor.

TBranch::~TBranch()
{
   delete fBrowsables;
   fBrowsables = 0;

   // Note: We do *not* have ownership of the buffer.
   fEntryBuffer = 0;

   delete [] fBasketSeek;
   fBasketSeek  = 0;

   delete [] fBasketEntry;
   fBasketEntry = 0;

   delete [] fBasketBytes;
   fBasketBytes = 0;

   if (fExtraBasket && !fBaskets.Remove(fExtraBasket))
      delete fExtraBasket;
   fBaskets.Delete();
   fNBaskets = 0;
   fCurrentBasket = 0;
   fFirstBasketEntry = -1;
   fNextBasketEntry = -1;

   // Remove our leaves from our tree's list of leaves.
   if (fTree) {
      TObjArray* lst = fTree->GetListOfLeaves();
      if (lst && lst->GetLast()!=-1) {
         lst->RemoveAll(&fLeaves);
      }
   }
   // And delete our leaves.
   fLeaves.Delete();

   fBranches.Delete();

   // If we are in a directory and that directory is not the same
   // directory that our tree is in, then try to find an open file
   // with the name fFileName.  If we find one, delete that file.
   // We are attempting to close any alternate file which we have
   // been directed to write our baskets to.
   // FIXME: We make no attempt to check if someone else might be
   //        using this file.  This is very user hostile.  A violation
   //        of the principle of least surprises.
   //
   // Warning. Must use FindObject by name instead of fDirectory->GetFile()
   // because two branches may point to the same file and the file
   // may have already been deleted in the previous branch.
   if (fDirectory && (!fTree || fDirectory != fTree->GetDirectory())) {
      TString bFileName( GetRealFileName() );

      R__LOCKGUARD(gROOTMutex);
      TFile* file = (TFile*)gROOT->GetListOfFiles()->FindObject(bFileName);
      if (file){
         file->Close();
         delete file;
         file = 0;
      }
   }

   fTree = 0;
   fDirectory = 0;

   if (fTransientBuffer) {
      delete fTransientBuffer;
      fTransientBuffer = 0;
   }
}

////////////////////////////////////////////////////////////////////////////////
/// Returns the transient buffer currently used by this TBranch for reading/writing baskets.

TBuffer* TBranch::GetTransientBuffer(Int_t size)
{
   if (fTransientBuffer) {
      if (fTransientBuffer->BufferSize() < size) {
         fTransientBuffer->Expand(size);
      }
      return fTransientBuffer;
   }
   fTransientBuffer = new TBufferFile(TBuffer::kRead, size);
   return fTransientBuffer;
}

////////////////////////////////////////////////////////////////////////////////
/// Add the basket to this branch.
///
/// Warning: if the basket are not 'flushed/copied' in the same
/// order as they were created, this will induce a slow down in
/// the insert (since we'll need to move all the record that are
/// entere 'too early').
/// Warning we also assume that the __current__ write basket is
/// not present (aka has been removed) or is empty (no entries).

void TBranch::AddBasket(TBasket& b, Bool_t ondisk, Long64_t startEntry)
{
   TBasket *basket = &b;

   basket->SetBranch(this);

   if (fWriteBasket >= fMaxBaskets) {
      ExpandBasketArrays();
   }
   Int_t where = fWriteBasket;

   if (where && startEntry < fBasketEntry[where-1]) {
      // Need to find the right location and move the possible baskets

      if (!ondisk) {
         Warning("AddBasket","The assumption that out-of-order basket only comes from disk based ntuple is false.");
      }

      if (startEntry < fBasketEntry[0]) {
         where = 0;
      } else {
         for(Int_t i=fWriteBasket-1; i>=0; --i) {
            if (fBasketEntry[i] < startEntry) {
               where = i+1;
               break;
            } else if (fBasketEntry[i] == startEntry) {
               Error("AddBasket","An out-of-order basket matches the entry number of an existing basket.");
            }
         }
      }

      if (where < fWriteBasket) {
         // We shall move the content of the array
         for (Int_t j=fWriteBasket; j > where; --j) {
            fBasketEntry[j] = fBasketEntry[j-1];
            fBasketBytes[j] = fBasketBytes[j-1];
            fBasketSeek[j]  = fBasketSeek[j-1];
         }
      }
   }
   fBasketEntry[where] = startEntry;

   TBasket *existing = (TBasket*)fBaskets.At(fWriteBasket);
   if (existing && existing->GetNevBuf()) {
      Fatal("AddBasket", "Dropping non-empty 'write' basket in %s %s",
            GetTree()->GetName(), GetName());
   }
   delete existing;
   if (ondisk) {
      fBasketBytes[where] = basket->GetNbytes();  // not for in mem
      fBasketSeek[where] = basket->GetSeekKey();  // not for in mem
      fBaskets.AddAtAndExpand(0, fWriteBasket);
      ++fWriteBasket;
   } else {
      ++fNBaskets;
      // The basket we are adding becomes the new 'write' basket.
      fBaskets.AddAtAndExpand(basket,fWriteBasket);
      fTree->IncrementTotalBuffers(basket->GetBufferSize());
   }

   fEntries += basket->GetNevBuf();
   fEntryNumber += basket->GetNevBuf();
   if (ondisk) {
      fTotBytes += basket->GetObjlen() + basket->GetKeylen() ;
      fZipBytes += basket->GetNbytes();
      fTree->AddTotBytes(basket->GetObjlen() + basket->GetKeylen());
      fTree->AddZipBytes(basket->GetNbytes());
   }
}

////////////////////////////////////////////////////////////////////////////////
/// Add the start entry of the write basket (not yet created)

void TBranch::AddLastBasket(Long64_t startEntry)
{
   if (fWriteBasket >= fMaxBaskets) {
      ExpandBasketArrays();
   }
   Int_t where = fWriteBasket;

   if (where && startEntry < fBasketEntry[where-1]) {
      // Need to find the right location and move the possible baskets

      Fatal("AddBasket","The last basket must have the highest entry number (%s/%lld/%d).",GetName(),startEntry,fWriteBasket);

   }
   // The first basket (should) always start at zero. If we are asked to update
   // it, this likely to be from merging 'empty' branches (base class node and the likes)
   if (where) {
      fBasketEntry[where] = startEntry;
      fBaskets.AddAtAndExpand(0,fWriteBasket);
   }
}

////////////////////////////////////////////////////////////////////////////////
/// Loop on all leaves of this branch to back fill Basket buffer.
///
/// Use this routine instead of TBranch::Fill when filling a branch individually
/// to catch up with the number of entries already in the TTree.
///
/// First it calls TBranch::Fill and then if the number of entries of the branch
/// reach one of TTree cluster's boundary, the basket is flushed.
///
/// The function returns the number of bytes committed to the memory basket.
/// If a write error occurs, the number of bytes returned is -1.
/// If no data are written, because e.g. the branch is disabled,
/// the number of bytes returned is 0.
///
/// To insure that the baskets of each cluster are located close by in the
/// file, when back-filling multiple branches make sure to call BackFill
/// for the same entry for all the branches consecutively
/// ~~~ {.cpp}
///   for( auto e = 0; e < tree->GetEntries(); ++e ) { // loop over entries.
///     for( auto branch : branchCollection) {
///        ... Make change to the data associated with the branch ...
///        branch->BackFill();
///     }
///   }
///   // Since we loop over all the branches for each new entry
///   // all the baskets for a cluster are consecutive in the file.
/// ~~~
/// rather than doing all the entries of one branch at a time.
/// ~~~ {.cpp}
///   // Do NOT do things in the following order, it will lead to
///   // poorly clustered files.
///   for(auto branch : branchCollection) {
///     for( auto e = 0; e < tree->GetEntries(); ++e ) { // loop over entries.
///        ... Make change to the data associated with the branch ...
///        branch->BackFill();
///     }
///   }
///   // Since we loop over all the entries for one branch
///   // all the baskets for that branch are consecutive.
/// ~~~

Int_t TBranch::BackFill() {

   // Get the end of the next cluster.
   auto cluster  = GetTree()->GetClusterIterator( GetEntries() );
   cluster.Next();
   auto endCluster = cluster.GetNextEntry();

   auto result = FillImpl(nullptr);

   if ( result && GetEntries() >= endCluster ) {
      FlushBaskets();
   }

   return result;
}

////////////////////////////////////////////////////////////////////////////////
/// Browser interface.

void TBranch::Browse(TBrowser* b)
{
   if (fNleaves > 1) {
      fLeaves.Browse(b);
   } else {
      // Get the name and strip any extra brackets
      // in order to get the full arrays.
      TString name = GetName();
      Int_t pos = name.First('[');
      if (pos!=kNPOS) name.Remove(pos);

      GetTree()->Draw(name, "", b ? b->GetDrawOption() : "");
      if (gPad) gPad->Update();
   }
}

 ///////////////////////////////////////////////////////////////////////////////
 /// Loop on all branch baskets. If the file where branch buffers reside is
 /// writable, free the disk space associated to the baskets of the branch,
 /// then call Reset(). If the option contains "all", delete also the baskets
 /// for the subbranches.
 /// The branch is reset.
 ///
 /// NOTE that this function must be used with extreme care. Deleting branch baskets
 /// fragments the file and may introduce inefficiencies when adding new entries
 /// in the Tree or later on when reading the Tree.

void TBranch::DeleteBaskets(Option_t* option)
{
   TString opt = option;
   opt.ToLower();
   TFile *file = GetFile(0);

   if(fDirectory && (fDirectory != gROOT) && fDirectory->IsWritable()) {
      for(Int_t i=0; i<fWriteBasket; i++) {
         if (fBasketSeek[i]) file->MakeFree(fBasketSeek[i],fBasketSeek[i]+fBasketBytes[i]-1);
      }
   }

   // process subbranches
   if (opt.Contains("all")) {
      TObjArray *lb = GetListOfBranches();
      Int_t nb = lb->GetEntriesFast();
      for (Int_t j = 0; j < nb; j++) {
         TBranch* branch = (TBranch*) lb->UncheckedAt(j);
         if (branch) branch->DeleteBaskets("all");
      }
   }
   DropBaskets("all");
   Reset();
}

////////////////////////////////////////////////////////////////////////////////
/// Loop on all branch baskets. Drop all baskets from memory except readbasket.
/// If the option contains "all", drop all baskets including
/// read- and write-baskets (unless they are not stored individually on disk).
/// The option "all" also lead to DropBaskets being called on the sub-branches.

void TBranch::DropBaskets(Option_t* options)
{
   Bool_t all = kFALSE;
   if (options && options[0]) {
      TString opt = options;
      opt.ToLower();
      if (opt.Contains("all")) all = kTRUE;
   }

   TBasket *basket;
   Int_t nbaskets = fBaskets.GetEntriesFast();

   if ( (fNBaskets>1) || all ) {
      //slow case
      for (Int_t i=0;i<nbaskets;i++) {
         basket = (TBasket*)fBaskets.UncheckedAt(i);
         if (!basket) continue;
         if ((i == fReadBasket || i == fWriteBasket) && !all) continue;
         // if the basket is not yet on file but already has event in it
         // we must continue to avoid dropping the basket (and thus losing data)
         if (fBasketBytes[i]==0 && basket->GetNevBuf() > 0) continue;
         basket->DropBuffers();
         --fNBaskets;
         fBaskets.RemoveAt(i);
         if (basket == fCurrentBasket) {
            fCurrentBasket    = 0;
            fFirstBasketEntry = -1;
            fNextBasketEntry  = -1;
         }
         delete basket;
      }

      // process subbranches
      if (all) {
         TObjArray *lb = GetListOfBranches();
         Int_t nb = lb->GetEntriesFast();
         for (Int_t j = 0; j < nb; j++) {
            TBranch* branch = (TBranch*) lb->UncheckedAt(j);
            if (!branch) continue;
            branch->DropBaskets("all");
         }
      }
   } else {
      //fast case
      if (nbaskets > 0) {
         Int_t i = fBaskets.GetLast();
         basket = (TBasket*)fBaskets.UncheckedAt(i);
         if (basket && fBasketBytes[i]!=0) {
            basket->DropBuffers();
            if (basket == fCurrentBasket) {
               fCurrentBasket    = 0;
               fFirstBasketEntry = -1;
               fNextBasketEntry  = -1;
            }
            delete basket;
            fBaskets.AddAt(0,i);
            fBaskets.SetLast(-1);
            fNBaskets = 0;
         }
      }
   }

}

////////////////////////////////////////////////////////////////////////////////
/// Increase BasketEntry buffer of a minimum of 10 locations
/// and a maximum of 50 per cent of current size.

void TBranch::ExpandBasketArrays()
{
   Int_t newsize = TMath::Max(10,Int_t(1.5*fMaxBaskets));
   fBasketBytes  = TStorage::ReAllocInt(fBasketBytes, newsize, fMaxBaskets);
   fBasketEntry  = (Long64_t*)TStorage::ReAlloc(fBasketEntry,
                                                newsize*sizeof(Long64_t),fMaxBaskets*sizeof(Long64_t));
   fBasketSeek   = (Long64_t*)TStorage::ReAlloc(fBasketSeek,
                                                newsize*sizeof(Long64_t),fMaxBaskets*sizeof(Long64_t));

   fMaxBaskets   = newsize;

   fBaskets.Expand(newsize);

   for (Int_t i=fWriteBasket;i<fMaxBaskets;i++) {
      fBasketBytes[i] = 0;
      fBasketEntry[i] = 0;
      fBasketSeek[i]  = 0;
   }
}

////////////////////////////////////////////////////////////////////////////////
/// Loop on all leaves of this branch to fill Basket buffer.
///
/// If TBranchIMTHelper is non-null and it is time to WriteBasket, then we will
/// use TBB to compress in parallel.
///
/// The function returns the number of bytes committed to the memory basket.
/// If a write error occurs, the number of bytes returned is -1.
/// If no data are written, because e.g. the branch is disabled,
/// the number of bytes returned is 0.

Int_t TBranch::FillImpl(ROOT::Internal::TBranchIMTHelper *imtHelper)
{
   if (TestBit(kDoNotProcess)) {
      return 0;
   }

   TBasket* basket = (TBasket*)fBaskets.UncheckedAt(fWriteBasket);
   if (!basket) {
      basket = fTree->CreateBasket(this); //  create a new basket
      if (!basket) return 0;
      ++fNBaskets;
      fBaskets.AddAtAndExpand(basket,fWriteBasket);
   }
   TBuffer* buf = basket->GetBufferRef();

   // Fill basket buffer.

   Int_t nsize  = 0;

   if (buf->IsReading()) {
      basket->SetWriteMode();
   }

   if (!TestBit(kDoNotUseBufferMap)) {
     buf->ResetMap();
   }

   Int_t lnew = 0;
   Int_t nbytes = 0;

   if (fEntryBuffer) {
      nbytes = FillEntryBuffer(basket,buf,lnew);
   } else {
      Int_t lold = buf->Length();
      basket->Update(lold);
      ++fEntries;
      ++fEntryNumber;
      (this->*fFillLeaves)(*buf);
      if (buf->GetMapCount()) {
         // The map is used.
         ResetBit(TBranch::kDoNotUseBufferMap);
      }
      lnew = buf->Length();
      nbytes = lnew - lold;
   }

   if (fEntryOffsetLen) {
      Int_t nevbuf = basket->GetNevBuf();
      // Total size in bytes of EntryOffset table.
      nsize = nevbuf * sizeof(Int_t);
   } else {
      if (!basket->GetNevBufSize()) {
         basket->SetNevBufSize(nbytes);
      }
   }

   // Should we create a new basket?
   // fSkipZip force one entry per buffer (old stuff still maintained for CDF)
   // Transfer full compressed buffer only

   // If GetAutoFlush() is less than zero, then we are determining the end of the autocluster
   // based upon the number of bytes already flushed.  This is incompatible with one-basket-per-cluster
   // (since we will grow the basket indefinitely and never flush!).  Hence, we wait until the
   // first event cluster is written out and *then* enable one-basket-per-cluster mode.
   bool noFlushAtCluster = !fTree->TestBit(TTree::kOnlyFlushAtCluster) || (fTree->GetAutoFlush() < 0);

   if (noFlushAtCluster && !fTree->TestBit(TTree::kCircular) &&
       ((fSkipZip && (lnew >= TBuffer::kMinimalSize)) || (buf->TestBit(TBufferFile::kNotDecompressed)) ||
        ((lnew + (2 * nsize) + nbytes) >= fBasketSize))) {
      Int_t nout = WriteBasketImpl(basket, fWriteBasket, imtHelper);
      if (nout < 0) Error("TBranch::Fill", "Failed to write out basket.\n");
      return (nout >= 0) ? nbytes : -1;
   }
   return nbytes;
}

////////////////////////////////////////////////////////////////////////////////
/// Copy the data from fEntryBuffer into the current basket.

Int_t TBranch::FillEntryBuffer(TBasket* basket, TBuffer* buf, Int_t& lnew)
{
   Int_t nbytes = 0;
   Int_t objectStart = 0;
   Int_t last = 0;
   Int_t lold = buf->Length();

   // Handle the special case of fEntryBuffer != 0
   if (fEntryBuffer->IsA() == TMessage::Class()) {
      objectStart = 8;
   }
   if (fEntryBuffer->TestBit(TBufferFile::kNotDecompressed)) {
      // The buffer given as input has not been decompressed.
      if (basket->GetNevBuf()) {
         // If the basket already contains entry we need to close it
         // out. (This is because we can only transfer full compressed
         // buffer)
         WriteBasket(basket,fWriteBasket);
         // And restart from scratch
         return Fill();
      }
      Int_t startpos = fEntryBuffer->Length();
      fEntryBuffer->SetBufferOffset(0);
      static TBasket toread_fLast;
      fEntryBuffer->SetReadMode();
      toread_fLast.Streamer(*fEntryBuffer);
      fEntryBuffer->SetWriteMode();
      last = toread_fLast.GetLast();
      // last now contains the decompressed number of bytes.
      fEntryBuffer->SetBufferOffset(startpos);
      buf->SetBufferOffset(0);
      buf->SetBit(TBufferFile::kNotDecompressed);
      basket->Update(lold);
   } else {
      // We are required to copy starting at the version number (so not
      // including the class name.
      // See if byte count is here, if not it class still be a newClass
      const UInt_t kNewClassTag = 0xFFFFFFFF;
      const UInt_t kByteCountMask = 0x40000000;  // OR the byte count with this
      UInt_t tag = 0;
      UInt_t startpos = fEntryBuffer->Length();
      fEntryBuffer->SetBufferOffset(objectStart);
      *fEntryBuffer >> tag;
      if (tag & kByteCountMask) {
         *fEntryBuffer >> tag;
      }
      if (tag == kNewClassTag) {
         UInt_t maxsize = 256;
         char* s = new char[maxsize];
         Int_t name_start = fEntryBuffer->Length();
         fEntryBuffer->ReadString(s, maxsize); // Reads at most maxsize - 1 characters, plus null at end.
         while (strlen(s) == (maxsize - 1)) {
            // The classname is too large, try again with a large buffer.
            fEntryBuffer->SetBufferOffset(name_start);
            maxsize *= 2;
            delete[] s;
            s = new char[maxsize];
            fEntryBuffer->ReadString(s, maxsize); // Reads at most maxsize - 1 characters, plus null at end
         }
         delete[] s;
      } else {
         fEntryBuffer->SetBufferOffset(objectStart);
      }
      objectStart = fEntryBuffer->Length();
      fEntryBuffer->SetBufferOffset(startpos);
      basket->Update(lold, objectStart - fEntryBuffer->GetBufferDisplacement());
   }
   fEntries++;
   fEntryNumber++;
   UInt_t len = 0;
   UInt_t startpos = fEntryBuffer->Length();
   if (startpos > UInt_t(objectStart)) {
      // We assume this buffer have just been directly filled
      // the current position in the buffer indicates the end of the object!
      len = fEntryBuffer->Length() - objectStart;
   } else {
      // The buffer have been acquired either via TSocket or via
      // TBuffer::SetBuffer(newloc,newsize)
      // Only the actual size of the memory buffer gives us an hint about where
      // the object ends.
      len = fEntryBuffer->BufferSize() - objectStart;
   }
   buf->WriteBuf(fEntryBuffer->Buffer() + objectStart, len);
   if (fEntryBuffer->TestBit(TBufferFile::kNotDecompressed)) {
      // The original buffer came pre-compressed and thus the buffer Length
      // does not really show the really object size
      // lnew = nbytes = basket->GetLast();
      nbytes = last;
      lnew = last;
   } else {
      lnew = buf->Length();
      nbytes = lnew - lold;
   }

   return nbytes;
}

////////////////////////////////////////////////////////////////////////////////
/// Find the immediate sub-branch with passed name.

TBranch* TBranch::FindBranch(const char* name)
{
   // We allow the user to pass only the last dotted component of the name.
   std::string longnm;
   longnm.reserve(fName.Length()+strlen(name)+3);
   longnm = fName.Data();
   if (longnm[longnm.length()-1]==']') {
      std::size_t dim = longnm.find_first_of("[");
      if (dim != std::string::npos) {
         longnm.erase(dim);
      }
   }
   if (longnm[longnm.length()-1] != '.') {
      longnm += '.';
   }
   longnm += name;
   UInt_t namelen = strlen(name);

   Int_t nbranches = fBranches.GetEntries();
   TBranch* branch = 0;
   for(Int_t i = 0; i < nbranches; ++i) {
      branch = (TBranch*) fBranches.UncheckedAt(i);

      const char *brname = branch->fName.Data();
      UInt_t brlen = branch->fName.Length();
      if (brname[brlen-1]==']') {
         const char *dim = strchr(brname,'[');
         if (dim) {
            brlen = dim - brname;
         }
      }
      if (namelen == brlen /* same effective size */
          && strncmp(name,brname,brlen) == 0) {
         return branch;
      }
      if (brlen == (size_t)longnm.length()
          && strncmp(longnm.c_str(),brname,brlen) == 0) {
         return branch;
      }
   }
   return 0;
}

////////////////////////////////////////////////////////////////////////////////
/// Find the leaf corresponding to the name 'searchname'.

TLeaf* TBranch::FindLeaf(const char* searchname)
{
   TString leafname;
   TString leaftitle;
   TString longname;
   TString longtitle;

   // We allow the user to pass only the last dotted component of the name.
   TIter next(GetListOfLeaves());
   TLeaf* leaf = 0;
   while ((leaf = (TLeaf*) next())) {
      leafname = leaf->GetName();
      Ssiz_t dim = leafname.First('[');
      if (dim >= 0) leafname.Remove(dim);

      if (leafname == searchname) return leaf;

      // The leaf element contains the branch name in its name, let's use the title.
      leaftitle = leaf->GetTitle();
      dim = leaftitle.First('[');
      if (dim >= 0) leaftitle.Remove(dim);

      if (leaftitle == searchname) return leaf;

      TBranch* branch = leaf->GetBranch();
      if (branch) {
         longname.Form("%s.%s",branch->GetName(),leafname.Data());
         dim = longname.First('[');
         if (dim>=0) longname.Remove(dim);
         if (longname == searchname) return leaf;

         // The leaf element contains the branch name in its name.
         longname.Form("%s.%s",branch->GetName(),searchname);
         if (longname==leafname) return leaf;

         longtitle.Form("%s.%s",branch->GetName(),leaftitle.Data());
         dim = longtitle.First('[');
         if (dim>=0) longtitle.Remove(dim);
         if (longtitle == searchname) return leaf;

         // The following is for the case where the branch is only
         // a sub-branch.  Since we do not see it through
         // TTree::GetListOfBranches, we need to see it indirectly.
         // This is the less sturdy part of this search ... it may
         // need refining ...
         if (strstr(searchname, ".") && !strcmp(searchname, branch->GetName())) return leaf;
      }
   }
   return 0;
}

////////////////////////////////////////////////////////////////////////////////
/// Flush to disk all the baskets of this branch and any of subbranches.
/// Return the number of bytes written or -1 in case of write error.

Int_t TBranch::FlushBaskets()
{
   UInt_t nerror = 0;
   Int_t nbytes = 0;

   Int_t maxbasket = fWriteBasket + 1;
   // The following protection is not necessary since we should always
   // have fWriteBasket < fBasket.GetSize()
   //if (fBaskets.GetSize() < maxbasket) {
   //   maxbasket = fBaskets.GetSize();
   //}
   for(Int_t i=0; i != maxbasket; ++i) {
      if (fBaskets.UncheckedAt(i)) {
         Int_t nwrite = FlushOneBasket(i);
         if (nwrite<0) {
            ++nerror;
         } else {
            nbytes += nwrite;
         }
      }
   }
   Int_t len = fBranches.GetEntriesFast();
   for (Int_t i = 0; i < len; ++i) {
      TBranch* branch = (TBranch*) fBranches.UncheckedAt(i);
      if (!branch) {
         continue;
      }
      Int_t nwrite = branch->FlushBaskets();
      if (nwrite<0) {
         ++nerror;
      } else {
         nbytes += nwrite;
      }
   }
   if (nerror) {
      return -1;
   } else {
      return nbytes;
   }
}

////////////////////////////////////////////////////////////////////////////////
/// If we have a write basket in memory and it contains some entries and
/// has not yet been written to disk, we write it and delete it from memory.
/// Return the number of bytes written;

Int_t TBranch::FlushOneBasket(UInt_t ibasket)
{
   Int_t nbytes = 0;
   if (fDirectory && fBaskets.GetEntriesFast()) {
      TBasket *basket = (TBasket*)fBaskets.UncheckedAt(ibasket);

      if (basket) {
         if (basket->GetNevBuf()
             && fBasketSeek[ibasket]==0) {
            // If the basket already contains entry we need to close it out.
            // (This is because we can only transfer full compressed buffer)

            if (basket->GetBufferRef()->IsReading()) {
               basket->SetWriteMode();
            }
            nbytes = WriteBasket(basket,ibasket);

         } else {
            // If the basket is empty or has already been written.
            if ((Int_t)ibasket==fWriteBasket) {
               // Nothing to do.
            } else {
               basket->DropBuffers();
               if (basket == fCurrentBasket) {
                  fCurrentBasket    = 0;
                  fFirstBasketEntry = -1;
                  fNextBasketEntry  = -1;
               }
               delete basket;
               --fNBaskets;
               fBaskets[ibasket] = 0;
            }
         }
      }
   }
   return nbytes;
}

////////////////////////////////////////////////////////////////////////////////
/// Return pointer to basket basketnumber in this Branch
///
/// If a new buffer must be created and the user_buffer argument is non-null,
/// then the memory in the user_buffer will be shared with the returned TBasket.

TBasket* TBranch::GetBasketImpl(Int_t basketnumber, TBuffer *user_buffer)
{
   // This counter in the sequential case collects errors coming also from
   // different files (suppose to have a program reading f1.root, f2.root ...)
   // In the mt case, it is made atomic: it safely collects errors from
   // different files processed simultaneously.
   static std::atomic<Int_t> nerrors(0);

      // reference to an existing basket in memory ?
   if (basketnumber <0 || basketnumber > fWriteBasket) return 0;
   TBasket *basket = (TBasket*)fBaskets.UncheckedAt(basketnumber);
   if (basket) return basket;
   if (basketnumber == fWriteBasket) return 0;

   // create/decode basket parameters from buffer
   TFile *file = GetFile(0);
   if (file == 0) {
      return 0;
   }
   // if cluster pre-fetching or retaining is on, do not re-use existing baskets
   // unless a new cluster is used.
   if (fTree->GetMaxVirtualSize() < 0 || fTree->GetClusterPrefetch())
      basket = GetFreshCluster(user_buffer);
   else
      basket = GetFreshBasket(basketnumber, user_buffer);

   // fSkipZip is old stuff still maintained for CDF
   if (fSkipZip) basket->SetBit(TBufferFile::kNotDecompressed);
   if (fBasketBytes[basketnumber] == 0) {
      fBasketBytes[basketnumber] = basket->ReadBasketBytes(fBasketSeek[basketnumber],file);
   }
   //add branch to cache (if any)
   {
      R__LOCKGUARD_IMT(gROOTMutex); // Lock for parallel TTree I/O
      TFileCacheRead *pf = fTree->GetReadCache(file);
      if (pf){
         if (pf->IsLearning()) pf->LearnBranch(this, kFALSE);
         if (fSkipZip) pf->SetSkipZip();
      }
   }

   //now read basket
   Int_t badread = basket->ReadBasketBuffers(fBasketSeek[basketnumber],fBasketBytes[basketnumber],file);
   if (R__unlikely(badread || basket->GetSeekKey() != fBasketSeek[basketnumber] || basket->IsZombie())) {
      nerrors++;
      if (nerrors > 10) return 0;
      if (nerrors == 10) {
         printf(" file probably overwritten: stopping reporting error messages\n");
         if (fBasketSeek[basketnumber] > 2000000000) {
            printf("===>File is more than 2 Gigabytes\n");
            return 0;
         }
         if (fBasketSeek[basketnumber] > 1000000000) {
            printf("===>Your file is may be bigger than the maximum file size allowed on your system\n");
            printf("    Check your AFS maximum file size limit for example\n");
            return 0;
         }
      }
      Error("GetBasket","File: %s at byte:%lld, branch:%s, entry:%lld, badread=%d, nerrors=%d, basketnumber=%d",file->GetName(),basket->GetSeekKey(),GetName(),fReadEntry,badread,nerrors.load(),basketnumber);
      return 0;
   }

   ++fNBaskets;

   fCacheInfo.SetUsed(basketnumber);
   auto perfStats = GetTree()->GetPerfStats();
   if (perfStats)
      perfStats->SetUsed(this, basketnumber);

   fBaskets.AddAt(basket,basketnumber);
   return basket;
}

////////////////////////////////////////////////////////////////////////////////
/// Return address of basket in the file

Long64_t TBranch::GetBasketSeek(Int_t basketnumber) const
{
   if (basketnumber <0 || basketnumber > fWriteBasket) return 0;
   return fBasketSeek[basketnumber];
}

////////////////////////////////////////////////////////////////////////////////
/// Returns (and, if 0, creates) browsable objects for this branch
/// See TVirtualBranchBrowsable::FillListOfBrowsables.

TList* TBranch::GetBrowsables() {
   if (fBrowsables) return fBrowsables;
   fBrowsables=new TList();
   TVirtualBranchBrowsable::FillListOfBrowsables(*fBrowsables, this);
   return fBrowsables;
}

////////////////////////////////////////////////////////////////////////////////
/// Return the name of the user class whose content is stored in this branch,
/// if any.  If this branch was created using the 'leaflist' technique, this
/// function returns an empty string.

const char * TBranch::GetClassName() const
{
   return "";
}

////////////////////////////////////////////////////////////////////////////////
/// Return icon name depending on type of branch.

const char* TBranch::GetIconName() const
{
   if (IsFolder())
      return "TBranchElement-folder";
   else
      return "TBranchElement-leaf";
}

////////////////////////////////////////////////////////////////////////////////
/// A helper function to locate the correct basket - and its first entry.
/// Extracted to a common private function because it is needed by both GetEntry
/// and GetBulkEntries.  It should not be called directly.
///
/// If a new basket must be constructed and the user_buffer is provided, then
/// the user_buffer will back the memory of the newly-constructed basket.
///
/// Assumes that this branch is enabled.
///
/// Returns -1 if the entry does not exist
/// Returns -2 in case of error
/// Returns the index of the basket in case of success.
Int_t TBranch::GetBasketAndFirst(TBasket *&basket, Long64_t &first,
                                 TBuffer *user_buffer)
{
   Long64_t updatedNext = fNextBasketEntry;
   Long64_t entry = fReadEntry;
   if (R__likely(fCurrentBasket && fFirstBasketEntry <= entry && entry < fNextBasketEntry)) {
      // We have found the basket containing this entry.
      // make sure basket buffers are in memory.
      basket = fCurrentBasket;
      first = fFirstBasketEntry;
      return fReadBasket;
   } else {
      if ((entry < fFirstEntry) || (entry >= fEntryNumber)) {
         return -1;
      }
      first = fFirstBasketEntry;
      Long64_t last = fNextBasketEntry - 1;
      // Are we still in the same ReadBasket?
      if ((entry < first) || (entry > last)) {
         fReadBasket = TMath::BinarySearch(fWriteBasket + 1, fBasketEntry, entry);
         if (fReadBasket < 0) {
            fNextBasketEntry = -1;
            Error("GetBasketAndFirst", "In the branch %s, no basket contains the entry %lld\n", GetName(), entry);
            return -2;
         }
         if (fReadBasket == fWriteBasket) {
            fNextBasketEntry = fEntryNumber;
         } else {
            fNextBasketEntry = fBasketEntry[fReadBasket+1];
         }
         updatedNext = fNextBasketEntry;
         first = fFirstBasketEntry = fBasketEntry[fReadBasket];
      }
      // We have found the basket containing this entry.
      // make sure basket buffers are in memory.
      basket = (TBasket*) fBaskets.UncheckedAt(fReadBasket);
      if (!basket) {
         basket = GetBasketImpl(fReadBasket, user_buffer);
         if (!basket) {
            fCurrentBasket = 0;
            fFirstBasketEntry = -1;
            fNextBasketEntry = -1;
            return -2;
         }
         if (fTree->GetClusterPrefetch()) {
            TTree::TClusterIterator clusterIterator = fTree->GetClusterIterator(entry);
            clusterIterator.Next();
            Int_t nextClusterEntry = clusterIterator.GetNextEntry();
            for (Int_t i = fReadBasket + 1; i < fMaxBaskets && fBasketEntry[i] < nextClusterEntry; i++) {
               GetBasket(i);
            }
         }
         // Getting the next basket might reset the current one and
         // cause a reset of the first / next basket entries back to -1.
         fFirstBasketEntry = first;
         fNextBasketEntry = updatedNext;
         if (user_buffer) {
            // Disassociate basket from memory buffer for bulk IO
            // When the user provides a memory buffer (i.e., for bulk IO), we should
            // make sure to drop all references to that buffer in the TTree afterward.
            fCurrentBasket = nullptr;
            fBaskets[fReadBasket] = nullptr;
         } else {
            fCurrentBasket = basket;
         }
      } else {
         fCurrentBasket = basket;
      }
      return fReadBasket;
   }
}

////////////////////////////////////////////////////////////////////////////////
/// Returns true if this branch supports bulk IO, false otherwise.
///
/// This will return true if all the various preconditions necessary hold true
/// to perform bulk IO (reasonable type, single TLeaf, etc); the bulk IO may
/// still fail, depending on the contents of the individual TBaskets loaded.
Bool_t TBranch::SupportsBulkRead() const {
   return (fNleaves == 1) &&
          (static_cast<TLeaf*>(fLeaves.UncheckedAt(0))->GetDeserializeType() != TLeaf::DeserializeType::kExternal);
}

////////////////////////////////////////////////////////////////////////////////
/// Read as many events as possible into the given buffer, using zero-copy
/// mechanisms.
///
/// Returns -1 in case of a failure.  On success, returns a (non-zero) number of
/// events of the type held by this branch currently in the buffer.
///
/// On success, the caller should be able to access the contents of buf as
///
/// static_cast<T*>(buf.GetCurrent())
///
/// where T is the type stored on this branch.  The array's length is the return
/// value of this function.
///
/// NOTES:
/// - This interface is meant to be used by higher-level, type-safe wrappers, not
///   by end-users.
/// - This only returns events
///

Int_t TBranch::GetBulkEntries(Long64_t entry, TBuffer &user_buf)
{
   // TODO: eventually support multiple leaves.
   if (R__unlikely(fNleaves != 1)) return -1;
   TLeaf *leaf = static_cast<TLeaf*>(fLeaves.UncheckedAt(0));
   if (R__unlikely(leaf->GetDeserializeType() == TLeaf::DeserializeType::kExternal)) {
      return -1;
   }

   // Remember which entry we are reading.
   fReadEntry = entry;

   Bool_t enabled = !TestBit(kDoNotProcess);
   if (R__unlikely(!enabled)) return -1;
   TBasket *basket = nullptr;
   Long64_t first;
   Int_t result = GetBasketAndFirst(basket, first, &user_buf);
   if (R__unlikely(result < 0)) return -1;
   // Only support reading from full clusters.
   if (R__unlikely(entry != first)) {
       //printf("Failed to read from full cluster; first entry is %ld; requested entry is %ld.\n", first, entry);
       return -1;
   }

   basket->PrepareBasket(entry);
   TBuffer* buf = basket->GetBufferRef();

   // Test for very old ROOT files.
   if (R__unlikely(!buf)) {
      Error("GetBulkEntries", "Failed to get a new buffer.\n");
      return -1;
   }
   // Test for displacements, which aren't supported in fast mode.
   if (R__unlikely(basket->GetDisplacement())) {
      Error("GetBulkEntries", "Basket has displacement.\n");
      return -1;
   }

   if (&user_buf != buf) {
      // The basket was already in memory and might (and might not) be backed by persistent
      // storage.
      R__ASSERT(result == fReadBasket);
      if (fBasketSeek[fReadBasket]) {
         // It is backed, so we can be destructive
         user_buf.SetBuffer(buf->Buffer(), buf->BufferSize());
         buf->ResetBit(TBufferIO::kIsOwner);
         fCurrentBasket = nullptr;
         fBaskets[fReadBasket] = nullptr;
      } else {
         // This is the only copy, we can't return it as is to the user, just make a copy.
         if (user_buf.BufferSize() < buf->BufferSize()) {
            user_buf.AutoExpand(buf->BufferSize());
         }
         memcpy(user_buf.Buffer(), buf->Buffer(), buf->BufferSize());
      }
   }

   Int_t bufbegin = basket->GetKeylen();
   user_buf.SetBufferOffset(bufbegin);

   Int_t N = ((fNextBasketEntry < 0) ? fEntryNumber : fNextBasketEntry) - first;
   //printf("Requesting %d events; fNextBasketEntry=%lld; first=%lld.\n", N, fNextBasketEntry, first);
   if (R__unlikely(!leaf->ReadBasketFast(user_buf, N))) {
      Error("GetBulkEntries", "Leaf failed to read.\n");
      return -1;
   }
   user_buf.SetBufferOffset(bufbegin);

   if (fCurrentBasket == nullptr) {
      R__ASSERT(fExtraBasket == nullptr && "fExtraBasket should have been set to nullptr by GetFreshBasket");
      fExtraBasket = basket;
      basket->DisownBuffer();
   }

   return N;
}

// TODO: Template this and the call above; only difference is the TLeaf function (ReadBasketFast vs
// ReadBasketSerialized
Int_t TBranch::GetEntriesSerialized(Long64_t entry, TBuffer &user_buf, TBuffer *count_buf)
{
   // TODO: eventually support multiple leaves.
   if (R__unlikely(fNleaves != 1)) { return -1; }
   TLeaf *leaf = static_cast<TLeaf*>(fLeaves.UncheckedAt(0));
   if (R__unlikely(leaf->GetDeserializeType() == TLeaf::DeserializeType::kDestructive)) {
      Error("GetEntriesSerialized", "Encountered a branch with destructive deserialization; failing.");
      return -1;
   }

   // Remember which entry we are reading.
   fReadEntry = entry;

   Bool_t enabled = !TestBit(kDoNotProcess);
   if (R__unlikely(!enabled)) { return -1; }
   TBasket *basket = nullptr;
   Long64_t first;
   Int_t result = GetBasketAndFirst(basket, first, &user_buf);
   if (R__unlikely(result < 0)) { return -1; }
   // Only support reading from full clusters.
   if (R__unlikely(entry != first)) {
       Error("GetEntriesSerialized", "Failed to read from full cluster; first entry is %lld; requested entry is %lld.\n", first, entry);
       return -1;
   }

   basket->PrepareBasket(entry);
   TBuffer* buf = basket->GetBufferRef();

   // Test for very old ROOT files.
   if (R__unlikely(!buf)) {
      Error("GetEntriesSerialized", "Failed to get a new buffer.\n");
      return -1;
   }
   // Test for displacements, which aren't supported in fast mode.
   if (R__unlikely(basket->GetDisplacement())) {
      Error("GetEntriesSerialized", "Basket has displacement.\n");
      return -1;
   }

   if (&user_buf != buf) {
      // The basket was already in memory and might (and might not) be backed by persistent
      // storage.
      R__ASSERT(result == fReadBasket);
      if (fBasketSeek[fReadBasket]) {
         // It is backed, so we can be destructive
         user_buf.SetBuffer(buf->Buffer(), buf->BufferSize());
         buf->ResetBit(TBufferIO::kIsOwner);
         fCurrentBasket = nullptr;
         fBaskets[fReadBasket] = nullptr;
      } else {
         // This is the only copy, we can't return it as is to the user, just make a copy.
         if (user_buf.BufferSize() < buf->BufferSize()) {
            user_buf.AutoExpand(buf->BufferSize());
         }
         memcpy(user_buf.Buffer(), buf->Buffer(), buf->BufferSize());
      }
   }

   Int_t bufbegin = basket->GetKeylen();
   user_buf.SetBufferOffset(bufbegin);

   Int_t N = ((fNextBasketEntry < 0) ? fEntryNumber : fNextBasketEntry) - first;
   //Info("GetEntriesSerialized", "Requesting %d events; fNextBasketEntry=%lld; first=%lld.\n", N, fNextBasketEntry, first);

   user_buf.SetBufferOffset(bufbegin);

   if (count_buf) {
      TLeaf *count_leaf = leaf->GetLeafCount();
      if (count_leaf) {
         //printf("Getting leaf count entries.\n");
         TBranch *count_branch = count_leaf->GetBranch();
         if (R__unlikely(count_branch->GetEntriesSerialized(entry, *count_buf) < 0)) {
            Error("GetEntriesSerialized", "Failed to read count leaf.\n");
            return -1;
         }
      } else {
         // TODO: if you ask for a count on a fixed-size branch, maybe we should
         // just fail?
         Int_t entry_count_serialized;
         char *tmp_ptr = reinterpret_cast<char*>(&entry_count_serialized);
         tobuf(tmp_ptr, leaf->GetLenType() * leaf->GetNdata());
         Int_t cur_offset = count_buf->GetCurrent() - count_buf->Buffer();
         for (int idx=0; idx<N; idx++) {
             *count_buf << entry_count_serialized;
         }
         count_buf->SetBufferOffset(cur_offset);
      }
   }

   if (fCurrentBasket == nullptr) {
      R__ASSERT(fExtraBasket == nullptr && "fExtraBasket should have been set to nullptr by GetFreshBasket");
      fExtraBasket = basket;
      basket->DisownBuffer();
   }

   return N;
}

////////////////////////////////////////////////////////////////////////////////
/// Read all leaves of entry and return total number of bytes read.
///
/// The input argument "entry" is the entry number in the current tree.
/// In case of a TChain, the entry number in the current Tree must be found
/// before calling this function. For example:
///
///~~~ {.cpp}
///     TChain* chain = ...;
///     Long64_t localEntry = chain->LoadTree(entry);
///     branch->GetEntry(localEntry);
///~~~
///
/// The function returns the number of bytes read from the input buffer.
/// If entry does not exist, the function returns 0.
/// If an I/O error occurs, the function returns -1.
///
/// See IMPORTANT REMARKS in TTree::GetEntry.

Int_t TBranch::GetEntry(Long64_t entry, Int_t getall)
{
   // Remember which entry we are reading.
   fReadEntry = entry;

   if (R__unlikely(TestBit(kDoNotProcess) && !getall)) { return 0; }

   TBasket *basket; // will be initialized in the if/then clauses.
   Long64_t first;

   Int_t result = GetBasketAndFirst(basket, first, nullptr);
   if (R__unlikely(result < 0)) { return result + 1; }

   basket->PrepareBasket(entry);
   TBuffer* buf = basket->GetBufferRef();

   // This test necessary to read very old Root files (NvE).
   if (R__unlikely(!buf)) {
      TFile* file = GetFile(0);
      if (!file) return -1;
      basket->ReadBasketBuffers(fBasketSeek[fReadBasket], fBasketBytes[fReadBasket], file);
      buf = basket->GetBufferRef();
   }

   // Set entry offset in buffer.
   if (!TestBit(kDoNotUseBufferMap)) {
      buf->ResetMap();
   }
   if (R__unlikely(!buf->IsReading())) {
      basket->SetReadMode();
   }

   Int_t* entryOffset = basket->GetEntryOffset();
   Int_t bufbegin = 0;
   if (entryOffset) {
      bufbegin = entryOffset[entry-first];
      buf->SetBufferOffset(bufbegin);
      Int_t* displacement = basket->GetDisplacement();
      if (R__unlikely(displacement)) {
         buf->SetBufferDisplacement(displacement[entry-first]);
      }
   } else {
      bufbegin = basket->GetKeylen() + ((entry-first) * basket->GetNevBufSize());
      buf->SetBufferOffset(bufbegin);
   }

   // Int_t bufbegin = buf->Length();
   (this->*fReadLeaves)(*buf);
   return buf->Length() - bufbegin;
}

////////////////////////////////////////////////////////////////////////////////
/// Read all leaves of an entry and export buffers to real objects in a TClonesArray list.
///
/// Returns total number of bytes read.

Int_t TBranch::GetEntryExport(Long64_t entry, Int_t /*getall*/, TClonesArray* li, Int_t nentries)
{
   // Remember which entry we are reading.
   fReadEntry = entry;

   if (TestBit(kDoNotProcess)) {
      return 0;
   }
   if ((entry < 0) || (entry >= fEntryNumber)) {
      return 0;
   }
   Int_t nbytes = 0;
   Long64_t first  = fFirstBasketEntry;
   Long64_t last = fNextBasketEntry - 1;
   // Are we still in the same ReadBasket?
   if ((entry < first) || (entry > last)) {
      fReadBasket = TMath::BinarySearch(fWriteBasket + 1, fBasketEntry, entry);
      if (fReadBasket < 0) {
         fNextBasketEntry = -1;
         Error("In the branch %s, no basket contains the entry %d\n", GetName(), entry);
         return -1;
      }
      if (fReadBasket == fWriteBasket) {
         fNextBasketEntry = fEntryNumber;
      } else {
         fNextBasketEntry = fBasketEntry[fReadBasket+1];
      }
      fFirstBasketEntry = first = fBasketEntry[fReadBasket];
   }

   // We have found the basket containing this entry.
   // Make sure basket buffers are in memory.
   TBasket* basket = GetBasketImpl(fReadBasket, nullptr);
   fCurrentBasket = basket;
   if (!basket) {
      fFirstBasketEntry = -1;
      fNextBasketEntry = -1;
      return 0;
   }
   TBuffer* buf = basket->GetBufferRef();
   // Set entry offset in buffer and read data from all leaves.
   if (!TestBit(kDoNotUseBufferMap)) {
      buf->ResetMap();
   }
   if (R__unlikely(!buf->IsReading())) {
      basket->SetReadMode();
   }
   Int_t* entryOffset = basket->GetEntryOffset();
   Int_t bufbegin = 0;
   if (entryOffset) {
      bufbegin = entryOffset[entry-first];
      buf->SetBufferOffset(bufbegin);
      Int_t* displacement = basket->GetDisplacement();
      if (R__unlikely(displacement)) {
         buf->SetBufferDisplacement(displacement[entry-first]);
      }
   } else {
      bufbegin = basket->GetKeylen() + ((entry-first) * basket->GetNevBufSize());
      buf->SetBufferOffset(bufbegin);
   }
   TLeaf* leaf = (TLeaf*) fLeaves.UncheckedAt(0);
   leaf->ReadBasketExport(*buf, li, nentries);
   nbytes = buf->Length() - bufbegin;
   return nbytes;
}

////////////////////////////////////////////////////////////////////////////////
/// Fill expectedClass and expectedType with information on the data type of the
/// object/values contained in this branch (and thus the type of pointers
/// expected to be passed to Set[Branch]Address
/// return 0 in case of success and > 0 in case of failure.

Int_t TBranch::GetExpectedType(TClass *&expectedClass,EDataType &expectedType)
{
   expectedClass = 0;
   expectedType = kOther_t;
   TLeaf* l = (TLeaf*) GetListOfLeaves()->At(0);
   if (l) {
      expectedType = (EDataType) gROOT->GetType(l->GetTypeName())->GetType();
      return 0;
   } else {
      Error("GetExpectedType", "Did not find any leaves in %s",GetName());
      return 1;
   }
}

////////////////////////////////////////////////////////////////////////////////
/// Return pointer to the file where branch buffers reside, returns 0
/// in case branch buffers reside in the same file as tree header.
/// If mode is 1 the branch buffer file is recreated.

TFile* TBranch::GetFile(Int_t mode)
{
   if (fDirectory) return fDirectory->GetFile();

   // check if a file with this name is in the list of Root files
   TFile *file = 0;
   {
      R__LOCKGUARD(gROOTMutex);
      file = (TFile*)gROOT->GetListOfFiles()->FindObject(fFileName.Data());
      if (file) {
         fDirectory = file;
         return file;
      }
   }

   if (fFileName.Length() == 0) return 0;

   TString bFileName( GetRealFileName() );

   // Open file (new file if mode = 1)
   {
      TDirectory::TContext ctxt;
      if (mode) file = TFile::Open(bFileName, "recreate");
      else      file = TFile::Open(bFileName);
   }
   if (!file) return 0;
   if (file->IsZombie()) {delete file; return 0;}
   fDirectory = (TDirectory*)file;
   return file;
}

////////////////////////////////////////////////////////////////////////////////
/// Return a fresh basket by either reusing an existing basket that needs
/// to be drop (according to TTree::MemoryFull) or create a new one.
///
/// If the user_buffer argument is non-null, then the memory in the
/// user-provided buffer will be utilized by the underlying basket.
///
/// The basket number is used to estimate the required buffer size
/// and try to optimize memory usage and number of memory allocation.

TBasket* TBranch::GetFreshBasket(Int_t basketnumber, TBuffer* user_buffer)
{
   TBasket *basket = 0;
   if (user_buffer && fExtraBasket) {
      basket = fExtraBasket;
      fExtraBasket = nullptr;
      basket->AdoptBuffer(user_buffer);
   } else {
      if (GetTree()->MemoryFull(0)) {
         if (fNBaskets==1) {
            // Steal the existing basket
            Int_t oldindex = fBaskets.GetLast();
            basket = (TBasket*)fBaskets.UncheckedAt(oldindex);
            if (!basket) {
               fBaskets.SetLast(-2); // For recalculation of Last.
               oldindex = fBaskets.GetLast();
               if (oldindex != fBaskets.LowerBound()-1) {
                  basket = (TBasket*)fBaskets.UncheckedAt(oldindex);
               }
            }
            if (basket && fBasketBytes[oldindex]!=0) {
               if (basket == fCurrentBasket) {
                  fCurrentBasket    = 0;
                  fFirstBasketEntry = -1;
                  fNextBasketEntry  = -1;
               }
               fBaskets.AddAt(0,oldindex);
               fBaskets.SetLast(-1);
               fNBaskets = 0;
               basket->ReadResetBuffer(basketnumber);
#ifdef R__TRACK_BASKET_ALLOC_TIME
               fTree->AddAllocationTime(basket->GetResetAllocationTime());
#endif
               fTree->AddAllocationCount(basket->GetResetAllocationCount());
            } else {
               basket = fTree->CreateBasket(this);
            }
         } else if (fNBaskets == 0) {
            // There is nothing to drop!
            basket = fTree->CreateBasket(this);
         } else {
            // Memory is full and there is more than one basket,
            // Let DropBaskets do it job.
            DropBaskets();
            basket = fTree->CreateBasket(this);
         }
      } else {
         basket = fTree->CreateBasket(this);
      }
      if (user_buffer)
         basket->AdoptBuffer(user_buffer);
   }
   return basket;
}

////////////////////////////////////////////////////////////////////////////////
/// Drops the cluster two behind the current cluster and returns a fresh basket
/// by either reusing or creating a new one

TBasket *TBranch::GetFreshCluster(TBuffer* user_buffer)
{
   TBasket *basket = 0;

   auto CreateOrReuseBasket = [this, user_buffer]() -> TBasket* {
      TBasket *newbasket = nullptr;
      if (fExtraBasket) {
         newbasket = fExtraBasket;
         fExtraBasket = nullptr;
<<<<<<< HEAD
      } else { 
=======
      } else {
>>>>>>> 18b4f317
         newbasket = fTree->CreateBasket(this);
      }
      if (user_buffer)
         newbasket->AdoptBuffer(user_buffer);
      return newbasket;
   };

   // If GetClusterIterator is called with a negative entry then GetStartEntry will be 0
   // So we need to check if we reach the zero before we have gone back (1-VirtualSize) clusters
   // if this is the case, we want to keep everything in memory so we return a new basket
   TTree::TClusterIterator iter = fTree->GetClusterIterator(fBasketEntry[fReadBasket]);
   if (iter.GetStartEntry() == 0) {
      return CreateOrReuseBasket();
   }

   // Iterate backwards (1-VirtualSize) clusters to reach cluster to be unloaded from memory,
   // skipped if VirtualSize > 0.
   for (Int_t j = 0; j < -fTree->GetMaxVirtualSize(); j++) {
      if (iter.Previous() == 0) {
         return CreateOrReuseBasket();
      }
   }

   Int_t entryToUnload = iter.Previous();
   // Finds the basket to unload from memory. Since the basket should be close to current
   // basket, just iterate backwards until the correct basket is reached. This should
   // be fast as long as the number of baskets per cluster is small
   Int_t basketToUnload = fReadBasket;
   while (fBasketEntry[basketToUnload] != entryToUnload) {
      basketToUnload--;
      if (basketToUnload < 0) {
         return CreateOrReuseBasket();
      }
   }

   // Retrieves the basket that is going to be unloaded from memory. If the basket did not
   // exist, create a new one
   basket = (TBasket *)fBaskets.UncheckedAt(basketToUnload);
   if (basket) {
      fBaskets.AddAt(0, basketToUnload);
      --fNBaskets;
   } else {
      basket = CreateOrReuseBasket();
   }
   ++basketToUnload;

   // Clear the rest of the baskets. While it would be ideal to reuse these baskets
   // for other baskets in the new cluster. It would require the function to go
   // beyond its current scope. In the ideal case when each cluster only has 1 basket
   // this will perform well
   iter.Next();
   while (fBasketEntry[basketToUnload] < iter.GetStartEntry()) {
      TBasket *oldbasket = (TBasket *)fBaskets.UncheckedAt(basketToUnload);
      if (oldbasket) {
         oldbasket->DropBuffers();
         delete oldbasket;
         fBaskets.AddAt(0, basketToUnload);
         --fNBaskets;
      }
      ++basketToUnload;
   }
   fBaskets.SetLast(-1);
   return basket;
}

////////////////////////////////////////////////////////////////////////////////
/// Return the 'full' name of the branch.  In particular prefix  the mother's name
/// when it does not end in a trailing dot and thus is not part of the branch name
TString TBranch::GetFullName() const
{
   TBranch* mother = GetMother();
   if (!mother || mother==this) {
      return fName;
   }

   const auto motherName = mother->GetName();
   const auto len = strlen(motherName);
   if (len > 0 && (motherName[len-1] == '.')) {
      return fName;
   }

   // Reserve the final size to avoid allocations
   TString result{static_cast<Ssiz_t>(len + 1 + fName.Length())};
   result  = motherName;
   result += ".";
   result += fName;
   return result;
}

////////////////////////////////////////////////////////////////////////////////
/// Return pointer to the 1st Leaf named name in thisBranch

TLeaf* TBranch::GetLeaf(const char* name) const
{
   Int_t i;
   for (i=0;i<fNleaves;i++) {
      TLeaf *leaf = (TLeaf*)fLeaves.UncheckedAt(i);
      if (!strcmp(leaf->GetName(),name)) return leaf;
   }
   return 0;
}

////////////////////////////////////////////////////////////////////////////////
/// Get real file name

TString TBranch::GetRealFileName() const
{
   if (fFileName.Length()==0) {
      return fFileName;
   }
   TString bFileName = fFileName;

   // check if branch file name is absolute or a URL (e.g. root://host/...)
   char *bname = gSystem->ExpandPathName(fFileName.Data());
   if (!gSystem->IsAbsoluteFileName(bname) && !strstr(bname, ":/") && fTree && fTree->GetCurrentFile()) {

      // if not, get filename where tree header is stored
      const char *tfn = fTree->GetCurrentFile()->GetName();

      // If it is an archive file we need a special treatment
      TUrl arc(tfn);
      if (strlen(arc.GetAnchor()) > 0) {
         arc.SetAnchor(gSystem->BaseName(fFileName));
         bFileName = arc.GetUrl();
      } else {
         // if this is an absolute path or a URL then prepend this path
         // to the branch file name
         char *tname = gSystem->ExpandPathName(tfn);
         if (gSystem->IsAbsoluteFileName(tname) || strstr(tname, ":/")) {
            bFileName = gSystem->GetDirName(tname);
            bFileName += "/";
            bFileName += fFileName;
         }
         delete [] tname;
      }
   }
   delete [] bname;

   return bFileName;
}

////////////////////////////////////////////////////////////////////////////////
/// Return all elements of one row unpacked in internal array fValues
/// [Actually just returns 1 (?)]

Int_t TBranch::GetRow(Int_t)
{
   return 1;
}

////////////////////////////////////////////////////////////////////////////////
/// Return whether this branch is in a mode where the object are decomposed
/// or not (Also known as MakeClass mode).

Bool_t TBranch::GetMakeClass() const
{
   // Regular TBranch and TBrancObject can not be in makeClass mode

   return kFALSE;
}

////////////////////////////////////////////////////////////////////////////////
/// Get our top-level parent branch in the tree.

TBranch* TBranch::GetMother() const
{
   if (fMother) return fMother;

   {
      TBranch *parent = fParent;
      while(parent) {
         if (parent->fMother) {
            const_cast<TBranch*>(this)->fMother = parent->fMother; // We can not yet use the 'mutable' keyword
            return fMother;
         }
         if (!parent->fParent) {
            // This is the top node
            const_cast<TBranch*>(this)->fMother = parent; // We can not yet use the 'mutable' keyword
            return fMother;
         }
         parent = parent->fParent;
      }
   }

   const TObjArray* array = fTree->GetListOfBranches();
   Int_t n = array->GetEntriesFast();
   for (Int_t i = 0; i < n; ++i) {
      TBranch* branch = (TBranch*) array->UncheckedAt(i);
      TBranch* parent = branch->GetSubBranch(this);
      if (parent) {
         const_cast<TBranch*>(this)->fMother = branch; // We can not yet use the 'mutable' keyword
         return branch;
      }
   }
   return 0;
}

////////////////////////////////////////////////////////////////////////////////
/// Find the parent branch of child.
/// Return 0 if child is not in this branch hierarchy.

TBranch* TBranch::GetSubBranch(const TBranch* child) const
{
   // Handle error condition, if the parameter is us, we cannot find the parent.
   if (this == child) {
      // Note: We cast away any const-ness of "this".
      return (TBranch*) this;
   }

   if (child->fParent) {
      return child->fParent;
   }

   Int_t len = fBranches.GetEntriesFast();
   for (Int_t i = 0; i < len; ++i) {
      TBranch* branch = (TBranch*) fBranches.UncheckedAt(i);
      if (!branch) {
         continue;
      }
      if (branch == child) {
         // We are the direct parent of child.
         // Note: We cast away any const-ness of "this".
         const_cast<TBranch*>(child)->fParent = (TBranch*)this; // We can not yet use the 'mutable' keyword
         return (TBranch*) this;
      }
      // FIXME: This is a tail-recursion!
      TBranch* parent = branch->GetSubBranch(child);
      if (parent) {
         return parent;
      }
   }
   // We failed to find the parent.
   return 0;
}

////////////////////////////////////////////////////////////////////////////////
/// Return total number of bytes in the branch (including current buffer)

Long64_t TBranch::GetTotalSize(Option_t * /*option*/) const
{
   TBufferFile b(TBuffer::kWrite, 10000);
   // This intentionally only store the TBranch part and thus slightly
   // under-estimate the space used.
   // Since the TBranchElement part contains pointers to other branches (branch count),
   // doing regular Streaming would end up including those and thus greatly over-estimate
   // the size used.
   const_cast<TBranch *>(this)->TBranch::Streamer(b);

   Long64_t totbytes = 0;
   if (fZipBytes > 0) totbytes = fTotBytes;
   return totbytes + b.Length();
}

////////////////////////////////////////////////////////////////////////////////
/// Return total number of bytes in the branch (excluding current buffer)
/// if option ="*" includes all sub-branches of this branch too

Long64_t TBranch::GetTotBytes(Option_t *option) const
{
   Long64_t totbytes = fTotBytes;
   if (!option) return totbytes;
   if (option[0] != '*') return totbytes;
   //scan sub-branches
   Int_t len = fBranches.GetEntriesFast();
   for (Int_t i = 0; i < len; ++i) {
      TBranch* branch = (TBranch*) fBranches.UncheckedAt(i);
      if (branch) totbytes += branch->GetTotBytes(option);
   }
   return totbytes;
}

////////////////////////////////////////////////////////////////////////////////
/// Return total number of zip bytes in the branch
/// if option ="*" includes all sub-branches of this branch too

Long64_t TBranch::GetZipBytes(Option_t *option) const
{
   Long64_t zipbytes = fZipBytes;
   if (!option) return zipbytes;
   if (option[0] != '*') return zipbytes;
   //scan sub-branches
   Int_t len = fBranches.GetEntriesFast();
   for (Int_t i = 0; i < len; ++i) {
      TBranch* branch = (TBranch*) fBranches.UncheckedAt(i);
      if (branch) zipbytes += branch->GetZipBytes(option);
   }
   return zipbytes;
}

////////////////////////////////////////////////////////////////////////////////
/// Returns the IO settings currently in use for this branch.

ROOT::TIOFeatures TBranch::GetIOFeatures() const
{
   return fIOFeatures;
}

////////////////////////////////////////////////////////////////////////////////
/// Return kTRUE if an existing object in a TBranchObject must be deleted.

Bool_t TBranch::IsAutoDelete() const
{
   return TestBit(kAutoDelete);
}

////////////////////////////////////////////////////////////////////////////////
/// Return kTRUE if more than one leaf or browsables, kFALSE otherwise.

Bool_t TBranch::IsFolder() const
{
   if (fNleaves > 1) {
      return kTRUE;
   }
   TList* browsables = const_cast<TBranch*>(this)->GetBrowsables();
   return browsables && browsables->GetSize();
}

////////////////////////////////////////////////////////////////////////////////
/// keep a maximum of fMaxEntries in memory

void TBranch::KeepCircular(Long64_t maxEntries)
{
   Int_t dentries = (Int_t) (fEntries - maxEntries);
   TBasket* basket = (TBasket*) fBaskets.UncheckedAt(0);
   if (basket) basket->MoveEntries(dentries);
   fEntries = maxEntries;
   fEntryNumber = maxEntries;
   //loop on sub branches
   Int_t nb = fBranches.GetEntriesFast();
   for (Int_t i = 0; i < nb; ++i)  {
      TBranch* branch = (TBranch*) fBranches.UncheckedAt(i);
      branch->KeepCircular(maxEntries);
   }
}

////////////////////////////////////////////////////////////////////////////////
///  Baskets associated to this branch are forced to be in memory.
///  You can call TTree::SetMaxVirtualSize(maxmemory) to instruct
///  the system that the total size of the imported baskets does not
///  exceed maxmemory bytes.
///
///  The function returns the number of baskets that have been put in memory.
///  This method may be called to force all baskets of one or more branches
///  in memory when random access to entries in this branch is required.
///  See also TTree::LoadBaskets to load all baskets of all branches in memory.

Int_t TBranch::LoadBaskets()
{
   Int_t nimported = 0;
   Int_t nbaskets = fWriteBasket;
   TFile *file = GetFile(0);
   if (!file) return 0;
   TBasket *basket;
   for (Int_t i=0;i<nbaskets;i++) {
      basket = (TBasket*)fBaskets.UncheckedAt(i);
      if (basket) continue;
      basket = GetFreshBasket(i, nullptr);
      if (fBasketBytes[i] == 0) {
         fBasketBytes[i] = basket->ReadBasketBytes(fBasketSeek[i],file);
      }
      Int_t badread = basket->ReadBasketBuffers(fBasketSeek[i],fBasketBytes[i],file);
      if (badread) {
         Error("Loadbaskets","Error while reading basket buffer %d of branch %s",i,GetName());
         return -1;
      }
      ++fNBaskets;
      fBaskets.AddAt(basket,i);
      nimported++;
   }
   return nimported;
}

////////////////////////////////////////////////////////////////////////////////
/// Print TBranch parameters
///
/// If options contains "basketsInfo" print the entry number, location and size
/// of each baskets.

void TBranch::Print(Option_t *option) const
{
   const int kLINEND = 77;
   Float_t cx = 1;

   TString titleContent(GetTitle());
   if ( titleContent == GetName() ) {
      titleContent.Clear();
   }

   if (fLeaves.GetEntries() == 1) {
      if (titleContent.Length()>=2 && titleContent[titleContent.Length()-2]=='/' && isalpha(titleContent[titleContent.Length()-1])) {
         // The type is already encoded.  Nothing to do.
      } else {
         TLeaf *leaf = (TLeaf*)fLeaves.UncheckedAt(0);
         if (titleContent.Length()) {
            titleContent.Prepend(" ");
         }
         // titleContent.Append("type: ");
         titleContent.Prepend(leaf->GetTypeName());
      }
   }
   Int_t titleLength = titleContent.Length();

   Int_t aLength = titleLength + strlen(GetName());
   aLength += (aLength / 54 + 1) * 80 + 100;
   if (aLength < 200) aLength = 200;
   char *bline = new char[aLength];

   Long64_t totBytes = GetTotalSize();
   if (fZipBytes) cx = (fTotBytes+0.00001)/fZipBytes;
   if (titleLength) snprintf(bline,aLength,"*Br%5d :%-9s : %-54s *",fgCount,GetName(),titleContent.Data());
   else             snprintf(bline,aLength,"*Br%5d :%-9s : %-54s *",fgCount,GetName()," ");
   if (strlen(bline) > UInt_t(kLINEND)) {
      char *tmp = new char[strlen(bline)+1];
      if (titleLength) strlcpy(tmp, titleContent.Data(),strlen(bline)+1);
      snprintf(bline,aLength,"*Br%5d :%-9s : ",fgCount,GetName());
      int pos = strlen (bline);
      int npos = pos;
      int beg=0, end;
      while (beg < titleLength) {
         for (end=beg+1; end < titleLength-1; end ++)
            if (tmp[end] == ':')  break;
         if (npos + end-beg+1 >= 78) {
            while (npos < kLINEND) {
               bline[pos ++] = ' ';
               npos ++;
            }
            bline[pos ++] = '*';
            bline[pos ++] = '\n';
            bline[pos ++] = '*';
            npos = 1;
            for (; npos < 12; npos ++)
               bline[pos ++] = ' ';
            bline[pos-2] = '|';
         }
         for (int n = beg; n <= end; n ++)
            bline[pos+n-beg] = tmp[n];
         pos += end-beg+1;
         npos += end-beg+1;
         beg = end+1;
      }
      while (npos < kLINEND) {
         bline[pos ++] = ' ';
         npos ++;
      }
      bline[pos ++] = '*';
      bline[pos] = '\0';
      delete[] tmp;
   }
   Printf("%s", bline);

   if (fTotBytes > 2000000000) {
      Printf("*Entries :%lld : Total  Size=%11lld bytes  File Size  = %lld *",fEntries,totBytes,fZipBytes);
   } else {
      if (fZipBytes > 0) {
         Printf("*Entries :%9lld : Total  Size=%11lld bytes  File Size  = %10lld *",fEntries,totBytes,fZipBytes);
      } else {
         if (fWriteBasket > 0) {
               Printf("*Entries :%9lld : Total  Size=%11lld bytes  All baskets in memory   *",fEntries,totBytes);
         } else {
               Printf("*Entries :%9lld : Total  Size=%11lld bytes  One basket in memory    *",fEntries,totBytes);
         }
      }
   }
   Printf("*Baskets :%9d : Basket Size=%11d bytes  Compression= %6.2f     *",fWriteBasket,fBasketSize,cx);

   if (strncmp(option,"basketsInfo",strlen("basketsInfo"))==0) {
      Int_t nbaskets = fWriteBasket;
      for (Int_t i=0;i<nbaskets;i++) {
         Printf("*Basket #%4d  entry=%6lld  pos=%6lld  size=%5d",
                i, fBasketEntry[i], fBasketSeek[i], fBasketBytes[i]);
      }
   }

   Printf("*............................................................................*");
   delete [] bline;
   fgCount++;
}

////////////////////////////////////////////////////////////////////////////////
/// Print the information we have about which basket is currently cached and
/// whether they have been 'used'/'read' from the cache.

void TBranch::PrintCacheInfo() const
{
   fCacheInfo.Print(GetName(), fBasketEntry);
}

////////////////////////////////////////////////////////////////////////////////
/// Loop on all leaves of this branch to read Basket buffer.

void TBranch::ReadBasket(TBuffer&)
{
   //   fLeaves->ReadBasket(basket);
}

////////////////////////////////////////////////////////////////////////////////
/// Loop on all leaves of this branch to read Basket buffer.

void TBranch::ReadLeavesImpl(TBuffer& b)
{
   for (Int_t i = 0; i < fNleaves; ++i) {
      TLeaf* leaf = (TLeaf*) fLeaves.UncheckedAt(i);
      leaf->ReadBasket(b);
   }
}

////////////////////////////////////////////////////////////////////////////////
/// Read zero leaves without the overhead of a loop.

void TBranch::ReadLeaves0Impl(TBuffer&)
{
}

////////////////////////////////////////////////////////////////////////////////
/// Read one leaf without the overhead of a loop.

void TBranch::ReadLeaves1Impl(TBuffer& b)
{
   ((TLeaf*) fLeaves.UncheckedAt(0))->ReadBasket(b);
}

////////////////////////////////////////////////////////////////////////////////
/// Read two leaves without the overhead of a loop.

void TBranch::ReadLeaves2Impl(TBuffer& b)
{
   ((TLeaf*) fLeaves.UncheckedAt(0))->ReadBasket(b);
   ((TLeaf*) fLeaves.UncheckedAt(1))->ReadBasket(b);
}

////////////////////////////////////////////////////////////////////////////////
/// Loop on all leaves of this branch to fill Basket buffer.

void TBranch::FillLeavesImpl(TBuffer& b)
{
   for (Int_t i = 0; i < fNleaves; ++i) {
      TLeaf* leaf = (TLeaf*) fLeaves.UncheckedAt(i);
      leaf->FillBasket(b);
   }
}

////////////////////////////////////////////////////////////////////////////////
/// Refresh this branch using new information in b
/// This function is called by TTree::Refresh

void TBranch::Refresh(TBranch* b)
{
   if (b==0) return;

   fEntryOffsetLen = b->fEntryOffsetLen;
   fWriteBasket    = b->fWriteBasket;
   fEntryNumber    = b->fEntryNumber;
   fMaxBaskets     = b->fMaxBaskets;
   fEntries        = b->fEntries;
   fTotBytes       = b->fTotBytes;
   fZipBytes       = b->fZipBytes;
   fReadBasket     = 0;
   fReadEntry      = -1;
   fFirstBasketEntry = -1;
   fNextBasketEntry  = -1;
   fCurrentBasket    =  0;
   delete [] fBasketBytes;
   delete [] fBasketEntry;
   delete [] fBasketSeek;
   fBasketBytes = new Int_t[fMaxBaskets];
   fBasketEntry = new Long64_t[fMaxBaskets];
   fBasketSeek  = new Long64_t[fMaxBaskets];
   Int_t i;
   for (i=0;i<fMaxBaskets;i++) {
      fBasketBytes[i] = b->fBasketBytes[i];
      fBasketEntry[i] = b->fBasketEntry[i];
      fBasketSeek[i]  = b->fBasketSeek[i];
   }
   fBaskets.Delete();
   Int_t nbaskets = b->fBaskets.GetSize();
   fBaskets.Expand(nbaskets);
   // If the current fWritebasket is in memory, take it (just swap)
   // from the Tree being read
   TBasket *basket = (TBasket*)b->fBaskets.UncheckedAt(fWriteBasket);
   fBaskets.AddAt(basket,fWriteBasket);
   if (basket) {
      fNBaskets = 1;
      --(b->fNBaskets);
      b->fBaskets.RemoveAt(fWriteBasket);
      basket->SetBranch(this);
   }
}

////////////////////////////////////////////////////////////////////////////////
/// Reset a Branch.
///
/// - Existing buffers are deleted.
/// - Entries, max and min are reset.

void TBranch::Reset(Option_t*)
{
   fReadBasket = 0;
   fReadEntry = -1;
   fFirstBasketEntry = -1;
   fNextBasketEntry = -1;
   fCurrentBasket   = 0;
   fWriteBasket = 0;
   fEntries = 0;
   fTotBytes = 0;
   fZipBytes = 0;
   fEntryNumber = 0;

   if (fBasketBytes) {
      for (Int_t i = 0; i < fMaxBaskets; ++i) {
         fBasketBytes[i] = 0;
      }
   }

   if (fBasketEntry) {
      for (Int_t i = 0; i < fMaxBaskets; ++i) {
         fBasketEntry[i] = 0;
      }
   }

   if (fBasketSeek) {
      for (Int_t i = 0; i < fMaxBaskets; ++i) {
         fBasketSeek[i] = 0;
      }
   }

   fBaskets.Delete();
   fNBaskets = 0;
}

////////////////////////////////////////////////////////////////////////////////
/// Reset a Branch.
///
/// - Existing buffers are deleted.
/// - Entries, max and min are reset.

void TBranch::ResetAfterMerge(TFileMergeInfo *)
{
   fReadBasket       = 0;
   fReadEntry        = -1;
   fFirstBasketEntry = -1;
   fNextBasketEntry  = -1;
   fCurrentBasket    = 0;
   fWriteBasket      = 0;
   fEntries          = 0;
   fTotBytes         = 0;
   fZipBytes         = 0;
   fEntryNumber      = 0;

   if (fBasketBytes) {
      for (Int_t i = 0; i < fMaxBaskets; ++i) {
         fBasketBytes[i] = 0;
      }
   }

   if (fBasketEntry) {
      for (Int_t i = 0; i < fMaxBaskets; ++i) {
         fBasketEntry[i] = 0;
      }
   }

   if (fBasketSeek) {
      for (Int_t i = 0; i < fMaxBaskets; ++i) {
         fBasketSeek[i] = 0;
      }
   }

   TBasket *reusebasket = (TBasket*)fBaskets[fWriteBasket];
   if (reusebasket) {
      fBaskets[fWriteBasket] = 0;
   } else {
      reusebasket = (TBasket*)fBaskets[fReadBasket];
      if (reusebasket) {
         fBaskets[fReadBasket] = 0;
      }
   }
   fBaskets.Delete();
   if (reusebasket) {
      fNBaskets = 1;
      reusebasket->WriteReset();
      fBaskets[0] = reusebasket;
   } else {
      fNBaskets = 0;
   }
}

////////////////////////////////////////////////////////////////////////////////
/// Reset the address of the branch.

void TBranch::ResetAddress()
{
   fAddress = 0;

   //  Reset last read entry number, we have will had new user object now.
   fReadEntry = -1;

   for (Int_t i = 0; i < fNleaves; ++i) {
      TLeaf* leaf = (TLeaf*) fLeaves.UncheckedAt(i);
      leaf->SetAddress(0);
   }

   Int_t nbranches = fBranches.GetEntriesFast();
   for (Int_t i = 0; i < nbranches; ++i)  {
      TBranch* abranch = (TBranch*) fBranches[i];
      // FIXME: This is a tail recursion.
      abranch->ResetAddress();
   }
}

////////////////////////////////////////////////////////////////////////////////
/// Static function resetting fgCount

void TBranch::ResetCount()
{
   fgCount = 0;
}

////////////////////////////////////////////////////////////////////////////////
/// Set address of this branch.

void TBranch::SetAddress(void* addr)
{
   if (TestBit(kDoNotProcess)) {
      return;
   }
   fReadEntry = -1;
   fFirstBasketEntry = -1;
   fNextBasketEntry  = -1;
   fAddress = (char*) addr;
   for (Int_t i = 0; i < fNleaves; ++i) {
      TLeaf* leaf = (TLeaf*) fLeaves.UncheckedAt(i);
      Int_t offset = leaf->GetOffset();
      if (TestBit(kIsClone)) {
         offset = 0;
      }
      if (fAddress) leaf->SetAddress(fAddress + offset);
      else leaf->SetAddress(0);
   }
}

////////////////////////////////////////////////////////////////////////////////
/// Set the automatic delete bit.
///
/// This bit is used by TBranchObject::ReadBasket to decide if an object
/// referenced by a TBranchObject must be deleted or not before reading
/// a new entry.
///
/// If autodel is kTRUE, this existing object will be deleted, a new object
/// created by the default constructor, then read from disk by the streamer.
///
/// If autodel is kFALSE, the existing object is not deleted.  Root assumes
/// that the user is taking care of deleting any internal object or array
/// (this can be done in the streamer).

void TBranch::SetAutoDelete(Bool_t autodel)
{
   if (autodel) {
      SetBit(kAutoDelete, 1);
   } else {
      SetBit(kAutoDelete, 0);
   }
}

////////////////////////////////////////////////////////////////////////////////
/// Set the basket size
/// The function makes sure that the basket size is greater than fEntryOffsetlen

void TBranch::SetBasketSize(Int_t buffsize)
{
   Int_t minsize = 100 + fName.Length();
   if (buffsize < minsize+fEntryOffsetLen) buffsize = minsize+fEntryOffsetLen;
   fBasketSize = buffsize;
   TBasket *basket = (TBasket*)fBaskets[fWriteBasket];
   if (basket) {
      basket->AdjustSize(fBasketSize);
   }
}

////////////////////////////////////////////////////////////////////////////////
/// Set address of this branch directly from a TBuffer to avoid streaming.
///
/// Note: We do not take ownership of the buffer.

void TBranch::SetBufferAddress(TBuffer* buf)
{
   // Check this is possible
   if ( (fNleaves != 1)
       || (strcmp("TLeafObject",fLeaves.UncheckedAt(0)->ClassName())!=0) ) {
      Error("TBranch::SetAddress","Filling from a TBuffer can only be done with a not split object branch.  Request ignored.");
   } else {
      fReadEntry = -1;
      fNextBasketEntry  = -1;
      fFirstBasketEntry = -1;
      // Note: We do not take ownership of the buffer.
      fEntryBuffer = buf;
   }
}

////////////////////////////////////////////////////////////////////////////////
/// Set compression algorithm.

void TBranch::SetCompressionAlgorithm(Int_t algorithm)
{
   if (algorithm < 0 || algorithm >= ROOT::RCompressionSetting::EAlgorithm::kUndefined) algorithm = 0;
   if (fCompress < 0) {
      fCompress = 100 * algorithm + ROOT::RCompressionSetting::ELevel::kUseMin;
   } else {
      int level = fCompress % 100;
      fCompress = 100 * algorithm + level;
   }

   Int_t nb = fBranches.GetEntriesFast();
   for (Int_t i=0;i<nb;i++) {
      TBranch *branch = (TBranch*)fBranches.UncheckedAt(i);
      branch->SetCompressionAlgorithm(algorithm);
   }
}

////////////////////////////////////////////////////////////////////////////////
/// Set compression level.

void TBranch::SetCompressionLevel(Int_t level)
{
   if (level < 0) level = 0;
   if (level > 99) level = 99;
   if (fCompress < 0) {
      fCompress = level;
   } else {
      int algorithm = fCompress / 100;
      if (algorithm >= ROOT::RCompressionSetting::EAlgorithm::kUndefined) algorithm = 0;
      fCompress = 100 * algorithm + level;
   }

   Int_t nb = fBranches.GetEntriesFast();
   for (Int_t i=0;i<nb;i++) {
      TBranch *branch = (TBranch*)fBranches.UncheckedAt(i);
      branch->SetCompressionLevel(level);
   }
}

////////////////////////////////////////////////////////////////////////////////
/// Set compression settings.

void TBranch::SetCompressionSettings(Int_t settings)
{
   fCompress = settings;

   Int_t nb = fBranches.GetEntriesFast();
   for (Int_t i=0;i<nb;i++) {
      TBranch *branch = (TBranch*)fBranches.UncheckedAt(i);
      branch->SetCompressionSettings(settings);
   }
}

////////////////////////////////////////////////////////////////////////////////
/// Update the default value for the branch's fEntryOffsetLen if and only if
/// it was already non zero (and the new value is not zero)
/// If updateExisting is true, also update all the existing branches.

void TBranch::SetEntryOffsetLen(Int_t newdefault, Bool_t updateExisting)
{
   if (fEntryOffsetLen && newdefault) {
      fEntryOffsetLen = newdefault;
   }
   if (updateExisting) {
      TIter next( GetListOfBranches() );
      TBranch *b;
      while ( ( b = (TBranch*)next() ) ) {
         b->SetEntryOffsetLen( newdefault, kTRUE );
      }
   }
}

////////////////////////////////////////////////////////////////////////////////
/// Set the number of entries in this branch.

void TBranch::SetEntries(Long64_t entries)
{
   fEntries = entries;
   fEntryNumber = entries;
}

////////////////////////////////////////////////////////////////////////////////
/// Set file where this branch writes/reads its buffers.
/// By default the branch buffers reside in the file where the
/// Tree was created.
/// If the file name where the tree was created is an absolute
/// path name or an URL (e.g. or root://host/...)
/// and if the fname is not an absolute path name or an URL then
/// the path of the tree file is prepended to fname to make the
/// branch file relative to the tree file. In this case one can
/// move the tree + all branch files to a different location in
/// the file system and still access the branch files.
/// The ROOT file will be connected only when necessary.
/// If called by TBranch::Fill (via TBasket::WriteFile), the file
/// will be created with the option "recreate".
/// If called by TBranch::GetEntry (via TBranch::GetBasket), the file
/// will be opened in read mode.
/// To open a file in "update" mode or with a certain compression
/// level, use TBranch::SetFile(TFile *file).

void TBranch::SetFile(TFile* file)
{
   if (file == 0) file = fTree->GetCurrentFile();
   fDirectory = (TDirectory*)file;
   if (file == fTree->GetCurrentFile()) fFileName = "";
   else                                 fFileName = file->GetName();

   if (file && fCompress == -1) {
      fCompress = file->GetCompressionLevel();
   }

   // Apply to all existing baskets.
   TIter nextb(GetListOfBaskets());
   TBasket *basket;
   while ((basket = (TBasket*)nextb())) {
      basket->SetParent(file);
   }

   // Apply to sub-branches as well.
   TIter next(GetListOfBranches());
   TBranch *branch;
   while ((branch = (TBranch*)next())) {
      branch->SetFile(file);
   }
}

////////////////////////////////////////////////////////////////////////////////
/// Set file where this branch writes/reads its buffers.
/// By default the branch buffers reside in the file where the
/// Tree was created.
/// If the file name where the tree was created is an absolute
/// path name or an URL (e.g. root://host/...)
/// and if the fname is not an absolute path name or an URL then
/// the path of the tree file is prepended to fname to make the
/// branch file relative to the tree file. In this case one can
/// move the tree + all branch files to a different location in
/// the file system and still access the branch files.
/// The ROOT file will be connected only when necessary.
/// If called by TBranch::Fill (via TBasket::WriteFile), the file
/// will be created with the option "recreate".
/// If called by TBranch::GetEntry (via TBranch::GetBasket), the file
/// will be opened in read mode.
/// To open a file in "update" mode or with a certain compression
/// level, use TBranch::SetFile(TFile *file).

void TBranch::SetFile(const char* fname)
{
   fFileName  = fname;
   fDirectory = 0;

   //apply to sub-branches as well
   TIter next(GetListOfBranches());
   TBranch *branch;
   while ((branch = (TBranch*)next())) {
      branch->SetFile(fname);
   }
}

////////////////////////////////////////////////////////////////////////////////
/// Set the branch in a mode where the object are decomposed
/// (Also known as MakeClass mode).
/// Return whether the setting was possible (it is not possible for
/// TBranch and TBranchObject).

Bool_t TBranch::SetMakeClass(Bool_t /* decomposeObj */)
{
   // Regular TBranch and TBrancObject can not be in makeClass mode
   return kFALSE;
}

////////////////////////////////////////////////////////////////////////////////
/// Set object this branch is pointing to.

void TBranch::SetObject(void * /* obj */)
{
   if (TestBit(kDoNotProcess)) {
      return;
   }
   Warning("SetObject","is not supported in TBranch objects");
}

////////////////////////////////////////////////////////////////////////////////
/// Set branch status to Process or DoNotProcess.

void TBranch::SetStatus(Bool_t status)
{
   if (status) ResetBit(kDoNotProcess);
   else        SetBit(kDoNotProcess);
}

////////////////////////////////////////////////////////////////////////////////
/// Stream a class object

void TBranch::Streamer(TBuffer& b)
{
   if (b.IsReading()) {
      UInt_t R__s, R__c;
      fTree = 0; // Will be set by TTree::Streamer
      fAddress = 0;
      gROOT->SetReadingObject(kTRUE);

      // Reset transients.
      SetBit(TBranch::kDoNotUseBufferMap);
      fCurrentBasket    = 0;
      fFirstBasketEntry = -1;
      fNextBasketEntry  = -1;

      Version_t v = b.ReadVersion(&R__s, &R__c);
      if (v > 9) {
         b.ReadClassBuffer(TBranch::Class(), this, v, R__s, R__c);

         if (fWriteBasket>=fBaskets.GetSize()) {
            fBaskets.Expand(fWriteBasket+1);
         }
         fDirectory = 0;
         fNleaves = fLeaves.GetEntriesFast();
         for (Int_t i=0;i<fNleaves;i++) {
            TLeaf *leaf = (TLeaf*)fLeaves.UncheckedAt(i);
            leaf->SetBranch(this);
         }
         auto nbranches = fBranches.GetEntriesFast();
         for (Int_t i=0;i<nbranches;i++) {
            TBranch *br = (TBranch*)fBranches.UncheckedAt(i);
            br->fParent = this;
         }

         fNBaskets = 0;
         for (Int_t j = fWriteBasket; j>=0; --j) {
            TBasket *bk = (TBasket*)fBaskets.UncheckedAt(j);
            if (bk) {
               bk->SetBranch(this);
               // GetTree()->IncrementTotalBuffers(bk->GetBufferSize());
               ++fNBaskets;
            }
         }
         if (fWriteBasket >= fMaxBaskets) {
            //old versions may need this fix
            ExpandBasketArrays();
            fBasketBytes[fWriteBasket] = fBasketBytes[fWriteBasket-1];
            fBasketEntry[fWriteBasket] = fEntries;
            fBasketSeek [fWriteBasket] = fBasketSeek [fWriteBasket-1];

         }
         if (!fSplitLevel && fBranches.GetEntriesFast()) fSplitLevel = 1;
         gROOT->SetReadingObject(kFALSE);
         if (IsA() == TBranch::Class()) {
            if (fNleaves == 0) {
               fReadLeaves = &TBranch::ReadLeaves0Impl;
            } else if (fNleaves == 1) {
               fReadLeaves = &TBranch::ReadLeaves1Impl;
            } else if (fNleaves == 2) {
               fReadLeaves = &TBranch::ReadLeaves2Impl;
            } else {
               fReadLeaves = &TBranch::ReadLeavesImpl;
            }
         }
         return;
      }
      //====process old versions before automatic schema evolution
      Int_t n,i,j,ijunk;
      if (v > 5) {
         Stat_t djunk;
         TNamed::Streamer(b);
         if (v > 7) TAttFill::Streamer(b);
         b >> fCompress;
         b >> fBasketSize;
         b >> fEntryOffsetLen;
         b >> fWriteBasket;
         b >> ijunk; fEntryNumber = (Long64_t)ijunk;
         b >> fOffset;
         b >> fMaxBaskets;
         if (v > 6) b >> fSplitLevel;
         b >> djunk; fEntries  = (Long64_t)djunk;
         b >> djunk; fTotBytes = (Long64_t)djunk;
         b >> djunk; fZipBytes = (Long64_t)djunk;

         fBranches.Streamer(b);
         fLeaves.Streamer(b);
         fBaskets.Streamer(b);
         fBasketBytes = new Int_t[fMaxBaskets];
         fBasketEntry = new Long64_t[fMaxBaskets];
         fBasketSeek  = new Long64_t[fMaxBaskets];
         Char_t isArray;
         b >> isArray;
         b.ReadFastArray(fBasketBytes,fMaxBaskets);
         b >> isArray;
         for (i=0;i<fMaxBaskets;i++) {b >> ijunk; fBasketEntry[i] = ijunk;}
         b >> isArray;
         for (i=0;i<fMaxBaskets;i++) {
            if (isArray == 2) b >> fBasketSeek[i];
            else              {Int_t bsize; b >> bsize; fBasketSeek[i] = (Long64_t)bsize;};
         }
         fFileName.Streamer(b);
         b.CheckByteCount(R__s, R__c, TBranch::IsA());
         fDirectory = 0;
         fNleaves = fLeaves.GetEntriesFast();
         for (i=0;i<fNleaves;i++) {
            TLeaf *leaf = (TLeaf*)fLeaves.UncheckedAt(i);
            leaf->SetBranch(this);
         }
         fNBaskets = 0;
         for (j = fWriteBasket; j >= 0; --j) {
            TBasket *bk = (TBasket*)fBaskets.UncheckedAt(j);
            if (bk) {
               bk->SetBranch(this);
               //GetTree()->IncrementTotalBuffers(bk->GetBufferSize());
               ++fNBaskets;
            }
         }
         if (fWriteBasket >= fMaxBaskets) {
            //old versions may need this fix
            ExpandBasketArrays();
            fBasketBytes[fWriteBasket] = fBasketBytes[fWriteBasket-1];
            fBasketEntry[fWriteBasket] = fEntries;
            fBasketSeek [fWriteBasket] = fBasketSeek [fWriteBasket-1];

         }
         // Check Byte Count is not needed since it was done in ReadBuffer
         if (!fSplitLevel && fBranches.GetEntriesFast()) fSplitLevel = 1;
         gROOT->SetReadingObject(kFALSE);
         b.CheckByteCount(R__s, R__c, TBranch::IsA());
         if (IsA() == TBranch::Class()) {
            if (fNleaves == 0) {
               fReadLeaves = &TBranch::ReadLeaves0Impl;
            } else if (fNleaves == 1) {
               fReadLeaves = &TBranch::ReadLeaves1Impl;
            } else if (fNleaves == 2) {
               fReadLeaves = &TBranch::ReadLeaves2Impl;
            } else {
               fReadLeaves = &TBranch::ReadLeavesImpl;
            }
         }
         return;
      }
      //====process very old versions
      Stat_t djunk;
      TNamed::Streamer(b);
      b >> fCompress;
      b >> fBasketSize;
      b >> fEntryOffsetLen;
      b >> fMaxBaskets;
      b >> fWriteBasket;
      b >> ijunk; fEntryNumber = (Long64_t)ijunk;
      b >> djunk; fEntries  = (Long64_t)djunk;
      b >> djunk; fTotBytes = (Long64_t)djunk;
      b >> djunk; fZipBytes = (Long64_t)djunk;
      b >> fOffset;
      fBranches.Streamer(b);
      fLeaves.Streamer(b);
      fNleaves = fLeaves.GetEntriesFast();
      for (i=0;i<fNleaves;i++) {
         TLeaf *leaf = (TLeaf*)fLeaves.UncheckedAt(i);
         leaf->SetBranch(this);
      }
      fBaskets.Streamer(b);
      for (j = fWriteBasket; j > 0; --j) {
         TBasket *bk = (TBasket*)fBaskets.UncheckedAt(j);
         if (bk) {
            bk->SetBranch(this);
            //GetTree()->IncrementTotalBuffers(bk->GetBufferSize());
         }
      }
      fBasketEntry = new Long64_t[fMaxBaskets];
      b >> n;
      for (i=0;i<n;i++) {b >> ijunk; fBasketEntry[i] = ijunk;}
      fBasketBytes = new Int_t[fMaxBaskets];
      if (v > 4) {
         n  = b.ReadArray(fBasketBytes);
      } else {
         for (n=0;n<fMaxBaskets;n++) fBasketBytes[n] = 0;
      }
      if (v < 2) {
         fBasketSeek = new Long64_t[fMaxBaskets];
         for (n=0;n<fWriteBasket;n++) {
            TBasket *basket = GetBasketImpl(n, nullptr);
            fBasketSeek[n] = basket ? basket->GetSeekKey() : 0;
         }
      } else {
         fBasketSeek = new Long64_t[fMaxBaskets];
         b >> n;
         for (n=0;n<fMaxBaskets;n++) {
            Int_t aseek;
            b >> aseek;
            fBasketSeek[n] = Long64_t(aseek);
         }
      }
      if (v > 2) {
         fFileName.Streamer(b);
      }
      fDirectory = 0;
      if (v < 4) SetAutoDelete(kTRUE);
      if (!fSplitLevel && fBranches.GetEntriesFast()) fSplitLevel = 1;
      gROOT->SetReadingObject(kFALSE);
      b.CheckByteCount(R__s, R__c, TBranch::IsA());
      //====end of old versions
      if (IsA() == TBranch::Class()) {
         if (fNleaves == 0) {
            fReadLeaves = &TBranch::ReadLeaves0Impl;
         } else if (fNleaves == 1) {
            fReadLeaves = &TBranch::ReadLeaves1Impl;
         } else if (fNleaves == 2) {
            fReadLeaves = &TBranch::ReadLeaves2Impl;
         } else {
            fReadLeaves = &TBranch::ReadLeavesImpl;
         }
      }
   } else {
      Int_t maxBaskets = fMaxBaskets;
      fMaxBaskets = fWriteBasket+1;
      Int_t lastBasket = fMaxBaskets;
      if (fMaxBaskets < 10) fMaxBaskets = 10;

      TBasket **stash = new TBasket *[lastBasket];
      for (Int_t i = 0; i < lastBasket; ++i) {
         TBasket *ba = (TBasket *)fBaskets.UncheckedAt(i);
         if (ba && (fBasketBytes[i] || ba->GetNevBuf()==0)) {
            // Already on disk or empty.
            stash[i] = ba;
            fBaskets[i] = nullptr;
         } else {
            stash[i] = nullptr;
         }
      }

      b.WriteClassBuffer(TBranch::Class(), this);

      for (Int_t i = 0; i < lastBasket; ++i) {
         if (stash[i]) fBaskets[i] = stash[i];
      }

      delete[] stash;
      fMaxBaskets = maxBaskets;
   }
}

////////////////////////////////////////////////////////////////////////////////
/// Write the current basket to disk and return the number of bytes
/// written to the file.

Int_t TBranch::WriteBasketImpl(TBasket* basket, Int_t where, ROOT::Internal::TBranchIMTHelper *imtHelper)
{
   Int_t nevbuf = basket->GetNevBuf();
   if (fEntryOffsetLen > 10 &&  (4*nevbuf) < fEntryOffsetLen ) {
      // Make sure that the fEntryOffset array does not stay large unnecessarily.
      fEntryOffsetLen = nevbuf < 3 ? 10 : 4*nevbuf; // assume some fluctuations.
   } else if (fEntryOffsetLen && nevbuf > fEntryOffsetLen) {
      // Increase the array ...
      fEntryOffsetLen = 2*nevbuf; // assume some fluctuations.
   }

   // Note: captures `basket`, `where`, and `this` by value; modifies the TBranch and basket,
   // as we make a copy of the pointer.  We cannot capture `basket` by reference as the pointer
   // itself might be modified after `WriteBasketImpl` exits.
   auto doUpdates = [=]() {
      Int_t nout  = basket->WriteBuffer();    //  Write buffer
      if (nout < 0)
         Error("WriteBasketImpl", "basket's WriteBuffer failed.");
      fBasketBytes[where]  = basket->GetNbytes();
      fBasketSeek[where]   = basket->GetSeekKey();
      Int_t addbytes = basket->GetObjlen() + basket->GetKeylen();
      TBasket *reusebasket = 0;
      if (nout>0) {
         // The Basket was written so we can now safely reuse it.
         fBaskets[where] = 0;

         reusebasket = basket;
         reusebasket->WriteReset();

         fZipBytes += nout;
         fTotBytes += addbytes;
         fTree->AddTotBytes(addbytes);
         fTree->AddZipBytes(nout);
#ifdef R__TRACK_BASKET_ALLOC_TIME
         fTree->AddAllocationTime(reusebasket->GetResetAllocationTime());
#endif
         fTree->AddAllocationCount(reusebasket->GetResetAllocationCount());
      }

      if (where==fWriteBasket) {
         ++fWriteBasket;
         if (fWriteBasket >= fMaxBaskets) {
            ExpandBasketArrays();
         }
         if (reusebasket && reusebasket == fCurrentBasket) {
            // The 'current' basket has Reset, so if we need it we will need
            // to reload it.
            fCurrentBasket    = 0;
            fFirstBasketEntry = -1;
            fNextBasketEntry  = -1;
         }
         fBaskets.AddAtAndExpand(reusebasket,fWriteBasket);
         fBasketEntry[fWriteBasket] = fEntryNumber;
      } else {
         --fNBaskets;
         fBaskets[where] = 0;
         basket->DropBuffers();
         if (basket == fCurrentBasket) {
            fCurrentBasket    = 0;
            fFirstBasketEntry = -1;
            fNextBasketEntry  = -1;
         }
         delete basket;
      }
      return nout;
   };
   if (imtHelper) {
      imtHelper->Run(doUpdates);
      return 0;
   } else {
      return doUpdates();
   }
}

////////////////////////////////////////////////////////////////////////////////
///set the first entry number (case of TBranchSTL)

void TBranch::SetFirstEntry(Long64_t entry)
{
   fFirstEntry = entry;
   fEntries = 0;
   fEntryNumber = entry;
   if( fBasketEntry )
      fBasketEntry[0] = entry;
   for( Int_t i = 0; i < fBranches.GetEntriesFast(); ++i )
      ((TBranch*)fBranches[i])->SetFirstEntry( entry );
}

////////////////////////////////////////////////////////////////////////////////
/// If the branch address is not set,  we set all addresses starting with
/// the top level parent branch.

void TBranch::SetupAddresses()
{
   SetAddress(nullptr); // in some cases, this triggers setting of the address
}

////////////////////////////////////////////////////////////////////////////////
/// Refresh the value of fDirectory (i.e. where this branch writes/reads its buffers)
/// with the current value of fTree->GetCurrentFile unless this branch has been
/// redirected to a different file.  Also update the sub-branches.

void TBranch::UpdateFile()
{
   TFile *file = fTree->GetCurrentFile();
   if (fFileName.Length() == 0) {
      fDirectory = file;

      // Apply to all existing baskets.
      TIter nextb(GetListOfBaskets());
      TBasket *basket;
      while ((basket = (TBasket*)nextb())) {
         basket->SetParent(file);
      }
   }

   // Apply to sub-branches as well.
   TIter next(GetListOfBranches());
   TBranch *branch;
   while ((branch = (TBranch*)next())) {
      branch->UpdateFile();
   }
}<|MERGE_RESOLUTION|>--- conflicted
+++ resolved
@@ -1905,11 +1905,7 @@
       if (fExtraBasket) {
          newbasket = fExtraBasket;
          fExtraBasket = nullptr;
-<<<<<<< HEAD
-      } else { 
-=======
       } else {
->>>>>>> 18b4f317
          newbasket = fTree->CreateBasket(this);
       }
       if (user_buffer)
