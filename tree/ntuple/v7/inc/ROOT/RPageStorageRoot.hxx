/// \file ROOT/RPageStorage.hxx
/// \ingroup NTuple ROOT7
/// \author Jakob Blomer <jblomer@cern.ch>
/// \date 2018-07-19
/// \warning This is part of the ROOT 7 prototype! It will change without notice. It might trigger earthquakes. Feedback
/// is welcome!

/*************************************************************************
 * Copyright (C) 1995-2019, Rene Brun and Fons Rademakers.               *
 * All rights reserved.                                                  *
 *                                                                       *
 * For the licensing terms see $ROOTSYS/LICENSE.                         *
 * For the list of contributors see $ROOTSYS/README/CREDITS.             *
 *************************************************************************/

#ifndef ROOT7_RPageStorageRoot
#define ROOT7_RPageStorageRoot

#include <ROOT/RPageAllocator.hxx>
#include <ROOT/RPageStorage.hxx>
#include <ROOT/RColumnModel.hxx>
#include <ROOT/RNTupleDescriptor.hxx>
#include <ROOT/RNTupleUtil.hxx>

#include <TDirectory.h>
#include <TFile.h>

#include <memory>
#include <string>
#include <unordered_map>

namespace ROOT {
namespace Experimental {

namespace Internal {

struct RNTupleBlob {
   RNTupleBlob() {}
   RNTupleBlob(int size, unsigned char *content) : fSize(size), fContent(content) {}
   RNTupleBlob(const RNTupleBlob &other) = delete;
   RNTupleBlob &operator =(const RNTupleBlob &other) = delete;
   ~RNTupleBlob() = default;

   std::int32_t fVersion = 0;
   int fSize = 0;
   unsigned char* fContent = nullptr; //[fSize]
};

} // namespace Internal


namespace Detail {

class RPagePool;

// clang-format off
/**
\class ROOT::Experimental::Detail::RPageSinkRoot
\ingroup NTuple
\brief Storage provider that write ntuple pages into a ROOT TFile
*/
// clang-format on
class RPageSinkRoot : public RPageSink {
private:
   static constexpr std::size_t kDefaultElementsPerPage = 10000;

   std::unique_ptr<RPageAllocatorHeap> fPageAllocator;

   /// Currently, an ntuple is stored as a directory in a TFile
   std::unique_ptr<TFile> fFile;
   TDirectory *fDirectory = nullptr;

   /// Instead of a physical file offset, pages in root are identified by an index which becomes part of the key
   DescriptorId_t fLastPageIdx = 0;

protected:
   void DoCreate(const RNTupleModel &model) final;
   RClusterDescriptor::RLocator DoCommitPage(ColumnHandle_t columnHandle, const RPage &page) final;
   RClusterDescriptor::RLocator DoCommitCluster(NTupleSize_t nEntries) final;
   void DoCommitDataset() final;

public:
   RPageSinkRoot(std::string_view ntupleName, std::string_view path, const RNTupleWriteOptions &options);
   virtual ~RPageSinkRoot();

   RPage ReservePage(ColumnHandle_t columnHandle, std::size_t nElements = 0) final;
   void ReleasePage(RPage &page) final;
};


// clang-format off
/**
\class ROOT::Experimental::Detail::RPageAllocatorKey
\ingroup NTuple
\brief Adopts the memory returned by TKey->ReadObject()
*/
// clang-format on
class RPageAllocatorKey {
public:
   static RPage NewPage(ColumnId_t columnId, void *mem, std::size_t elementSize, std::size_t nElements);
   static void DeletePage(const RPage& page, ROOT::Experimental::Internal::RNTupleBlob *payload);
};


// clang-format off
/**
\class ROOT::Experimental::Detail::RPageSourceRoot
\ingroup NTuple
\brief Storage provider that reads ntuple pages from a ROOT TFile
*/
// clang-format on
class RPageSourceRoot : public RPageSource {
private:
   std::unique_ptr<RPageAllocatorKey> fPageAllocator;
   std::shared_ptr<RPagePool> fPagePool;

   /// Currently, an ntuple is stored as a directory in a TFile
   std::unique_ptr<TFile> fFile;
   TDirectory *fDirectory = nullptr;

   RPage PopulatePageFromCluster(ColumnHandle_t columnHandle, const RClusterDescriptor &clusterDescriptor,
                                 ClusterSize_t::ValueType clusterIndex);

protected:
   RNTupleDescriptor DoAttach() final;

public:
<<<<<<< HEAD
   RPageSourceRoot(std::string_view ntupleName, RSettings settings);
   RPageSourceRoot(std::string_view ntupleName, std::string_view path);
   RPageSourceRoot(TDirectory* directory);
=======
   RPageSourceRoot(std::string_view ntupleName, std::string_view path, const RNTupleReadOptions &options);
>>>>>>> 8daaa01e
   std::unique_ptr<RPageSource> Clone() const final;
   virtual ~RPageSourceRoot();

   RPage PopulatePage(ColumnHandle_t columnHandle, NTupleSize_t globalIndex) final;
   RPage PopulatePage(ColumnHandle_t columnHandle, const RClusterIndex &clusterIndex) final;
   void ReleasePage(RPage &page) final;
};

} // namespace Detail

} // namespace Experimental
} // namespace ROOT

#endif<|MERGE_RESOLUTION|>--- conflicted
+++ resolved
@@ -125,13 +125,8 @@
    RNTupleDescriptor DoAttach() final;
 
 public:
-<<<<<<< HEAD
-   RPageSourceRoot(std::string_view ntupleName, RSettings settings);
-   RPageSourceRoot(std::string_view ntupleName, std::string_view path);
+   RPageSourceRoot(std::string_view ntupleName, std::string_view path, const RNTupleReadOptions &options);
    RPageSourceRoot(TDirectory* directory);
-=======
-   RPageSourceRoot(std::string_view ntupleName, std::string_view path, const RNTupleReadOptions &options);
->>>>>>> 8daaa01e
    std::unique_ptr<RPageSource> Clone() const final;
    virtual ~RPageSourceRoot();
 
