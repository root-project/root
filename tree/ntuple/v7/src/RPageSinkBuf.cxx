--- conflicted
+++ resolved
@@ -160,16 +160,8 @@
       }
       fInnerSink->CommitSealedPageV(toCommit);
 
-<<<<<<< HEAD
-      for (auto &bufColumn : fBufferedColumns) {
-         auto drained = bufColumn.DrainBufferedPages();
-         for (auto &bufPage : std::get<std::deque<RColumnBuf::RPageZipItem>>(drained))
-            ReleasePage(bufPage.fPage);
-      }
-=======
       for (auto &bufColumn : fBufferedColumns)
          bufColumn.DropBufferedPages();
->>>>>>> 49ae85f5
       return fInnerSink->CommitCluster(nEntries);
    }
 
