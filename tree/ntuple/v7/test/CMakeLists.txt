--- conflicted
+++ resolved
@@ -70,7 +70,6 @@
     set(daos_test_pool ntuple-daos-test-pool)
   endif()
 
-<<<<<<< HEAD
   ROOT_ADD_GTEST(ntuple_storage_daos ntuple_storage_daos.cxx LIBRARIES ROOTNTuple MathCore CustomStruct)
   target_compile_definitions(ntuple_storage_daos PRIVATE R__DAOS_TEST_POOL="${daos_test_pool}")
 
@@ -78,12 +77,9 @@
     set_property(SOURCE ntuple_storage_daos.cxx
             APPEND PROPERTY COMPILE_DEFINITIONS R__DAOS_TEST_MOCK=1)
   endif()
-=======
-  ROOT_ADD_GTEST(ntuple_storage_daos ntuple_storage_daos.cxx LIBRARIES ROOTDataFrame ROOTNTuple MathCore CustomStruct)
 endif()
 
 if (davix OR builtin_davix)
   ROOT_ADD_GTEST(ntuple_storage_s3 ntuple_storage_s3.cxx LIBRARIES ROOTDataFrame ROOTNTuple MathCore CustomStruct)
   target_link_libraries(ntuple_storage_s3 PRIVATE ${DAOS_LIBRARIES})
->>>>>>> 2d7141c1
 endif()