# Copyright (C) 1995-2022, Rene Brun and Fons Rademakers.
# All rights reserved.
#
# For the licensing terms see $ROOTSYS/LICENSE.
# For the list of contributors see $ROOTSYS/README/CREDITS.

############################################################################
# CMakeLists.txt file for building ROOT tree/dataframe package
# @author Danilo Piparo CERN, Pere Mato CERN
############################################################################

if(NOT dataframe)
    return()
endif()

if(arrow)
  list(APPEND RDATAFRAME_EXTRA_HEADERS ROOT/RArrowDS.hxx)
  list(APPEND RDATAFRAME_EXTRA_INCLUDES -I${ARROW_INCLUDE_DIR})
endif()

if(sqlite)
  list(APPEND RDATAFRAME_EXTRA_HEADERS ROOT/RSqliteDS.hxx)
endif()

if(root7)
  list(APPEND RDATAFRAME_EXTRA_HEADERS ROOT/RNTupleDS.hxx)
  list(APPEND RDATAFRAME_EXTRA_DEPS ROOTNTuple)
endif()

if (imt)
  list(APPEND RDATAFRAME_EXTRA_DEPS Imt)
endif(imt)

set (EXTRA_DICT_OPTS)
if (runtime_cxxmodules AND WIN32)
  set (EXTRA_DICT_OPTS NO_CXXMODULE)
endif()

ROOT_STANDARD_LIBRARY_PACKAGE(ROOTDataFrame
  HEADERS
    ROOT/RCsvDS.hxx
    ROOT/RDataFrame.hxx
    ROOT/RDataSource.hxx
    ROOT/RDFHelpers.hxx
    ROOT/RLazyDS.hxx
    ROOT/RResultHandle.hxx
    ROOT/RResultPtr.hxx
    ROOT/RRootDS.hxx
    ROOT/RSnapshotOptions.hxx
    ROOT/RTrivialDS.hxx
    ROOT/RDF/ActionHelpers.hxx
    ROOT/RDF/ColumnReaderUtils.hxx
    ROOT/RDF/GraphNode.hxx
    ROOT/RDF/GraphUtils.hxx
    ROOT/RDF/HistoModels.hxx
    ROOT/RDF/InterfaceUtils.hxx
    ROOT/RDF/RActionBase.hxx
    ROOT/RDF/RAction.hxx
    ROOT/RDF/RActionImpl.hxx
    ROOT/RDF/RColumnRegister.hxx
    ROOT/RDF/RNewSampleNotifier.hxx
    ROOT/RDF/RSampleInfo.hxx
    ROOT/RDF/RDefineBase.hxx
    ROOT/RDF/RDefine.hxx
    ROOT/RDF/RDefinePerSample.hxx
    ROOT/RDF/RDefineReader.hxx
    ROOT/RDF/RDSColumnReader.hxx
    ROOT/RDF/RColumnReaderBase.hxx
    ROOT/RDF/RCutFlowReport.hxx
    ROOT/RDF/RDatasetSpec.hxx
    ROOT/RDF/RDisplay.hxx
    ROOT/RDF/RFilterBase.hxx
    ROOT/RDF/RFilter.hxx
    ROOT/RDF/RInterface.hxx
    ROOT/RDF/RInterfaceBase.hxx
    ROOT/RDF/RJittedAction.hxx
    ROOT/RDF/RJittedDefine.hxx
    ROOT/RDF/RJittedFilter.hxx
    ROOT/RDF/RJittedVariation.hxx
    ROOT/RDF/RLazyDSImpl.hxx
    ROOT/RDF/RLoopManager.hxx
    ROOT/RDF/RMergeableValue.hxx
    ROOT/RDF/RMetaData.hxx
    ROOT/RDF/RNodeBase.hxx
    ROOT/RDF/RRangeBase.hxx
    ROOT/RDF/RRange.hxx
    ROOT/RDF/RResultMap.hxx
    ROOT/RDF/RSample.hxx
    ROOT/RDF/RTreeColumnReader.hxx
    ROOT/RDF/RVariation.hxx
    ROOT/RDF/RVariationBase.hxx
    ROOT/RDF/RVariationReader.hxx
    ROOT/RDF/RVariationsDescription.hxx
    ROOT/RDF/RVariedAction.hxx
    ROOT/RDF/Utils.hxx
    ROOT/RDF/PyROOTHelpers.hxx
    ROOT/RDF/RDFDescription.hxx
    ${RDATAFRAME_EXTRA_HEADERS}
  SOURCES
    src/RActionBase.cxx
    src/RCsvDS.cxx
    src/RDefineBase.cxx
    src/RCutFlowReport.cxx
    src/RDataFrame.cxx
    src/RDatasetSpec.cxx
    src/RDFActionHelpers.cxx
    src/RDFColumnRegister.cxx
    src/RDFDisplay.cxx
    src/RDFGraphUtils.cxx
    src/RDFHistoModels.cxx
    src/RDFInterfaceUtils.cxx
    src/RDFUtils.cxx
    src/RDFHelpers.cxx
    src/RFilterBase.cxx
    src/RInterfaceBase.cxx
    src/RInterface.cxx
    src/RJittedAction.cxx
    src/RJittedDefine.cxx
    src/RJittedFilter.cxx
    src/RJittedVariation.cxx
    src/RLoopManager.cxx
    src/RMetaData.cxx
    src/RRangeBase.cxx
    src/RSample.cxx
<<<<<<< HEAD
=======
    src/RResultPtr.cxx
>>>>>>> 49ae85f5
    src/RVariationBase.cxx
    src/RVariationsDescription.cxx
    src/RRootDS.cxx
    src/RTrivialDS.cxx
    src/RDFDescription.cxx
  DICTIONARY_OPTIONS
    -writeEmptyRootPCM
    ${RDATAFRAME_EXTRA_INCLUDES}
  DEPENDENCIES
    Tree
    TreePlayer
    Hist
    RIO
    ROOTVecOps
    ${RDATAFRAME_EXTRA_DEPS}
  ${EXTRA_DICT_OPTS}
)

if(arrow)
  target_sources(ROOTDataFrame PRIVATE src/RArrowDS.cxx)
  target_include_directories(ROOTDataFrame PRIVATE ${ARROW_INCLUDE_DIR})
  target_link_libraries(ROOTDataFrame PRIVATE ${ARROW_SHARED_LIB})
endif()

if(sqlite)
  target_sources(ROOTDataFrame PRIVATE src/RSqliteDS.cxx)
  target_include_directories(ROOTDataFrame PRIVATE ${SQLITE_INCLUDE_DIR})
  target_link_libraries(ROOTDataFrame PRIVATE ${SQLITE_LIBRARIES})
endif()

if(root7)
  target_sources(ROOTDataFrame PRIVATE src/RNTupleDS.cxx)
endif(root7)

if(MSVC)
  target_compile_definitions(ROOTDataFrame PRIVATE _USE_MATH_DEFINES)
endif()

if(builtin_nlohmannjson)
  target_include_directories(ROOTDataFrame PRIVATE ${CMAKE_SOURCE_DIR}/builtins)
else()
  target_link_libraries(ROOTDataFrame PRIVATE nlohmann_json::nlohmann_json)
endif()

ROOT_ADD_TEST_SUBDIRECTORY(test)<|MERGE_RESOLUTION|>--- conflicted
+++ resolved
@@ -122,10 +122,7 @@
     src/RMetaData.cxx
     src/RRangeBase.cxx
     src/RSample.cxx
-<<<<<<< HEAD
-=======
     src/RResultPtr.cxx
->>>>>>> 49ae85f5
     src/RVariationBase.cxx
     src/RVariationsDescription.cxx
     src/RRootDS.cxx
