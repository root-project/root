// Author: Enrico Guiraud, Danilo Piparo CERN  12/2016

/*************************************************************************
 * Copyright (C) 1995-2018, Rene Brun and Fons Rademakers.               *
 * All rights reserved.                                                  *
 *                                                                       *
 * For the licensing terms see $ROOTSYS/LICENSE.                         *
 * For the list of contributors see $ROOTSYS/README/CREDITS.             *
 *************************************************************************/

/**
  \defgroup dataframe Dataframe
ROOT's RDataFrame allows to analyse data stored in TTrees with a high level interface.
*/

#ifndef ROOT_RDATAFRAME
#define ROOT_RDATAFRAME

#include "TROOT.h" // To allow ROOT::EnableImplicitMT without including ROOT.h
#include "ROOT/RDF/RDatasetSpec.hxx"
#include "ROOT/RDF/RInterface.hxx"
#include "ROOT/RDF/Utils.hxx"
#include "ROOT/RStringView.hxx"
#include "RtypesCore.h"

#include <initializer_list>
#include <memory>
#include <string>
#include <vector>

class TDirectory;
class TTree;

namespace ROOT {

class RDataFrame;

namespace Internal {
namespace RDF {
ROOT::RDataFrame MakeDataFrameFromSpec(const RDatasetSpec &spec);
} // namespace RDF
} // namespace Internal

namespace RDF {
class RDataSource;
}

namespace RDFDetail = ROOT::Detail::RDF;

class RDataFrame : public ROOT::RDF::RInterface<RDFDetail::RLoopManager> {
public:
   using ColumnNames_t = ROOT::RDF::ColumnNames_t;
   RDataFrame(std::string_view treeName, std::string_view filenameglob, const ColumnNames_t &defaultColumns = {});
   RDataFrame(std::string_view treename, const std::vector<std::string> &filenames,
              const ColumnNames_t &defaultColumns = {});
   RDataFrame(std::string_view treename, std::initializer_list<std::string> filenames,
              const ColumnNames_t &defaultColumns = {}):
              RDataFrame(treename, std::vector<std::string>(std::move(filenames)), defaultColumns) {}
   RDataFrame(std::string_view treeName, ::TDirectory *dirPtr, const ColumnNames_t &defaultColumns = {});
   RDataFrame(TTree &tree, const ColumnNames_t &defaultColumns = {});
   RDataFrame(ULong64_t numEntries);
<<<<<<< HEAD
   RDataFrame(std::unique_ptr<ROOT::RDF::RDataSource>, const ColumnNames_t &defaultBranches = {});

   friend RDataFrame ROOT::Internal::RDF::MakeDataFrameFromSpec(const ROOT::Internal::RDF::RDatasetSpec &spec);

private:
   RDataFrame(ROOT::Internal::RDF::RDatasetSpec spec);
=======
   RDataFrame(std::unique_ptr<ROOT::RDF::RDataSource>, const ColumnNames_t &defaultColumns = {});
   RDataFrame(ROOT::RDF::Experimental::RDatasetSpec spec);
>>>>>>> 18b4f317
};

namespace RDF {
namespace Experimental {

////////////////////////////////////////////////////////////////////////////////////////////////
/// \brief Factory method to create an RDataFrame from a JSON specification file.
/// \param[in] jsonFile Path of the JSON file, which should follow the format described in
///                     https://github.com/root-project/root/issues/11624
ROOT::RDataFrame FromSpec(const std::string &jsonFile);

} // namespace Experimental
} // namespace RDF

} // ns ROOT

/// Print a RDataFrame at the prompt
namespace cling {
std::string printValue(ROOT::RDataFrame *tdf);
} // ns cling

#endif // ROOT_RDATAFRAME<|MERGE_RESOLUTION|>--- conflicted
+++ resolved
@@ -32,15 +32,6 @@
 class TTree;
 
 namespace ROOT {
-
-class RDataFrame;
-
-namespace Internal {
-namespace RDF {
-ROOT::RDataFrame MakeDataFrameFromSpec(const RDatasetSpec &spec);
-} // namespace RDF
-} // namespace Internal
-
 namespace RDF {
 class RDataSource;
 }
@@ -59,17 +50,8 @@
    RDataFrame(std::string_view treeName, ::TDirectory *dirPtr, const ColumnNames_t &defaultColumns = {});
    RDataFrame(TTree &tree, const ColumnNames_t &defaultColumns = {});
    RDataFrame(ULong64_t numEntries);
-<<<<<<< HEAD
-   RDataFrame(std::unique_ptr<ROOT::RDF::RDataSource>, const ColumnNames_t &defaultBranches = {});
-
-   friend RDataFrame ROOT::Internal::RDF::MakeDataFrameFromSpec(const ROOT::Internal::RDF::RDatasetSpec &spec);
-
-private:
-   RDataFrame(ROOT::Internal::RDF::RDatasetSpec spec);
-=======
    RDataFrame(std::unique_ptr<ROOT::RDF::RDataSource>, const ColumnNames_t &defaultColumns = {});
    RDataFrame(ROOT::RDF::Experimental::RDatasetSpec spec);
->>>>>>> 18b4f317
 };
 
 namespace RDF {
