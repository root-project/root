--- conflicted
+++ resolved
@@ -57,14 +57,9 @@
    void ResetReportCount() final;
    void InitNode() final;
    void AddFilterName(std::vector<std::string> &filters) final;
-<<<<<<< HEAD
-   void FinaliseSlot(unsigned int slot) final;
-   std::shared_ptr<RDFGraphDrawing::GraphNode> GetGraph();
-=======
    void FinalizeSlot(unsigned int slot) final;
    std::shared_ptr<RDFGraphDrawing::GraphNode>
    GetGraph(std::unordered_map<void *, std::shared_ptr<RDFGraphDrawing::GraphNode>> &visitedMap) final;
->>>>>>> 18b4f317
    std::shared_ptr<RNodeBase> GetVariedFilter(const std::string &variationName) final;
 };
 
