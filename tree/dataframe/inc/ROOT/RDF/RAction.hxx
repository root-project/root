// Author: Enrico Guiraud, Danilo Piparo CERN  09/2018

/*************************************************************************
 * Copyright (C) 1995-2020, Rene Brun and Fons Rademakers.               *
 * All rights reserved.                                                  *
 *                                                                       *
 * For the licensing terms see $ROOTSYS/LICENSE.                         *
 * For the list of contributors see $ROOTSYS/README/CREDITS.             *
 *************************************************************************/

#ifndef ROOT_RACTION
#define ROOT_RACTION

#include "ROOT/RDF/ColumnReaderUtils.hxx"
#include "ROOT/RDF/GraphNode.hxx"
#include "ROOT/RDF/RActionBase.hxx"
#include "ROOT/RDF/RColumnReaderBase.hxx"
#include "ROOT/RDF/Utils.hxx" // ColumnNames_t, IsInternalColumn
#include "ROOT/RDF/RLoopManager.hxx"
#include "ROOT/RDF/RVariedAction.hxx"

#include <array>
#include <cstddef> // std::size_t
#include <memory>
#include <string>
#include <vector>

namespace ROOT {
namespace Internal {
namespace RDF {

namespace RDFDetail = ROOT::Detail::RDF;
namespace RDFGraphDrawing = ROOT::Internal::RDF::GraphDrawing;

namespace GraphDrawing {
std::shared_ptr<GraphNode> AddDefinesToGraph(std::shared_ptr<GraphNode> node, const RColumnRegister &colRegister,
                                             const std::vector<std::string> &prevNodeDefines,
                                             std::unordered_map<void *, std::shared_ptr<GraphNode>> &visitedMap);
} // namespace GraphDrawing

// clang-format off
/**
 * \class ROOT::Internal::RDF::RAction
 * \ingroup dataframe
 * \brief A RDataFrame node that produces a result
 * \tparam Helper The action helper type, which implements the concrete action logic (e.g. FillHelper, SnapshotHelper)
 * \tparam PrevNode The type of the parent node in the computation graph
 * \tparam ColumnTypes_t A TypeList with the types of the input columns
 *
 */
// clang-format on
template <typename Helper, typename PrevNode, typename ColumnTypes_t = typename Helper::ColumnTypes_t>
class R__CLING_PTRCHECK(off) RAction : public RActionBase {
   using TypeInd_t = std::make_index_sequence<ColumnTypes_t::list_size>;

   Helper fHelper;
   const std::shared_ptr<PrevNode> fPrevNodePtr;
   PrevNode &fPrevNode;
   /// Column readers per slot and per input column
   std::vector<std::array<RColumnReaderBase *, ColumnTypes_t::list_size>> fValues;

   /// The nth flag signals whether the nth input column is a custom column or not.
   std::array<bool, ColumnTypes_t::list_size> fIsDefine;

public:
   RAction(Helper &&h, const ColumnNames_t &columns, std::shared_ptr<PrevNode> pd, const RColumnRegister &colRegister)
      : RActionBase(pd->GetLoopManagerUnchecked(), columns, colRegister, pd->GetVariations()),
        fHelper(std::forward<Helper>(h)), fPrevNodePtr(std::move(pd)), fPrevNode(*fPrevNodePtr), fValues(GetNSlots())
   {
      fLoopManager->Register(this);

      const auto nColumns = columns.size();
      for (auto i = 0u; i < nColumns; ++i)
         fIsDefine[i] = colRegister.IsDefineOrAlias(columns[i]);
   }

   RAction(const RAction &) = delete;
   RAction &operator=(const RAction &) = delete;

   ~RAction() { fLoopManager->Deregister(this); }

   /**
      Retrieve a wrapper to the result of the action that knows how to merge
      with others of the same type.
   */
   std::unique_ptr<RDFDetail::RMergeableValueBase> GetMergeableValue() const final
   {
      return fHelper.GetMergeableValue();
   }

   void Initialize() final { fHelper.Initialize(); }

   void InitSlot(TTreeReader *r, unsigned int slot) final
   {
      RColumnReadersInfo info{RActionBase::GetColumnNames(), RActionBase::GetColRegister(), fIsDefine.data(),
                              *fLoopManager};
      fValues[slot] = GetColumnReaders(slot, r, ColumnTypes_t{}, info);
      fHelper.InitTask(r, slot);
   }

   template <typename ColType>
   auto GetValueChecked(unsigned int slot, std::size_t readerIdx, Long64_t entry) -> ColType &
   {
      if (auto *val = fValues[slot][readerIdx]->template TryGet<ColType>(entry))
         return *val;

      throw std::out_of_range{"RDataFrame: Action (" + fHelper.GetActionName() +
                              ") could not retrieve value for column '" + fColumnNames[readerIdx] + "' for entry " +
                              std::to_string(entry) +
                              ". You can use the DefaultValueFor operation to provide a default value, or "
                              "FilterAvailable/FilterMissing to discard/keep entries with missing values instead."};
   }

   template <typename... ColTypes, std::size_t... S>
   void CallExec(unsigned int slot, Long64_t entry, TypeList<ColTypes...>, std::index_sequence<S...>)
   {
      ROOT::Internal::RDF::CallGuaranteedOrder{[&](auto &&...args) { return fHelper.Exec(slot, args...); },
<<<<<<< HEAD
                                               fValues[slot][S]->template Get<ColTypes>(entry)...};
=======
                                               GetValueChecked<ColTypes>(slot, S, entry)...};
>>>>>>> 4f177922
      (void)entry; // avoid unused parameter warning (gcc 12.1)
   }

   void Run(unsigned int slot, Long64_t entry) final
   {
      // check if entry passes all filters
      if (fPrevNode.CheckFilters(slot, entry))
         CallExec(slot, entry, ColumnTypes_t{}, TypeInd_t{});
   }

   void TriggerChildrenCount() final { fPrevNode.IncrChildrenCount(); }

   /// Clean-up operations to be performed at the end of a task.
   void FinalizeSlot(unsigned int slot) final
   {
      fValues[slot].fill(nullptr);
      fHelper.CallFinalizeTask(slot);
   }

   /// Clean-up and finalize the action result (e.g. merging slot-local results).
   /// It invokes the helper's Finalize method.
   void Finalize() final
   {
      fHelper.Finalize();
      SetHasRun();
   }

   std::shared_ptr<RDFGraphDrawing::GraphNode>
   GetGraph(std::unordered_map<void *, std::shared_ptr<RDFGraphDrawing::GraphNode>> &visitedMap) final
   {
      auto prevNode = fPrevNode.GetGraph(visitedMap);
      const auto &prevColumns = prevNode->GetDefinedColumns();

      // Action nodes do not need to go through CreateFilterNode: they are never common nodes between multiple branches
      const auto nodeType = HasRun() ? RDFGraphDrawing::ENodeType::kUsedAction : RDFGraphDrawing::ENodeType::kAction;
      auto thisNode =
         std::make_shared<RDFGraphDrawing::GraphNode>(fHelper.GetActionName(), visitedMap.size(), nodeType);
      visitedMap[(void *)this] = thisNode;

      auto upmostNode = AddDefinesToGraph(thisNode, GetColRegister(), prevColumns, visitedMap);

      thisNode->AddDefinedColumns(GetColRegister().GenerateColumnNames());
      upmostNode->SetPrevNode(prevNode);
      return thisNode;
   }

   /// This method is invoked to update a partial result during the event loop, right before passing the result to a
   /// user-defined callback registered via RResultPtr::RegisterCallback
   void *PartialUpdate(unsigned int slot) final { return fHelper.CallPartialUpdate(slot); }

   std::unique_ptr<RActionBase> MakeVariedAction(std::vector<void *> &&results) final
   {
      auto &&variations = GetVariations();
      auto &&nVariations = variations.size();
      assert(results.size() == nVariations);

      std::vector<Helper> helpers;
      helpers.reserve(nVariations);

      for (decltype(nVariations) i{}; i < nVariations; i++)
         helpers.emplace_back(fHelper.CallMakeNew(results[i], variations[i]));

      return std::unique_ptr<RActionBase>(new RVariedAction<Helper, PrevNode, ColumnTypes_t>{
         std::move(helpers), GetColumnNames(), fPrevNodePtr, GetColRegister()});
   }

   /**
    * \brief Returns a new action with a cloned helper.
    *
    * \param[in] newResult The result to be filled by the new action (needed to clone the helper).
    * \return A unique pointer to the new action.
    */
   std::unique_ptr<RActionBase> CloneAction(void *newResult) final
   {
      return std::make_unique<RAction>(fHelper.CallMakeNew(newResult), GetColumnNames(), fPrevNodePtr,
                                       GetColRegister());
   }

private:
   ROOT::RDF::SampleCallback_t GetSampleCallback() final { return fHelper.GetSampleCallback(); }
};

} // namespace RDF
} // namespace Internal
} // namespace ROOT

#endif // ROOT_RACTION<|MERGE_RESOLUTION|>--- conflicted
+++ resolved
@@ -115,11 +115,7 @@
    void CallExec(unsigned int slot, Long64_t entry, TypeList<ColTypes...>, std::index_sequence<S...>)
    {
       ROOT::Internal::RDF::CallGuaranteedOrder{[&](auto &&...args) { return fHelper.Exec(slot, args...); },
-<<<<<<< HEAD
-                                               fValues[slot][S]->template Get<ColTypes>(entry)...};
-=======
                                                GetValueChecked<ColTypes>(slot, S, entry)...};
->>>>>>> 4f177922
       (void)entry; // avoid unused parameter warning (gcc 12.1)
    }
 
