--- conflicted
+++ resolved
@@ -70,10 +70,6 @@
    /// The map key is the full variation name, e.g. "pt:up".
    std::unordered_map<std::string, std::unique_ptr<RDefineBase>> fVariedDefines;
 
-   /// Define objects corresponding to systematic variations other than nominal for this defined column.
-   /// The map key is the full variation name, e.g. "pt:up".
-   std::unordered_map<std::string, std::unique_ptr<RDefineBase>> fVariedDefines;
-
    template <typename... ColTypes, std::size_t... S>
    void UpdateHelper(unsigned int slot, Long64_t entry, TypeList<ColTypes...>, std::index_sequence<S...>, NoneTag)
    {
@@ -105,11 +101,7 @@
       : RDefineBase(name, type, colRegister, lm, columns, variationName), fExpression(std::move(expression)),
         fLastResults(lm.GetNSlots() * RDFInternal::CacheLineStep<ret_type>()), fValues(lm.GetNSlots())
    {
-<<<<<<< HEAD
-      fLoopManager->Book(this);
-=======
       fLoopManager->Register(this);
->>>>>>> 18b4f317
    }
 
    RDefine(const RDefine &) = delete;
@@ -118,18 +110,9 @@
 
    void InitSlot(TTreeReader *r, unsigned int slot) final
    {
-<<<<<<< HEAD
-      RDFInternal::RColumnReadersInfo info{fColumnNames, fColRegister, fIsDefine.data(), fLoopManager->GetDSValuePtrs(),
-                                           fLoopManager->GetDataSource()};
-      fValues[slot] = RDFInternal::MakeColumnReaders(slot, r, ColumnTypes_t{}, info, fVariation);
-=======
       RDFInternal::RColumnReadersInfo info{fColumnNames, fColRegister, fIsDefine.data(), *fLoopManager};
       fValues[slot] = RDFInternal::GetColumnReaders(slot, r, ColumnTypes_t{}, info, fVariation);
->>>>>>> 18b4f317
       fLastCheckedEntry[slot * RDFInternal::CacheLineStep<Long64_t>()] = -1;
-
-      for (auto &e : fVariedDefines)
-         e.second->InitSlot(r, slot);
    }
 
    /// Return the (type-erased) address of the Define'd value for the given processing slot.
@@ -164,19 +147,6 @@
    /// Create clones of this Define that work with values in varied "universes".
    void MakeVariations(const std::vector<std::string> &variations) final
    {
-<<<<<<< HEAD
-      for (auto &v : fValues[slot])
-         v.reset();
-
-      for (auto &e : fVariedDefines)
-         e.second->FinaliseSlot(slot);
-   }
-
-   /// Create clones of this Define that work with values in varied "universes".
-   void MakeVariations(const std::vector<std::string> &variations) final
-   {
-=======
->>>>>>> 18b4f317
       for (const auto &variation : variations) {
          if (std::find(fVariationDeps.begin(), fVariationDeps.end(), variation) == fVariationDeps.end()) {
             // this Defined quantity does not depend on this variation, so no need to create a varied RDefine
