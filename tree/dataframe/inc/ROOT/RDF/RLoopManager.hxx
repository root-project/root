--- conflicted
+++ resolved
@@ -11,11 +11,8 @@
 #ifndef ROOT_RLOOPMANAGER
 #define ROOT_RLOOPMANAGER
 
-<<<<<<< HEAD
-=======
 #include "ROOT/InternalTreeUtils.hxx" // RNoCleanupNotifier
 #include "ROOT/RDF/RColumnReaderBase.hxx"
->>>>>>> 18b4f317
 #include "ROOT/RDF/RDatasetSpec.hxx"
 #include "ROOT/RDF/RNodeBase.hxx"
 #include "ROOT/RDF/RNewSampleNotifier.hxx"
@@ -127,15 +124,12 @@
    std::shared_ptr<TTree> fTree{nullptr};
    Long64_t fBeginEntry{0};
    Long64_t fEndEntry{std::numeric_limits<Long64_t>::max()};
-<<<<<<< HEAD
-=======
 
    /// Keys are `fname + "/" + treename` as RSampleInfo::fID; Values are pointers to the corresponding sample
    std::unordered_map<std::string, ROOT::RDF::Experimental::RSample *> fSampleMap;
    /// Samples need to survive throughout the whole event loop, hence stored as an attribute
    std::vector<ROOT::RDF::Experimental::RSample> fSamples;
 
->>>>>>> 18b4f317
    std::vector<std::unique_ptr<TTree>> fFriends; ///< Friends of the fTree. Only used if we constructed fTree ourselves.
    const ColumnNames_t fDefaultColumns;
    const ULong64_t fNEmptyEntries{0};
@@ -181,13 +175,7 @@
    RLoopManager(TTree *tree, const ColumnNames_t &defaultBranches);
    RLoopManager(ULong64_t nEmptyEntries);
    RLoopManager(std::unique_ptr<RDataSource> ds, const ColumnNames_t &defaultBranches);
-<<<<<<< HEAD
-   /// \cond HIDDEN_SYMBOLS
-   RLoopManager(ROOT::Internal::RDF::RDatasetSpec &&spec);
-   /// \endcond
-=======
    RLoopManager(ROOT::RDF::Experimental::RDatasetSpec &&spec);
->>>>>>> 18b4f317
    RLoopManager(const RLoopManager &) = delete;
    RLoopManager &operator=(const RLoopManager &) = delete;
 
@@ -208,11 +196,7 @@
    void Deregister(RRangeBase *rangePtr);
    void Register(RDefineBase *definePtr);
    void Deregister(RDefineBase *definePtr);
-<<<<<<< HEAD
-   void Book(RDFInternal::RVariationBase *varPtr);
-=======
    void Register(RDFInternal::RVariationBase *varPtr);
->>>>>>> 18b4f317
    void Deregister(RDFInternal::RVariationBase *varPtr);
    bool CheckFilters(unsigned int, Long64_t) final;
    unsigned int GetNSlots() const { return fNSlots; }
