--- conflicted
+++ resolved
@@ -214,12 +214,6 @@
    /// management.
    std::any fTTreeLifeline{};
 
-   ROOT::Internal::RDF::RStringCache fCachedColNames;
-   std::set<std::pair<std::string_view, std::unique_ptr<ROOT::Internal::RDF::RDefinesWithReaders>>>
-      fUniqueDefinesWithReaders;
-   std::set<std::pair<std::string_view, std::unique_ptr<ROOT::Internal::RDF::RVariationsWithReaders>>>
-      fUniqueVariationsWithReaders;
-
 public:
    RLoopManager(const ColumnNames_t &defaultColumns = {});
    RLoopManager(TTree *tree, const ColumnNames_t &defaultBranches);
@@ -233,11 +227,7 @@
    RLoopManager &operator=(const RLoopManager &) = delete;
    RLoopManager(RLoopManager &&) = delete;
    RLoopManager &operator=(RLoopManager &&) = delete;
-<<<<<<< HEAD
-   ~RLoopManager() = default;
-=======
    ~RLoopManager() override;
->>>>>>> 4f177922
 
    void Jit();
    RLoopManager *GetLoopManagerUnchecked() final { return this; }
@@ -310,8 +300,6 @@
    {
       return fUniqueVariationsWithReaders;
    }
-<<<<<<< HEAD
-=======
 
    void SetTTreeLifeline(std::any lifeline);
    /// Register a slot stack to be used by this RLoopManager. This allows for sharing RDataFrame helpers safely in the
@@ -339,7 +327,6 @@
    /// The task run by every thread on an entry range (known by the input TTreeReader), for the TTree data source.
    void
    TTreeThreadTask(TTreeReader &treeReader, ROOT::Internal::RSlotStack &slotStack, std::atomic<ULong64_t> &entryCount);
->>>>>>> 4f177922
 };
 
 /// \brief Create an RLoopManager that reads a TChain.
