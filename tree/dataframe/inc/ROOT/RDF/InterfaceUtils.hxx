// Author: Enrico Guiraud, Danilo Piparo CERN  02/2018

/*************************************************************************
 * Copyright (C) 1995-2018, Rene Brun and Fons Rademakers.               *
 * All rights reserved.                                                  *
 *                                                                       *
 * For the licensing terms see $ROOTSYS/LICENSE.                         *
 * For the list of contributors see $ROOTSYS/README/CREDITS.             *
 *************************************************************************/

#ifndef ROOT_RDF_TINTERFACE_UTILS
#define ROOT_RDF_TINTERFACE_UTILS

#include "RColumnRegister.hxx"
#include <ROOT/RDF/RAction.hxx>
#include <ROOT/RDF/ActionHelpers.hxx> // for BuildAction
#include <ROOT/RDF/RColumnRegister.hxx>
#include <ROOT/RDF/RDefine.hxx>
#include <ROOT/RDF/RDefinePerSample.hxx>
#include <ROOT/RDF/RFilter.hxx>
#include <ROOT/RDF/Utils.hxx>
#include <ROOT/RDF/RJittedAction.hxx>
#include <ROOT/RDF/RJittedDefine.hxx>
#include <ROOT/RDF/RJittedFilter.hxx>
#include <ROOT/RDF/RJittedVariation.hxx>
#include <ROOT/RDF/RLoopManager.hxx>
#include <ROOT/RStringView.hxx>
#include <ROOT/RDF/RVariation.hxx>
#include <ROOT/TypeTraits.hxx>
#include <TError.h> // gErrorIgnoreLevel
#include <TH1.h>
#include <TROOT.h> // IsImplicitMTEnabled

#ifdef ROOT_RDF_CUDA
#include <ROOT/RDF/CUDAFillHelper.hxx>
#endif

#include <deque>
#include <functional>
#include <map>
#include <memory>
#include <string>
#include <type_traits>
#include <typeinfo>
#include <vector>
#include <unordered_map>

class TObjArray;
class TTree;
namespace ROOT {
namespace Detail {
namespace RDF {
class RNodeBase;
}
} // namespace Detail
namespace RDF {
template <typename T>
class RResultPtr;
template <typename T, typename V>
class RInterface;
using RNode = RInterface<::ROOT::Detail::RDF::RNodeBase, void>;
class RDataSource;
} // namespace RDF

} // namespace ROOT

/// \cond HIDDEN_SYMBOLS

namespace ROOT {
namespace Internal {
namespace RDF {
using namespace ROOT::Detail::RDF;
using namespace ROOT::RDF;
namespace TTraits = ROOT::TypeTraits;

std::string DemangleTypeIdName(const std::type_info &typeInfo);

ColumnNames_t
ConvertRegexToColumns(const ColumnNames_t &colNames, std::string_view columnNameRegexp, std::string_view callerName);

/// An helper object that sets and resets gErrorIgnoreLevel via RAII.
class RIgnoreErrorLevelRAII {
private:
   int fCurIgnoreErrorLevel = gErrorIgnoreLevel;

public:
   RIgnoreErrorLevelRAII(int errorIgnoreLevel) { gErrorIgnoreLevel = errorIgnoreLevel; }
   ~RIgnoreErrorLevelRAII() { gErrorIgnoreLevel = fCurIgnoreErrorLevel; }
};

/****** BuildAction overloads *******/

// clang-format off
/// This namespace defines types to be used for tag dispatching in RInterface.
namespace ActionTags {
struct Histo1D{};
struct Histo2D{};
struct Histo3D{};
struct HistoND{};
struct Graph{};
struct GraphAsymmErrors{};
struct Profile1D{};
struct Profile2D{};
struct Min{};
struct Max{};
struct Sum{};
struct Mean{};
struct Fill{};
struct StdDev{};
struct Display{};
struct Snapshot{};
struct Book{};
}
// clang-format on

template <typename T, bool ISV6HISTO = std::is_base_of<TH1, std::decay_t<T>>::value>
struct HistoUtils {
   static void SetCanExtendAllAxes(T &h) { h.SetCanExtend(::TH1::kAllAxes); }
   static bool HasAxisLimits(T &h)
   {
      auto xaxis = h.GetXaxis();
      return !(xaxis->GetXmin() == 0. && xaxis->GetXmax() == 0.);
   }
};

template <typename T>
struct HistoUtils<T, false> {
   static void SetCanExtendAllAxes(T &) {}
   static bool HasAxisLimits(T &) { return true; }
};

template <class T>
struct has_getxaxis {
   static std::false_type test(...);

   template <class U>
   static auto test(U) -> decltype(std::declval<U>().GetXaxis(), std::true_type{});

   static constexpr bool value = decltype(test(std::declval<T>()))::value;
};

template <class T>
constexpr bool has_getxaxis_v = has_getxaxis<T>::value;

// Generic filling (covers Histo2D, Histo3D, HistoND, Profile1D and Profile2D actions, with and without weights)
template <typename... ColTypes, typename ActionTag, typename ActionResultType, typename PrevNodeType>
std::unique_ptr<RActionBase>
BuildAction(const ColumnNames_t &bl, const std::shared_ptr<ActionResultType> &h, const unsigned int nSlots,
            std::shared_ptr<PrevNodeType> prevNode, ActionTag, const RColumnRegister &colRegister)
{
#ifdef ROOT_RDF_CUDA
   // Avoid compilation errors for custom objects for which the dimension is unknown, like CustomFiller in
   // tree/dataframe/test/datagframe_helpers.cxx
   if constexpr (has_getxaxis_v<ActionResultType>) {
      if (getenv("CUDA_HIST")) {
         using Helper_t = ROOT::Experimental::CUDAFillHelper<ActionResultType>;
         using Action_t = RAction<Helper_t, PrevNodeType, TTraits::TypeList<ColTypes...>>;
         return std::make_unique<Action_t>(Helper_t(h, nSlots), bl, std::move(prevNode), colRegister);
      }
   }

   using Helper_t = FillHelper<ActionResultType>;
   using Action_t = RAction<Helper_t, PrevNodeType, TTraits::TypeList<ColTypes...>>;
   return std::make_unique<Action_t>(Helper_t(h, nSlots), bl, std::move(prevNode), colRegister);
#else
   using Helper_t = FillHelper<ActionResultType>;
   using Action_t = RAction<Helper_t, PrevNodeType, TTraits::TypeList<ColTypes...>>;
   return std::make_unique<Action_t>(Helper_t(h, nSlots), bl, std::move(prevNode), colRegister);
#endif
}

// Histo1D filling (must handle the special case of distinguishing FillHelper and BufferedFillHelper
template <typename... ColTypes, typename PrevNodeType>
std::unique_ptr<RActionBase>
BuildAction(const ColumnNames_t &bl, const std::shared_ptr<::TH1D> &h, const unsigned int nSlots,
            std::shared_ptr<PrevNodeType> prevNode, ActionTags::Histo1D, const RColumnRegister &colRegister)
{
   auto hasAxisLimits = HistoUtils<::TH1D>::HasAxisLimits(*h);

<<<<<<< HEAD
#ifdef ROOT_RDF_CUDA
   if (getenv("CUDA_HIST")) {
      using Helper_t = ROOT::Experimental::CUDAFillHelper<::TH1D>;
      using Action_t = RAction<Helper_t, PrevNodeType, TTraits::TypeList<ColTypes...>>;
      return std::make_unique<Action_t>(Helper_t(h, nSlots), bl, std::move(prevNode), colRegister);
   } else
#endif
      if (hasAxisLimits) {
=======
   if (hasAxisLimits || !IsImplicitMTEnabled()) {
>>>>>>> f2f67553
      using Helper_t = FillHelper<::TH1D>;
      using Action_t = RAction<Helper_t, PrevNodeType, TTraits::TypeList<ColTypes...>>;
      return std::make_unique<Action_t>(Helper_t(h, nSlots), bl, std::move(prevNode), colRegister);
   } else {
      using Helper_t = BufferedFillHelper;
      using Action_t = RAction<Helper_t, PrevNodeType, TTraits::TypeList<ColTypes...>>;
      return std::make_unique<Action_t>(Helper_t(h, nSlots), bl, std::move(prevNode), colRegister);
   }
}

template <typename... ColTypes, typename PrevNodeType>
std::unique_ptr<RActionBase>
BuildAction(const ColumnNames_t &bl, const std::shared_ptr<TGraph> &g, const unsigned int nSlots,
            std::shared_ptr<PrevNodeType> prevNode, ActionTags::Graph, const RColumnRegister &colRegister)
{
   using Helper_t = FillTGraphHelper;
   using Action_t = RAction<Helper_t, PrevNodeType, TTraits::TypeList<ColTypes...>>;
   return std::make_unique<Action_t>(Helper_t(g, nSlots), bl, std::move(prevNode), colRegister);
}

template <typename... ColTypes, typename PrevNodeType>
std::unique_ptr<RActionBase>
BuildAction(const ColumnNames_t &bl, const std::shared_ptr<TGraphAsymmErrors> &g, const unsigned int nSlots,
            std::shared_ptr<PrevNodeType> prevNode, ActionTags::GraphAsymmErrors, const RColumnRegister &colRegister)
{
   using Helper_t = FillTGraphAsymmErrorsHelper;
   using Action_t = RAction<Helper_t, PrevNodeType, TTraits::TypeList<ColTypes...>>;
   return std::make_unique<Action_t>(Helper_t(g, nSlots), bl, std::move(prevNode), colRegister);
}

// Min action
template <typename ColType, typename PrevNodeType, typename ActionResultType>
std::unique_ptr<RActionBase>
BuildAction(const ColumnNames_t &bl, const std::shared_ptr<ActionResultType> &minV, const unsigned int nSlots,
            std::shared_ptr<PrevNodeType> prevNode, ActionTags::Min, const RColumnRegister &colRegister)
{
   using Helper_t = MinHelper<ActionResultType>;
   using Action_t = RAction<Helper_t, PrevNodeType, TTraits::TypeList<ColType>>;
   return std::make_unique<Action_t>(Helper_t(minV, nSlots), bl, std::move(prevNode), colRegister);
}

// Max action
template <typename ColType, typename PrevNodeType, typename ActionResultType>
std::unique_ptr<RActionBase>
BuildAction(const ColumnNames_t &bl, const std::shared_ptr<ActionResultType> &maxV, const unsigned int nSlots,
            std::shared_ptr<PrevNodeType> prevNode, ActionTags::Max, const RColumnRegister &colRegister)
{
   using Helper_t = MaxHelper<ActionResultType>;
   using Action_t = RAction<Helper_t, PrevNodeType, TTraits::TypeList<ColType>>;
   return std::make_unique<Action_t>(Helper_t(maxV, nSlots), bl, std::move(prevNode), colRegister);
}

// Sum action
template <typename ColType, typename PrevNodeType, typename ActionResultType>
std::unique_ptr<RActionBase>
BuildAction(const ColumnNames_t &bl, const std::shared_ptr<ActionResultType> &sumV, const unsigned int nSlots,
            std::shared_ptr<PrevNodeType> prevNode, ActionTags::Sum, const RColumnRegister &colRegister)
{
   using Helper_t = SumHelper<ActionResultType>;
   using Action_t = RAction<Helper_t, PrevNodeType, TTraits::TypeList<ColType>>;
   return std::make_unique<Action_t>(Helper_t(sumV, nSlots), bl, std::move(prevNode), colRegister);
}

// Mean action
template <typename ColType, typename PrevNodeType>
std::unique_ptr<RActionBase>
BuildAction(const ColumnNames_t &bl, const std::shared_ptr<double> &meanV, const unsigned int nSlots,
            std::shared_ptr<PrevNodeType> prevNode, ActionTags::Mean, const RColumnRegister &colRegister)
{
   using Helper_t = MeanHelper;
   using Action_t = RAction<Helper_t, PrevNodeType, TTraits::TypeList<ColType>>;
   return std::make_unique<Action_t>(Helper_t(meanV, nSlots), bl, std::move(prevNode), colRegister);
}

// Standard Deviation action
template <typename ColType, typename PrevNodeType>
std::unique_ptr<RActionBase>
BuildAction(const ColumnNames_t &bl, const std::shared_ptr<double> &stdDeviationV, const unsigned int nSlots,
            std::shared_ptr<PrevNodeType> prevNode, ActionTags::StdDev, const RColumnRegister &colRegister)
{
   using Helper_t = StdDevHelper;
   using Action_t = RAction<Helper_t, PrevNodeType, TTraits::TypeList<ColType>>;
   return std::make_unique<Action_t>(Helper_t(stdDeviationV, nSlots), bl, prevNode, colRegister);
}

using displayHelperArgs_t = std::pair<size_t, std::shared_ptr<ROOT::RDF::RDisplay>>;

// Display action
template <typename... ColTypes, typename PrevNodeType>
std::unique_ptr<RActionBase>
BuildAction(const ColumnNames_t &bl, const std::shared_ptr<displayHelperArgs_t> &helperArgs, const unsigned int,
            std::shared_ptr<PrevNodeType> prevNode, ActionTags::Display, const RColumnRegister &colRegister)
{
   using Helper_t = DisplayHelper<PrevNodeType>;
   using Action_t = RAction<Helper_t, PrevNodeType, TTraits::TypeList<ColTypes...>>;
   return std::make_unique<Action_t>(Helper_t(helperArgs->first, helperArgs->second, prevNode), bl, prevNode,
                                     colRegister);
}

struct SnapshotHelperArgs {
   std::string fFileName;
   std::string fDirName;
   std::string fTreeName;
   std::vector<std::string> fOutputColNames;
   ROOT::RDF::RSnapshotOptions fOptions;
};

// Snapshot action
template <typename... ColTypes, typename PrevNodeType>
std::unique_ptr<RActionBase>
BuildAction(const ColumnNames_t &colNames, const std::shared_ptr<SnapshotHelperArgs> &snapHelperArgs,
            const unsigned int nSlots, std::shared_ptr<PrevNodeType> prevNode, ActionTags::Snapshot,
            const RColumnRegister &colRegister)
{
   const auto &filename = snapHelperArgs->fFileName;
   const auto &dirname = snapHelperArgs->fDirName;
   const auto &treename = snapHelperArgs->fTreeName;
   const auto &outputColNames = snapHelperArgs->fOutputColNames;
   const auto &options = snapHelperArgs->fOptions;

   auto makeIsDefine = [&] {
      std::vector<bool> isDef;
      isDef.reserve(sizeof...(ColTypes));
      for (auto i = 0u; i < sizeof...(ColTypes); ++i)
         isDef.push_back(colRegister.IsDefineOrAlias(colNames[i]));
      return isDef;
   };
   std::vector<bool> isDefine = makeIsDefine();

   std::unique_ptr<RActionBase> actionPtr;
   if (!ROOT::IsImplicitMTEnabled()) {
      // single-thread snapshot
      using Helper_t = SnapshotHelper<ColTypes...>;
      using Action_t = RAction<Helper_t, PrevNodeType>;
      actionPtr.reset(
         new Action_t(Helper_t(filename, dirname, treename, colNames, outputColNames, options, std::move(isDefine)),
                      colNames, prevNode, colRegister));
   } else {
      // multi-thread snapshot
      using Helper_t = SnapshotHelperMT<ColTypes...>;
      using Action_t = RAction<Helper_t, PrevNodeType>;
      actionPtr.reset(new Action_t(
         Helper_t(nSlots, filename, dirname, treename, colNames, outputColNames, options, std::move(isDefine)),
         colNames, prevNode, colRegister));
   }
   return actionPtr;
}

// Book with custom helper type
template <typename... ColTypes, typename PrevNodeType, typename Helper_t>
std::unique_ptr<RActionBase>
BuildAction(const ColumnNames_t &bl, const std::shared_ptr<Helper_t> &h, const unsigned int /*nSlots*/,
            std::shared_ptr<PrevNodeType> prevNode, ActionTags::Book, const RColumnRegister &colRegister)
{
   using Action_t = RAction<Helper_t, PrevNodeType, TTraits::TypeList<ColTypes...>>;
   return std::make_unique<Action_t>(Helper_t(std::move(*h)), bl, std::move(prevNode), colRegister);
}

/****** end BuildAndBook ******/

template <typename Filter>
void CheckFilter(Filter &)
{
   using FilterRet_t = typename RDF::CallableTraits<Filter>::ret_type;
   static_assert(std::is_convertible<FilterRet_t, bool>::value,
                 "filter expression returns a type that is not convertible to bool");
}

ColumnNames_t FilterArraySizeColNames(const ColumnNames_t &columnNames, const std::string &action);

void CheckValidCppVarName(std::string_view var, const std::string &where);

void CheckForRedefinition(const std::string &where, std::string_view definedCol, const RColumnRegister &colRegister,
                          const ColumnNames_t &treeColumns, const ColumnNames_t &dataSourceColumns);

void CheckForDefinition(const std::string &where, std::string_view definedColView, const RColumnRegister &colRegister,
                        const ColumnNames_t &treeColumns, const ColumnNames_t &dataSourceColumns);

void CheckForNoVariations(const std::string &where, std::string_view definedColView,
                          const RColumnRegister &colRegister);

std::string PrettyPrintAddr(const void *const addr);

std::shared_ptr<RJittedFilter> BookFilterJit(std::shared_ptr<RNodeBase> *prevNodeOnHeap, std::string_view name,
                                             std::string_view expression, const ColumnNames_t &branches,
                                             const RColumnRegister &colRegister, TTree *tree, RDataSource *ds);

std::shared_ptr<RJittedDefine> BookDefineJit(std::string_view name, std::string_view expression, RLoopManager &lm,
                                             RDataSource *ds, const RColumnRegister &colRegister,
                                             const ColumnNames_t &branches, std::shared_ptr<RNodeBase> *prevNodeOnHeap);

std::shared_ptr<RJittedDefine> BookDefinePerSampleJit(std::string_view name, std::string_view expression,
                                                      RLoopManager &lm, const RColumnRegister &colRegister,
                                                      std::shared_ptr<RNodeBase> *upcastNodeOnHeap);

std::shared_ptr<RJittedVariation>
BookVariationJit(const std::vector<std::string> &colNames, std::string_view variationName,
                 const std::vector<std::string> &variationTags, std::string_view expression, RLoopManager &lm,
                 RDataSource *ds, const RColumnRegister &colRegister, const ColumnNames_t &branches,
                 std::shared_ptr<RNodeBase> *upcastNodeOnHeap, bool isSingleColumn);

std::string JitBuildAction(const ColumnNames_t &bl, std::shared_ptr<RDFDetail::RNodeBase> *prevNode,
                           const std::type_info &art, const std::type_info &at, void *rOnHeap, TTree *tree,
                           const unsigned int nSlots, const RColumnRegister &colRegister, RDataSource *ds,
                           std::weak_ptr<RJittedAction> *jittedActionOnHeap);

// Allocate a weak_ptr on the heap, return a pointer to it. The user is responsible for deleting this weak_ptr.
// This function is meant to be used by RInterface's methods that book code for jitting.
// The problem it solves is that we generate code to be lazily jitted with the addresses of certain objects in them,
// and we need to check those objects are still alive when the generated code is finally jitted and executed.
// So we pass addresses to weak_ptrs allocated on the heap to the jitted code, which is then responsible for
// the deletion of the weak_ptr object.
template <typename T>
std::weak_ptr<T> *MakeWeakOnHeap(const std::shared_ptr<T> &shPtr)
{
   return new std::weak_ptr<T>(shPtr);
}

// Same as MakeWeakOnHeap, but create a shared_ptr that makes sure the object is definitely kept alive.
template <typename T>
std::shared_ptr<T> *MakeSharedOnHeap(const std::shared_ptr<T> &shPtr)
{
   return new std::shared_ptr<T>(shPtr);
}

bool AtLeastOneEmptyString(const std::vector<std::string_view> strings);

/// Take a shared_ptr<AnyNodeType> and return a shared_ptr<RNodeBase>.
/// This works for RLoopManager nodes as well as filters and ranges.
std::shared_ptr<RNodeBase> UpcastNode(std::shared_ptr<RNodeBase> ptr);

ColumnNames_t GetValidatedColumnNames(RLoopManager &lm, const unsigned int nColumns, const ColumnNames_t &columns,
                                      const RColumnRegister &validDefines, RDataSource *ds);

std::vector<std::string> GetValidatedArgTypes(const ColumnNames_t &colNames, const RColumnRegister &colRegister,
                                              TTree *tree, RDataSource *ds, const std::string &context,
                                              bool vector2rvec);

std::vector<bool> FindUndefinedDSColumns(const ColumnNames_t &requestedCols, const ColumnNames_t &definedDSCols);

template <typename T>
void AddDSColumnsHelper(const std::string &colName, RLoopManager &lm, RDataSource &ds, RColumnRegister &colRegister)
{
   if (colRegister.IsDefineOrAlias(colName) || !ds.HasColumn(colName) ||
       lm.HasDataSourceColumnReaders(colName, typeid(T)))
      return;

   const auto nSlots = lm.GetNSlots();
   std::vector<std::unique_ptr<RColumnReaderBase>> colReaders;
   colReaders.reserve(nSlots);

   const auto valuePtrs = ds.GetColumnReaders<T>(colName);
   if (!valuePtrs.empty()) { // we are using the old GetColumnReaders mechanism in this RDataSource
      for (auto *ptr : valuePtrs)
         colReaders.emplace_back(new RDSColumnReader<T>(ptr));

   } else { // using the new GetColumnReaders mechanism
      // TODO consider changing the interface so we return all of these for all slots in one go
      for (auto slot = 0u; slot < lm.GetNSlots(); ++slot)
         colReaders.emplace_back(ds.GetColumnReaders(slot, colName, typeid(T)));
   }

   lm.AddDataSourceColumnReaders(colName, std::move(colReaders), typeid(T));
}

/// Take list of column names that must be defined, current map of custom columns, current list of defined column names,
/// and return a new map of custom columns (with the new datasource columns added to it)
template <typename... ColumnTypes>
void AddDSColumns(const std::vector<std::string> &requiredCols, RLoopManager &lm, RDataSource &ds,
                  TTraits::TypeList<ColumnTypes...>, RColumnRegister &colRegister)
{
   // hack to expand a template parameter pack without c++17 fold expressions.
   using expander = int[];
   int i = 0;
   (void)expander{(AddDSColumnsHelper<ColumnTypes>(requiredCols[i], lm, ds, colRegister), ++i)..., 0};
}

// this function is meant to be called by the jitted code generated by BookFilterJit
template <typename F, typename PrevNode>
void JitFilterHelper(F &&f, const char **colsPtr, std::size_t colsSize, std::string_view name,
                     std::weak_ptr<RJittedFilter> *wkJittedFilter, std::shared_ptr<PrevNode> *prevNodeOnHeap,
                     RColumnRegister *colRegister) noexcept
{
   if (wkJittedFilter->expired()) {
      // The branch of the computation graph that needed this jitted code went out of scope between the type
      // jitting was booked and the time jitting actually happened. Nothing to do other than cleaning up.
      delete wkJittedFilter;
      delete colRegister;
      delete prevNodeOnHeap;
      return;
   }

   const ColumnNames_t cols(colsPtr, colsPtr + colsSize);
   delete[] colsPtr;

   const auto jittedFilter = wkJittedFilter->lock();

   // mock Filter logic -- validity checks and Define-ition of RDataSource columns
   using Callable_t = std::decay_t<F>;
   using F_t = RFilter<Callable_t, PrevNode>;
   using ColTypes_t = typename TTraits::CallableTraits<Callable_t>::arg_types;
   constexpr auto nColumns = ColTypes_t::list_size;
   CheckFilter(f);

   auto &lm = *jittedFilter->GetLoopManagerUnchecked(); // RLoopManager must exist at this time
   auto ds = lm.GetDataSource();

   if (ds != nullptr)
      AddDSColumns(cols, lm, *ds, ColTypes_t(), *colRegister);

   jittedFilter->SetFilter(
      std::unique_ptr<RFilterBase>(new F_t(std::forward<F>(f), cols, *prevNodeOnHeap, *colRegister, name)));
   // colRegister points to the columns structure in the heap, created before the jitted call so that the jitter can
   // share data after it has lazily compiled the code. Here the data has been used and the memory can be freed.
   delete colRegister;
   delete prevNodeOnHeap;
   delete wkJittedFilter;
}

namespace DefineTypes {
struct RDefineTag {};
struct RDefinePerSampleTag {};
} // namespace DefineTypes

template <typename F>
auto MakeDefineNode(DefineTypes::RDefineTag, std::string_view name, std::string_view dummyType, F &&f,
                    const ColumnNames_t &cols, RColumnRegister &colRegister, RLoopManager &lm)
{
   return std::unique_ptr<RDefineBase>(new RDefine<std::decay_t<F>, ExtraArgsForDefine::None>(
      name, dummyType, std::forward<F>(f), cols, colRegister, lm));
}

template <typename F>
auto MakeDefineNode(DefineTypes::RDefinePerSampleTag, std::string_view name, std::string_view dummyType, F &&f,
                    const ColumnNames_t &, RColumnRegister &, RLoopManager &lm)
{
   return std::unique_ptr<RDefineBase>(new RDefinePerSample<std::decay_t<F>>(name, dummyType, std::forward<F>(f), lm));
}

// Build a RDefine or a RDefinePerSample object and attach it to an existing RJittedDefine
// This function is meant to be called by jitted code right before starting the event loop.
// If colsPtr is null, build a RDefinePerSample (it has no input columns), otherwise a RDefine.
template <typename RDefineTypeTag, typename F>
void JitDefineHelper(F &&f, const char **colsPtr, std::size_t colsSize, std::string_view name, RLoopManager *lm,
                     std::weak_ptr<RJittedDefine> *wkJittedDefine, RColumnRegister *colRegister,
                     std::shared_ptr<RNodeBase> *prevNodeOnHeap) noexcept
{
   // a helper to delete objects allocated before jitting, so that the jitter can share data with lazily jitted code
   auto doDeletes = [&] {
      delete wkJittedDefine;
      delete colRegister;
      delete prevNodeOnHeap;
      delete[] colsPtr;
   };

   if (wkJittedDefine->expired()) {
      // The branch of the computation graph that needed this jitted code went out of scope between the type
      // jitting was booked and the time jitting actually happened. Nothing to do other than cleaning up.
      doDeletes();
      return;
   }

   const ColumnNames_t cols(colsPtr, colsPtr + colsSize);

   auto jittedDefine = wkJittedDefine->lock();

   using Callable_t = std::decay_t<F>;
   using ColTypes_t = typename TTraits::CallableTraits<Callable_t>::arg_types;

   auto ds = lm->GetDataSource();
   if (ds != nullptr)
      AddDSColumns(cols, *lm, *ds, ColTypes_t(), *colRegister);

   // will never actually be used (trumped by jittedDefine->GetTypeName()), but we set it to something meaningful
   // to help devs debugging
   const auto dummyType = "jittedCol_t";
   // use unique_ptr<RDefineBase> instead of make_unique<NewCol_t> to reduce jit/compile-times
   std::unique_ptr<RDefineBase> newCol{
      MakeDefineNode(RDefineTypeTag{}, name, dummyType, std::forward<F>(f), cols, *colRegister, *lm)};
   jittedDefine->SetDefine(std::move(newCol));

   doDeletes();
}

template <bool IsSingleColumn, typename F>
void JitVariationHelper(F &&f, const char **colsPtr, std::size_t colsSize, const char **variedCols,
                        std::size_t variedColsSize, const char **variationTags, std::size_t variationTagsSize,
                        std::string_view variationName, RLoopManager *lm,
                        std::weak_ptr<RJittedVariation> *wkJittedVariation, RColumnRegister *colRegister,
                        std::shared_ptr<RNodeBase> *prevNodeOnHeap) noexcept
{
   // a helper to delete objects allocated before jitting, so that the jitter can share data with lazily jitted code
   auto doDeletes = [&] {
      delete[] colsPtr;
      delete[] variedCols;
      delete[] variationTags;

      delete wkJittedVariation;
      delete colRegister;
      delete prevNodeOnHeap;
   };

   if (wkJittedVariation->expired()) {
      // The branch of the computation graph that needed this jitted variation went out of scope between the type
      // jitting was booked and the time jitting actually happened. Nothing to do other than cleaning up.
      doDeletes();
      return;
   }

   const ColumnNames_t inputColNames(colsPtr, colsPtr + colsSize);
   std::vector<std::string> variedColNames(variedCols, variedCols + variedColsSize);
   std::vector<std::string> tags(variationTags, variationTags + variationTagsSize);

   auto jittedVariation = wkJittedVariation->lock();

   using Callable_t = std::decay_t<F>;
   using ColTypes_t = typename TTraits::CallableTraits<Callable_t>::arg_types;

   auto ds = lm->GetDataSource();
   if (ds != nullptr)
      AddDSColumns(inputColNames, *lm, *ds, ColTypes_t(), *colRegister);

   // use unique_ptr<RDefineBase> instead of make_unique<NewCol_t> to reduce jit/compile-times
   std::unique_ptr<RVariationBase> newVariation{new RVariation<std::decay_t<F>, IsSingleColumn>(
      std::move(variedColNames), variationName, std::forward<F>(f), std::move(tags), jittedVariation->GetTypeName(),
      *colRegister, *lm, std::move(inputColNames))};
   jittedVariation->SetVariation(std::move(newVariation));

   doDeletes();
}

/// Convenience function invoked by jitted code to build action nodes at runtime
template <typename ActionTag, typename... ColTypes, typename PrevNodeType, typename HelperArgType>
void CallBuildAction(std::shared_ptr<PrevNodeType> *prevNodeOnHeap, const char **colsPtr, std::size_t colsSize,
                     const unsigned int nSlots, std::shared_ptr<HelperArgType> *helperArgOnHeap,
                     std::weak_ptr<RJittedAction> *wkJittedActionOnHeap, RColumnRegister *colRegister) noexcept
{
   // a helper to delete objects allocated before jitting, so that the jitter can share data with lazily jitted code
   auto doDeletes = [&] {
      delete[] colsPtr;
      delete helperArgOnHeap;
      delete wkJittedActionOnHeap;
      // colRegister must be deleted before prevNodeOnHeap because their dtor needs the RLoopManager to be alive
      // and prevNodeOnHeap is what keeps it alive if the rest of the computation graph is already out of scope
      delete colRegister;
      delete prevNodeOnHeap;
   };

   if (wkJittedActionOnHeap->expired()) {
      // The branch of the computation graph that needed this jitted variation went out of scope between the type
      // jitting was booked and the time jitting actually happened. Nothing to do other than cleaning up.
      doDeletes();
      return;
   }

   const ColumnNames_t cols(colsPtr, colsPtr + colsSize);

   auto jittedActionOnHeap = wkJittedActionOnHeap->lock();

   // if we are here it means we are jitting, if we are jitting the loop manager must be alive
   auto &prevNodePtr = *prevNodeOnHeap;
   auto &loopManager = *prevNodePtr->GetLoopManagerUnchecked();
   using ColTypes_t = TypeList<ColTypes...>;
   constexpr auto nColumns = ColTypes_t::list_size;
   auto ds = loopManager.GetDataSource();
   if (ds != nullptr)
      AddDSColumns(cols, loopManager, *ds, ColTypes_t(), *colRegister);

   auto actionPtr = BuildAction<ColTypes...>(cols, std::move(*helperArgOnHeap), nSlots, std::move(prevNodePtr),
                                             ActionTag{}, *colRegister);
   jittedActionOnHeap->SetAction(std::move(actionPtr));

   doDeletes();
}

/// The contained `type` alias is `double` if `T == RInferredType`, `U` if `T == std::container<U>`, `T` otherwise.
template <typename T, bool Container = IsDataContainer<T>::value && !std::is_same<T, std::string>::value>
struct RMinReturnType {
   using type = T;
};

template <>
struct RMinReturnType<RInferredType, false> {
   using type = double;
};

template <typename T>
struct RMinReturnType<T, true> {
   using type = TTraits::TakeFirstParameter_t<T>;
};

// return wrapper around f that prepends an `unsigned int slot` parameter
template <typename R, typename F, typename... Args>
std::function<R(unsigned int, Args...)> AddSlotParameter(F &f, TypeList<Args...>)
{
   return [f](unsigned int, Args... a) mutable -> R { return f(a...); };
}

template <typename ColType, typename... Rest>
struct RNeedJittingHelper {
   static constexpr bool value = RNeedJittingHelper<Rest...>::value;
};

template <typename... Rest>
struct RNeedJittingHelper<RInferredType, Rest...> {
   static constexpr bool value = true;
};

template <typename T>
struct RNeedJittingHelper<T> {
   static constexpr bool value = false;
};

template <>
struct RNeedJittingHelper<RInferredType> {
   static constexpr bool value = true;
};

template <typename... ColTypes>
struct RNeedJitting {
   static constexpr bool value = RNeedJittingHelper<ColTypes...>::value;
};

template <>
struct RNeedJitting<> {
   static constexpr bool value = false;
};

///////////////////////////////////////////////////////////////////////////////
/// Check preconditions for RInterface::Aggregate:
/// - the aggregator callable must have signature `U(U,T)` or `void(U&,T)`.
/// - the merge callable must have signature `U(U,U)` or `void(std::vector<U>&)`
template <typename R, typename Merge, typename U, typename T, typename decayedU = std::decay_t<U>,
          typename mergeArgsNoDecay_t = typename CallableTraits<Merge>::arg_types_nodecay,
          typename mergeArgs_t = typename CallableTraits<Merge>::arg_types,
          typename mergeRet_t = typename CallableTraits<Merge>::ret_type>
void CheckAggregate(TypeList<U, T>)
{
   constexpr bool isAggregatorOk =
      (std::is_same<R, decayedU>::value) || (std::is_same<R, void>::value && std::is_lvalue_reference<U>::value);
   static_assert(isAggregatorOk, "aggregator function must have signature `U(U,T)` or `void(U&,T)`");
   constexpr bool isMergeOk =
      (std::is_same<TypeList<decayedU, decayedU>, mergeArgs_t>::value && std::is_same<decayedU, mergeRet_t>::value) ||
      (std::is_same<TypeList<std::vector<decayedU> &>, mergeArgsNoDecay_t>::value &&
       std::is_same<void, mergeRet_t>::value);
   static_assert(isMergeOk, "merge function must have signature `U(U,U)` or `void(std::vector<U>&)`");
}

///////////////////////////////////////////////////////////////////////////////
/// This overload of CheckAggregate is called when the aggregator takes more than two arguments
template <typename R, typename T>
void CheckAggregate(T)
{
   static_assert(sizeof(T) == 0, "aggregator function must take exactly two arguments");
}

///////////////////////////////////////////////////////////////////////////////
/// Check as many template parameters were passed as the number of column names, throw if this is not the case.
void CheckTypesAndPars(unsigned int nTemplateParams, unsigned int nColumnNames);

/// Return local BranchNames or default BranchNames according to which one should be used
const ColumnNames_t SelectColumns(unsigned int nArgs, const ColumnNames_t &bl, const ColumnNames_t &defBl);

/// Check whether column names refer to a valid branch of a TTree or have been `Define`d. Return invalid column names.
ColumnNames_t FindUnknownColumns(const ColumnNames_t &requiredCols, const ColumnNames_t &datasetColumns,
                                 const RColumnRegister &definedCols, const ColumnNames_t &dataSourceColumns);

/// Returns the list of Filters defined in the whole graph
std::vector<std::string> GetFilterNames(const std::shared_ptr<RLoopManager> &loopManager);

/// Returns the list of Filters defined in the branch
template <typename NodeType>
std::vector<std::string> GetFilterNames(const std::shared_ptr<NodeType> &node)
{
   std::vector<std::string> filterNames;
   node->AddFilterName(filterNames);
   return filterNames;
}

struct ParsedTreePath {
   std::string fTreeName;
   std::string fDirName;
};

ParsedTreePath ParseTreePath(std::string_view fullTreeName);

// Check if a condition is true for all types
template <bool...>
struct TBoolPack;

template <bool... bs>
using IsTrueForAllImpl_t = typename std::is_same<TBoolPack<bs..., true>, TBoolPack<true, bs...>>;

template <bool... Conditions>
struct TEvalAnd {
   static constexpr bool value = IsTrueForAllImpl_t<Conditions...>::value;
};

// Check if a class is a specialisation of stl containers templates
// clang-format off

template <typename>
struct IsList_t : std::false_type {};

template <typename T>
struct IsList_t<std::list<T>> : std::true_type {};

template <typename>
struct IsDeque_t : std::false_type {};

template <typename T>
struct IsDeque_t<std::deque<T>> : std::true_type {};
// clang-format on

void CheckForDuplicateSnapshotColumns(const ColumnNames_t &cols);

void TriggerRun(ROOT::RDF::RNode &node);

template <typename T>
struct InnerValueType {
   using type = T; // fallback for when T is not a nested RVec
};

template <typename Elem>
struct InnerValueType<ROOT::VecOps::RVec<ROOT::VecOps::RVec<Elem>>> {
   using type = Elem;
};

template <typename T>
using InnerValueType_t = typename InnerValueType<T>::type;

std::pair<std::vector<std::string>, std::vector<std::string>>
AddSizeBranches(const std::vector<std::string> &branches, TTree *tree, std::vector<std::string> &&colsWithoutAliases,
                std::vector<std::string> &&colsWithAliases);

void RemoveDuplicates(ColumnNames_t &columnNames);

} // namespace RDF
} // namespace Internal

namespace Detail {
namespace RDF {

/// The aliased type is `double` if `T == RInferredType`, `U` if `T == container<U>`, `T` otherwise.
template <typename T>
using MinReturnType_t = typename RDFInternal::RMinReturnType<T>::type;

template <typename T>
using MaxReturnType_t = MinReturnType_t<T>;

template <typename T>
using SumReturnType_t = MinReturnType_t<T>;

} // namespace RDF
} // namespace Detail
} // namespace ROOT

/// \endcond

#endif<|MERGE_RESOLUTION|>--- conflicted
+++ resolved
@@ -52,11 +52,11 @@
 namespace RDF {
 class RNodeBase;
 }
-} // namespace Detail
+}
 namespace RDF {
 template <typename T>
 class RResultPtr;
-template <typename T, typename V>
+template<typename T, typename V>
 class RInterface;
 using RNode = RInterface<::ROOT::Detail::RDF::RNodeBase, void>;
 class RDataSource;
@@ -129,18 +129,6 @@
    static bool HasAxisLimits(T &) { return true; }
 };
 
-template <class T>
-struct has_getxaxis {
-   static std::false_type test(...);
-
-   template <class U>
-   static auto test(U) -> decltype(std::declval<U>().GetXaxis(), std::true_type{});
-
-   static constexpr bool value = decltype(test(std::declval<T>()))::value;
-};
-
-template <class T>
-constexpr bool has_getxaxis_v = has_getxaxis<T>::value;
 
 // Generic filling (covers Histo2D, Histo3D, HistoND, Profile1D and Profile2D actions, with and without weights)
 template <typename... ColTypes, typename ActionTag, typename ActionResultType, typename PrevNodeType>
@@ -151,7 +139,8 @@
 #ifdef ROOT_RDF_CUDA
    // Avoid compilation errors for custom objects for which the dimension is unknown, like CustomFiller in
    // tree/dataframe/test/datagframe_helpers.cxx
-   if constexpr (has_getxaxis_v<ActionResultType>) {
+   if constexpr (std::is_same<ActionTag, ActionTags::Histo2D>::value ||
+                 std::is_same<ActionTag, ActionTags::Histo3D>::value) {
       if (getenv("CUDA_HIST")) {
          using Helper_t = ROOT::Experimental::CUDAFillHelper<ActionResultType>;
          using Action_t = RAction<Helper_t, PrevNodeType, TTraits::TypeList<ColTypes...>>;
@@ -177,7 +166,6 @@
 {
    auto hasAxisLimits = HistoUtils<::TH1D>::HasAxisLimits(*h);
 
-<<<<<<< HEAD
 #ifdef ROOT_RDF_CUDA
    if (getenv("CUDA_HIST")) {
       using Helper_t = ROOT::Experimental::CUDAFillHelper<::TH1D>;
@@ -185,10 +173,8 @@
       return std::make_unique<Action_t>(Helper_t(h, nSlots), bl, std::move(prevNode), colRegister);
    } else
 #endif
-      if (hasAxisLimits) {
-=======
+
    if (hasAxisLimits || !IsImplicitMTEnabled()) {
->>>>>>> f2f67553
       using Helper_t = FillHelper<::TH1D>;
       using Action_t = RAction<Helper_t, PrevNodeType, TTraits::TypeList<ColTypes...>>;
       return std::make_unique<Action_t>(Helper_t(h, nSlots), bl, std::move(prevNode), colRegister);
@@ -511,7 +497,7 @@
 namespace DefineTypes {
 struct RDefineTag {};
 struct RDefinePerSampleTag {};
-} // namespace DefineTypes
+}
 
 template <typename F>
 auto MakeDefineNode(DefineTypes::RDefineTag, std::string_view name, std::string_view dummyType, F &&f,
@@ -525,7 +511,8 @@
 auto MakeDefineNode(DefineTypes::RDefinePerSampleTag, std::string_view name, std::string_view dummyType, F &&f,
                     const ColumnNames_t &, RColumnRegister &, RLoopManager &lm)
 {
-   return std::unique_ptr<RDefineBase>(new RDefinePerSample<std::decay_t<F>>(name, dummyType, std::forward<F>(f), lm));
+   return std::unique_ptr<RDefineBase>(
+      new RDefinePerSample<std::decay_t<F>>(name, dummyType, std::forward<F>(f), lm));
 }
 
 // Build a RDefine or a RDefinePerSample object and attach it to an existing RJittedDefine
@@ -707,7 +694,7 @@
    static constexpr bool value = true;
 };
 
-template <typename... ColTypes>
+template <typename ...ColTypes>
 struct RNeedJitting {
    static constexpr bool value = RNeedJittingHelper<ColTypes...>::value;
 };
