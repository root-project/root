// Author: Enrico Guiraud, Danilo Piparo CERN  09/2018

/*************************************************************************
 * Copyright (C) 1995-2018, Rene Brun and Fons Rademakers.               *
 * All rights reserved.                                                  *
 *                                                                       *
 * For the licensing terms see $ROOTSYS/LICENSE.                         *
 * For the list of contributors see $ROOTSYS/README/CREDITS.             *
 *************************************************************************/

#ifndef ROOT_RFILTER
#define ROOT_RFILTER

#include "ROOT/RDF/ColumnReaderUtils.hxx"
#include "ROOT/RDF/RColumnReaderBase.hxx"
#include "ROOT/RDF/RCutFlowReport.hxx"
#include "ROOT/RDF/Utils.hxx"
#include "ROOT/RDF/RFilterBase.hxx"
#include "ROOT/RDF/RLoopManager.hxx"
#include "ROOT/TypeTraits.hxx"
#include "RtypesCore.h"

#include <algorithm>
#include <cassert>
#include <memory>
#include <string>
#include <unordered_map>
#include <utility> // std::index_sequence
#include <vector>

namespace ROOT {

namespace Internal {
namespace RDF {
using namespace ROOT::Detail::RDF;

// fwd decl for RFilter
namespace GraphDrawing {
std::shared_ptr<GraphNode>
CreateFilterNode(const RFilterBase *filterPtr, std::unordered_map<void *, std::shared_ptr<GraphNode>> &visitedMap);

std::shared_ptr<GraphNode> AddDefinesToGraph(std::shared_ptr<GraphNode> node,
                                             const RDFInternal::RColumnRegister &colRegister,
                                             const std::vector<std::string> &prevNodeDefines,
                                             std::unordered_map<void *, std::shared_ptr<GraphNode>> &visitedMap);
} // ns GraphDrawing

} // ns RDF
} // ns Internal

namespace Detail {
namespace RDF {
using namespace ROOT::TypeTraits;
namespace RDFGraphDrawing = ROOT::Internal::RDF::GraphDrawing;
class RJittedFilter;

template <typename FilterF, typename PrevNodeRaw>
class R__CLING_PTRCHECK(off) RFilter final : public RFilterBase {
   using ColumnTypes_t = typename CallableTraits<FilterF>::arg_types;
   using TypeInd_t = std::make_index_sequence<ColumnTypes_t::list_size>;
   // If the PrevNode is a RJittedFilter, treat it as a more generic RFilterBase: when dealing with systematic
   // variations we'll have a RJittedFilter node for the nominal case but other "universes" will use concrete filters,
   // so we normalize the "previous node type" to the base type RFilterBase.
   using PrevNode_t = std::conditional_t<std::is_same<PrevNodeRaw, RJittedFilter>::value, RFilterBase, PrevNodeRaw>;

   FilterF fFilter;
   /// Column readers per slot and per input column
<<<<<<< HEAD
   std::vector<std::array<std::unique_ptr<RColumnReaderBase>, ColumnTypes_t::list_size>> fValues;
=======
   std::vector<std::array<RColumnReaderBase *, ColumnTypes_t::list_size>> fValues;
>>>>>>> 18b4f317
   const std::shared_ptr<PrevNode_t> fPrevNodePtr;
   PrevNode_t &fPrevNode;

public:
   RFilter(FilterF f, const ROOT::RDF::ColumnNames_t &columns, std::shared_ptr<PrevNode_t> pd,
           const RDFInternal::RColumnRegister &colRegister, std::string_view name = "",
           const std::string &variationName = "nominal")
      : RFilterBase(pd->GetLoopManagerUnchecked(), name, pd->GetLoopManagerUnchecked()->GetNSlots(), colRegister,
                    columns, pd->GetVariations(), variationName),
        fFilter(std::move(f)), fValues(pd->GetLoopManagerUnchecked()->GetNSlots()), fPrevNodePtr(std::move(pd)),
        fPrevNode(*fPrevNodePtr)
   {
<<<<<<< HEAD
      fLoopManager->Book(this);
=======
      fLoopManager->Register(this);
>>>>>>> 18b4f317
   }

   RFilter(const RFilter &) = delete;
   RFilter &operator=(const RFilter &) = delete;
   ~RFilter() {
      // must Deregister objects from the RLoopManager here, before the fPrevNode data member is destroyed:
      // otherwise if fPrevNode is the RLoopManager, it will be destroyed before the calls to Deregister happen.
<<<<<<< HEAD
      fColRegister.Clear(); // triggers RDefine deregistration
=======
>>>>>>> 18b4f317
      fLoopManager->Deregister(this);
   }

   bool CheckFilters(unsigned int slot, Long64_t entry) final
   {
      if (entry != fLastCheckedEntry[slot * RDFInternal::CacheLineStep<Long64_t>()]) {
         if (!fPrevNode.CheckFilters(slot, entry)) {
            // a filter upstream returned false, cache the result
            fLastResult[slot * RDFInternal::CacheLineStep<int>()] = false;
         } else {
            // evaluate this filter, cache the result
            auto passed = CheckFilterHelper(slot, entry, ColumnTypes_t{}, TypeInd_t{});
            passed ? ++fAccepted[slot * RDFInternal::CacheLineStep<ULong64_t>()]
                   : ++fRejected[slot * RDFInternal::CacheLineStep<ULong64_t>()];
            fLastResult[slot * RDFInternal::CacheLineStep<int>()] = passed;
         }
         fLastCheckedEntry[slot * RDFInternal::CacheLineStep<Long64_t>()] = entry;
      }
      return fLastResult[slot * RDFInternal::CacheLineStep<int>()];
   }

   template <typename... ColTypes, std::size_t... S>
   bool CheckFilterHelper(unsigned int slot, Long64_t entry, TypeList<ColTypes...>, std::index_sequence<S...>)
   {
      return fFilter(fValues[slot][S]->template Get<ColTypes>(entry)...);
      // avoid unused parameter warnings (gcc 12.1)
      (void)slot;
      (void)entry;
   }

   void InitSlot(TTreeReader *r, unsigned int slot) final
   {
<<<<<<< HEAD
      RDFInternal::RColumnReadersInfo info{fColumnNames, fColRegister, fIsDefine.data(), fLoopManager->GetDSValuePtrs(),
                                           fLoopManager->GetDataSource()};
      fValues[slot] = RDFInternal::MakeColumnReaders(slot, r, ColumnTypes_t{}, info, fVariation);
=======
      RDFInternal::RColumnReadersInfo info{fColumnNames, fColRegister, fIsDefine.data(), *fLoopManager};
      fValues[slot] = RDFInternal::GetColumnReaders(slot, r, ColumnTypes_t{}, info, fVariation);
>>>>>>> 18b4f317
      fLastCheckedEntry[slot * RDFInternal::CacheLineStep<Long64_t>()] = -1;
   }

   // recursive chain of `Report`s
   void Report(ROOT::RDF::RCutFlowReport &rep) const final { PartialReport(rep); }

   void PartialReport(ROOT::RDF::RCutFlowReport &rep) const final
   {
      fPrevNode.PartialReport(rep);
      FillReport(rep);
   }

   void StopProcessing() final
   {
      ++fNStopsReceived;
      if (fNStopsReceived == fNChildren)
         fPrevNode.StopProcessing();
   }

   void IncrChildrenCount() final
   {
      ++fNChildren;
      // propagate "children activation" upstream. named filters do the propagation via `TriggerChildrenCount`.
      if (fNChildren == 1 && fName.empty())
         fPrevNode.IncrChildrenCount();
   }

   void TriggerChildrenCount() final
   {
      assert(!fName.empty()); // this method is to only be called on named filters
      fPrevNode.IncrChildrenCount();
   }

   void AddFilterName(std::vector<std::string> &filters) final
   {
      fPrevNode.AddFilterName(filters);
      auto name = (HasName() ? fName : "Unnamed Filter");
      filters.push_back(name);
   }

   /// Clean-up operations to be performed at the end of a task.
   void FinalizeSlot(unsigned int slot) final { fValues[slot].fill(nullptr); }

   std::shared_ptr<RDFGraphDrawing::GraphNode>
   GetGraph(std::unordered_map<void *, std::shared_ptr<RDFGraphDrawing::GraphNode>> &visitedMap) final
   {
      // Recursively call for the previous node.
<<<<<<< HEAD
      auto prevNode = fPrevNode.GetGraph();
      auto prevColumns = prevNode->GetDefinedColumns();
=======
      auto prevNode = fPrevNode.GetGraph(visitedMap);
      const auto &prevColumns = prevNode->GetDefinedColumns();
>>>>>>> 18b4f317

      auto thisNode = RDFGraphDrawing::CreateFilterNode(this, visitedMap);

      /* If the returned node is not new, there is no need to perform any other operation.
       * This is a likely scenario when building the entire graph in which branches share
       * some nodes. */
      if (!thisNode->IsNew()) {
         return thisNode;
      }

      auto upmostNode = AddDefinesToGraph(thisNode, fColRegister, prevColumns, visitedMap);

      // Keep track of the columns defined up to this point.
      thisNode->AddDefinedColumns(fColRegister.GetNames());

      upmostNode->SetPrevNode(prevNode);
      return thisNode;
   }

   /// Return a clone of this Filter that works with values in the variationName "universe".
   std::shared_ptr<RNodeBase> GetVariedFilter(const std::string &variationName) final
   {
      // nobody should ask for a varied filter for the nominal variation: they can just
      // use the nominal filter!
      assert(variationName != "nominal");
      // nobody should ask for a varied filter for a variation on which this filter does not depend:
      // they can just use the nominal filter.
      assert(RDFInternal::IsStrInVec(variationName, fVariations));

      auto it = fVariedFilters.find(variationName);
      if (it != fVariedFilters.end())
         return it->second;

      auto prevNode = fPrevNodePtr;
      if (static_cast<RNodeBase *>(fPrevNodePtr.get()) != static_cast<RNodeBase *>(fLoopManager) &&
          RDFInternal::IsStrInVec(variationName, prevNode->GetVariations()))
         prevNode = std::static_pointer_cast<PrevNode_t>(prevNode->GetVariedFilter(variationName));

      // the varied filters get a copy of the callable object.
      // TODO document this
      auto variedFilter = std::unique_ptr<RFilterBase>(
         new RFilter(fFilter, fColumnNames, std::move(prevNode), fColRegister, fName, variationName));
      auto e = fVariedFilters.insert({variationName, std::move(variedFilter)});
      return e.first->second;
   }
};

} // ns RDF
} // ns Detail
} // ns ROOT

#endif // ROOT_RFILTER<|MERGE_RESOLUTION|>--- conflicted
+++ resolved
@@ -65,11 +65,7 @@
 
    FilterF fFilter;
    /// Column readers per slot and per input column
-<<<<<<< HEAD
-   std::vector<std::array<std::unique_ptr<RColumnReaderBase>, ColumnTypes_t::list_size>> fValues;
-=======
    std::vector<std::array<RColumnReaderBase *, ColumnTypes_t::list_size>> fValues;
->>>>>>> 18b4f317
    const std::shared_ptr<PrevNode_t> fPrevNodePtr;
    PrevNode_t &fPrevNode;
 
@@ -82,11 +78,7 @@
         fFilter(std::move(f)), fValues(pd->GetLoopManagerUnchecked()->GetNSlots()), fPrevNodePtr(std::move(pd)),
         fPrevNode(*fPrevNodePtr)
    {
-<<<<<<< HEAD
-      fLoopManager->Book(this);
-=======
       fLoopManager->Register(this);
->>>>>>> 18b4f317
    }
 
    RFilter(const RFilter &) = delete;
@@ -94,10 +86,6 @@
    ~RFilter() {
       // must Deregister objects from the RLoopManager here, before the fPrevNode data member is destroyed:
       // otherwise if fPrevNode is the RLoopManager, it will be destroyed before the calls to Deregister happen.
-<<<<<<< HEAD
-      fColRegister.Clear(); // triggers RDefine deregistration
-=======
->>>>>>> 18b4f317
       fLoopManager->Deregister(this);
    }
 
@@ -130,14 +118,8 @@
 
    void InitSlot(TTreeReader *r, unsigned int slot) final
    {
-<<<<<<< HEAD
-      RDFInternal::RColumnReadersInfo info{fColumnNames, fColRegister, fIsDefine.data(), fLoopManager->GetDSValuePtrs(),
-                                           fLoopManager->GetDataSource()};
-      fValues[slot] = RDFInternal::MakeColumnReaders(slot, r, ColumnTypes_t{}, info, fVariation);
-=======
       RDFInternal::RColumnReadersInfo info{fColumnNames, fColRegister, fIsDefine.data(), *fLoopManager};
       fValues[slot] = RDFInternal::GetColumnReaders(slot, r, ColumnTypes_t{}, info, fVariation);
->>>>>>> 18b4f317
       fLastCheckedEntry[slot * RDFInternal::CacheLineStep<Long64_t>()] = -1;
    }
 
@@ -185,13 +167,8 @@
    GetGraph(std::unordered_map<void *, std::shared_ptr<RDFGraphDrawing::GraphNode>> &visitedMap) final
    {
       // Recursively call for the previous node.
-<<<<<<< HEAD
-      auto prevNode = fPrevNode.GetGraph();
-      auto prevColumns = prevNode->GetDefinedColumns();
-=======
       auto prevNode = fPrevNode.GetGraph(visitedMap);
       const auto &prevColumns = prevNode->GetDefinedColumns();
->>>>>>> 18b4f317
 
       auto thisNode = RDFGraphDrawing::CreateFilterNode(this, visitedMap);
 
