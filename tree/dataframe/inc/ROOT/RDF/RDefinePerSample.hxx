// Author: Enrico Guiraud, CERN  08/2021

/*************************************************************************
 * Copyright (C) 1995-2021, Rene Brun and Fons Rademakers.               *
 * All rights reserved.                                                  *
 *                                                                       *
 * For the licensing terms see $ROOTSYS/LICENSE.                         *
 * For the list of contributors see $ROOTSYS/README/CREDITS.             *
 *************************************************************************/

#ifndef ROOT_RDF_RDEFINEPERSAMPLE
#define ROOT_RDF_RDEFINEPERSAMPLE

#include "ROOT/RDF/RLoopManager.hxx"
#include "ROOT/RDF/RSampleInfo.hxx"
#include "ROOT/RDF/Utils.hxx"
#include <ROOT/RDF/RDefineBase.hxx>
#include <ROOT/TypeTraits.hxx>

#include <deque>
#include <vector>

namespace ROOT {
namespace Detail {
namespace RDF {

using namespace ROOT::TypeTraits;

template <typename F>
class R__CLING_PTRCHECK(off) RDefinePerSample final : public RDefineBase {
   using RetType_t = typename CallableTraits<F>::ret_type;

   // Avoid instantiating vector<bool> as `operator[]` returns temporaries in that case. Use std::deque instead.
   using ValuesPerSlot_t =
      std::conditional_t<std::is_same<RetType_t, bool>::value, std::deque<RetType_t>, std::vector<RetType_t>>;

   F fExpression;
   ValuesPerSlot_t fLastResults;

public:
   RDefinePerSample(std::string_view name, std::string_view type, F expression, RLoopManager &lm)
<<<<<<< HEAD
      : RDefineBase(name, type, /*colRegister*/ {nullptr}, lm, /*columnNames*/ {}), fExpression(std::move(expression)),
        fLastResults(lm.GetNSlots() * RDFInternal::CacheLineStep<RetType_t>())
   {
      fLoopManager->Book(this);
=======
      : RDefineBase(name, type, RDFInternal::RColumnRegister{nullptr}, lm, /*columnNames*/ {}),
        fExpression(std::move(expression)), fLastResults(lm.GetNSlots() * RDFInternal::CacheLineStep<RetType_t>())
   {
      fLoopManager->Register(this);
>>>>>>> 18b4f317
      auto callUpdate = [this](unsigned int slot, const ROOT::RDF::RSampleInfo &id) { this->Update(slot, id); };
      fLoopManager->AddSampleCallback(this, std::move(callUpdate));
   }

   RDefinePerSample(const RDefinePerSample &) = delete;
   RDefinePerSample &operator=(const RDefinePerSample &) = delete;

   ~RDefinePerSample() { fLoopManager->Deregister(this); }

   /// Return the (type-erased) address of the Define'd value for the given processing slot.
   void *GetValuePtr(unsigned int slot) final
   {
      return static_cast<void *>(&fLastResults[slot * RDFInternal::CacheLineStep<RetType_t>()]);
   }

   void Update(unsigned int, Long64_t) final
   {
      // no-op
   }

   /// Update the value at the address returned by GetValuePtr with the content corresponding to the given entry
   void Update(unsigned int slot, const ROOT::RDF::RSampleInfo &id) final
   {
      fLastResults[slot * RDFInternal::CacheLineStep<RetType_t>()] = fExpression(slot, id);
   }

   const std::type_info &GetTypeId() const final { return typeid(RetType_t); }

   void InitSlot(TTreeReader *, unsigned int) final {}

<<<<<<< HEAD
   void FinaliseSlot(unsigned int) final {}
=======
   void FinalizeSlot(unsigned int) final {}
>>>>>>> 18b4f317

   // No-op for RDefinePerSample: it never depends on systematic variations
   void MakeVariations(const std::vector<std::string> &) final {}

   RDefineBase &GetVariedDefine(const std::string &) final
   {
      R__ASSERT(false && "This should never be called");
      return *this;
   }
};

} // namespace RDF
} // namespace Detail
} // namespace ROOT

#endif // ROOT_RDF_RDEFINEPERSAMPLE<|MERGE_RESOLUTION|>--- conflicted
+++ resolved
@@ -39,17 +39,10 @@
 
 public:
    RDefinePerSample(std::string_view name, std::string_view type, F expression, RLoopManager &lm)
-<<<<<<< HEAD
-      : RDefineBase(name, type, /*colRegister*/ {nullptr}, lm, /*columnNames*/ {}), fExpression(std::move(expression)),
-        fLastResults(lm.GetNSlots() * RDFInternal::CacheLineStep<RetType_t>())
-   {
-      fLoopManager->Book(this);
-=======
       : RDefineBase(name, type, RDFInternal::RColumnRegister{nullptr}, lm, /*columnNames*/ {}),
         fExpression(std::move(expression)), fLastResults(lm.GetNSlots() * RDFInternal::CacheLineStep<RetType_t>())
    {
       fLoopManager->Register(this);
->>>>>>> 18b4f317
       auto callUpdate = [this](unsigned int slot, const ROOT::RDF::RSampleInfo &id) { this->Update(slot, id); };
       fLoopManager->AddSampleCallback(this, std::move(callUpdate));
    }
@@ -80,11 +73,7 @@
 
    void InitSlot(TTreeReader *, unsigned int) final {}
 
-<<<<<<< HEAD
-   void FinaliseSlot(unsigned int) final {}
-=======
    void FinalizeSlot(unsigned int) final {}
->>>>>>> 18b4f317
 
    // No-op for RDefinePerSample: it never depends on systematic variations
    void MakeVariations(const std::vector<std::string> &) final {}
