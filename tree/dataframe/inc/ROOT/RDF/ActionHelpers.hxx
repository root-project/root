--- conflicted
+++ resolved
@@ -62,69 +62,6 @@
 /// \cond HIDDEN_SYMBOLS
 
 namespace ROOT {
-<<<<<<< HEAD
-namespace Detail {
-namespace RDF {
-
-/// Base class for action helpers, see RInterface::Book() for more information.
-template <typename Helper>
-class R__CLING_PTRCHECK(off) RActionImpl {
-public:
-   virtual ~RActionImpl() = default;
-   // call Helper::FinalizeTask if present, do nothing otherwise
-   template <typename T = Helper>
-   auto CallFinalizeTask(unsigned int slot) -> decltype(std::declval<T>().FinalizeTask(slot))
-   {
-      static_cast<Helper *>(this)->FinalizeTask(slot);
-   }
-
-   template <typename... Args>
-   void CallFinalizeTask(unsigned int, Args...) {}
-
-   template <typename H = Helper>
-   auto CallPartialUpdate(unsigned int slot) -> decltype(std::declval<H>().PartialUpdate(slot), (void *)(nullptr))
-   {
-      return &static_cast<Helper *>(this)->PartialUpdate(slot);
-   }
-
-   template <typename... Args>
-   [[noreturn]] void *CallPartialUpdate(...)
-   {
-      throw std::logic_error("This action does not support callbacks!");
-   }
-
-   template <typename T = Helper>
-   auto CallMakeNew(void *typeErasedResSharedPtr) -> decltype(std::declval<T>().MakeNew(typeErasedResSharedPtr))
-   {
-      return static_cast<Helper *>(this)->MakeNew(typeErasedResSharedPtr);
-   }
-
-   template <typename... Args>
-   [[noreturn]] Helper CallMakeNew(void *, Args...)
-   {
-      const auto &actionName = static_cast<Helper *>(this)->GetActionName();
-      throw std::logic_error("The MakeNew method is not implemented for this action helper (" + actionName +
-                             "). Cannot Vary its result.");
-   }
-
-   // Helper functions for RMergeableValue
-   virtual std::unique_ptr<RMergeableValueBase> GetMergeableValue() const
-   {
-      throw std::logic_error("`GetMergeableValue` is not implemented for this type of action.");
-   }
-
-   virtual std::function<void(unsigned int)> GetDataBlockCallback() R__DEPRECATED(6, 28, "Use GetSampleCallback.")
-   {
-      return {};
-   }
-   virtual ROOT::RDF::SampleCallback_t GetSampleCallback() { return {}; }
-};
-
-} // namespace RDF
-} // namespace Detail
-
-=======
->>>>>>> 18b4f317
 namespace Internal {
 namespace RDF {
 using namespace ROOT::TypeTraits;
@@ -234,11 +171,7 @@
 };
 
 class R__CLING_PTRCHECK(off) CountHelper : public RActionImpl<CountHelper> {
-<<<<<<< HEAD
-   const std::shared_ptr<ULong64_t> fResultCount;
-=======
    std::shared_ptr<ULong64_t> fResultCount;
->>>>>>> 18b4f317
    Results<ULong64_t> fCounts;
 
 public:
@@ -268,23 +201,12 @@
    }
 };
 
-<<<<<<< HEAD
-template <typename ProxiedVal_t>
-class R__CLING_PTRCHECK(off) ReportHelper : public RActionImpl<ReportHelper<ProxiedVal_t>> {
-   const std::shared_ptr<RCutFlowReport> fReport;
-   // Here we have a weak pointer since we need to keep track of the validity
-   // of the proxied node. It can happen that the user does not trigger the
-   // event loop by looking into the RResultPtr and the chain goes out of scope
-   // before the Finalize method is invoked.
-   std::weak_ptr<ProxiedVal_t> fProxiedWPtr;
-=======
 template <typename RNode_t>
 class R__CLING_PTRCHECK(off) ReportHelper : public RActionImpl<ReportHelper<RNode_t>> {
    std::shared_ptr<RCutFlowReport> fReport;
    /// Non-owning pointer, never null. As usual, the node is owned by its children nodes (and therefore indirectly by
    /// the RAction corresponding to this action helper).
    RNode_t *fNode;
->>>>>>> 18b4f317
    bool fReturnEmptyReport;
 
 public:
@@ -307,9 +229,6 @@
    // TODO implement MakeNew. Requires some smartness in passing the appropriate previous node.
 };
 
-<<<<<<< HEAD
-class R__CLING_PTRCHECK(off) FillHelper : public RActionImpl<FillHelper> {
-=======
 /// This helper fills TH1Ds for which no axes were specified by buffering the fill values to pick good axes limits.
 ///
 /// TH1Ds have an automatic mechanism to pick good limits based on the first N entries they were filled with, but
@@ -318,7 +237,6 @@
 /// Instead, this helper delays the decision on the axes limits until all threads have done processing, synchronizing
 /// the decision on the limits as part of the merge operation.
 class R__CLING_PTRCHECK(off) BufferedFillHelper : public RActionImpl<BufferedFillHelper> {
->>>>>>> 18b4f317
    // this sets a total initial size of 16 MB for the buffers (can increase)
    static constexpr unsigned int fgTotalBufSize = 2097152;
    using BufEl_t = double;
@@ -404,27 +322,17 @@
       return std::make_unique<RMergeableFill<Hist_t>>(*fResultHist);
    }
 
-<<<<<<< HEAD
-   std::string GetActionName() { return "FillWithUnknownAxes"; }
-
-   FillHelper MakeNew(void *newResult)
-=======
    std::string GetActionName()
    {
       return std::string(fResultHist->IsA()->GetName()) + "\\n" + std::string(fResultHist->GetName());
    }
 
    BufferedFillHelper MakeNew(void *newResult)
->>>>>>> 18b4f317
    {
       auto &result = *static_cast<std::shared_ptr<Hist_t> *>(newResult);
       result->Reset();
       result->SetDirectory(nullptr);
-<<<<<<< HEAD
-      return FillHelper(result, fNSlots);
-=======
       return BufferedFillHelper(result, fNSlots);
->>>>>>> 18b4f317
    }
 };
 
@@ -443,11 +351,7 @@
 /// The generic Fill helper: it calls Fill on per-thread objects and then Merge to produce a final result.
 /// For one-dimensional histograms, if no axes are specified, RDataFrame uses BufferedFillHelper instead.
 template <typename HIST = Hist_t>
-<<<<<<< HEAD
-class R__CLING_PTRCHECK(off) FillParHelper : public RActionImpl<FillParHelper<HIST>> {
-=======
 class R__CLING_PTRCHECK(off) FillHelper : public RActionImpl<FillHelper<HIST>> {
->>>>>>> 18b4f317
    std::vector<HIST *> fObjects;
 
    template <typename H = HIST, typename = decltype(std::declval<H>().Reset())>
@@ -638,31 +542,6 @@
       return std::make_unique<RMergeableFill<HIST>>(*fObjects[0]);
    }
 
-<<<<<<< HEAD
-   std::string GetActionName() { return "Fill"; }
-
-   // generic objects might not have a Reset method, in which case we do the safe thing and disable MakeNew:
-   // it would be hard to guarantee that the object copied from the original action is in a clean state, it
-   // might have been copied _after_ the event loop that filled it already happened.
-   template <typename H = HIST, typename = decltype(std::declval<H>().Reset())>
-   FillParHelper MakeNew(void *newResult)
-   {
-      auto &result = *static_cast<std::shared_ptr<H> *>(newResult);
-      result->Reset();
-      UnsetDirectoryIfPossible(result.get());
-      return FillParHelper(result, fObjects.size());
-   }
-
-   // This overload is selected if HIST does not have a Reset method, i.e. we cannot
-   // safely re-initialize variations of the result (see above).
-   // In this case we simply error out.
-   template <typename H = HIST, typename... ExtraArgs>
-   FillParHelper MakeNew(void *, ExtraArgs...)
-   {
-      throw std::runtime_error(
-         "A systematic variation was requested for a custom Fill action, but the type of the object to be filled does "
-         "not implement a Reset method, so we cannot safely re-initialize variations of the result. Aborting.");
-=======
    // if the fObjects vector type is derived from TObject, return the name of the object
    template <typename T = HIST, std::enable_if_t<std::is_base_of<TObject, T>::value, int> = 0>
    std::string GetActionName()
@@ -684,7 +563,6 @@
       ResetIfPossible(result.get());
       UnsetDirectoryIfPossible(result.get());
       return FillHelper(result, fObjects.size());
->>>>>>> 18b4f317
    }
 };
 
@@ -773,8 +651,6 @@
       result->Set(0);
       return FillTGraphHelper(result, fGraphs.size());
    }
-<<<<<<< HEAD
-=======
 };
 
 class R__CLING_PTRCHECK(off) FillTGraphAsymmErrorsHelper
@@ -881,7 +757,6 @@
       result->Set(0);
       return FillTGraphAsymmErrorsHelper(result, fGraphAsymmErrors.size());
    }
->>>>>>> 18b4f317
 };
 
 // In case of the take helper we have 4 cases:
@@ -1127,11 +1002,7 @@
 
 template <typename ResultType>
 class R__CLING_PTRCHECK(off) MinHelper : public RActionImpl<MinHelper<ResultType>> {
-<<<<<<< HEAD
-   const std::shared_ptr<ResultType> fResultMin;
-=======
    std::shared_ptr<ResultType> fResultMin;
->>>>>>> 18b4f317
    Results<ResultType> fMins;
 
 public:
@@ -1187,11 +1058,7 @@
 
 template <typename ResultType>
 class R__CLING_PTRCHECK(off) MaxHelper : public RActionImpl<MaxHelper<ResultType>> {
-<<<<<<< HEAD
-   const std::shared_ptr<ResultType> fResultMax;
-=======
    std::shared_ptr<ResultType> fResultMax;
->>>>>>> 18b4f317
    Results<ResultType> fMaxs;
 
 public:
@@ -1248,11 +1115,7 @@
 
 template <typename ResultType>
 class R__CLING_PTRCHECK(off) SumHelper : public RActionImpl<SumHelper<ResultType>> {
-<<<<<<< HEAD
-   const std::shared_ptr<ResultType> fResultSum;
-=======
    std::shared_ptr<ResultType> fResultSum;
->>>>>>> 18b4f317
    Results<ResultType> fSums;
    Results<ResultType> fCompensations;
 
@@ -1335,11 +1198,7 @@
 };
 
 class R__CLING_PTRCHECK(off) MeanHelper : public RActionImpl<MeanHelper> {
-<<<<<<< HEAD
-   const std::shared_ptr<double> fResultMean;
-=======
    std::shared_ptr<double> fResultMean;
->>>>>>> 18b4f317
    std::vector<ULong64_t> fCounts;
    std::vector<double> fSums;
    std::vector<double> fPartialMeans;
@@ -1452,13 +1311,8 @@
 class R__CLING_PTRCHECK(off) DisplayHelper : public RActionImpl<DisplayHelper<PrevNodeType>> {
 private:
    using Display_t = ROOT::RDF::RDisplay;
-<<<<<<< HEAD
-   const std::shared_ptr<Display_t> fDisplayerHelper;
-   const std::shared_ptr<PrevNodeType> fPrevNode;
-=======
    std::shared_ptr<Display_t> fDisplayerHelper;
    std::shared_ptr<PrevNodeType> fPrevNode;
->>>>>>> 18b4f317
    size_t fEntriesToProcess;
 
 public:
@@ -1667,17 +1521,10 @@
 /// Helper object for a single-thread Snapshot action
 template <typename... ColTypes>
 class R__CLING_PTRCHECK(off) SnapshotHelper : public RActionImpl<SnapshotHelper<ColTypes...>> {
-<<<<<<< HEAD
-   const std::string fFileName;
-   const std::string fDirName;
-   const std::string fTreeName;
-   const RSnapshotOptions fOptions;
-=======
    std::string fFileName;
    std::string fDirName;
    std::string fTreeName;
    RSnapshotOptions fOptions;
->>>>>>> 18b4f317
    std::unique_ptr<TFile> fOutputFile;
    std::unique_ptr<TTree> fOutputTree; // must be a ptr because TTrees are not copy/move constructible
    bool fBranchAddressesNeedReset{true};
@@ -1805,11 +1652,7 @@
 /// Helper object for a multi-thread Snapshot action
 template <typename... ColTypes>
 class R__CLING_PTRCHECK(off) SnapshotHelperMT : public RActionImpl<SnapshotHelperMT<ColTypes...>> {
-<<<<<<< HEAD
-   const unsigned int fNSlots;
-=======
    unsigned int fNSlots;
->>>>>>> 18b4f317
    std::unique_ptr<ROOT::TBufferMerger> fMerger; // must use a ptr because TBufferMerger is not movable
    std::vector<std::shared_ptr<ROOT::TBufferMergerFile>> fOutputFiles;
    std::vector<std::unique_ptr<TTree>> fOutputTrees;
@@ -1931,10 +1774,6 @@
                         0};
       fOutputBranches[slot].AssertNoNullBranchAddresses();
       (void)expander; // avoid unused parameter warnings (gcc 12.1)
-<<<<<<< HEAD
-      (void)slot;     // avoid unused variable warnings in gcc6.2
-=======
->>>>>>> 18b4f317
    }
 
    void Initialize()
