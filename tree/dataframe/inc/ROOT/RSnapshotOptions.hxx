// Author: Guilherme Amadio, Enrico Guiraud, Danilo Piparo CERN  2/2018

/*************************************************************************
 * Copyright (C) 1995-2018, Rene Brun and Fons Rademakers.               *
 * All rights reserved.                                                  *
 *                                                                       *
 * For the licensing terms see $ROOTSYS/LICENSE.                         *
 * For the list of contributors see $ROOTSYS/README/CREDITS.             *
 *************************************************************************/

#ifndef ROOT_RSNAPSHOTOPTIONS
#define ROOT_RSNAPSHOTOPTIONS

#include <Compression.h>
#include <optional>
#include <string_view>
#include <string>

namespace ROOT {

namespace RDF {
enum class ESnapshotOutputFormat {
   kDefault,
   kTTree,
   kRNTuple
};

/// A collection of options to steer the creation of the dataset on file
struct RSnapshotOptions {
   using ECAlgo = ROOT::RCompressionSetting::EAlgorithm::EValues;
   RSnapshotOptions() = default;
   RSnapshotOptions(const RSnapshotOptions &) = default;
   RSnapshotOptions(RSnapshotOptions &&) = default;
   RSnapshotOptions(std::string_view mode, ECAlgo comprAlgo, int comprLevel, int autoFlush, int splitLevel, bool lazy,
<<<<<<< HEAD
                    bool overwriteIfExists = false)
=======
                    bool overwriteIfExists = false, bool vector2RVec = true, int basketSize = -1,
                    ESnapshotOutputFormat outputFormat = ESnapshotOutputFormat::kDefault)
>>>>>>> 4f177922
      : fMode(mode),
        fCompressionAlgorithm(comprAlgo),
        fCompressionLevel{comprLevel},
        fAutoFlush(autoFlush),
        fSplitLevel(splitLevel),
        fLazy(lazy),
<<<<<<< HEAD
        fOverwriteIfExists(overwriteIfExists)
=======
        fOverwriteIfExists(overwriteIfExists),
        fVector2RVec(vector2RVec),
        fBasketSize(basketSize),
        fOutputFormat(outputFormat)
>>>>>>> 4f177922
   {
   }
   std::string fMode = "RECREATE"; ///< Mode of creation of output file
   ECAlgo fCompressionAlgorithm =
      ROOT::RCompressionSetting::EAlgorithm::kZLIB; ///< Compression algorithm of output file
   int fCompressionLevel = 1;                       ///< Compression level of output file
   int fAutoFlush = 0;                              ///< AutoFlush value for output tree
   int fSplitLevel = 99;                            ///< Split level of output tree
   bool fLazy = false;                              ///< Do not start the event loop when Snapshot is called
   bool fOverwriteIfExists = false;  ///< If fMode is "UPDATE", overwrite object in output file if it already exists
   bool fVector2RVec = true;         ///< If set to true will convert std::vector columns to RVec when saving to disk
   int fBasketSize = -1;             ///< Set a custom basket size option. For more details, see
                                     ///< https://root.cern/manual/trees/#baskets-clusters-and-the-tree-header
   ESnapshotOutputFormat fOutputFormat = ESnapshotOutputFormat::kDefault; ///< Which data format to write to
};
} // namespace RDF
} // namespace ROOT

#endif<|MERGE_RESOLUTION|>--- conflicted
+++ resolved
@@ -32,26 +32,18 @@
    RSnapshotOptions(const RSnapshotOptions &) = default;
    RSnapshotOptions(RSnapshotOptions &&) = default;
    RSnapshotOptions(std::string_view mode, ECAlgo comprAlgo, int comprLevel, int autoFlush, int splitLevel, bool lazy,
-<<<<<<< HEAD
-                    bool overwriteIfExists = false)
-=======
                     bool overwriteIfExists = false, bool vector2RVec = true, int basketSize = -1,
                     ESnapshotOutputFormat outputFormat = ESnapshotOutputFormat::kDefault)
->>>>>>> 4f177922
       : fMode(mode),
         fCompressionAlgorithm(comprAlgo),
         fCompressionLevel{comprLevel},
         fAutoFlush(autoFlush),
         fSplitLevel(splitLevel),
         fLazy(lazy),
-<<<<<<< HEAD
-        fOverwriteIfExists(overwriteIfExists)
-=======
         fOverwriteIfExists(overwriteIfExists),
         fVector2RVec(vector2RVec),
         fBasketSize(basketSize),
         fOutputFormat(outputFormat)
->>>>>>> 4f177922
    {
    }
    std::string fMode = "RECREATE"; ///< Mode of creation of output file
