--- conflicted
+++ resolved
@@ -24,11 +24,7 @@
 #include <algorithm>
 #include <iostream>
 #include <set>
-<<<<<<< HEAD
-#include <stdio.h>
-=======
 #include <cstdio>
->>>>>>> 22aeb252
 
 // TODO, this function should be part of core libraries
 #include <numeric>
@@ -276,10 +272,7 @@
 
 void ProgressHelper::PrintStatsFinal(std::ostream &stream, std::chrono::seconds elapsedSeconds) const
 {
-<<<<<<< HEAD
-=======
    RestoreStreamState restore(stream);
->>>>>>> 22aeb252
    auto totalEvents = ComputeNEventsSoFar();
    auto totalFiles = fTotalFiles;
 
