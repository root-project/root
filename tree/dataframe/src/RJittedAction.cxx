--- conflicted
+++ resolved
@@ -110,12 +110,6 @@
    return fConcreteAction->GetMergeableValue();
 }
 
-<<<<<<< HEAD
-std::function<void(unsigned int)> RJittedAction::GetDataBlockCallback()
-{
-   R__ASSERT(fConcreteAction != nullptr);
-   return fConcreteAction->GetDataBlockCallback();
-=======
 ROOT::RDF::SampleCallback_t RJittedAction::GetSampleCallback()
 {
    assert(fConcreteAction != nullptr);
@@ -126,5 +120,4 @@
 {
    assert(fConcreteAction != nullptr);
    return fConcreteAction->MakeVariedAction(std::move(results));
->>>>>>> 54a757ac
 }