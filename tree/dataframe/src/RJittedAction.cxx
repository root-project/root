// Author: Enrico Guiraud, Danilo Piparo CERN  09/2018

/*************************************************************************
 * Copyright (C) 1995-2020, Rene Brun and Fons Rademakers.               *
 * All rights reserved.                                                  *
 *                                                                       *
 * For the licensing terms see $ROOTSYS/LICENSE.                         *
 * For the list of contributors see $ROOTSYS/README/CREDITS.             *
 *************************************************************************/

#include "ROOT/RDF/RJittedAction.hxx"
// Avoid error: invalid application of ‘sizeof’ to incomplete type in RJittedAction::GetMergeableValue
#include "ROOT/RDF/RMergeableValue.hxx"

#include <cassert>
#include <memory>

using ROOT::Internal::RDF::RJittedAction;
using ROOT::Detail::RDF::RLoopManager;

<<<<<<< HEAD
=======
// fwd decls
class TTreeReader;
namespace ROOT {
namespace Detail {
namespace RDF {
class RLoopManager;
}
} // namespace Detail
} // namespace ROOT
namespace ROOT {
namespace Detail {
namespace RDF {
class RLoopManager;
}
} // namespace Detail
} // namespace ROOT
namespace ROOT {
namespace Detail {
namespace RDF {
class RMergeableValueBase;
}
} // namespace Detail
} // namespace ROOT
namespace ROOT {
namespace Internal {
namespace RDF {
class RColumnRegister;
}
} // namespace Internal
} // namespace ROOT
namespace ROOT {
namespace Internal {
namespace RDF {
namespace GraphDrawing {
class GraphNode;
}
} // namespace RDF
} // namespace Internal
} // namespace ROOT

>>>>>>> 18b4f317
RJittedAction::RJittedAction(RLoopManager &lm, const ROOT::RDF::ColumnNames_t &columns,
                             const ROOT::Internal::RDF::RColumnRegister &colRegister,
                             const std::vector<std::string> &prevVariations)
   : RActionBase(&lm, columns, colRegister, prevVariations)
{
}

<<<<<<< HEAD
RJittedAction::~RJittedAction()
{
   // must Deregister objects from the RLoopManager here, before the fConcreteAction data member is destroyed:
   // otherwise if fConcreteAction is the RLoopManager, it will be destroyed before the calls to Deregister happen.
   GetColRegister().Clear(); // triggers RDefine deregistration
   fLoopManager->Deregister(this);
}
=======
RJittedAction::~RJittedAction() {}
>>>>>>> 18b4f317

void RJittedAction::Run(unsigned int slot, Long64_t entry)
{
   assert(fConcreteAction != nullptr);
   fConcreteAction->Run(slot, entry);
}

void RJittedAction::Initialize()
{
   assert(fConcreteAction != nullptr);
   fConcreteAction->Initialize();
}

void RJittedAction::InitSlot(TTreeReader *r, unsigned int slot)
{
   assert(fConcreteAction != nullptr);
   fConcreteAction->InitSlot(r, slot);
}

void RJittedAction::TriggerChildrenCount()
{
   assert(fConcreteAction != nullptr);
   fConcreteAction->TriggerChildrenCount();
}

void RJittedAction::FinalizeSlot(unsigned int slot)
{
   assert(fConcreteAction != nullptr);
   fConcreteAction->FinalizeSlot(slot);
}

void RJittedAction::Finalize()
{
   assert(fConcreteAction != nullptr);
   fConcreteAction->Finalize();
}

void *RJittedAction::PartialUpdate(unsigned int slot)
{
   assert(fConcreteAction != nullptr);
   return fConcreteAction->PartialUpdate(slot);
}

bool RJittedAction::HasRun() const
{
   if (fConcreteAction != nullptr) {
      return fConcreteAction->HasRun();
   } else {
      // The action has not been JITted. This means that it has not run.
      return false;
   }
}

void RJittedAction::SetHasRun()
{
   assert(fConcreteAction != nullptr);
   return fConcreteAction->SetHasRun();
}

std::shared_ptr<ROOT::Internal::RDF::GraphDrawing::GraphNode> RJittedAction::GetGraph(
   std::unordered_map<void *, std::shared_ptr<ROOT::Internal::RDF::GraphDrawing::GraphNode>> &visitedMap)
{
   assert(fConcreteAction != nullptr);
   return fConcreteAction->GetGraph(visitedMap);
}

/**
   Retrieve a wrapper to the result of the action that knows how to merge
   with others of the same type.
*/
std::unique_ptr<ROOT::Detail::RDF::RMergeableValueBase> RJittedAction::GetMergeableValue() const
{
   assert(fConcreteAction != nullptr);
   return fConcreteAction->GetMergeableValue();
}

ROOT::RDF::SampleCallback_t RJittedAction::GetSampleCallback()
{
   assert(fConcreteAction != nullptr);
   return fConcreteAction->GetSampleCallback();
}

std::unique_ptr<ROOT::Internal::RDF::RActionBase> RJittedAction::MakeVariedAction(std::vector<void *> &&results)
{
   assert(fConcreteAction != nullptr);
   return fConcreteAction->MakeVariedAction(std::move(results));
}<|MERGE_RESOLUTION|>--- conflicted
+++ resolved
@@ -18,8 +18,6 @@
 using ROOT::Internal::RDF::RJittedAction;
 using ROOT::Detail::RDF::RLoopManager;
 
-<<<<<<< HEAD
-=======
 // fwd decls
 class TTreeReader;
 namespace ROOT {
@@ -60,7 +58,6 @@
 } // namespace Internal
 } // namespace ROOT
 
->>>>>>> 18b4f317
 RJittedAction::RJittedAction(RLoopManager &lm, const ROOT::RDF::ColumnNames_t &columns,
                              const ROOT::Internal::RDF::RColumnRegister &colRegister,
                              const std::vector<std::string> &prevVariations)
@@ -68,17 +65,7 @@
 {
 }
 
-<<<<<<< HEAD
-RJittedAction::~RJittedAction()
-{
-   // must Deregister objects from the RLoopManager here, before the fConcreteAction data member is destroyed:
-   // otherwise if fConcreteAction is the RLoopManager, it will be destroyed before the calls to Deregister happen.
-   GetColRegister().Clear(); // triggers RDefine deregistration
-   fLoopManager->Deregister(this);
-}
-=======
 RJittedAction::~RJittedAction() {}
->>>>>>> 18b4f317
 
 void RJittedAction::Run(unsigned int slot, Long64_t entry)
 {
