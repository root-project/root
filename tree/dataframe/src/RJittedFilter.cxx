// Author: Enrico Guiraud, Danilo Piparo CERN  09/2018

/*************************************************************************
 * Copyright (C) 1995-2018, Rene Brun and Fons Rademakers.               *
 * All rights reserved.                                                  *
 *                                                                       *
 * For the licensing terms see $ROOTSYS/LICENSE.                         *
 * For the list of contributors see $ROOTSYS/README/CREDITS.             *
 *************************************************************************/

#include "ROOT/RDF/RCutFlowReport.hxx"
#include "ROOT/RDF/RColumnRegister.hxx"
#include "ROOT/RDF/RLoopManager.hxx"
#include "ROOT/RDF/RJittedFilter.hxx"

#include <cassert>

using namespace ROOT::Detail::RDF;

RJittedFilter::RJittedFilter(RLoopManager *lm, std::string_view name, const std::vector<std::string> &variations)
   : RFilterBase(lm, name, lm->GetNSlots(), RDFInternal::RColumnRegister(nullptr), /*columnNames*/ {}, variations)
{
   // Jitted nodes of the computation graph (e.g. RJittedAction, RJittedDefine) usually don't need to register
   // themselves with the RLoopManager: the _concrete_ nodes will be registered with the RLoopManager right before
   // the event loop, at jitting time, and that is good enough.
   // RJittedFilter is an exception: RLoopManager needs to know about what filters have been booked even before
   // the event loop in order to return a correct list from RLoopManager::GetFiltersNames().
   // So RJittedFilters register themselves with RLoopManager at construction time and deregister themselves
   // in SetFilter, i.e. when they are sure that the concrete filter has been instantiated in jitted code and it has
   // been registered with RLoopManager, making the RJittedFilter registration redundant.
<<<<<<< HEAD
   fLoopManager->Book(this);
=======
   fLoopManager->Register(this);
>>>>>>> 18b4f317
}

RJittedFilter::~RJittedFilter()
{
   // This should be a no-op in most sane cases: the RJittedFilter should already have been deregistered in SetFilter.
   // However, in the edge case in which the branch of the computation graph that included this RJittedFilter went out
   // of scope before any event loop ran (e.g. because of bad code logic or a user that changed their mind during
   // interactive usage), we need to make sure RJittedFilters get properly deregistered.
   fLoopManager->Deregister(this);
}

void RJittedFilter::SetFilter(std::unique_ptr<RFilterBase> f)
{
   // the concrete filter has been registered with RLoopManager on creation, so let's deregister ourselves
   fLoopManager->Deregister(this);
   fConcreteFilter = std::move(f);
}

void RJittedFilter::InitSlot(TTreeReader *r, unsigned int slot)
{
   assert(fConcreteFilter != nullptr);
   fConcreteFilter->InitSlot(r, slot);
}

bool RJittedFilter::CheckFilters(unsigned int slot, Long64_t entry)
{
   assert(fConcreteFilter != nullptr);
   return fConcreteFilter->CheckFilters(slot, entry);
}

void RJittedFilter::Report(ROOT::RDF::RCutFlowReport &cr) const
{
   assert(fConcreteFilter != nullptr);
   fConcreteFilter->Report(cr);
}

void RJittedFilter::PartialReport(ROOT::RDF::RCutFlowReport &cr) const
{
   assert(fConcreteFilter != nullptr);
   fConcreteFilter->PartialReport(cr);
}

void RJittedFilter::FillReport(ROOT::RDF::RCutFlowReport &cr) const
{
   assert(fConcreteFilter != nullptr);
   fConcreteFilter->FillReport(cr);
}

void RJittedFilter::IncrChildrenCount()
{
   assert(fConcreteFilter != nullptr);
   fConcreteFilter->IncrChildrenCount();
}

void RJittedFilter::StopProcessing()
{
   assert(fConcreteFilter != nullptr);
   fConcreteFilter->StopProcessing();
}

void RJittedFilter::ResetChildrenCount()
{
   assert(fConcreteFilter != nullptr);
   fConcreteFilter->ResetChildrenCount();
}

void RJittedFilter::TriggerChildrenCount()
{
   assert(fConcreteFilter != nullptr);
   fConcreteFilter->TriggerChildrenCount();
}

void RJittedFilter::ResetReportCount()
{
   assert(fConcreteFilter != nullptr);
   fConcreteFilter->ResetReportCount();
}

void RJittedFilter::FinalizeSlot(unsigned int slot)
{
   assert(fConcreteFilter != nullptr);
   fConcreteFilter->FinalizeSlot(slot);
}

void RJittedFilter::InitNode()
{
   assert(fConcreteFilter != nullptr);
   fConcreteFilter->InitNode();
}

void RJittedFilter::AddFilterName(std::vector<std::string> &filters)
{
   if (fConcreteFilter == nullptr) {
      // No event loop performed yet, but the JITTING must be performed.
      GetLoopManagerUnchecked()->Jit();
   }
   fConcreteFilter->AddFilterName(filters);
}

std::shared_ptr<RDFGraphDrawing::GraphNode>
RJittedFilter::GetGraph(std::unordered_map<void *, std::shared_ptr<RDFGraphDrawing::GraphNode>> &visitedMap)
{
   if (fConcreteFilter != nullptr) {
      // Here the filter exists, so it can be served
      return fConcreteFilter->GetGraph(visitedMap);
   }
   throw std::runtime_error("The Jitting should have been invoked before this method.");
}

std::shared_ptr<RNodeBase> RJittedFilter::GetVariedFilter(const std::string &variationName)
{
   assert(fConcreteFilter != nullptr);
   return fConcreteFilter->GetVariedFilter(variationName);
}<|MERGE_RESOLUTION|>--- conflicted
+++ resolved
@@ -28,11 +28,7 @@
    // So RJittedFilters register themselves with RLoopManager at construction time and deregister themselves
    // in SetFilter, i.e. when they are sure that the concrete filter has been instantiated in jitted code and it has
    // been registered with RLoopManager, making the RJittedFilter registration redundant.
-<<<<<<< HEAD
-   fLoopManager->Book(this);
-=======
    fLoopManager->Register(this);
->>>>>>> 18b4f317
 }
 
 RJittedFilter::~RJittedFilter()
