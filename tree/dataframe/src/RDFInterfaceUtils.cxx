// Author: Enrico Guiraud, Danilo Piparo CERN  02/2018

/*************************************************************************
 * Copyright (C) 1995-2018, Rene Brun and Fons Rademakers.               *
 * All rights reserved.                                                  *
 *                                                                       *
 * For the licensing terms see $ROOTSYS/LICENSE.                         *
 * For the list of contributors see $ROOTSYS/README/CREDITS.             *
 *************************************************************************/

#include <ROOT/RDataSource.hxx>
#include <ROOT/RTTreeDS.hxx>
#include <ROOT/RDF/InterfaceUtils.hxx>
#include <ROOT/RDF/RColumnRegister.hxx>
#include <ROOT/RDF/RDisplay.hxx>
#include <ROOT/RDF/RInterface.hxx>
#include <ROOT/RDF/RJittedDefine.hxx>
#include <ROOT/RDF/RJittedFilter.hxx>
#include <ROOT/RDF/RJittedVariation.hxx>
#include <ROOT/RDF/RLoopManager.hxx>
#include <ROOT/RDF/RNodeBase.hxx>
#include <ROOT/RDF/Utils.hxx>
#include <string_view>
#include <TBranch.h>
#include <TClass.h>
#include <TClassEdit.h>
#include <TDataType.h>
#include <TError.h>
#include <TLeaf.h>
#include <TObjArray.h>
#include <TPRegexp.h>
#include <TROOT.h>
#include <TString.h>
#include <TTree.h>
#include <TVirtualMutex.h>

// pragma to disable warnings on Rcpp which have
// so many noise compiling
#if defined(__GNUC__)
#pragma GCC diagnostic push
#pragma GCC diagnostic ignored "-Woverloaded-virtual"
#pragma GCC diagnostic ignored "-Wshadow"
#endif
#include "lexertk.hpp"
#if defined(__GNUC__)
#pragma GCC diagnostic pop
#endif

#include <algorithm>
#include <cassert>
#include <cstdlib>  // for size_t
#include <iterator> // for back_insert_iterator
#include <map>
#include <memory>
#include <set>
#include <sstream>
#include <stdexcept>
#include <string>
#include <type_traits> // for remove_reference<>::type
#include <typeinfo>
#include <unordered_map>
#include <unordered_set>
#include <utility> // for pair
#include <vector>

namespace ROOT {
namespace Detail {
namespace RDF {
class RDefineBase;
} // namespace RDF
namespace Internal {
namespace RDF {
class RJittedAction;
}
} // namespace Internal
} // namespace Detail

} // namespace ROOT

namespace {
using ROOT::Internal::RDF::IsStrInVec;
using ROOT::RDF::ColumnNames_t;

/// A string expression such as those passed to Filter and Define, digested to a standardized form
struct ParsedExpression {
   /// The string expression with the dummy variable names in fVarNames in place of the original column names
   std::string fExpr;
   /// The list of valid column names that were used in the original string expression.
   /// Duplicates are removed and column aliases (created with Alias calls) are resolved.
   ColumnNames_t fUsedCols;
   /// The list of variable names used in fExpr, with same ordering and size as fUsedCols
   ColumnNames_t fVarNames;
};

/// Look at expression `expr` and return a pair of (column names used, aliases used)
std::pair<ColumnNames_t, ColumnNames_t>
FindUsedColsAndAliases(const std::string &expr, const ColumnNames_t &treeBranchNames,
                       const ROOT::Internal::RDF::RColumnRegister &colRegister, const ColumnNames_t &dataSourceColNames)
{
   lexertk::generator tokens;
   const auto tokensOk = tokens.process(expr);
   if (!tokensOk) {
      const auto msg = "Failed to tokenize expression:\n" + expr + "\n\nMake sure it is valid C++.";
      throw std::runtime_error(msg);
   }

   std::unordered_set<std::string> usedCols;
   std::unordered_set<std::string> usedAliases;

   // iterate over tokens in expression and fill usedCols and usedAliases
   const auto nTokens = tokens.size();
   const auto kSymbol = lexertk::token::e_symbol;
   for (auto i = 0u; i < nTokens; ++i) {
      const auto &tok = tokens[i];
      // lexertk classifies '&' as e_symbol for some reason
      if (tok.type != kSymbol || tok.value == "&" || tok.value == "|") {
         // token is not a potential variable name, skip it
         continue;
      }

      ColumnNames_t potentialColNames({tok.value});

      // if token is the start of a dot chain (a.b.c...), a.b, a.b.c etc. are also potential column names
      auto dotChainKeepsGoing = [&](unsigned int _i) {
         return _i + 2 <= nTokens && tokens[_i + 1].value == "." && tokens[_i + 2].type == kSymbol;
      };
      while (dotChainKeepsGoing(i)) {
         potentialColNames.emplace_back(potentialColNames.back() + "." + tokens[i + 2].value);
         i += 2; // consume the tokens we looked at
      }

      // in an expression such as `a.b`, if `a` is a column alias add it to `usedAliases` and
      // replace the alias with the real column name in `potentialColNames`.
      const auto maybeAnAlias = potentialColNames[0]; // intentionally a copy as we'll modify potentialColNames later
      const auto &resolvedAlias = colRegister.ResolveAlias(maybeAnAlias);
      if (resolvedAlias != maybeAnAlias) { // this is an alias
         usedAliases.insert(maybeAnAlias);
         for (auto &s : potentialColNames)
            s.replace(0, maybeAnAlias.size(), resolvedAlias);
      }

      // find the longest potential column name that is an actual column name
      // (potential columns are sorted by length, so we search from the end to find the longest)
      auto isRDFColumn = [&](const std::string &col) {
         if (colRegister.IsDefineOrAlias(col) || IsStrInVec(col, treeBranchNames) ||
             IsStrInVec(col, dataSourceColNames))
            return true;
         return false;
      };
      const auto longestRDFColMatch = std::find_if(potentialColNames.crbegin(), potentialColNames.crend(), isRDFColumn);
      if (longestRDFColMatch != potentialColNames.crend())
         usedCols.insert(*longestRDFColMatch);
   }

   return {{usedCols.begin(), usedCols.end()}, {usedAliases.begin(), usedAliases.end()}};
}

/// Substitute each '.' in a string with '\.'
std::string EscapeDots(const std::string &s)
{
   TString out(s);
   TPRegexp dot("\\.");
   dot.Substitute(out, "\\.", "g");
   return std::string(std::move(out));
}

TString ResolveAliases(const TString &expr, const ColumnNames_t &usedAliases,
                              const ROOT::Internal::RDF::RColumnRegister &colRegister)
{
   TString out(expr);

   for (const auto &alias : usedAliases) {
      const auto &col = colRegister.ResolveAlias(alias);
      TPRegexp replacer("\\b" + EscapeDots(alias) + "\\b");
      replacer.Substitute(out, col.data(), "g");
   }

   return out;
}

ParsedExpression ParseRDFExpression(std::string_view expr, const ColumnNames_t &treeBranchNames,
                                           const ROOT::Internal::RDF::RColumnRegister &colRegister,
                                           const ColumnNames_t &dataSourceColNames)
{
   // transform `#var` into `R_rdf_sizeof_var`
   TString preProcessedExpr(expr);
   // match #varname at beginning of the sentence or after not-a-word, but exclude preprocessor directives like #ifdef
   TPRegexp colSizeReplacer(
      "(^|\\W)#(?!(ifdef|ifndef|if|else|elif|endif|pragma|define|undef|include|line))([a-zA-Z_][a-zA-Z0-9_]*)");
   colSizeReplacer.Substitute(preProcessedExpr, "$1R_rdf_sizeof_$3", "g");

   ColumnNames_t usedCols;
   ColumnNames_t usedAliases;
   std::tie(usedCols, usedAliases) =
      FindUsedColsAndAliases(std::string(preProcessedExpr), treeBranchNames, colRegister, dataSourceColNames);

   const auto exprNoAliases = ResolveAliases(preProcessedExpr, usedAliases, colRegister);

   // when we are done, exprWithVars willl be the same as preProcessedExpr but column names will be substituted with
   // the dummy variable names in varNames
   TString exprWithVars(exprNoAliases);

   ColumnNames_t varNames(usedCols.size());
   for (auto i = 0u; i < varNames.size(); ++i)
      varNames[i] = "var" + std::to_string(i);

   // sort the vector usedColsAndAliases by decreasing length of its elements,
   // so in case of friends we guarantee we never substitute a column name with another column containing it
   // ex. without sorting when passing "x" and "fr.x", the replacer would output "var0" and "fr.var0",
   // because it has already substituted "x", hence the "x" in "fr.x" would be recognized as "var0",
   // whereas the desired behaviour is handling them as "var0" and "var1"
   std::sort(usedCols.begin(), usedCols.end(),
             [](const std::string &a, const std::string &b) { return a.size() > b.size(); });
   for (const auto &col : usedCols) {
      const auto varIdx = std::distance(usedCols.begin(), std::find(usedCols.begin(), usedCols.end(), col));
      TPRegexp replacer("\\b" + EscapeDots(col) + "\\b");
      replacer.Substitute(exprWithVars, varNames[varIdx], "g");
   }

   return ParsedExpression{std::string(std::move(exprWithVars)), std::move(usedCols), std::move(varNames)};
}

/// Return the static global map of Filter/Define functions that have been jitted.
/// It's used to check whether a given expression has already been jitted, and
/// to look up its associated variable name if it is.
/// Keys in the map are the body of the expression, values are the name of the
/// jitted variable that corresponds to that expression. For example, for:
///     auto f1(){ return 42; }
/// key would be "(){ return 42; }" and value would be "f1".
std::unordered_map<std::string, std::string> &GetJittedExprs() {
   static std::unordered_map<std::string, std::string> jittedExpressions;
   return jittedExpressions;
}

std::string
BuildFunctionString(const std::string &expr, const ColumnNames_t &vars, const ColumnNames_t &varTypes)
{
   assert(vars.size() == varTypes.size());

   TPRegexp re(R"(\breturn\b)");
   const bool hasReturnStmt = re.MatchB(expr);

   static const std::vector<std::string> fundamentalTypes = {
      "int",
      "signed",
      "signed int",
      "Int_t",
      "unsigned",
      "unsigned int",
      "UInt_t",
      "double",
      "Double_t",
      "float",
      "Float_t",
      "char",
      "Char_t",
      "unsigned char",
      "UChar_t",
      "bool",
      "Bool_t",
      "short",
      "short int",
      "Short_t",
      "long",
      "long int",
      "long long int",
      "Long64_t",
      "unsigned long",
      "unsigned long int",
      "ULong64_t",
      "std::size_t",
      "size_t",
      "Ssiz_t"
   };

   std::stringstream ss;
   ss << "(";
   for (auto i = 0u; i < vars.size(); ++i) {
      std::string fullType;
      const auto &type = varTypes[i];
      if (std::find(fundamentalTypes.begin(), fundamentalTypes.end(), type) != fundamentalTypes.end()) {
         // pass it by const value to help detect common mistakes such as if(x = 3)
         fullType = "const " + type + " ";
      } else {
         // We pass by reference to avoid expensive copies
         // It can't be const reference in general, as users might want/need to call non-const methods on the values
         fullType = type + "& ";
      }
      ss << fullType << vars[i] << ", ";
   }
   if (!vars.empty())
      ss.seekp(-2, ss.cur);

   if (hasReturnStmt)
      ss << "){";
   else
      ss << "){return ";
   ss << expr << "\n;}";

   return ss.str();
}

/// Declare a function to the interpreter in namespace R_rdf, return the name of the jitted function.
/// If the function is already in GetJittedExprs, return the name for the function that has already been jitted.
std::string DeclareFunction(const std::string &expr, const ColumnNames_t &vars, const ColumnNames_t &varTypes)
{
   R__LOCKGUARD(gROOTMutex);

   const auto funcCode = BuildFunctionString(expr, vars, varTypes);
   auto &exprMap = GetJittedExprs();
   const auto exprIt = exprMap.find(funcCode);
   if (exprIt != exprMap.end()) {
      // expression already there
      const auto funcName = exprIt->second;
      return funcName;
   }

   // new expression
   const auto funcBaseName = "func" + std::to_string(exprMap.size());
   const auto funcFullName = "R_rdf::" + funcBaseName;

   const auto toDeclare = "namespace R_rdf {\nauto " + funcBaseName + funcCode + "\nusing " + funcBaseName +
                          "_ret_t = typename ROOT::TypeTraits::CallableTraits<decltype(" + funcBaseName +
                          ")>::ret_type;\n}";
   ROOT::Internal::RDF::InterpreterDeclare(toDeclare);

   // InterpreterDeclare could throw. If it doesn't, mark the function as already jitted
   exprMap.insert({funcCode, funcFullName});

   return funcFullName;
}

/// Each jitted function comes with a func_ret_t type alias for its return type.
/// Resolve that alias and return the true type as string.
std::string RetTypeOfFunc(const std::string &funcName)
{
   const auto dt = gROOT->GetType((funcName + "_ret_t").c_str());
   R__ASSERT(dt != nullptr);
   const auto type = dt->GetFullTypeName();
   return type;
}

[[noreturn]] void
ThrowJitBuildActionHelperTypeError(const std::string &actionTypeNameBase, const std::type_info &helperArgType)
{
   int err = 0;
   const char *cname = TClassEdit::DemangleTypeIdName(helperArgType, err);
   std::string actionHelperTypeName = cname;
   delete[] cname;
   if (err != 0)
      actionHelperTypeName = helperArgType.name();

   std::string exceptionText =
      "RDataFrame::Jit: cannot just-in-time compile a \"" + actionTypeNameBase + "\" action using helper type \"" +
      actionHelperTypeName +
      "\". This typically happens in a custom `Fill` or `Book` invocation where the types of the input columns have "
      "not been specified as template parameters and the ROOT interpreter has no knowledge of this type of action "
      "helper. Please add template parameters for the types of the input columns to avoid jitting this action (i.e. "
      "`df.Fill<float>(..., {\"x\"})`, where `float` is the type of `x`) or declare the action helper type to the "
      "interpreter, e.g. via gInterpreter->Declare.";

   throw std::runtime_error(exceptionText);
}

} // anonymous namespace

namespace ROOT {
namespace Internal {
namespace RDF {

/// Take a list of column names, return that list with entries starting by '#' filtered out.
/// The function throws when filtering out a column this way.
ColumnNames_t FilterArraySizeColNames(const ColumnNames_t &columnNames, const std::string &action)
{
   ColumnNames_t columnListWithoutSizeColumns;
   ColumnNames_t filteredColumns;
   std::copy_if(columnNames.begin(), columnNames.end(), std::back_inserter(columnListWithoutSizeColumns),
                [&](const std::string &name) {
                   if (name[0] == '#') {
                     filteredColumns.emplace_back(name);
                      return false;
                   } else {
                      return true;
                   }
                });

   if (!filteredColumns.empty()) {
      std::string msg = "Column name(s) {";
      for (auto &c : filteredColumns)
         msg += c + ", ";
      msg[msg.size() - 2] = '}';
      msg += "will be ignored. Please go through a valid Alias to " + action + " an array size column";
      throw std::runtime_error(msg);
   }

   return columnListWithoutSizeColumns;
}

std::string ResolveAlias(const std::string &col, const std::map<std::string, std::string> &aliasMap)
{
   const auto it = aliasMap.find(col);
   if (it != aliasMap.end())
      return it->second;

   // #var is an alias for R_rdf_sizeof_var
   if (col.size() > 1 && col[0] == '#')
      return "R_rdf_sizeof_" + col.substr(1);

   return col;
}

void CheckValidCppVarName(std::string_view var, const std::string &where)
{
   bool isValid = true;

   if (var.empty())
      isValid = false;
   const char firstChar = var[0];

   // first character must be either a letter or an underscore
   auto isALetter = [](char c) { return (c >= 'A' && c <= 'Z') || (c >= 'a' && c <= 'z'); };
   const bool isValidFirstChar = firstChar == '_' || isALetter(firstChar);
   if (!isValidFirstChar)
      isValid = false;

   // all characters must be either a letter, an underscore or a number
   auto isANumber = [](char c) { return c >= '0' && c <= '9'; };
   auto isValidTok = [&isALetter, &isANumber](char c) { return c == '_' || isALetter(c) || isANumber(c); };
   for (const char c : var)
      if (!isValidTok(c))
         isValid = false;

   if (!isValid) {
      const auto objName = where == "Define" ? "column" : "variation";
      const auto error = "RDataFrame::" + where + ": cannot define " + objName + " \"" + std::string(var) +
                         "\". Not a valid C++ variable name.";
      throw std::runtime_error(error);
   }
}

std::string DemangleTypeIdName(const std::type_info &typeInfo)
{
   int dummy(0);
   char *tn = TClassEdit::DemangleTypeIdName(typeInfo, dummy);
   std::string tname(tn);
   free(tn);
   return tname;
}

ColumnNames_t
ConvertRegexToColumns(const ColumnNames_t &colNames, std::string_view columnNameRegexp, std::string_view callerName)
{
   const auto theRegexSize = columnNameRegexp.size();
   std::string theRegex(columnNameRegexp);

   const auto isEmptyRegex = 0 == theRegexSize;
   // This is to avoid cases where branches called b1, b2, b3 are all matched by expression "b"
   if (theRegexSize > 0 && theRegex[0] != '^')
      theRegex = "^" + theRegex;
   if (theRegexSize > 0 && theRegex[theRegexSize - 1] != '$')
      theRegex = theRegex + "$";

   ColumnNames_t selectedColumns;

   // Since we support gcc48 and it does not provide in its stl std::regex,
   // we need to use TPRegexp
   TPRegexp regexp(theRegex);
   for (auto &&colName : colNames) {
      if ((isEmptyRegex || regexp.MatchB(colName.c_str())) && !IsInternalColumn(colName)) {
         selectedColumns.emplace_back(colName);
      }
   }

   if (selectedColumns.empty()) {
      std::string text(callerName);
      if (columnNameRegexp.empty()) {
         text = ": there is no column available to match.";
      } else {
         text = ": regex \"" + std::string(columnNameRegexp) + "\" did not match any column.";
      }
      throw std::runtime_error(text);
   }
   return selectedColumns;
}

/// Throw if column `definedColView` is already there.
void CheckForRedefinition(const std::string &where, std::string_view definedColView, const RColumnRegister &colRegister,
                          const ColumnNames_t &treeColumns, const ColumnNames_t &dataSourceColumns)
{

   std::string error{};
   if (colRegister.IsAlias(definedColView))
      error = "An alias with that name, pointing to column \"" + std::string(colRegister.ResolveAlias(definedColView)) +
              "\", already exists in this branch of the computation graph.";
   else if (colRegister.IsDefineOrAlias(definedColView))
      error = "A column with that name has already been Define'd. Use Redefine to force redefinition.";
   // else, check if definedColView is in the list of tree branches. This is a bit better than interrogating the TTree
   // directly because correct usage of GetBranch, FindBranch, GetLeaf and FindLeaf can be tricky; so let's assume we
   // got it right when we collected the list of available branches.
   else if (std::find(treeColumns.begin(), treeColumns.end(), definedColView) != treeColumns.end())
      error =
         "A branch with that name is already present in the input TTree/TChain. Use Redefine to force redefinition.";
   else if (std::find(dataSourceColumns.begin(), dataSourceColumns.end(), definedColView) != dataSourceColumns.end())
      error =
         "A column with that name is already present in the input data source. Use Redefine to force redefinition.";

   if (!error.empty()) {
      error = "RDataFrame::" + where + ": cannot define column \"" + std::string(definedColView) + "\". " + error;
      throw std::runtime_error(error);
   }
}

/// Throw if column `definedColView` is _not_ already there.
void CheckForDefinition(const std::string &where, std::string_view definedColView, const RColumnRegister &colRegister,
                        const ColumnNames_t &treeColumns, const ColumnNames_t &dataSourceColumns)
{
   std::string error{};

   if (colRegister.IsAlias(definedColView)) {
      error = "An alias with that name, pointing to column \"" + std::string(colRegister.ResolveAlias(definedColView)) +
              "\", already exists. Aliases cannot be Redefined or Varied.";
   }

   if (error.empty()) {
      const bool isAlreadyDefined = colRegister.IsDefineOrAlias(definedColView);
      // check if definedCol is in the list of tree branches. This is a bit better than interrogating the TTree
      // directly because correct usage of GetBranch, FindBranch, GetLeaf and FindLeaf can be tricky; so let's assume we
      // got it right when we collected the list of available branches.
      const bool isABranch = std::find(treeColumns.begin(), treeColumns.end(), definedColView) != treeColumns.end();
      const bool isADSColumn =
         std::find(dataSourceColumns.begin(), dataSourceColumns.end(), definedColView) != dataSourceColumns.end();

      if (!isAlreadyDefined && !isABranch && !isADSColumn)
         error = "No column with that name was found in the dataset. Use Define to create a new column.";
   }

   if (!error.empty()) {
<<<<<<< HEAD
      error =
         "RDataFrame::" + where + ": cannot redefine or vary column \"" + std::string(definedColView) + "\". " + error;
=======
      if (where == "DefaultValueFor")
         error = "RDataFrame::" + where + ": cannot provide default values for column \"" +
                 std::string(definedColView) + "\". " + error;
      else
         error = "RDataFrame::" + where + ": cannot redefine or vary column \"" + std::string(definedColView) + "\". " +
                 error;
>>>>>>> 4f177922
      throw std::runtime_error(error);
   }
}

/// Throw if the column has systematic variations attached.
void CheckForNoVariations(const std::string &where, std::string_view definedColView, const RColumnRegister &colRegister)
{
   const std::string definedCol(definedColView);
   const auto &variationDeps = colRegister.GetVariationDeps(definedCol);
   if (!variationDeps.empty()) {
      if (where == "Redefine") {
         const std::string error = "RDataFrame::" + where + ": cannot redefine column \"" + definedCol +
                                   "\". The column depends on one or more systematic variations and re-defining varied "
                                   "columns is not supported.";
         throw std::runtime_error(error);
      } else if (where == "DefaultValueFor") {
         const std::string error = "RDataFrame::" + where + ": cannot provide a default value for column \"" +
                                   definedCol +
                                   "\". The column depends on one or more systematic variations and it should not be "
                                   "possible to have missing values in varied columns.";
         throw std::runtime_error(error);
      } else {
         const std::string error =
            "RDataFrame::" + where + ": this operation cannot work with columns that depend on systematic variations.";
         throw std::runtime_error(error);
      }
   }
}

void CheckTypesAndPars(unsigned int nTemplateParams, unsigned int nColumnNames)
{
   if (nTemplateParams != nColumnNames) {
      std::string err_msg = "The number of template parameters specified is ";
      err_msg += std::to_string(nTemplateParams);
      err_msg += " while ";
      err_msg += std::to_string(nColumnNames);
      err_msg += " columns have been specified.";
      throw std::runtime_error(err_msg);
   }
}

/// Choose between local column names or default column names, throw in case of errors.
const ColumnNames_t
SelectColumns(unsigned int nRequiredNames, const ColumnNames_t &names, const ColumnNames_t &defaultNames)
{
   if (names.empty()) {
      // use default column names
      if (defaultNames.size() < nRequiredNames)
         throw std::runtime_error(
            std::to_string(nRequiredNames) + " column name" + (nRequiredNames == 1 ? " is" : "s are") +
            " required but none were provided and the default list has size " + std::to_string(defaultNames.size()));
      // return first nRequiredNames default column names
      return ColumnNames_t(defaultNames.begin(), defaultNames.begin() + nRequiredNames);
   } else {
      // use column names provided by the user to this particular transformation/action
      if (names.size() != nRequiredNames) {
         auto msg = std::to_string(nRequiredNames) + " column name" + (nRequiredNames == 1 ? " is" : "s are") +
                    " required but " + std::to_string(names.size()) + (names.size() == 1 ? " was" : " were") +
                    " provided:";
         for (const auto &name : names)
            msg += " \"" + name + "\",";
         msg.back() = '.';
         throw std::runtime_error(msg);
      }
      return names;
   }
}

ColumnNames_t FindUnknownColumns(const ColumnNames_t &requiredCols, const ColumnNames_t &datasetColumns,
                                 const RColumnRegister &definedCols, const ColumnNames_t &dataSourceColumns)
{
   ColumnNames_t unknownColumns;
   for (auto &column : requiredCols) {
      const auto isBranch = std::find(datasetColumns.begin(), datasetColumns.end(), column) != datasetColumns.end();
      if (isBranch)
         continue;
      if (definedCols.IsDefineOrAlias(column))
         continue;
      const auto isDataSourceColumn =
         std::find(dataSourceColumns.begin(), dataSourceColumns.end(), column) != dataSourceColumns.end();
      if (isDataSourceColumn)
         continue;
      unknownColumns.emplace_back(column);
   }
   return unknownColumns;
}

std::vector<std::string> GetFilterNames(const std::shared_ptr<RLoopManager> &loopManager)
{
   return loopManager->GetFiltersNames();
}

ParsedTreePath ParseTreePath(std::string_view fullTreeName)
{
   // split name into directory and treename if needed
   std::string_view dirName = "";
   std::string_view treeName = fullTreeName;
   const auto lastSlash = fullTreeName.rfind('/');
   if (std::string_view::npos != lastSlash) {
      dirName = treeName.substr(0, lastSlash);
      treeName = treeName.substr(lastSlash + 1, treeName.size());
   }
   return {std::string(treeName), std::string(dirName)};
}

std::string PrettyPrintAddr(const void *const addr)
{
   std::stringstream s;
   // Windows-friendly
   s << std::hex << std::showbase << reinterpret_cast<size_t>(addr);
   return s.str();
}

/// Book the jitting of a Filter call
std::shared_ptr<RDFDetail::RJittedFilter>
BookFilterJit(std::shared_ptr<RDFDetail::RNodeBase> *prevNodeOnHeap, std::string_view name, std::string_view expression,
              const ColumnNames_t &branches, const RColumnRegister &colRegister, TTree *tree, RDataSource *ds)
{
   const auto &dsColumns = ds ? ds->GetColumnNames() : ColumnNames_t{};

   const auto parsedExpr = ParseRDFExpression(expression, branches, colRegister, dsColumns);
   const auto exprVarTypes =
      GetValidatedArgTypes(parsedExpr.fUsedCols, colRegister, tree, ds, "Filter", /*vector2RVec=*/true);
   const auto funcName = DeclareFunction(parsedExpr.fExpr, parsedExpr.fVarNames, exprVarTypes);
   const auto type = RetTypeOfFunc(funcName);
   if (type != "bool")
      std::runtime_error("Filter: the following expression does not evaluate to bool:\n" + std::string(expression));

   // definesOnHeap is deleted by the jitted call to JitFilterHelper
   ROOT::Internal::RDF::RColumnRegister *definesOnHeap = new ROOT::Internal::RDF::RColumnRegister(colRegister);
   const auto definesOnHeapAddr = PrettyPrintAddr(definesOnHeap);
   const auto prevNodeAddr = PrettyPrintAddr(prevNodeOnHeap);

   const auto jittedFilter = std::make_shared<RDFDetail::RJittedFilter>(
      (*prevNodeOnHeap)->GetLoopManagerUnchecked(), name,
      Union(colRegister.GetVariationDeps(parsedExpr.fUsedCols), (*prevNodeOnHeap)->GetVariations()));

   // Produce code snippet that creates the filter and registers it with the corresponding RJittedFilter
   // Windows requires std::hex << std::showbase << (size_t)pointer to produce notation "0x1234"
   std::stringstream filterInvocation;
   filterInvocation << "ROOT::Internal::RDF::JitFilterHelper(" << funcName << ", new const char*["
                    << parsedExpr.fUsedCols.size() << "]{";
   for (const auto &col : parsedExpr.fUsedCols)
      filterInvocation << "\"" << col << "\", ";
   if (!parsedExpr.fUsedCols.empty())
      filterInvocation.seekp(-2, filterInvocation.cur); // remove the last ",
   // lifetime of pointees:
   // - jittedFilter: heap-allocated weak_ptr to the actual jittedFilter that will be deleted by JitFilterHelper
   // - prevNodeOnHeap: heap-allocated shared_ptr to the actual previous node that will be deleted by JitFilterHelper
   // - definesOnHeap: heap-allocated, will be deleted by JitFilterHelper
   filterInvocation << "}, " << parsedExpr.fUsedCols.size() << ", \"" << name << "\", "
                    << "reinterpret_cast<std::weak_ptr<ROOT::Detail::RDF::RJittedFilter>*>("
                    << PrettyPrintAddr(MakeWeakOnHeap(jittedFilter)) << "), "
                    << "reinterpret_cast<std::shared_ptr<ROOT::Detail::RDF::RNodeBase>*>(" << prevNodeAddr << "),"
                    << "reinterpret_cast<ROOT::Internal::RDF::RColumnRegister*>(" << definesOnHeapAddr << ")"
                    << ");\n";

   auto lm = jittedFilter->GetLoopManagerUnchecked();
   lm->ToJitExec(filterInvocation.str());

   return jittedFilter;
}

/// Book the jitting of a Define call
std::shared_ptr<RJittedDefine> BookDefineJit(std::string_view name, std::string_view expression, RLoopManager &lm,
                                             RDataSource *ds, const RColumnRegister &colRegister,
                                             const ColumnNames_t &branches,
                                             std::shared_ptr<RNodeBase> *upcastNodeOnHeap)
{
   auto *const tree = lm.GetTree();
   const auto &dsColumns = ds ? ds->GetColumnNames() : ColumnNames_t{};

   const auto parsedExpr = ParseRDFExpression(expression, branches, colRegister, dsColumns);
   const auto exprVarTypes =
      GetValidatedArgTypes(parsedExpr.fUsedCols, colRegister, tree, ds, "Define", /*vector2RVec=*/true);
   const auto funcName = DeclareFunction(parsedExpr.fExpr, parsedExpr.fVarNames, exprVarTypes);
   const auto type = RetTypeOfFunc(funcName);

   auto definesCopy = new RColumnRegister(colRegister);
   auto definesAddr = PrettyPrintAddr(definesCopy);
   auto jittedDefine = std::make_shared<RDFDetail::RJittedDefine>(name, type, lm, colRegister, parsedExpr.fUsedCols);

   std::stringstream defineInvocation;
   defineInvocation << "ROOT::Internal::RDF::JitDefineHelper<ROOT::Internal::RDF::DefineTypes::RDefineTag>(" << funcName
                    << ", new const char*[" << parsedExpr.fUsedCols.size() << "]{";
   for (const auto &col : parsedExpr.fUsedCols) {
      defineInvocation << "\"" << col << "\", ";
   }
   if (!parsedExpr.fUsedCols.empty())
      defineInvocation.seekp(-2, defineInvocation.cur); // remove the last ",
   // lifetime of pointees:
   // - lm is the loop manager, and if that goes out of scope jitting does not happen at all (i.e. will always be valid)
   // - jittedDefine: heap-allocated weak_ptr that will be deleted by JitDefineHelper after usage
   // - definesAddr: heap-allocated, will be deleted by JitDefineHelper after usage
   defineInvocation << "}, " << parsedExpr.fUsedCols.size() << ", \"" << name
                    << "\", reinterpret_cast<ROOT::Detail::RDF::RLoopManager*>(" << PrettyPrintAddr(&lm)
                    << "), reinterpret_cast<std::weak_ptr<ROOT::Detail::RDF::RJittedDefine>*>("
                    << PrettyPrintAddr(MakeWeakOnHeap(jittedDefine))
                    << "), reinterpret_cast<ROOT::Internal::RDF::RColumnRegister*>(" << definesAddr
                    << "), reinterpret_cast<std::shared_ptr<ROOT::Detail::RDF::RNodeBase>*>("
                    << PrettyPrintAddr(upcastNodeOnHeap) << "));\n";

   lm.ToJitExec(defineInvocation.str());
   return jittedDefine;
}

/// Book the jitting of a DefinePerSample call
std::shared_ptr<RJittedDefine> BookDefinePerSampleJit(std::string_view name, std::string_view expression,
                                                      RLoopManager &lm, const RColumnRegister &colRegister,
                                                      std::shared_ptr<RNodeBase> *upcastNodeOnHeap)
{
   const auto funcName = DeclareFunction(std::string(expression), {"rdfslot_", "rdfsampleinfo_"},
                                         {"unsigned int", "const ROOT::RDF::RSampleInfo"});
   const auto retType = RetTypeOfFunc(funcName);

   auto definesCopy = new RColumnRegister(colRegister);
   auto definesAddr = PrettyPrintAddr(definesCopy);
   auto jittedDefine = std::make_shared<RDFDetail::RJittedDefine>(name, retType, lm, colRegister, ColumnNames_t{});

   std::stringstream defineInvocation;
   defineInvocation << "ROOT::Internal::RDF::JitDefineHelper<ROOT::Internal::RDF::DefineTypes::RDefinePerSampleTag>("
                    << funcName << ", nullptr, 0, ";
   // lifetime of pointees:
   // - lm is the loop manager, and if that goes out of scope jitting does not happen at all (i.e. will always be valid)
   // - jittedDefine: heap-allocated weak_ptr that will be deleted by JitDefineHelper after usage
   // - definesAddr: heap-allocated, will be deleted by JitDefineHelper after usage
   defineInvocation << "\"" << name << "\", reinterpret_cast<ROOT::Detail::RDF::RLoopManager*>(" << PrettyPrintAddr(&lm)
                    << "), reinterpret_cast<std::weak_ptr<ROOT::Detail::RDF::RJittedDefine>*>("
                    << PrettyPrintAddr(MakeWeakOnHeap(jittedDefine))
                    << "), reinterpret_cast<ROOT::Internal::RDF::RColumnRegister*>(" << definesAddr
                    << "), reinterpret_cast<std::shared_ptr<ROOT::Detail::RDF::RNodeBase>*>("
                    << PrettyPrintAddr(upcastNodeOnHeap) << "));\n";

   lm.ToJitExec(defineInvocation.str());
   return jittedDefine;
}

/// Book the jitting of a Vary call
std::shared_ptr<RJittedVariation>
BookVariationJit(const std::vector<std::string> &colNames, std::string_view variationName,
                 const std::vector<std::string> &variationTags, std::string_view expression, RLoopManager &lm,
                 RDataSource *ds, const RColumnRegister &colRegister, const ColumnNames_t &branches,
                 std::shared_ptr<RNodeBase> *upcastNodeOnHeap, bool isSingleColumn)
{
   auto *const tree = lm.GetTree();
   const auto &dsColumns = ds ? ds->GetColumnNames() : ColumnNames_t{};

   const auto parsedExpr = ParseRDFExpression(expression, branches, colRegister, dsColumns);
   const auto exprVarTypes =
      GetValidatedArgTypes(parsedExpr.fUsedCols, colRegister, tree, ds, "Vary", /*vector2RVec=*/true);
   const auto funcName = DeclareFunction(parsedExpr.fExpr, parsedExpr.fVarNames, exprVarTypes);
   const auto type = RetTypeOfFunc(funcName);

   if (type.rfind("ROOT::VecOps::RVec", 0) != 0) {
      // Avoid leak
      delete upcastNodeOnHeap;
      upcastNodeOnHeap = nullptr;
      throw std::runtime_error(
         "Jitted Vary expressions must return an RVec object. The following expression returns a " + type +
         " instead:\n" + parsedExpr.fExpr);
   }

   auto colRegisterCopy = new RColumnRegister(colRegister);
   const auto colRegisterAddr = PrettyPrintAddr(colRegisterCopy);
   auto jittedVariation = std::make_shared<RJittedVariation>(colNames, variationName, variationTags, type, colRegister,
                                                             lm, parsedExpr.fUsedCols);

   // build invocation to JitVariationHelper
   // arrays of strings are passed as const char** plus size.
   // lifetime of pointees:
   // - lm is the loop manager, and if that goes out of scope jitting does not happen at all (i.e. will always be valid)
   // - jittedVariation: heap-allocated weak_ptr that will be deleted by JitDefineHelper after usage
   // - definesAddr: heap-allocated, will be deleted by JitDefineHelper after usage
   std::stringstream varyInvocation;
   varyInvocation << "ROOT::Internal::RDF::JitVariationHelper<" << (isSingleColumn ? "true" : "false") << ">("
                  << funcName << ", new const char*[" << parsedExpr.fUsedCols.size() << "]{";
   for (const auto &col : parsedExpr.fUsedCols) {
      varyInvocation << "\"" << col << "\", ";
   }
   if (!parsedExpr.fUsedCols.empty())
      varyInvocation.seekp(-2, varyInvocation.cur); // remove the last ", "
   varyInvocation << "}, " << parsedExpr.fUsedCols.size();
   varyInvocation << ", new const char*[" << colNames.size() << "]{";
   for (const auto &col : colNames) {
      varyInvocation << "\"" << col << "\", ";
   }
   varyInvocation.seekp(-2, varyInvocation.cur); // remove the last ", "
   varyInvocation << "}, " << colNames.size() << ", new const char*[" << variationTags.size() << "]{";
   for (const auto &tag : variationTags) {
      varyInvocation << "\"" << tag << "\", ";
   }
   varyInvocation.seekp(-2, varyInvocation.cur); // remove the last ", "
   varyInvocation << "}, " << variationTags.size() << ", \"" << variationName
                  << "\", reinterpret_cast<ROOT::Detail::RDF::RLoopManager*>(" << PrettyPrintAddr(&lm)
                  << "), reinterpret_cast<std::weak_ptr<ROOT::Internal::RDF::RJittedVariation>*>("
                  << PrettyPrintAddr(MakeWeakOnHeap(jittedVariation))
                  << "), reinterpret_cast<ROOT::Internal::RDF::RColumnRegister*>(" << colRegisterAddr
                  << "), reinterpret_cast<std::shared_ptr<ROOT::Detail::RDF::RNodeBase>*>("
                  << PrettyPrintAddr(upcastNodeOnHeap) << "));\n";

   lm.ToJitExec(varyInvocation.str());
   return jittedVariation;
}

// Jit and call something equivalent to "this->BuildAndBook<ColTypes...>(params...)"
// (see comments in the body for actual jitted code)
std::string JitBuildAction(const ColumnNames_t &cols, std::shared_ptr<RDFDetail::RNodeBase> *prevNode,
                           const std::type_info &helperArgType, const std::type_info &at, void *helperArgOnHeap,
                           TTree *tree, const unsigned int nSlots, const RColumnRegister &colRegister, RDataSource *ds,
                           std::weak_ptr<RJittedAction> *jittedActionOnHeap, const bool vector2RVec)
{
   // retrieve type of action as a string
   auto actionTypeClass = TClass::GetClass(at);
   if (!actionTypeClass) {
      std::string exceptionText = "An error occurred while inferring the action type of the operation.";
      throw std::runtime_error(exceptionText);
   }
   const std::string actionTypeName = actionTypeClass->GetName();
   const std::string actionTypeNameBase = actionTypeName.substr(actionTypeName.rfind(':') + 1);

   // retrieve type of result of the action as a string
   const auto helperArgTypeName = TypeID2TypeName(helperArgType);
   if (helperArgTypeName.empty()) {
      ThrowJitBuildActionHelperTypeError(actionTypeNameBase, helperArgType);
   }

   auto definesCopy = new RColumnRegister(colRegister); // deleted in jitted CallBuildAction
   auto definesAddr = PrettyPrintAddr(definesCopy);

   // Build a call to CallBuildAction with the appropriate argument. When run through the interpreter, this code will
   // just-in-time create an RAction object and it will assign it to its corresponding RJittedAction.
   std::stringstream createAction_str;
   createAction_str << "ROOT::Internal::RDF::CallBuildAction<" << actionTypeName;
   const auto columnTypeNames = GetValidatedArgTypes(cols, colRegister, tree, ds, actionTypeNameBase, vector2RVec);
   for (auto &colType : columnTypeNames)
      createAction_str << ", " << colType;
   // on Windows, to prefix the hexadecimal value of a pointer with '0x',
   // one need to write: std::hex << std::showbase << (size_t)pointer
   createAction_str << ">(reinterpret_cast<std::shared_ptr<ROOT::Detail::RDF::RNodeBase>*>("
                    << PrettyPrintAddr(prevNode) << "), new const char*[" << cols.size() << "]{";
   for (auto i = 0u; i < cols.size(); ++i) {
      if (i != 0u)
         createAction_str << ", ";
      createAction_str << '"' << cols[i] << '"';
   }
   createAction_str << "}, " << cols.size() << ", " << nSlots << ", reinterpret_cast<shared_ptr<" << helperArgTypeName
                    << ">*>(" << PrettyPrintAddr(helperArgOnHeap)
                    << "), reinterpret_cast<std::weak_ptr<ROOT::Internal::RDF::RJittedAction>*>("
                    << PrettyPrintAddr(jittedActionOnHeap)
                    << "), reinterpret_cast<ROOT::Internal::RDF::RColumnRegister*>(" << definesAddr << "));";
   return createAction_str.str();
}

bool AtLeastOneEmptyString(const std::vector<std::string_view> strings)
{
   for (const auto &s : strings) {
      if (s.empty())
         return true;
   }
   return false;
}

std::shared_ptr<RNodeBase> UpcastNode(std::shared_ptr<RNodeBase> ptr)
{
   return ptr;
}

/// Given the desired number of columns and the user-provided list of columns:
/// * fallback to using the first nColumns default columns if needed (or throw if nColumns > nDefaultColumns)
/// * check that selected column names refer to valid branches, custom columns or datasource columns (throw if not)
/// * replace column names from aliases by the actual column name
/// Return the list of selected column names.
ColumnNames_t GetValidatedColumnNames(RLoopManager &lm, const unsigned int nColumns, const ColumnNames_t &columns,
                                      const RColumnRegister &colRegister, RDataSource *ds)
{
   auto selectedColumns = SelectColumns(nColumns, columns, lm.GetDefaultColumnNames());

   for (auto &col : selectedColumns) {
      col = colRegister.ResolveAlias(col);
   }

   // Complain if there are still unknown columns at this point
   auto unknownColumns = FindUnknownColumns(selectedColumns, lm.GetBranchNames(), colRegister,
                                            ds ? ds->GetColumnNames() : ColumnNames_t{});

   if (!unknownColumns.empty()) {
      // Some columns are still unknown, we need to understand if the error
      // should be printed or if the user requested to explicitly disable it.
      // Look for a possible overlap between the unknown columns and the
      // columns we should ignore for the purpose of the following exception
      std::set<std::string> intersection;
      const auto &colsToIgnore = lm.GetSuppressErrorsForMissingBranches();
      std::sort(unknownColumns.begin(), unknownColumns.end());
      std::set_intersection(unknownColumns.cbegin(), unknownColumns.cend(), colsToIgnore.cbegin(), colsToIgnore.cend(),
                            std::inserter(intersection, intersection.begin()));
      if (intersection.empty()) {
         std::string errMsg = std::string("Unknown column") + (unknownColumns.size() > 1 ? "s: " : ": ");
         for (auto &unknownColumn : unknownColumns)
            errMsg += '"' + unknownColumn + "\", ";
         errMsg.resize(errMsg.size() - 2); // remove last ", "
         throw std::runtime_error(errMsg);
      }
   }

   return selectedColumns;
}

std::vector<std::string> GetValidatedArgTypes(const ColumnNames_t &colNames, const RColumnRegister &colRegister,
                                              TTree *tree, RDataSource *ds, const std::string &context,
                                              bool vector2RVec)
{
   auto toCheckedArgType = [&](const std::string &c) {
      RDFDetail::RDefineBase *define = colRegister.GetDefine(c);
      const auto colType = ColumnName2ColumnTypeName(c, tree, ds, define, vector2RVec);
      if (colType.rfind("CLING_UNKNOWN_TYPE", 0) == 0) { // the interpreter does not know this type
         const auto msg =
            "The type of custom column \"" + c + "\" (" + colType.substr(19) +
            ") is not known to the interpreter, but a just-in-time-compiled " + context +
            " call requires this column. Make sure to create and load ROOT dictionaries for this column's class.";
         throw std::runtime_error(msg);
      }
      return colType;
   };
   std::vector<std::string> colTypes;
   colTypes.reserve(colNames.size());
   std::transform(colNames.begin(), colNames.end(), std::back_inserter(colTypes), toCheckedArgType);
   return colTypes;
}

/// Return a bitset each element of which indicates whether the corresponding element in `selectedColumns` is the
/// name of a column that must be defined via datasource. All elements of the returned vector are false if no
/// data-source is present.
std::vector<bool> FindUndefinedDSColumns(const ColumnNames_t &requestedCols, const ColumnNames_t &definedCols)
{
   const auto nColumns = requestedCols.size();
   std::vector<bool> mustBeDefined(nColumns, false);
   for (auto i = 0u; i < nColumns; ++i)
      mustBeDefined[i] = std::find(definedCols.begin(), definedCols.end(), requestedCols[i]) == definedCols.end();
   return mustBeDefined;
}

void CheckForDuplicateSnapshotColumns(const ColumnNames_t &cols)
{
   std::unordered_set<std::string> uniqueCols;
   for (auto &col : cols) {
      if (!uniqueCols.insert(col).second) {
         const auto msg = "Error: column \"" + col +
                          "\" was passed to Snapshot twice. This is not supported: only one of the columns would be "
                          "readable with RDataFrame.";
         throw std::logic_error(msg);
      }
   }
}

/// Return copies of colsWithoutAliases and colsWithAliases with size branches for variable-sized array branches added
/// in the right positions (i.e. before the array branches that need them).
std::pair<std::vector<std::string>, std::vector<std::string>>
AddSizeBranches(const std::vector<std::string> &branches, ROOT::RDF::RDataSource *ds,
                std::vector<std::string> &&colsWithoutAliases, std::vector<std::string> &&colsWithAliases)
{
   TTree *tree{};
   if (auto treeDS = dynamic_cast<ROOT::Internal::RDF::RTTreeDS *>(ds))
      tree = treeDS->GetTree();
   if (!tree) // nothing to do
      return {std::move(colsWithoutAliases), std::move(colsWithAliases)};

   assert(colsWithoutAliases.size() == colsWithAliases.size());

   auto nCols = colsWithoutAliases.size();
   // Use index-iteration as we modify the vector during the iteration.
   for (std::size_t i = 0u; i < nCols; ++i) {
      const auto &colName = colsWithoutAliases[i];
      if (!IsStrInVec(colName, branches))
         continue; // this column is not a TTree branch, nothing to do

      auto *b = tree->GetBranch(colName.c_str());
      if (!b) // try harder
         b = tree->FindBranch(colName.c_str());
      assert(b != nullptr);
      auto *leaves = b->GetListOfLeaves();
      if (b->IsA() != TBranch::Class() || leaves->GetEntries() != 1)
         continue; // this branch is not a variable-sized array, nothing to do

      TLeaf *countLeaf = static_cast<TLeaf *>(leaves->At(0))->GetLeafCount();
      if (!countLeaf || IsStrInVec(countLeaf->GetName(), colsWithoutAliases))
         continue; // not a variable-sized array or the size branch is already there, nothing to do

      // otherwise we must insert the size in colsWithoutAliases _and_ colsWithAliases
      colsWithoutAliases.insert(colsWithoutAliases.begin() + i, countLeaf->GetName());
      colsWithAliases.insert(colsWithAliases.begin() + i, countLeaf->GetName());
      ++nCols;
      ++i; // as we inserted an element in the vector we iterate over, we need to move the index forward one extra time
   }

   return {std::move(colsWithoutAliases), std::move(colsWithAliases)};
}

void RemoveDuplicates(ColumnNames_t &columnNames)
{
   std::set<std::string> uniqueCols;
   columnNames.erase(
      std::remove_if(columnNames.begin(), columnNames.end(),
                     [&uniqueCols](const std::string &colName) { return !uniqueCols.insert(colName).second; }),
      columnNames.end());
}

void RemoveRNTupleSubFields(ColumnNames_t &columnNames)
{
   ColumnNames_t parentFields;

   std::copy_if(columnNames.cbegin(), columnNames.cend(), std::back_inserter(parentFields),
                [](const std::string &colName) { return colName.find('.') == std::string::npos; });

   columnNames.erase(std::remove_if(columnNames.begin(), columnNames.end(),
                                    [&parentFields](const std::string &colName) {
                                       if (colName.find('.') == std::string::npos)
                                          return false;
                                       const auto parentFieldName = colName.substr(0, colName.find_first_of('.'));
                                       return std::find(parentFields.cbegin(), parentFields.cend(), parentFieldName) !=
                                              parentFields.end();
                                    }),
                     columnNames.end());
}
} // namespace RDF
} // namespace Internal
} // namespace ROOT<|MERGE_RESOLUTION|>--- conflicted
+++ resolved
@@ -535,17 +535,12 @@
    }
 
    if (!error.empty()) {
-<<<<<<< HEAD
-      error =
-         "RDataFrame::" + where + ": cannot redefine or vary column \"" + std::string(definedColView) + "\". " + error;
-=======
       if (where == "DefaultValueFor")
          error = "RDataFrame::" + where + ": cannot provide default values for column \"" +
                  std::string(definedColView) + "\". " + error;
       else
          error = "RDataFrame::" + where + ": cannot redefine or vary column \"" + std::string(definedColView) + "\". " +
                  error;
->>>>>>> 4f177922
       throw std::runtime_error(error);
    }
 }
