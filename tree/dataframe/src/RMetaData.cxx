--- conflicted
+++ resolved
@@ -36,12 +36,9 @@
 
 RMetaData::~RMetaData() = default;
 
-<<<<<<< HEAD
-=======
 /// @brief Add an RMetaData class instance.
 /// @param[in] key input key for a given RMetaData instance.
 /// @param[in] val value for a given RMetaData instance of type int.
->>>>>>> 22aeb252
 void RMetaData::Add(const std::string &key, int val)
 {
    fJson->payload[key] = val;
@@ -78,11 +75,7 @@
    if (!fJson->payload.contains(key))
       throw std::logic_error("No key with name " + key + " in the metadata object.");
    if (!fJson->payload[key].is_number_integer())
-<<<<<<< HEAD
-      throw std::logic_error("Key " + key + " is not of type int.");
-=======
       throw std::logic_error("Metadata value found at key '" + key + "' is not of type int.");
->>>>>>> 22aeb252
    return fJson->payload[key].get<int>();
 }
 /// @brief Return the metadata value of type double given the key, or an error if the metadata value is of a non-double
@@ -93,11 +86,7 @@
    if (!fJson->payload.contains(key))
       throw std::logic_error("No key with name " + key + " in the metadata object.");
    if (!fJson->payload[key].is_number_float())
-<<<<<<< HEAD
-      throw std::logic_error("Key " + key + " is not of type double.");
-=======
       throw std::logic_error("Metadata value found at key '" + key + "' is not of type double.");
->>>>>>> 22aeb252
    return fJson->payload[key].get<double>();
 }
 
@@ -109,11 +98,7 @@
    if (!fJson->payload.contains(key))
       throw std::logic_error("No key with name " + key + " in the metadata object.");
    if (!fJson->payload[key].is_string())
-<<<<<<< HEAD
-      throw std::logic_error("Key " + key + " is not of type string.");
-=======
       throw std::logic_error("Metadata value found at key '" + key + "' is not of type string.");
->>>>>>> 22aeb252
    return fJson->payload[key].get<std::string>();
 }
 /// @brief Return the metadata value of type int given the key, a default int metadata value if the key is not found, or
@@ -126,11 +111,7 @@
    if (!fJson->payload.contains(key))
       return defaultVal;
    if (!fJson->payload[key].is_number_integer())
-<<<<<<< HEAD
-      throw std::logic_error("Key " + key + " is not of type int.");
-=======
       throw std::logic_error("Metadata value found at key '" + key + "' is not of type int.");
->>>>>>> 22aeb252
    return fJson->payload[key].get<int>();
 }
 /// @brief Return the metadata value of type int given the key, a default int metadata value if the key is not found, or
@@ -143,11 +124,7 @@
    if (!fJson->payload.contains(key))
       return defaultVal;
    if (!fJson->payload[key].is_number_float())
-<<<<<<< HEAD
-      throw std::logic_error("Key " + key + " is not of type double.");
-=======
       throw std::logic_error("Metadata value found at key '" + key + "' is not of type double.");
->>>>>>> 22aeb252
    return fJson->payload[key].get<double>();
 }
 
@@ -161,11 +138,7 @@
    if (!fJson->payload.contains(key))
       return defaultVal;
    if (!fJson->payload[key].is_string())
-<<<<<<< HEAD
-      throw std::logic_error("Key " + key + " is not of type string.");
-=======
       throw std::logic_error("Metadata value found at key '" + key + "' is not of type string.");
->>>>>>> 22aeb252
    return fJson->payload[key].get<std::string>();
 }
 
