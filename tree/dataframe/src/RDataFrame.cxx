--- conflicted
+++ resolved
@@ -1512,12 +1512,8 @@
 
 Alternatively, RDataFrame can be cast to an RNode first, giving the user more flexibility 
 For example, it can be called at any computational node, such as Filter or Define, not only the head node,
-<<<<<<< HEAD
-with no change to the ProgressBar function itself: 
-=======
 with no change to the ProgressBar function itself (please see the [Efficient analysis in Python](#python) 
 section for appropriate usage in Python): 
->>>>>>> 22aeb252
 ~~~{.cpp}
 ROOT::RDataFrame df("tree", "file.root");
 auto df_1 = ROOT::RDF::RNode(df.Filter("x>1"));
