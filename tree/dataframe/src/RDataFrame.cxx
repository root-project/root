// Author: Enrico Guiraud, Danilo Piparo CERN  12/2016

/*************************************************************************
 * Copyright (C) 1995-2018, Rene Brun and Fons Rademakers.               *
 * All rights reserved.                                                  *
 *                                                                       *
 * For the licensing terms see $ROOTSYS/LICENSE.                         *
 * For the list of contributors see $ROOTSYS/README/CREDITS.             *
 *************************************************************************/

#include "ROOT/RDataFrame.hxx"
#include "ROOT/RDataSource.hxx"
#include "ROOT/RDF/RDatasetSpec.hxx"
#include "ROOT/RDF/RInterface.hxx"
#include "ROOT/RDF/RLoopManager.hxx"
#include "ROOT/RDF/Utils.hxx"
#include "ROOT/RStringView.hxx"
#include "TChain.h"
#include "TDirectory.h"
#include "RtypesCore.h" // for ULong64_t
#include "TTree.h"

#include <fstream>           // std::ifstream
#include <nlohmann/json.hpp> // nlohmann::json::parse
#include <memory>  // for make_shared, allocator, shared_ptr
#include <ostream> // ostringstream
#include <stdexcept>
#include <string>
#include <vector>

// clang-format off
/**
* \class ROOT::RDataFrame
* \ingroup dataframe
* \brief ROOT's RDataFrame offers a modern, high-level interface for analysis of data stored in TTree , CSV and other data formats, in C++ or Python.

In addition, multi-threading and other low-level optimisations allow users to exploit all the resources available
on their machines completely transparently.<br>
Skip to the [class reference](#reference) or keep reading for the user guide.

In a nutshell:
~~~{.cpp}
ROOT::EnableImplicitMT(); // Tell ROOT you want to go parallel
ROOT::RDataFrame d("myTree", "file_*.root"); // Interface to TTree and TChain
auto myHisto = d.Histo1D("Branch_A"); // This books the (lazy) filling of a histogram
myHisto->Draw(); // Event loop is run here, upon first access to a result
~~~

Calculations are expressed in terms of a type-safe *functional chain of actions and transformations*, RDataFrame takes
care of their execution. The implementation automatically puts in place several low level optimisations such as
multi-thread parallelization and caching.

\htmlonly
<a href="https://doi.org/10.5281/zenodo.260230"><img src="https://zenodo.org/badge/DOI/10.5281/zenodo.260230.svg"
alt="DOI"></a>
\endhtmlonly

## For the impatient user
You can directly see RDataFrame in action in our [tutorials](https://root.cern.ch/doc/master/group__tutorial__dataframe.html), in C++ or Python.

## Table of Contents
- [Cheat sheet](\ref cheatsheet)
- [Introduction](\ref introduction)
- [Crash course](\ref crash-course)
- [Working with collections](\ref collections)
- [Transformations: manipulating data](\ref transformations)
- [Actions: getting results](\ref actions)
- [Distributed execution in Python](\ref distrdf)
- [Performance tips and parallel execution](\ref parallel-execution)
- [More features](\ref more-features)
   - [Systematic variations](\ref systematics)
   - [RDataFrame objects as function arguments and return values](\ref rnode)
   - [Storing RDataFrame objects in collections](\ref RDFCollections)
   - [Executing callbacks every N events](\ref callbacks)
   - [Default column lists](\ref default-branches)
   - [Special helper columns: `rdfentry_` and `rdfslot_`](\ref helper-cols)
   - [Just-in-time compilation: column type inference and explicit declaration of column types](\ref jitting)
   - [User-defined custom actions](\ref generic-actions)
   - [Friend trees](\ref friends)
   - [Reading data formats other than ROOT trees](\ref other-file-formats)
   - [Computation graphs (storing and reusing sets of transformations)](\ref callgraphs)
   - [Visualizing the computation graph](\ref representgraph)
   - [Activating RDataFrame execution logs](\ref rdf-logging)
- [Efficient analysis in Python](\ref python)
- <a class="el" href="classROOT_1_1RDataFrame.html#reference" onclick="javascript:toggleInherit('pub_methods_classROOT_1_1RDF_1_1RInterface')">Class reference</a>

\anchor cheatsheet
## Cheat sheet
These are the operations which can be performed with RDataFrame.

### Transformations
Transformations are a way to manipulate the data.

| **Transformation** | **Description** |
|------------------|--------------------|
| Alias() | Introduce an alias for a particular column name. |
| Define() | Create a new column in the dataset. Example usages include adding a column that contains the invariant mass of a particle, or a selection of elements of an array (e.g. only the `pt`s of "good" muons). |
| DefinePerSample() | Define a new column that is updated when the input sample changes, e.g. when switching tree being processed in a chain. |
| DefineSlot() | Same as Define(), but the user-defined function must take an extra `unsigned int slot` as its first parameter. `slot` will take a different value, `0` to `nThreads - 1`, for each thread of execution. This is meant as a helper in writing thread-safe Define() transformation when using RDataFrame after ROOT::EnableImplicitMT(). DefineSlot() works just as well with single-thread execution: in that case `slot` will always be `0`.  |
| DefineSlotEntry() | Same as DefineSlot(), but the entry number is passed in addition to the slot number. This is meant as a helper in case the expression depends on the entry number. For details about entry numbers in multi-threaded runs, see [here](\ref helper-cols). |
| Filter() | Filter rows based on user-defined conditions. |
| Range() | Filter rows based on entry number (single-thread only). |
| Redefine() | Overwrite the value and/or type of an existing column. See Define() for more information. |
| RedefineSlot() | Overwrite the value and/or type of an existing column. See DefineSlot() for more information. |
| RedefineSlotEntry() | Overwrite the value and/or type of an existing column. See DefineSlotEntry() for more information. |
| Vary() | Register systematic variations for an existing column. Varied results are then extracted via VariationsFor(). |


### Actions
Actions aggregate data into a result. Each one is described in more detail in the reference guide.

In the following, whenever we say an action "returns" something, we always mean it returns a smart pointer to it. Actions only act on events that pass all preceding filters.

Lazy actions only trigger the event loop when one of the results is accessed for the first time, making it easy to
produce many different results in one event loop. Instant actions trigger the event loop instantly.


| **Lazy action** | **Description** |
|------------------|-----------------|
| Aggregate() | Execute a user-defined accumulation operation on the processed column values. |
| Book() | Book execution of a custom action using a user-defined helper object. |
| Cache() | Cache column values in memory. Custom columns can be cached as well, filtered entries are not cached. Users can specify which columns to save (default is all). |
| Count() | Return the number of events processed. Useful e.g. to get a quick count of the number of events passing a Filter. |
| Display() | Provides a printable representation of the dataset contents. The method returns a ROOT::RDF::RDisplay() instance which can print a tabular representation of the data or return it as a string. |
| Fill() | Fill a user-defined object with the values of the specified columns, as if by calling `Obj.Fill(col1, col2, ...)`. |
| Graph() | Fills a TGraph with the two columns provided. If multi-threading is enabled, the order of the points may not be the one expected, it is therefore suggested to sort if before drawing. |
| GraphAsymmErrors() | Fills a TGraphAsymmErrors. If multi-threading is enabled, the order of the points may not be the one expected, it is therefore suggested to sort if before drawing. |
| Histo1D(), Histo2D(), Histo3D() | Fill a one-, two-, three-dimensional histogram with the processed column values. |
| HistoND() | Fill an N-dimensional histogram with the processed column values. |
| Max() | Return the maximum of processed column values. If the type of the column is inferred, the return type is `double`, the type of the column otherwise.|
| Mean() | Return the mean of processed column values.|
| Min() | Return the minimum of processed column values. If the type of the column is inferred, the return type is `double`, the type of the column otherwise.|
| Profile1D(), Profile2D() | Fill a one- or two-dimensional profile with the column values that passed all filters. |
| Reduce() | Reduce (e.g. sum, merge) entries using the function (lambda, functor...) passed as argument. The function must have signature `T(T,T)` where `T` is the type of the column. Return the final result of the reduction operation. An optional parameter allows initialization of the result object to non-default values. |
| Report() | Obtain statistics on how many entries have been accepted and rejected by the filters. See the section on [named filters](#named-filters-and-cutflow-reports) for a more detailed explanation. The method returns a ROOT::RDF::RCutFlowReport instance which can be queried programmatically to get information about the effects of the individual cuts. |
| Stats() | Return a TStatistic object filled with the input columns. |
| StdDev() | Return the unbiased standard deviation of the processed column values. |
| Sum() | Return the sum of the values in the column. If the type of the column is inferred, the return type is `double`, the type of the column otherwise. |
| Take() | Extract a column from the dataset as a collection of values, e.g. a `std::vector<float>` for a column of type `float`. |

| **Instant action** | **Description** |
|---------------------|-----------------|
| Foreach() | Execute a user-defined function on each entry. Users are responsible for the thread-safety of this callable when executing with implicit multi-threading enabled. |
| ForeachSlot() | Same as Foreach(), but the user-defined function must take an extra `unsigned int slot` as its first parameter. `slot` will take a different value, `0` to `nThreads - 1`, for each thread of execution. This is meant as a helper in writing thread-safe Foreach() actions when using RDataFrame after ROOT::EnableImplicitMT(). ForeachSlot() works just as well with single-thread execution: in that case `slot` will always be `0`. |
| Snapshot() | Write the processed dataset to disk, in a new TTree and TFile. Custom columns can be saved as well, filtered entries are not saved. Users can specify which columns to save (default is all). Snapshot, by default, overwrites the output file if it already exists. Snapshot() can be made *lazy* setting the appropriate flag in the snapshot options.|


### Queries

These operations do not modify the dataframe or book computations but simply return information on the RDataFrame object.

| **Operation** | **Description** |
|---------------------|-----------------|
| Describe() | Get useful information describing the dataframe, e.g. columns and their types. |
| GetColumnNames() | Get the names of all the available columns of the dataset. |
| GetColumnType() | Return the type of a given column as a string. |
| GetColumnTypeNamesList() | Return the list of type names of columns in the dataset. |
| GetDefinedColumnNames() | Get the names of all the defined columns. |
| GetFilterNames() | Return the names of all filters in the computation graph. |
| GetNRuns() | Return the number of event loops run by this RDataFrame instance so far. |
| GetNSlots() | Return the number of processing slots that RDataFrame will use during the event loop (i.e. the concurrency level). |
| SaveGraph() | Store the computation graph of an RDataFrame in [DOT format (graphviz)](https://en.wikipedia.org/wiki/DOT_(graph_description_language)) for easy inspection. See the [relevant section](\ref representgraph) for details. |

\anchor introduction
## Introduction
Users define their analysis as a sequence of operations to be performed on the dataframe object; the framework
takes care of the management of the loop over entries as well as low-level details such as I/O and parallelization.
RDataFrame provides methods to perform most common operations required by ROOT analyses;
at the same time, users can just as easily specify custom code that will be executed in the event loop.

RDataFrame is built with a *modular* and *flexible* workflow in mind, summarised as follows:

1. Construct a dataframe object by specifying a dataset. RDataFrame supports TTree as well as TChain, [CSV files](https://root.cern/doc/master/df014__CSVDataSource_8C.html), [SQLite files](https://root.cern/doc/master/df027__SQliteDependencyOverVersion_8C.html), [RNTuples](https://root.cern/doc/master/structROOT_1_1Experimental_1_1RNTuple.html), and it can be extended to custom data formats. From Python, [NumPy arrays can be imported into RDataFrame](https://root.cern/doc/master/df032__MakeNumpyDataFrame_8py.html) as well.

2. Transform the dataframe by:

   - [Applying filters](https://root.cern/doc/master/classROOT_1_1RDataFrame.html#transformations). This selects only specific rows of the dataset.

   - [Creating custom columns](https://root.cern/doc/master/classROOT_1_1RDataFrame.html#transformations). Custom columns can, for example, contain the results of a computation that must be performed for every row of the dataset.

3. [Produce results](https://root.cern/doc/master/classROOT_1_1RDataFrame.html#actions). *Actions* are used to aggregate data into results. Most actions are *lazy*, i.e. they are not executed on the spot, but registered with RDataFrame and executed only when a result is accessed for the first time.

Make sure to book all transformations and actions before you access the contents of any of the results. This lets RDataFrame accumulate work and then produce all results at the same time, upon first access to any of them.

The following table shows how analyses based on TTreeReader and TTree::Draw() translate to RDataFrame. Follow the
[crash course](#crash-course) to discover more idiomatic and flexible ways to express analyses with RDataFrame.
<table>
<tr>
   <td>
      <b>TTreeReader</b>
   </td>
   <td>
      <b>ROOT::RDataFrame</b>
   </td>
</tr>
<tr>
   <td>
~~~{.cpp}
TTreeReader reader("myTree", file);
TTreeReaderValue<A_t> a(reader, "A");
TTreeReaderValue<B_t> b(reader, "B");
TTreeReaderValue<C_t> c(reader, "C");
while(reader.Next()) {
   if(IsGoodEvent(*a, *b, *c))
      DoStuff(*a, *b, *c);
}
~~~
   </td>
   <td>
~~~{.cpp}
ROOT::RDataFrame d("myTree", file, {"A", "B", "C"});
d.Filter(IsGoodEvent).Foreach(DoStuff);
~~~
   </td>
</tr>
<tr>
   <td>
      <b>TTree::Draw</b>
   </td>
   <td>
      <b>ROOT::RDataFrame</b>
   </td>
</tr>
<tr>
   <td>
~~~{.cpp}
auto *tree = file->Get<TTree>("myTree");
tree->Draw("x", "y > 2");
~~~
   </td>
   <td>
~~~{.cpp}
ROOT::RDataFrame df("myTree", file);
auto h = df.Filter("y > 2").Histo1D("x");
h->Draw()
~~~
   </td>
</tr>
<tr>
   <td>
~~~{.cpp}
tree->Draw("jet_eta", "weight*(event == 1)");
~~~
   </td>
   <td>
~~~{.cpp}
df.Filter("event == 1").Histo1D("jet_eta", "weight");
// or the fully compiled version:
df.Filter([] (ULong64_t e) { return e == 1; }, {"event"}).Histo1D<RVec<float>>("jet_eta", "weight");
~~~
   </td>
</tr>
<tr>
   <td>
~~~{cpp}
// object selection: for each event, fill histogram with array of selected pts
tree->Draw('Muon_pt', 'Muon_pt > 100')
~~~
   </td>
   <td>
~~~{cpp}
// with RDF, arrays are read as ROOT::VecOps::RVec objects
df.Define("good_pt", "Muon_pt[Muon_pt > 100]").Histo1D("good_pt")
~~~
   </td>
</tr>
</table>

\anchor crash-course
## Crash course
All snippets of code presented in the crash course can be executed in the ROOT interpreter. Simply precede them with
~~~{.cpp}
using namespace ROOT; // RDataFrame's namespace
~~~
which is omitted for brevity. The terms "column" and "branch" are used interchangeably.

### Creating an RDataFrame
RDataFrame's constructor is where the user specifies the dataset and, optionally, a default set of columns that
operations should work with. Here are the most common methods to construct an RDataFrame object:
~~~{.cpp}
// single file -- all constructors are equivalent
TFile *f = TFile::Open("file.root");
TTree *t = f.Get<TTree>("treeName");

RDataFrame d1("treeName", "file.root");
RDataFrame d2("treeName", f); // same as TTreeReader
RDataFrame d3(*t);

// multiple files -- all constructors are equivalent
TChain chain("myTree");
chain.Add("file1.root");
chain.Add("file2.root");

RDataFrame d4("myTree", {"file1.root", "file2.root"});
std::vector<std::string> files = {"file1.root", "file2.root"};
RDataFrame d5("myTree", files);
RDataFrame d6("myTree", "file*.root"); // the glob is passed as-is to TChain's constructor
RDataFrame d7(chain);
~~~
Additionally, users can construct an RDataFrame with no data source by passing an integer number. This is the number of rows that
will be generated by this RDataFrame.
~~~{.cpp}
RDataFrame d(10); // a RDF with 10 entries (and no columns/branches, for now)
d.Foreach([] { static int i = 0; std::cout << i++ << std::endl; }); // silly example usage: count to ten
~~~
This is useful to generate simple datasets on the fly: the contents of each event can be specified with Define() (explained below). For example, we have used this method to generate [Pythia](https://pythia.org/) events and write them to disk in parallel (with the Snapshot action).

For data sources other than TTrees and TChains, RDataFrame objects are constructed using ad-hoc factory functions (see e.g. FromCSV(), FromSqlite(), FromArrow()):

~~~{.cpp}
auto df = ROOT::RDF::MakeCsvDataFrame("input.csv");
// use df as usual
~~~

### Filling a histogram
Let's now tackle a very common task, filling a histogram:
~~~{.cpp}
// Fill a TH1D with the "MET" branch
RDataFrame d("myTree", "file.root");
auto h = d.Histo1D("MET");
h->Draw();
~~~
The first line creates an RDataFrame associated to the TTree "myTree". This tree has a branch named "MET".

Histo1D() is an *action*; it returns a smart pointer (a ROOT::RDF::RResultPtr, to be precise) to a TH1D histogram filled
with the `MET` of all events. If the quantity stored in the column is a collection (e.g. a vector or an array), the
histogram is filled with all vector elements for each event.

You can use the objects returned by actions as if they were pointers to the desired results. There are many other
possible [actions](\ref cheatsheet), and all their results are wrapped in smart pointers; we'll see why in a minute.

### Applying a filter
Let's say we want to cut over the value of branch "MET" and count how many events pass this cut. This is one way to do it:
~~~{.cpp}
RDataFrame d("myTree", "file.root");
auto c = d.Filter("MET > 4.").Count(); // computations booked, not run
std::cout << *c << std::endl; // computations run here, upon first access to the result
~~~
The filter string (which must contain a valid C++ expression) is applied to the specified columns for each event;
the name and types of the columns are inferred automatically. The string expression is required to return a `bool`
which signals whether the event passes the filter (`true`) or not (`false`).

You can think of your data as "flowing" through the chain of calls, being transformed, filtered and finally used to
perform actions. Multiple Filter() calls can be chained one after another.

Using string filters is nice for simple things, but they are limited to specifying the equivalent of a single return
statement or the body of a lambda, so it's cumbersome to use strings with more complex filters. They also add a small
runtime overhead, as ROOT needs to just-in-time compile the string into C++ code. When more freedom is required or
runtime performance is very important, a C++ callable can be specified instead (a lambda in the following snippet,
but it can be any kind of function or even a functor class), together with a list of column names.
This snippet is analogous to the one above:
~~~{.cpp}
RDataFrame d("myTree", "file.root");
auto metCut = [](double x) { return x > 4.; }; // a C++11 lambda function checking "x > 4"
auto c = d.Filter(metCut, {"MET"}).Count();
std::cout << *c << std::endl;
~~~

An example of a more complex filter expressed as a string containing C++ code is shown below

~~~{.cpp}
RDataFrame d("myTree", "file.root");
auto df = d.Define("p", "std::array<double, 4> p{px, py, pz}; return p;")
           .Filter("double p2 = 0.0; for (auto&& x : p) p2 += x*x; return sqrt(p2) < 10.0;");
~~~

The code snippet above defines a column `p` that is a fixed-size array using the component column names and then
filters on its magnitude by looping over its elements. It must be noted that the usage of strings to define columns
like the one above is currently the only possibility when using PyROOT. When writing expressions as such, only constants
and data coming from other columns in the dataset can be involved in the code passed as a string. Local variables and
functions cannot be used, since the interpreter will not know how to find them. When capturing local state is necessary,
it must first be declared to the ROOT C++ interpreter.

More information on filters and how to use them to automatically generate cutflow reports can be found [below](#Filters).

### Defining custom columns
Let's now consider the case in which "myTree" contains two quantities "x" and "y", but our analysis relies on a derived
quantity `z = sqrt(x*x + y*y)`. Using the Define() transformation, we can create a new column in the dataset containing
the variable "z":
~~~{.cpp}
RDataFrame d("myTree", "file.root");
auto sqrtSum = [](double x, double y) { return sqrt(x*x + y*y); };
auto zMean = d.Define("z", sqrtSum, {"x","y"}).Mean("z");
std::cout << *zMean << std::endl;
~~~
Define() creates the variable "z" by applying `sqrtSum` to "x" and "y". Later in the chain of calls we refer to
variables created with Define() as if they were actual tree branches/columns, but they are evaluated on demand, at most
once per event. As with filters, Define() calls can be chained with other transformations to create multiple custom
columns. Define() and Filter() transformations can be concatenated and intermixed at will.

As with filters, it is possible to specify new columns as string expressions. This snippet is analogous to the one above:
~~~{.cpp}
RDataFrame d("myTree", "file.root");
auto zMean = d.Define("z", "sqrt(x*x + y*y)").Mean("z");
std::cout << *zMean << std::endl;
~~~

Again the names of the columns used in the expression and their types are inferred automatically. The string must be
valid C++ and it is just-in-time compiled. The process has a small runtime overhead and like with filters it is currently the only possible approach when using PyROOT.

Previously, when showing the different ways an RDataFrame can be created, we showed a constructor that takes a
number of entries as a parameter. In the following example we show how to combine such an "empty" RDataFrame with Define()
transformations to create a dataset on the fly. We then save the generated data on disk using the Snapshot() action.
~~~{.cpp}
RDataFrame d(100); // an RDF that will generate 100 entries (currently empty)
int x = -1;
auto d_with_columns = d.Define("x", [&x] { return ++x; })
                       .Define("xx", [&x] { return x*x; });
d_with_columns.Snapshot("myNewTree", "newfile.root");
~~~
This example is slightly more advanced than what we have seen so far. First, it makes use of lambda captures (a
simple way to make external variables available inside the body of C++ lambdas) to act on the same variable `x` from
both Define() transformations. Second, we have *stored* the transformed dataframe in a variable. This is always
possible, since at each point of the transformation chain users can store the status of the dataframe for further use (more
on this [below](#callgraphs)).

You can read more about defining new columns [here](#custom-columns).

\image html RDF_Graph.png "A graph composed of two branches, one starting with a filter and one with a define. The end point of a branch is always an action."


### Running on a range of entries
It is sometimes necessary to limit the processing of the dataset to a range of entries. For this reason, the RDataFrame
offers the concept of ranges as a node of the RDataFrame chain of transformations; this means that filters, columns and
actions can be concatenated to and intermixed with Range()s. If a range is specified after a filter, the range will act
exclusively on the entries passing the filter -- it will not even count the other entries! The same goes for a Range()
hanging from another Range(). Here are some commented examples:
~~~{.cpp}
RDataFrame d("myTree", "file.root");
// Here we store a dataframe that loops over only the first 30 entries in a variable
auto d30 = d.Range(30);
// This is how you pick all entries from 15 onwards
auto d15on = d.Range(15, 0);
// We can specify a stride too, in this case we pick an event every 3
auto d15each3 = d.Range(0, 15, 3);
~~~
Note that ranges are not available when multi-threading is enabled. More information on ranges is available
[here](#ranges).

### Executing multiple actions in the same event loop
As a final example let us apply two different cuts on branch "MET" and fill two different histograms with the "pt_v" of
the filtered events.
By now, you should be able to easily understand what is happening:
~~~{.cpp}
RDataFrame d("treeName", "file.root");
auto h1 = d.Filter("MET > 10").Histo1D("pt_v");
auto h2 = d.Histo1D("pt_v");
h1->Draw();       // event loop is run once here
h2->Draw("SAME"); // no need to run the event loop again
~~~
RDataFrame executes all above actions by **running the event-loop only once**. The trick is that actions are not
executed at the moment they are called, but they are **lazy**, i.e. delayed until the moment one of their results is
accessed through the smart pointer. At that time, the event loop is triggered and *all* results are produced
simultaneously.

It is therefore good practice to declare all your transformations and actions *before* accessing their results, allowing
RDataFrame to run the loop once and produce all results in one go.

### Going parallel
Let's say we would like to run the previous examples in parallel on several cores, dividing events fairly between cores.
The only modification required to the snippets would be the addition of this line *before* constructing the main
dataframe object:
~~~{.cpp}
ROOT::EnableImplicitMT();
~~~
Simple as that. More details are given [below](#parallel-execution).

\anchor collections
## Working with collections and object selections

RDataFrame reads collections as the special type [ROOT::RVec](https://root.cern/doc/master/classROOT_1_1VecOps_1_1RVec.html): for example, a column containing an array of floating point numbers can be read as a ROOT::RVecF. C-style arrays (with variable or static size), STL vectors and most other collection types can be read this way.

RVec is a container similar to std::vector (and can be used just like a std::vector) but it also offers a rich interface to operate on the array elements in a vectorised fashion, similarly to Python's NumPy arrays.

For example, to fill a histogram with the "pt" of selected particles for each event, Define() can be used to create a column that contains the desired array elements as follows:

~~~{.cpp}
// h is filled with all the elements of `good_pts`, for each event
auto h = df.Define("good_pts", [](const ROOT::RVecF &pt) { return pt[pt > 0]; })
           .Histo1D("good_pts");
~~~

And in Python:

~~~{.py}
h = df.Define("good_pts", "pt[pt > 0]").Histo1D("good_pts")
~~~

Learn more at ROOT::VecOps::RVec.

\anchor transformations
## Transformations: manipulating data
\anchor Filters
### Filters
A filter is created through a call to `Filter(f, columnList)` or `Filter(filterString)`. In the first overload, `f` can
be a function, a lambda expression, a functor class, or any other callable object. It must return a `bool` signalling
whether the event has passed the selection (`true`) or not (`false`). It should perform "read-only" operations on the
columns, and should not have side-effects (e.g. modification of an external or static variable) to ensure correctness
when implicit multi-threading is active. The second overload takes a string with a valid C++ expression in which column
names are used as variable names (e.g. `Filter("x[0] + x[1] > 0")`). This is a convenience feature that comes with a
certain runtime overhead: C++ code has to be generated on the fly from this expression before using it in the event
loop. See the paragraph about "Just-in-time compilation" below for more information.

RDataFrame only evaluates filters when necessary: if multiple filters are chained one after another, they are executed
in order and the first one returning `false` causes the event to be discarded and triggers the processing of the next
entry. If multiple actions or transformations depend on the same filter, that filter is not executed multiple times for
each entry: after the first access it simply serves a cached result.

\anchor named-filters-and-cutflow-reports
#### Named filters and cutflow reports
An optional string parameter `name` can be passed to the Filter() method to create a **named filter**. Named filters
work as usual, but also keep track of how many entries they accept and reject.

Statistics are retrieved through a call to the Report() method:

- when Report() is called on the main RDataFrame object, it returns a ROOT::RDF::RResultPtr<RCutFlowReport> relative to all
named filters declared up to that point
- when called on a specific node (e.g. the result of a Define() or Filter()), it returns a ROOT::RDF::RResultPtr<RCutFlowReport>
relative all named filters in the section of the chain between the main RDataFrame and that node (included).

Stats are stored in the same order as named filters have been added to the graph, and *refer to the latest event-loop*
that has been run using the relevant RDataFrame.

\anchor ranges
### Ranges
When RDataFrame is not being used in a multi-thread environment (i.e. no call to EnableImplicitMT() was made),
Range() transformations are available. These act very much like filters but instead of basing their decision on
a filter expression, they rely on `begin`,`end` and `stride` parameters.

- `begin`: initial entry number considered for this range.
- `end`: final entry number (excluded) considered for this range. 0 means that the range goes until the end of the dataset.
- `stride`: process one entry of the [begin, end) range every `stride` entries. Must be strictly greater than 0.

The actual number of entries processed downstream of a Range() node will be `(end - begin)/stride` (or less if less
entries than that are available).

Note that ranges act "locally", not based on the global entry count: `Range(10,50)` means "skip the first 10 entries
*that reach this node*, let the next 40 entries pass, then stop processing". If a range node hangs from a filter node,
and the range has a `begin` parameter of 10, that means the range will skip the first 10 entries *that pass the
preceding filter*.

Ranges allow "early quitting": if all branches of execution of a functional graph reached their `end` value of
processed entries, the event-loop is immediately interrupted. This is useful for debugging and quick data explorations.

\anchor custom-columns
### Custom columns
Custom columns are created by invoking `Define(name, f, columnList)`. As usual, `f` can be any callable object
(function, lambda expression, functor class...); it takes the values of the columns listed in `columnList` (a list of
strings) as parameters, in the same order as they are listed in `columnList`. `f` must return the value that will be
assigned to the temporary column.

A new variable is created called `name`, accessible as if it was contained in the dataset from subsequent
transformations/actions.

Use cases include:
- caching the results of complex calculations for easy and efficient multiple access
- extraction of quantities of interest from complex objects
- branch aliasing, i.e. changing the name of a branch

An exception is thrown if the `name` of the new column/branch is already in use for another branch in the TTree.

It is also possible to specify the quantity to be stored in the new temporary column as a C++ expression with the method
`Define(name, expression)`. For example this invocation

~~~{.cpp}
df.Define("pt", "sqrt(px*px + py*py)");
~~~

will create a new column called "pt" the value of which is calculated starting from the columns px and py. The system
builds a just-in-time compiled function starting from the expression after having deduced the list of necessary branches
from the names of the variables specified by the user.

#### Custom columns as function of slot and entry number

It is possible to create custom columns also as a function of the processing slot and entry numbers. The methods that can
be invoked are:
- `DefineSlot(name, f, columnList)`. In this case the callable f has this signature `R(unsigned int, T1, T2, ...)`: the
first parameter is the slot number which ranges from 0 to ROOT::GetThreadPoolSize() - 1.
- `DefineSlotEntry(name, f, columnList)`. In this case the callable f has this signature `R(unsigned int, ULong64_t,
T1, T2, ...)`: the first parameter is the slot number while the second one the number of the entry being processed.

\anchor actions
## Actions: getting results
### Instant and lazy actions
Actions can be **instant** or **lazy**. Instant actions are executed as soon as they are called, while lazy actions are
executed whenever the object they return is accessed for the first time. As a rule of thumb, actions with a return value
are lazy, the others are instant.

### Return type of a lazy action

When a lazy action is called, it returns a \link ROOT::RDF::RResultPtr ROOT::RDF::RResultPtr<T>\endlink, where T is the
type of the result of the action. The final result will be stored in the `RResultPtr` and can be retrieved by
dereferencing it or via its `GetValue` method.

### Actions that return collections

If the type of the return value of an action is a collection, e.g. `std::vector<int>`, you can iterate its elements
directly through the wrapping `RResultPtr`:

~~~{.cpp}
ROOT::RDataFrame df{5};
auto df1 = df.Define("x", []{ return 42; });
for (const auto &el: df1.Take<int>("x")){
   std::cout << "Element: " << el << "\n";
}
~~~

~~~{.py}
df = ROOT.RDataFrame(5).Define("x", "42")
for el in df.Take[int]("x"):
    print(f"Element: {el}")
~~~

\anchor distrdf
## Distributed execution

RDataFrame applications can be executed in parallel through distributed computing frameworks on a set of remote machines
thanks to the Python package `ROOT.RDF.Experimental.Distributed`. This experimental, **Python-only** package allows to scale the
optimized performance RDataFrame can achieve on a single machine to multiple nodes at the same time. It is designed so
that different backends can be easily plugged in, currently supporting [Apache Spark](http://spark.apache.org/) and
[Dask](https://dask.org/). To make use of distributed RDataFrame, you only need to switch `ROOT.RDataFrame` with
the backend-specific `RDataFrame` of your choice, for example:

~~~{.py}
import ROOT

# Point RDataFrame calls to the Spark specific RDataFrame
RDataFrame = ROOT.RDF.Experimental.Distributed.Spark.RDataFrame

# It still accepts the same constructor arguments as traditional RDataFrame
df = RDataFrame("mytree", "myfile.root")

# Continue the application with the traditional RDataFrame API
sum = df.Filter("x > 10").Sum("y")
h = df.Histo1D(("name", "title", 10, 0, 10), "x")

print(sum.GetValue())
h.Draw()
~~~

The main goal of this package is to support running any RDataFrame application distributedly. Nonetheless, not all
parts of the RDataFrame API currently work with this package. The subset that is currently available is:
- AsNumpy
- Count
- Define
- DefinePerSample
- Filter
- Graph
- Histo[1,2,3]D
- HistoND
- Max
- Mean
- Min
- Profile[1,2,3]D
- Redefine
- Snapshot
- Stats
- StdDev
- Sum
- Systematic variations: Vary and [VariationsFor](\ref ROOT::RDF::Experimental::VariationsFor).
- Parallel submission of distributed graphs: [RunGraphs](\ref ROOT::RDF::RunGraphs).
- Information about the dataframe: GetColumnNames.

with support for more operations coming in the future. Data sources other than TTree and TChain (e.g. CSV, RNTuple) are
currently not supported.

**Note** that the distributed RDataFrame module is available in a ROOT installation if the following criteria are met:
- PyROOT is available
- RDataFrame is available
- The version of the Python interpreter used to build ROOT is greater or equal than 3.7

### Connecting to a Spark cluster

In order to distribute the RDataFrame workload, you can connect to a Spark cluster you have access to through the
official [Spark API](https://spark.apache.org/docs/latest/rdd-programming-guide.html#initializing-spark), then hook the
connection instance to the distributed `RDataFrame` object like so:

~~~{.py}
import pyspark
import ROOT

# Create a SparkContext object with the right configuration for your Spark cluster
conf = SparkConf().setAppName(appName).setMaster(master)
sc = SparkContext(conf=conf)

# Point RDataFrame calls to the Spark specific RDataFrame
RDataFrame = ROOT.RDF.Experimental.Distributed.Spark.RDataFrame

# The Spark RDataFrame constructor accepts an optional "sparkcontext" parameter
# and it will distribute the application to the connected cluster
df = RDataFrame("mytree", "myfile.root", sparkcontext = sc)
~~~

If an instance of [SparkContext](https://spark.apache.org/docs/latest/api/python/reference/api/pyspark.SparkContext.html)
is not provided, the default behaviour is to create one in the background for you.

### Connecting to a Dask cluster

Similarly, you can connect to a Dask cluster by creating your own connection object which internally operates with one
of the cluster schedulers supported by Dask (more information in the
[Dask distributed docs](http://distributed.dask.org/en/stable/)):

~~~{.py}
import ROOT
from dask.distributed import Client

# Point RDataFrame calls to the Dask specific RDataFrame
RDataFrame = ROOT.RDF.Experimental.Distributed.Dask.RDataFrame

# In a Python script the Dask client needs to be initalized in a context
# Jupyter notebooks / Python session don't need this
if __name__ == "__main__":
    # With an already setup cluster that exposes a Dask scheduler endpoint
    client = Client("dask_scheduler.domain.com:8786")

    # The Dask RDataFrame constructor accepts the Dask Client object as an optional argument
    df = RDataFrame("mytree","myfile.root", daskclient=client)
    # Proceed as usual
    df.Define("x","someoperation").Histo1D(("name", "title", 10, 0, 10), "x")
~~~

If an instance of [distributed.Client](http://distributed.dask.org/en/stable/api.html#distributed.Client) is not
provided to the RDataFrame object, it will be created for you and it will run the computations in the local machine
using all cores available.

### Choosing the number of distributed tasks

A distributed RDataFrame has internal logic to define in how many chunks the input dataset will be split before sending
tasks to the distributed backend. Each task reads and processes one of said chunks. The logic is backend-dependent, but
generically tries to infer how many cores are available in the cluster through the connection object. The number of
tasks will be equal to the inferred number of cores. There are cases where the connection object of the chosen backend
doesn't have information about the actual resources of the cluster. An example of this is when using Dask to connect to
a batch system. The client object created at the beginning of the application does not automatically know how many cores
will be available during distributed execution, since the jobs are submitted to the batch system after the creation of
the connection. In such cases, the logic is to default to process the whole dataset in 2 tasks.

The number of tasks submitted for distributed execution can be also set programmatically, by providing the optional
keyword argument `npartitions` when creating the RDataFrame object. This parameter is accepted irrespectively of the
backend used:

~~~{.py}
import ROOT

# Define correct imports and access the distributed RDataFrame appropriate for the
# backend used in the analysis
RDataFrame = ROOT.RDF.Experimental.Distributed.[BACKEND].RDataFrame

if __name__ == "__main__":
    # The `npartitions` optional argument tells the RDataFrame how many tasks are desired
    df = RDataFrame("mytree","myfile.root", npartitions=NPARTITIONS)
    # Proceed as usual
    df.Define("x","someoperation").Histo1D(("name", "title", 10, 0, 10), "x")
~~~

Note that when processing a TTree or TChain dataset, the `npartitions` value should not exceed the number of clusters in
the dataset. The number of clusters in a TTree can be retrieved by typing `rootls -lt myfile.root` at a command line.

### Distributed Snapshot

The Snapshot operation behaves slightly differently when executed distributedly. First off, it requires the path
supplied to the Snapshot call to be accessible from any worker of the cluster and from the client machine (in general
it should be provided as an absolute path). Another important difference is that `n` separate files will be produced,
where `n` is the number of dataset partitions. As with local RDataFrame, the result of a Snapshot on a distributed
RDataFrame is another distributed RDataFrame on which we can define a new computation graph and run more distributed
computations.

### Distributed RunGraphs

Submitting multiple distributed RDataFrame executions is supported through the RunGraphs function. Similarly to its
local counterpart, the function expects an iterable of objects representing an RDataFrame action. Each action will be
triggered concurrently to send multiple computation graphs to a distributed cluster at the same time:

~~~{.py}
import ROOT
RDataFrame = ROOT.RDF.Experimental.Distributed.Dask.RDataFrame
RunGraphs = ROOT.RDF.Experimental.Distributed.RunGraphs

# Create 3 different dataframes and book an histogram on each one
histoproxies = [
   RDataFrame(100)
         .Define("x", "rdfentry_")
         .Histo1D(("name", "title", 10, 0, 100), "x")
   for _ in range(4)
]

# Execute the 3 computation graphs
RunGraphs(histoproxies)
# Retrieve all the histograms in one go
histos = [histoproxy.GetValue() for histoproxy in histoproxies]
~~~

Every distributed backend supports this feature and graphs belonging to different backends can be still triggered with
a single call to RunGraphs (e.g. it is possible to send a Spark job and a Dask job at the same time).

### Histogram models in distributed mode

When calling a Histo*D operation in distributed mode, remember to pass to the function the model of the histogram to be
computed, e.g. the axis range and the number of bins:

~~~{.py}
import ROOT
RDataFrame = ROOT.RDF.Experimental.Distributed.[BACKEND].RDataFrame

if __name__ == "__main__":
    df = RDataFrame("mytree","myfile.root").Define("x","someoperation")
    # The model can be passed either as a tuple with the arguments in the correct order
    df.Histo1D(("name", "title", 10, 0, 10), "x")
    # Or by creating the specific struct
    model = ROOT.RDF.TH1DModel("name", "title", 10, 0, 10)
    df.Histo1D(model, "x")
~~~

Without this, two partial histograms resulting from two distributed tasks would have incompatible binning, thus leading
to errors when merging them. Failing to pass a histogram model will raise an error on the client side, before starting
the distributed execution.


\anchor parallel-execution
## Performance tips and parallel execution
As pointed out before in this document, RDataFrame can transparently perform multi-threaded event loops to speed up
the execution of its actions. Users have to call ROOT::EnableImplicitMT() *before* constructing the RDataFrame
object to indicate that it should take advantage of a pool of worker threads. **Each worker thread processes a distinct
subset of entries**, and their partial results are merged before returning the final values to the user.
There are no guarantees on the order in which threads will process the batches of entries.
In particular, note that this means that, for multi-thread event loops, there is no
guarantee on the order in which Snapshot() will _write_ entries: they could be scrambled with respect to the input dataset. The values of the special `rdfentry_` column will also not correspond to the entry numbers in the input dataset (e.g. TChain) in multi-thread runs.

\warning By default, RDataFrame will use as many threads as the hardware supports, using up **all** the resources on
a machine. This might be undesirable on shared computing resources such as a batch cluster. Therefore, when running on shared computing resources, use
~~~{.cpp}
ROOT::EnableImplicitMT(i)
~~~
replacing `i` with the number of CPUs/slots that were allocated for this job.

### Thread-safety of user-defined expressions
RDataFrame operations such as Histo1D() or Snapshot() are guaranteed to work correctly in multi-thread event loops.
User-defined expressions, such as strings or lambdas passed to Filter(), Define(), Foreach(), Reduce() or Aggregate()
will have to be thread-safe, i.e. it should be possible to call them concurrently from different threads.

Note that simple Filter() and Define() transformations will inherently satisfy this requirement: Filter() / Define()
expressions will often be *pure* in the functional programming sense (no side-effects, no dependency on external state),
which eliminates all risks of race conditions.

In order to facilitate writing of thread-safe operations, some RDataFrame features such as Foreach(), Define() or \link ROOT::RDF::RResultPtr::OnPartialResult OnPartialResult()\endlink
offer thread-aware counterparts (ForeachSlot(), DefineSlot(), \link ROOT::RDF::RResultPtr::OnPartialResultSlot OnPartialResultSlot()\endlink): their only difference is that they
will pass an extra `slot` argument (an unsigned integer) to the user-defined expression. When calling user-defined code
concurrently, RDataFrame guarantees that different threads will employ different values of the `slot` parameter,
where `slot` will be a number between 0 and `GetNSlots() - 1`.
In other words, within a slot, computation runs sequentially and events are processed sequentially.
Note that the same slot might be associated to different threads over the course of a single event loop, but two threads
will never receive the same slot at the same time.
This extra parameter might facilitate writing safe parallel code by having each thread write/modify a different
processing slot, e.g. a different element of a list. See [here](#generic-actions) for an example usage of ForeachSlot().

### Parallel execution of multiple RDataFrame event loops
A complex analysis may require multiple separate RDataFrame computation graphs to produce all desired results. This poses the challenge that the
event loops of each computation graph can be parallelized, but the different loops run sequentially, one after the other.
On many-core architectures it might be desirable to run different event loops concurrently to improve resource usage.
ROOT::RDF::RunGraphs() allows running multiple RDataFrame event loops concurrently:
~~~{.cpp}
ROOT::EnableImplicitMT();
ROOT::RDataFrame df1("tree1", "f1.root");
ROOT::RDataFrame df2("tree2", "f2.root");
auto histo1 = df1.Histo1D("x");
auto histo2 = df2.Histo1D("y");

// just accessing result pointers, the event loops of separate RDataFrames run one after the other
histo1->Draw(); // runs first multi-thread event loop
histo2->Draw(); // runs second multi-thread event loop

// alternatively, with ROOT::RDF::RunGraphs, event loops for separate computation graphs can run concurrently
ROOT::RDF::RunGraphs({histo1, histo2});
histo1->Draw(); // results can then be used as usual
~~~

### Performance considerations

To obtain the maximum performance out of RDataFrame, make sure to avoid just-in-time compiled versions of transformations and actions if at all possible.
For instance, `Filter("x > 0")` requires just-in-time compilation of the corresponding C++ logic, while the equivalent `Filter([](float x) { return x > 0.; }, {"x"})` does not.
Similarly, `Histo1D("x")` requires just-in-time compilation after the type of `x` is retrieved from the dataset, while `Histo1D<float>("x")` does not; the latter spelling
should be preferred for performance-critical applications.

Python applications cannot easily specify template parameters or pass C++ callables to RDataFrame.
See [Efficient analysis in Python](#python) for possible ways to speed up hot paths in this case.

Just-in-time compilation happens once, right before starting an event loop. To reduce the runtime cost of this step, make sure to book all operations *for all RDataFrame computation graphs*
before the first event loop is triggered: just-in-time compilation will happen once for all code required to be generated up to that point, also across different computation graphs.

Also make sure not to count the just-in-time compilation time (which happens once before the event loop and does not depend on the size of the dataset) as part of the event loop runtime (which scales with the size of the dataset). RDataFrame has an experimental logging feature that simplifies measuring the time spent in just-in-time compilation and in the event loop (as well as providing some more interesting information). See [Activating RDataFrame execution logs](\ref rdf-logging).

### Memory usage

There are two reasons why RDataFrame may consume more memory than expected. Firstly, each result is duplicated for each worker thread, which e.g. in case of many (possibly multi-dimensional) histograms with fine binning can result in visible memory consumption during the event loop. The thread-local copies of the results are destroyed when the final result is produced. Reducing the number of threads or using coarser binning will reduce the memory usage.

Secondly, just-in-time compilation of string expressions or non-templated actions (see the previous paragraph) causes Cling, ROOT's C++ interpreter, to allocate some memory for the generated code that is only released at the end of the application. This commonly results in memory usage creep in long-running applications that create many RDataFrames one after the other. Possible mitigations include creating and running each RDataFrame event loop in a sub-process, or booking all operations for all different RDataFrame computation graphs before the first event loop is triggered, so that the interpreter is invoked only once for all computation graphs:

~~~{.cpp}
// assuming df1 and df2 are separate computation graphs, do:
auto h1 = df1.Histo1D("x");
auto h2 = df2.Histo1D("y");
h1->Draw(); // we just-in-time compile everything needed by df1 and df2 here
h2->Draw("SAME");

// do not:
auto h1 = df1.Histo1D("x");
h1->Draw(); // we just-in-time compile here
auto h2 = df2.Histo1D("y");
h2->Draw("SAME"); // we just-in-time compile again here, as the second Histo1D call is new
~~~

\anchor more-features
## More features
Here is a list of the most important features that have been omitted in the "Crash course" for brevity.
You don't need to read all these to start using RDataFrame, but they are useful to save typing time and runtime.

\anchor systematics
### Systematic variations

Starting from ROOT v6.26, RDataFrame provides a flexible syntax to define systematic variations.
This is done in two steps: a) variations for one or more existing columns are registered via Vary() and b) variations
of normal RDataFrame results are extracted with a call to VariationsFor(). In between these steps, no other change
to the analysis code is required: the presence of systematic variations for certain columns is automatically propagated
through filters, defines and actions, and RDataFrame will take these dependencies into account when producing varied
results. VariationsFor() is included in header `ROOT/RDFHelpers.hxx`, which compiled C++ programs must include
explicitly.

An example usage of Vary() and VariationsFor() in C++:

~~~{.cpp}
auto nominal_hx =
   df.Vary("pt", "ROOT::RVecD{pt*0.9f, pt*1.1f}", {"down", "up"})
     .Filter("pt > pt_cut")
     .Define("x", someFunc, {"pt"})
     .Histo1D<float>("x");

// request the generation of varied results from the nominal
ROOT::RDF::Experimental::RResultMap<TH1D> hx = ROOT::RDF::Experimental::VariationsFor(nominal_hx);

// the event loop runs here, upon first access to any of the results or varied results:
hx["nominal"].Draw(); // same effect as nominal_hx->Draw()
hx["pt:down"].Draw("SAME");
hx["pt:up"].Draw("SAME");
~~~

A list of variation "tags" is passed as last argument to Vary(): they give a name to the varied values that are returned
as elements of an RVec of the appropriate type. The number of variation tags must correspond to the number of elements
the RVec returned by the expression (2 in the example above: the first element will correspond to tag "down", the second
to tag "up"). The _full_ variation name will be composed of the varied column name and the variation tags (e.g.
"pt:down", "pt:up" in this example). Python usage looks similar.

Note how we use the "pt" column as usual in the Filter() and Define() calls and we simply use "x" as the value to fill
the resulting histogram. To produce the varied results, RDataFrame will automatically execute the Filter and Define
calls for each variation and fill the histogram with values and cuts that depend on the variation.

There is no limitation to the complexity of a Vary() expression, and just like for Define() and Filter() calls users are
not limited to string expressions but they can also pass any valid C++ callable, including lambda functions and
complex functors. The callable can be applied to zero or more existing columns and it will always receive their
_nominal_ values in input.

**Varying multiple columns in lockstep**

In the following Python snippet we use the Vary() signature that allows varying multiple columns simultaneously or
"in lockstep":

~~~{.python}
df.Vary(["pt", "eta"],
        "RVec<RVecF>{{pt*0.9, pt*1.1}, {eta*0.9, eta*1.1}}",
        variationTags=["down", "up"],
        variationName="ptAndEta")
~~~

The expression returns an RVec of two RVecs: each inner vector contains the varied values for one column, and the
inner vectors follow the same ordering as the column names passed as first argument. Besides the variation tags, in
this case we also have to explicitly pass a variation name as there is no one column name that can be used as default.

The call above will produce variations "ptAndEta:down" and "ptAndEta:up".

**Combining multiple variations**

Even if a result depends on multiple variations, only one is applied at a time, i.e. there will be no result produced
by applying multiple systematic variations at the same time.
For example, in the following example snippet, the RResultMap instance `all_h` will contain keys "nominal", "pt:down",
"pt:up", "eta:0", "eta:1", but no "pt:up&&eta:0" or similar:

~~~{.cpp}
auto df = _df.Vary("pt",
                   "ROOT::RVecD{pt*0.9, pt*1.1}",
                   {"down", "up"})
             .Vary("eta",
                   [](float eta) { return RVecF{eta*0.9f, eta*1.1f}; },
                   {"eta"},
                   2);

auto nom_h = df.Histo2D(histoModel, "pt", "eta");
auto all_hs = VariationsFor(nom_h);
all_hs.GetKeys(); // returns {"nominal", "pt:down", "pt:up", "eta:0", "eta:1"}
~~~

Note how we passed the integer `2` instead of a list of variation tags to the second Vary() invocation: this is a
shorthand that automatically generates tags 0 to N-1 (in this case 0 and 1).

\note As of v6.26, VariationsFor() and RResultMap are in the `ROOT::RDF::Experimental` namespace, to indicate that these
      interfaces might still evolve and improve based on user feedback. We expect that some aspects of the related
      programming model will be streamlined in future versions.

\note As of v6.26, the results of a Snapshot(), Report() or Display() call cannot be varied (i.e. it is not possible to
      call VariationsFor() on them. These limitations will be lifted in future releases.

\anchor rnode
### RDataFrame objects as function arguments and return values
RDataFrame variables/nodes are relatively cheap to copy and it's possible to both pass them to (or move them into)
functions and to return them from functions. However, in general each dataframe node will have a different C++ type,
which includes all available compile-time information about what that node does. One way to cope with this complication
is to use template functions and/or C++14 auto return types:
~~~{.cpp}
template <typename RDF>
auto ApplySomeFilters(RDF df)
{
   return df.Filter("x > 0").Filter([](int y) { return y < 0; }, {"y"});
}
~~~

A possibly simpler, C++11-compatible alternative is to take advantage of the fact that any dataframe node can be
converted (implicitly or via an explicit cast) to the common type ROOT::RDF::RNode:
~~~{.cpp}
// a function that conditionally adds a Range to an RDataFrame node.
RNode MaybeAddRange(RNode df, bool mustAddRange)
{
   return mustAddRange ? df.Range(1) : df;
}
// use as :
ROOT::RDataFrame df(10);
auto maybeRangedDF = MaybeAddRange(df, true);
~~~

The conversion to ROOT::RDF::RNode is cheap, but it will introduce an extra virtual call during the RDataFrame event
loop (in most cases, the resulting performance impact should be negligible). Python users can perform the conversion with the helper function `ROOT.RDF.AsRNode`.

\anchor RDFCollections
### Storing RDataFrame objects in collections

ROOT::RDF::RNode also makes it simple to store RDataFrame nodes in collections, e.g. a `std::vector<RNode>` or a `std::map<std::string, RNode>`:

~~~{.cpp}
std::vector<ROOT::RDF::RNode> dfs;
dfs.emplace_back(ROOT::RDataFrame(10));
dfs.emplace_back(dfs[0].Define("x", "42.f"));
~~~

\anchor callbacks
### Executing callbacks every N events
It's possible to schedule execution of arbitrary functions (callbacks) during the event loop.
Callbacks can be used e.g. to inspect partial results of the analysis while the event loop is running,
drawing a partially-filled histogram every time a certain number of new entries is processed, or
displaying a progress bar while the event loop runs.

For example one can draw an up-to-date version of a result histogram every 100 entries like this:
~~~{.cpp}
auto h = df.Histo1D("x");
TCanvas c("c","x hist");
h.OnPartialResult(100, [&c](TH1D &h_) { c.cd(); h_.Draw(); c.Update(); });
// event loop runs here, this final `Draw` is executed after the event loop is finished
h->Draw();
~~~

Callbacks are registered to a ROOT::RDF::RResultPtr and must be callables that takes a reference to the result type as argument
and return nothing. RDataFrame will invoke registered callbacks passing partial action results as arguments to them
(e.g. a histogram filled with a part of the selected events).

Read more on ROOT::RDF::RResultPtr::OnPartialResult() and ROOT::RDF::RResultPtr::OnPartialResultSlot().

\anchor default-branches
### Default column lists
When constructing an RDataFrame object, it is possible to specify a **default column list** for your analysis, in the
usual form of a list of strings representing branch/column names. The default column list will be used as a fallback
whenever a list specific to the transformation/action is not present. RDataFrame will take as many of these columns as
needed, ignoring trailing extra names if present.
~~~{.cpp}
// use "b1" and "b2" as default columns
RDataFrame d1("myTree", "file.root", {"b1","b2"});
auto h = d1.Filter([](int b1, int b2) { return b1 > b2; }) // will act on "b1" and "b2"
           .Histo1D(); // will act on "b1"

// just one default column this time
RDataFrame d2("myTree", "file.root", {"b1"});
auto min = d2.Filter([](double b2) { return b2 > 0; }, {"b2"}) // we can still specify non-default column lists
             .Min(); // returns the minimum value of "b1" for the filtered entries
~~~

\anchor helper-cols
### Special helper columns: rdfentry_ and rdfslot_
Every instance of RDataFrame is created with two special columns called `rdfentry_` and `rdfslot_`. The `rdfentry_`
column is of type `ULong64_t` and it holds the current entry number while `rdfslot_` is an `unsigned int`
holding the index of the current data processing slot.
For backwards compatibility reasons, the names `tdfentry_` and `tdfslot_` are also accepted.
These columns are ignored by operations such as [Cache](classROOT_1_1RDF_1_1RInterface.html#aaaa0a7bb8eb21315d8daa08c3e25f6c9)
or [Snapshot](classROOT_1_1RDF_1_1RInterface.html#a233b7723e498967f4340705d2c4db7f8).

\warning Note that in multi-thread event loops the values of `rdfentry_` _do not_ correspond to what would be the entry numbers
of a TChain constructed over the same set of ROOT files, as the entries are processed in an unspecified order.

\anchor jitting
### Just-in-time compilation: column type inference and explicit declaration of column types
C++ is a statically typed language: all types must be known at compile-time. This includes the types of the TTree
branches we want to work on. For filters, defined columns and some of the actions, **column types are deduced from the
signature** of the relevant filter function/temporary column expression/action function:
~~~{.cpp}
// here b1 is deduced to be `int` and b2 to be `double`
df.Filter([](int x, double y) { return x > 0 && y < 0.; }, {"b1", "b2"});
~~~
If we specify an incorrect type for one of the columns, an exception with an informative message will be thrown at
runtime, when the column value is actually read from the dataset: RDataFrame detects type mismatches. The same would
happen if we swapped the order of "b1" and "b2" in the column list passed to Filter().

Certain actions, on the other hand, do not take a function as argument (e.g. Histo1D()), so we cannot deduce the type of
the column at compile-time. In this case **RDataFrame infers the type of the column** from the TTree itself. This
is why we never needed to specify the column types for all actions in the above snippets.

When the column type is not a common one such as `int`, `double`, `char` or `float` it is nonetheless good practice to
specify it as a template parameter to the action itself, like this:
~~~{.cpp}
df.Histo1D("b1"); // OK, the type of "b1" is deduced at runtime
df.Min<MyNumber_t>("myObject"); // OK, "myObject" is deduced to be of type `MyNumber_t`
~~~

Deducing types at runtime requires the just-in-time compilation of the relevant actions, which has a small runtime
overhead, so specifying the type of the columns as template parameters to the action is good practice when performance is a goal.

When strings are passed as expressions to Filter() or Define(), fundamental types are passed as constants. This avoids certaincommon mistakes such as typing `x = 0` rather than `x == 0`:

~~~{.cpp}
// this throws an error (note the typo)
df.Define("x", "0").Filter("x = 0");
~~~

\anchor generic-actions
### User-defined custom actions
RDataFrame strives to offer a comprehensive set of standard actions that can be performed on each event. At the same
time, it allows users to inject their own action code to perform arbitrarily complex data reductions.

#### Implementing custom actions with Book()

Through the Book() method, users can implement a custom action and have access to the same features
that built-in RDataFrame actions have, e.g. hooks to events related to the start, end and execution of the
event loop, or the possibility to return a lazy RResultPtr to an arbitrary type of result:

~~~{.cpp}
#include <ROOT/RDataFrame.hxx>
#include <memory>

class MyCounter : public ROOT::Detail::RDF::RActionImpl<MyCounter> {
   std::shared_ptr<int> fFinalResult = std::make_shared<int>(0);
   std::vector<int> fPerThreadResults;

public:
   // We use a public type alias to advertise the type of the result of this action
   using Result_t = int;

   MyCounter(unsigned int nSlots) : fPerThreadResults(nSlots) {}

   // Called before the event loop to retrieve the address of the result that will be filled/generated.
   std::shared_ptr<int> GetResultPtr() const { return fFinalResult; }

   // Called at the beginning of the event loop.
   void Initialize() {}

   // Called at the beginning of each processing task.
   void InitTask(TTreeReader *, int) {}

   /// Called at every entry.
   void Exec(unsigned int slot)
   {
      fPerThreadResults[slot]++;
   }

   // Called at the end of the event loop.
   void Finalize()
   {
      *fFinalResult = std::accumulate(fPerThreadResults.begin(), fPerThreadResults.end(), 0);
   }

   // Called by RDataFrame to retrieve the name of this action.
   std::string GetActionName() const { return "MyCounter"; }
};

int main() {
   ROOT::RDataFrame df(10);
   ROOT::RDF::RResultPtr<int> resultPtr = df.Book<>(MyCounter{df.GetNSlots()}, {});
   // The GetValue call triggers the event loop
   std::cout << "Number of processed entries: " <<  resultPtr.GetValue() << std::endl;
}
~~~

See the Book() method for more information and [this tutorial](https://root.cern/doc/master/df018__customActions_8C.html)
for a more complete example.

#### Injecting arbitrary code in the event loop with Foreach() and ForeachSlot()

Foreach() takes a callable (lambda expression, free function, functor...) and a list of columns and
executes the callable on the values of those columns for each event that passes all upstream selections.
It can be used to perform actions that are not already available in the interface. For example, the following snippet
evaluates the root mean square of column "x":
~~~{.cpp}
// Single-thread evaluation of RMS of column "x" using Foreach
double sumSq = 0.;
unsigned int n = 0;
df.Foreach([&sumSq, &n](double x) { ++n; sumSq += x*x; }, {"x"});
std::cout << "rms of x: " << std::sqrt(sumSq / n) << std::endl;
~~~
In multi-thread runs, users are responsible for the thread-safety of the expression passed to Foreach():
thread will execute the expression concurrently.
The code above would need to employ some resource protection mechanism to ensure non-concurrent writing of `rms`; but
this is probably too much head-scratch for such a simple operation.

ForeachSlot() can help in this situation. It is an alternative version of Foreach() for which the function takes an
additional "processing slot" parameter besides the columns it should be applied to. RDataFrame
guarantees that ForeachSlot() will invoke the user expression with different `slot` parameters for different concurrent
executions (see [Special helper columns: rdfentry_ and rdfslot_](\ref helper-cols) for more information on the slot parameter).
We can take advantage of ForeachSlot() to evaluate a thread-safe root mean square of column "x":
~~~{.cpp}
// Thread-safe evaluation of RMS of column "x" using ForeachSlot
ROOT::EnableImplicitMT();
const unsigned int nSlots = df.GetNSlots();
std::vector<double> sumSqs(nSlots, 0.);
std::vector<unsigned int> ns(nSlots, 0);

df.ForeachSlot([&sumSqs, &ns](unsigned int slot, double x) { sumSqs[slot] += x*x; ns[slot] += 1; }, {"x"});
double sumSq = std::accumulate(sumSqs.begin(), sumSqs.end(), 0.); // sum all squares
unsigned int n = std::accumulate(ns.begin(), ns.end(), 0); // sum all counts
std::cout << "rms of x: " << std::sqrt(sumSq / n) << std::endl;
~~~
Notice how we created one `double` variable for each processing slot and later merged their results via `std::accumulate`.


\anchor friends
### Friend trees
Friend TTrees are supported by RDataFrame.
Friend TTrees with a TTreeIndex are supported starting from ROOT v6.24.

To use friend trees in RDataFrame, it is necessary to add the friends directly to
the tree and instantiate an RDataFrame with the main tree:

~~~{.cpp}
TTree t([...]);
TTree ft([...]);
t.AddFriend(&ft, "myFriend");

RDataFrame d(t);
auto f = d.Filter("myFriend.MyCol == 42");
~~~

Columns coming from the friend trees can be referred to by their full name, like in the example above,
or the friend tree name can be omitted in case the column name is not ambiguous (e.g. "MyCol" could be used instead of
      "myFriend.MyCol" in the example above).


\anchor other-file-formats
### Reading data formats other than ROOT trees
RDataFrame can be interfaced with RDataSources. The ROOT::RDF::RDataSource interface defines an API that RDataFrame can use to read arbitrary columnar data formats.

RDataFrame calls into concrete RDataSource implementations to retrieve information about the data, retrieve (thread-local) readers or "cursors" for selected columns
and to advance the readers to the desired data entry.
Some predefined RDataSources are natively provided by ROOT such as the ROOT::RDF::RCsvDS which allows to read comma separated files:
~~~{.cpp}
auto tdf = ROOT::RDF::MakeCsvDataFrame("MuRun2010B.csv");
auto filteredEvents =
   tdf.Filter("Q1 * Q2 == -1")
      .Define("m", "sqrt(pow(E1 + E2, 2) - (pow(px1 + px2, 2) + pow(py1 + py2, 2) + pow(pz1 + pz2, 2)))");
auto h = filteredEvents.Histo1D("m");
h->Draw();
~~~

See also FromNumpy (Python-only), FromRNTuple(), FromArrow(), FromSqlite().

\anchor callgraphs
### Computation graphs (storing and reusing sets of transformations)

As we saw, transformed dataframes can be stored as variables and reused multiple times to create modified versions of the dataset. This implicitly defines a **computation graph** in which
several paths of filtering/creation of columns are executed simultaneously, and finally aggregated results are produced.

RDataFrame detects when several actions use the same filter or the same defined column, and **only evaluates each
filter or defined column once per event**, regardless of how many times that result is used down the computation graph.
Objects read from each column are **built once and never copied**, for maximum efficiency.
When "upstream" filters are not passed, subsequent filters, temporary column expressions and actions are not evaluated,
so it might be advisable to put the strictest filters first in the graph.

\anchor representgraph
### Visualizing the computation graph
It is possible to print the computation graph from any node to obtain a [DOT (graphviz)](https://en.wikipedia.org/wiki/DOT_(graph_description_language)) representation either on the standard output
or in a file.

Invoking the function ROOT::RDF::SaveGraph() on any node that is not the head node, the computation graph of the branch
the node belongs to is printed. By using the head node, the entire computation graph is printed.

Following there is an example of usage:
~~~{.cpp}
// First, a sample computational graph is built
ROOT::RDataFrame df("tree", "f.root");

auto df2 = df.Define("x", []() { return 1; })
             .Filter("col0 % 1 == col0")
             .Filter([](int b1) { return b1 <2; }, {"cut1"})
             .Define("y", []() { return 1; });

auto count =  df2.Count();

// Prints the graph to the rd1.dot file in the current directory
ROOT::RDF::SaveGraph(df, "./mydot.dot");
// Prints the graph to standard output
ROOT::RDF::SaveGraph(df);
~~~

The generated graph can be rendered using one of the graphviz filters, e.g. `dot`. For instance, the image below can be generated with the following command:
~~~{.sh}
$ dot -Tpng computation_graph.dot -ocomputation_graph.png
~~~

\image html RDF_Graph2.png

\anchor rdf-logging
### Activating RDataFrame execution logs

RDataFrame has experimental support for verbose logging of the event loop runtimes and other interesting related information. It is activated as follows:
~~~{.cpp}
#include <ROOT/RLogger.hxx>

// this increases RDF's verbosity level as long as the `verbosity` variable is in scope
auto verbosity = ROOT::Experimental::RLogScopedVerbosity(ROOT::Detail::RDF::RDFLogChannel(), ROOT::Experimental::ELogLevel::kInfo);
~~~

or in Python:
~~~{.python}
import ROOT

verbosity = ROOT.Experimental.RLogScopedVerbosity(ROOT.Detail.RDF.RDFLogChannel(), ROOT.Experimental.ELogLevel.kInfo)
~~~

More information (e.g. start and end of each multi-thread task) is printed using `ELogLevel.kDebug` and even more
(e.g. a full dump of the generated code that RDataFrame just-in-time-compiles) using `ELogLevel.kDebug+10`.
*/
// clang-format on

namespace ROOT {

using ROOT::RDF::ColumnNames_t;
using ColumnNamesPtr_t = std::shared_ptr<const ColumnNames_t>;

////////////////////////////////////////////////////////////////////////////
/// \brief Build the dataframe.
/// \param[in] treeName Name of the tree contained in the directory
/// \param[in] dirPtr TDirectory where the tree is stored, e.g. a TFile.
/// \param[in] defaultColumns Collection of default columns.
///
/// The default columns are looked at in case no column is specified in the
/// booking of actions or transformations.
/// \see ROOT::RDF::RInterface for the documentation of the methods available.
RDataFrame::RDataFrame(std::string_view treeName, TDirectory *dirPtr, const ColumnNames_t &defaultColumns)
   : RInterface(std::make_shared<RDFDetail::RLoopManager>(nullptr, defaultColumns))
{
   if (!dirPtr) {
      auto msg = "Invalid TDirectory!";
      throw std::runtime_error(msg);
   }
   const std::string treeNameInt(treeName);
   auto tree = static_cast<TTree *>(dirPtr->Get(treeNameInt.c_str()));
   if (!tree) {
      auto msg = "Tree \"" + treeNameInt + "\" cannot be found!";
      throw std::runtime_error(msg);
   }
   GetProxiedPtr()->SetTree(std::shared_ptr<TTree>(tree, [](TTree *) {}));
}

////////////////////////////////////////////////////////////////////////////
/// \brief Build the dataframe.
/// \param[in] treeName Name of the tree contained in the directory
/// \param[in] filenameglob TDirectory where the tree is stored, e.g. a TFile.
/// \param[in] defaultColumns Collection of default columns.
///
/// The filename glob supports the same type of expressions as TChain::Add(), and it is passed as-is to TChain's
/// constructor.
///
/// The default columns are looked at in case no column is specified in the
/// booking of actions or transformations.
/// \see ROOT::RDF::RInterface for the documentation of the methods available.
RDataFrame::RDataFrame(std::string_view treeName, std::string_view filenameglob, const ColumnNames_t &defaultColumns)
   : RInterface(std::make_shared<RDFDetail::RLoopManager>(nullptr, defaultColumns))
{
   const std::string treeNameInt(treeName);
   const std::string filenameglobInt(filenameglob);
   auto chain = std::make_shared<TChain>(treeNameInt.c_str(), "", TChain::kWithoutGlobalRegistration);
   chain->Add(filenameglobInt.c_str());
   GetProxiedPtr()->SetTree(std::move(chain));
}

////////////////////////////////////////////////////////////////////////////
/// \brief Build the dataframe.
/// \param[in] treeName Name of the tree contained in the directory
/// \param[in] fileglobs Collection of file names of filename globs
/// \param[in] defaultColumns Collection of default columns.
///
/// The filename globs support the same type of expressions as TChain::Add(), and each glob is passed as-is
/// to TChain's constructor.
///
/// The default columns are looked at in case no column is specified in the booking of actions or transformations.
/// \see ROOT::RDF::RInterface for the documentation of the methods available.
RDataFrame::RDataFrame(std::string_view treeName, const std::vector<std::string> &fileglobs,
                       const ColumnNames_t &defaultColumns)
   : RInterface(std::make_shared<RDFDetail::RLoopManager>(nullptr, defaultColumns))
{
   std::string treeNameInt(treeName);
   auto chain = std::make_shared<TChain>(treeNameInt.c_str(), "", TChain::kWithoutGlobalRegistration);
   for (auto &f : fileglobs)
      chain->Add(f.c_str());
   GetProxiedPtr()->SetTree(std::move(chain));
}

////////////////////////////////////////////////////////////////////////////
/// \brief Build the dataframe.
/// \param[in] tree The tree or chain to be studied.
/// \param[in] defaultColumns Collection of default column names to fall back to when none is specified.
///
/// The default columns are looked at in case no column is specified in the
/// booking of actions or transformations.
/// \see ROOT::RDF::RInterface for the documentation of the methods available.
RDataFrame::RDataFrame(TTree &tree, const ColumnNames_t &defaultColumns)
   : RInterface(std::make_shared<RDFDetail::RLoopManager>(&tree, defaultColumns))
{
}

//////////////////////////////////////////////////////////////////////////
/// \brief Build a dataframe that generates numEntries entries.
/// \param[in] numEntries The number of entries to generate.
///
/// An empty-source dataframe constructed with a number of entries will
/// generate those entries on the fly when some action is triggered,
/// and it will do so for all the previously-defined columns.
/// \see ROOT::RDF::RInterface for the documentation of the methods available.
RDataFrame::RDataFrame(ULong64_t numEntries)
   : RInterface(std::make_shared<RDFDetail::RLoopManager>(numEntries))

{
}

//////////////////////////////////////////////////////////////////////////
/// \brief Build dataframe associated to data source.
/// \param[in] ds The data source object.
/// \param[in] defaultColumns Collection of default column names to fall back to when none is specified.
///
/// A dataframe associated to a data source will query it to access column values.
/// \see ROOT::RDF::RInterface for the documentation of the methods available.
RDataFrame::RDataFrame(std::unique_ptr<ROOT::RDF::RDataSource> ds, const ColumnNames_t &defaultColumns)
   : RInterface(std::make_shared<RDFDetail::RLoopManager>(std::move(ds), defaultColumns))
{
}

<<<<<<< HEAD
RDataFrame::RDataFrame(ROOT::Internal::RDF::RDatasetSpec spec)
=======
//////////////////////////////////////////////////////////////////////////
/// \brief Build dataframe from an RDatasetSpec object.
/// \param[in] spec The dataset specification object.
///
/// A dataset specification includes trees and file names,
/// as well as an optional friend list and/or entry range.
///
/// ### Example usage:
/// ~~~{.py}
/// spec = ROOT.RDF.Experimental.RDatasetSpec("tree", "file.root", (3, 5))
/// spec.AddFriend([("tree1", "a.root"), ("tree2", "b.root")], "alias")
/// df = ROOT.RDataFrame(spec)
/// ~~~
RDataFrame::RDataFrame(ROOT::RDF::Experimental::RDatasetSpec spec)
>>>>>>> 18b4f317
   : RInterface(std::make_shared<RDFDetail::RLoopManager>(std::move(spec)))
{
}

<<<<<<< HEAD
=======
namespace RDF {
namespace Experimental {

ROOT::RDataFrame FromSpec(const std::string &jsonFile)
{
   const nlohmann::json fullData = nlohmann::json::parse(std::ifstream(jsonFile));
   if (!fullData.contains("samples") || fullData["samples"].size() == 0) {
      throw std::runtime_error(
         R"(The input specification does not contain any samples. Please provide the samples in the specification like:
{
   "samples": {
      "sampleA": {
         "trees": ["tree1", "tree2"],
         "files": ["file1.root", "file2.root"],
         "metadata": {"lumi": 1.0, }
      },
      "sampleB": {
         "trees": ["tree3", "tree4"],
         "files": ["file3.root", "file4.root"],
         "metadata": {"lumi": 0.5, }
      },
      ...
    },
})");
   }

   RDatasetSpec spec;
   for (const auto &keyValue : fullData["samples"].items()) {
      const std::string &sampleName = keyValue.key();
      const auto &sample = keyValue.value();
      // TODO: if requested in https://github.com/root-project/root/issues/11624
      // allow union-like types for trees and files, see: https://github.com/nlohmann/json/discussions/3815
      if (!sample.contains("trees")) {
         throw std::runtime_error("A list of tree names must be provided for sample " + sampleName + ".");
      }
      std::vector<std::string> trees = sample["trees"];
      if (!sample.contains("files")) {
         throw std::runtime_error("A list of files must be provided for sample " + sampleName + ".");
      }
      std::vector<std::string> files = sample["files"];
      if (!sample.contains("metadata")) {
         spec.AddSample(RSample{sampleName, trees, files});
      } else {
         RMetaData m;
         for (const auto &metadata : sample["metadata"].items()) {
            const auto &val = metadata.value();
            if (val.is_string())
               m.Add(metadata.key(), val.get<std::string>());
            else if (val.is_number_integer())
               m.Add(metadata.key(), val.get<int>());
            else if (val.is_number_float())
               m.Add(metadata.key(), val.get<double>());
            else
               throw std::logic_error("The metadata keys can only be of type [string|int|double].");
         }
         spec.AddSample(RSample{sampleName, trees, files, m});
      }
   }
   if (fullData.contains("friends")) {
      for (const auto &friends : fullData["friends"].items()) {
         std::string alias = friends.key();
         std::vector<std::string> trees = friends.value()["trees"];
         std::vector<std::string> files = friends.value()["files"];
         if (files.size() != trees.size() && trees.size() > 1)
            throw std::runtime_error("Mismatch between trees and files in a friend.");
         spec.WithGlobalFriends(trees, files, alias);
      }
   }

   if (fullData.contains("range")) {
      std::vector<int> range = fullData["range"];

      if (range.size() == 1)
         spec.WithGlobalRange({range[0]});
      else if (range.size() == 2)
         spec.WithGlobalRange({range[0], range[1]});
   }
   return ROOT::RDataFrame(spec);
}

} // namespace Experimental
} // namespace RDF

>>>>>>> 18b4f317
} // namespace ROOT

namespace cling {
//////////////////////////////////////////////////////////////////////////
/// Print an RDataFrame at the prompt
std::string printValue(ROOT::RDataFrame *tdf)
{
   auto &df = *tdf->GetLoopManager();
   auto *tree = df.GetTree();
   auto defCols = df.GetDefaultColumnNames();

   std::ostringstream ret;
   if (tree) {
      ret << "A data frame built on top of the " << tree->GetName() << " dataset.";
      if (!defCols.empty()) {
         if (defCols.size() == 1)
            ret << "\nDefault column: " << defCols[0];
         else {
            ret << "\nDefault columns:\n";
            for (auto &&col : defCols) {
               ret << " - " << col << "\n";
            }
         }
      }
   } else if (auto ds = tdf->fDataSource) {
      ret << "A data frame associated to the data source \"" << cling::printValue(ds) << "\"";
   } else {
      ret << "An empty data frame that will create " << df.GetNEmptyEntries() << " entries\n";
   }

   return ret.str();
}
} // namespace cling<|MERGE_RESOLUTION|>--- conflicted
+++ resolved
@@ -1453,9 +1453,6 @@
 {
 }
 
-<<<<<<< HEAD
-RDataFrame::RDataFrame(ROOT::Internal::RDF::RDatasetSpec spec)
-=======
 //////////////////////////////////////////////////////////////////////////
 /// \brief Build dataframe from an RDatasetSpec object.
 /// \param[in] spec The dataset specification object.
@@ -1470,13 +1467,10 @@
 /// df = ROOT.RDataFrame(spec)
 /// ~~~
 RDataFrame::RDataFrame(ROOT::RDF::Experimental::RDatasetSpec spec)
->>>>>>> 18b4f317
    : RInterface(std::make_shared<RDFDetail::RLoopManager>(std::move(spec)))
 {
 }
 
-<<<<<<< HEAD
-=======
 namespace RDF {
 namespace Experimental {
 
@@ -1560,7 +1554,6 @@
 } // namespace Experimental
 } // namespace RDF
 
->>>>>>> 18b4f317
 } // namespace ROOT
 
 namespace cling {
