// Author: Enrico Guiraud, Danilo Piparo CERN  12/2016

/*************************************************************************
 * Copyright (C) 1995-2018, Rene Brun and Fons Rademakers.               *
 * All rights reserved.                                                  *
 *                                                                       *
 * For the licensing terms see $ROOTSYS/LICENSE.                         *
 * For the list of contributors see $ROOTSYS/README/CREDITS.             *
 *************************************************************************/

#include "ROOT/InternalTreeUtils.hxx"
#include "ROOT/RDataFrame.hxx"
#include "ROOT/RDataSource.hxx"
#include "ROOT/RDF/RDatasetSpec.hxx"
#include "ROOT/RDF/RInterface.hxx"
#include "ROOT/RDF/RLoopManager.hxx"
#include "ROOT/RDF/Utils.hxx"
#include "ROOT/RStringView.hxx"
#include "TChain.h"
#include "TDirectory.h"
#include "RtypesCore.h" // for ULong64_t
#include "TTree.h"

#include <fstream>           // std::ifstream
#include <nlohmann/json.hpp> // nlohmann::json::parse
#include <memory>  // for make_shared, allocator, shared_ptr
#include <ostream> // ostringstream
#include <stdexcept>
#include <string>
#include <vector>

// clang-format off
/**
* \class ROOT::RDataFrame
* \ingroup dataframe
* \brief ROOT's RDataFrame offers a modern, high-level interface for analysis of data stored in TTree , CSV and other data formats, in C++ or Python.

In addition, multi-threading and other low-level optimisations allow users to exploit all the resources available
on their machines completely transparently.<br>
Skip to the [class reference](#reference) or keep reading for the user guide.

In a nutshell:
~~~{.cpp}
ROOT::EnableImplicitMT(); // Tell ROOT you want to go parallel
ROOT::RDataFrame d("myTree", "file_*.root"); // Interface to TTree and TChain
auto myHisto = d.Histo1D("Branch_A"); // This books the (lazy) filling of a histogram
myHisto->Draw(); // Event loop is run here, upon first access to a result
~~~

Calculations are expressed in terms of a type-safe *functional chain of actions and transformations*, RDataFrame takes
care of their execution. The implementation automatically puts in place several low level optimisations such as
multi-thread parallelization and caching.

\htmlonly
<a href="https://doi.org/10.5281/zenodo.260230"><img src="https://zenodo.org/badge/DOI/10.5281/zenodo.260230.svg"
alt="DOI"></a>
\endhtmlonly

## For the impatient user
You can directly see RDataFrame in action in our [tutorials](https://root.cern.ch/doc/master/group__tutorial__dataframe.html), in C++ or Python.

## Table of Contents
- [Cheat sheet](\ref cheatsheet)
- [Introduction](\ref introduction)
- [Crash course](\ref crash-course)
- [Working with collections](\ref collections)
- [Transformations: manipulating data](\ref transformations)
- [Actions: getting results](\ref actions)
- [Distributed execution in Python](\ref distrdf)
- [Performance tips and parallel execution](\ref parallel-execution)
- [More features](\ref more-features)
   - [Systematic variations](\ref systematics)
   - [RDataFrame objects as function arguments and return values](\ref rnode)
   - [Storing RDataFrame objects in collections](\ref RDFCollections)
   - [Executing callbacks every N events](\ref callbacks)
   - [Default column lists](\ref default-branches)
   - [Special helper columns: `rdfentry_` and `rdfslot_`](\ref helper-cols)
   - [Just-in-time compilation: column type inference and explicit declaration of column types](\ref jitting)
   - [User-defined custom actions](\ref generic-actions)
   - [Dataset joins with friend trees](\ref friends)
   - [Reading data formats other than ROOT trees](\ref other-file-formats)
   - [Computation graphs (storing and reusing sets of transformations)](\ref callgraphs)
   - [Visualizing the computation graph](\ref representgraph)
   - [Activating RDataFrame execution logs](\ref rdf-logging)
   - [Creating an RDataFrame from a dataset specification file](\ref rdf-from-spec)
   - [Adding a progress bar](\ref progressbar)
- [Efficient analysis in Python](\ref python)
- <a class="el" href="classROOT_1_1RDataFrame.html#reference" onclick="javascript:toggleInherit('pub_methods_classROOT_1_1RDF_1_1RInterface')">Class reference</a>

\anchor cheatsheet
## Cheat sheet
These are the operations which can be performed with RDataFrame.

### Transformations
Transformations are a way to manipulate the data.

| **Transformation** | **Description** |
|------------------|--------------------|
| Alias() | Introduce an alias for a particular column name. |
| Define() | Create a new column in the dataset. Example usages include adding a column that contains the invariant mass of a particle, or a selection of elements of an array (e.g. only the `pt`s of "good" muons). |
| DefinePerSample() | Define a new column that is updated when the input sample changes, e.g. when switching tree being processed in a chain. |
| DefineSlot() | Same as Define(), but the user-defined function must take an extra `unsigned int slot` as its first parameter. `slot` will take a different value, `0` to `nThreads - 1`, for each thread of execution. This is meant as a helper in writing thread-safe Define() transformation when using RDataFrame after ROOT::EnableImplicitMT(). DefineSlot() works just as well with single-thread execution: in that case `slot` will always be `0`.  |
| DefineSlotEntry() | Same as DefineSlot(), but the entry number is passed in addition to the slot number. This is meant as a helper in case the expression depends on the entry number. For details about entry numbers in multi-threaded runs, see [here](\ref helper-cols). |
| Filter() | Filter rows based on user-defined conditions. |
| Range() | Filter rows based on entry number (single-thread only). |
| Redefine() | Overwrite the value and/or type of an existing column. See Define() for more information. |
| RedefineSlot() | Overwrite the value and/or type of an existing column. See DefineSlot() for more information. |
| RedefineSlotEntry() | Overwrite the value and/or type of an existing column. See DefineSlotEntry() for more information. |
| Vary() | Register systematic variations for an existing column. Varied results are then extracted via VariationsFor(). |


### Actions
Actions aggregate data into a result. Each one is described in more detail in the reference guide.

In the following, whenever we say an action "returns" something, we always mean it returns a smart pointer to it. Actions only act on events that pass all preceding filters.

Lazy actions only trigger the event loop when one of the results is accessed for the first time, making it easy to
produce many different results in one event loop. Instant actions trigger the event loop instantly.


| **Lazy action** | **Description** |
|------------------|-----------------|
| Aggregate() | Execute a user-defined accumulation operation on the processed column values. |
| Book() | Book execution of a custom action using a user-defined helper object. |
| Cache() | Cache column values in memory. Custom columns can be cached as well, filtered entries are not cached. Users can specify which columns to save (default is all). |
| Count() | Return the number of events processed. Useful e.g. to get a quick count of the number of events passing a Filter. |
| Display() | Provides a printable representation of the dataset contents. The method returns a ROOT::RDF::RDisplay() instance which can print a tabular representation of the data or return it as a string. |
| Fill() | Fill a user-defined object with the values of the specified columns, as if by calling `Obj.Fill(col1, col2, ...)`. |
| Graph() | Fills a TGraph with the two columns provided. If multi-threading is enabled, the order of the points may not be the one expected, it is therefore suggested to sort if before drawing. |
| GraphAsymmErrors() | Fills a TGraphAsymmErrors. If multi-threading is enabled, the order of the points may not be the one expected, it is therefore suggested to sort if before drawing. |
| Histo1D(), Histo2D(), Histo3D() | Fill a one-, two-, three-dimensional histogram with the processed column values. |
| HistoND() | Fill an N-dimensional histogram with the processed column values. |
| Max() | Return the maximum of processed column values. If the type of the column is inferred, the return type is `double`, the type of the column otherwise.|
| Mean() | Return the mean of processed column values.|
| Min() | Return the minimum of processed column values. If the type of the column is inferred, the return type is `double`, the type of the column otherwise.|
| Profile1D(), Profile2D() | Fill a one- or two-dimensional profile with the column values that passed all filters. |
| Reduce() | Reduce (e.g. sum, merge) entries using the function (lambda, functor...) passed as argument. The function must have signature `T(T,T)` where `T` is the type of the column. Return the final result of the reduction operation. An optional parameter allows initialization of the result object to non-default values. |
| Report() | Obtain statistics on how many entries have been accepted and rejected by the filters. See the section on [named filters](#named-filters-and-cutflow-reports) for a more detailed explanation. The method returns a ROOT::RDF::RCutFlowReport instance which can be queried programmatically to get information about the effects of the individual cuts. |
| Stats() | Return a TStatistic object filled with the input columns. |
| StdDev() | Return the unbiased standard deviation of the processed column values. |
| Sum() | Return the sum of the values in the column. If the type of the column is inferred, the return type is `double`, the type of the column otherwise. |
| Take() | Extract a column from the dataset as a collection of values, e.g. a `std::vector<float>` for a column of type `float`. |

| **Instant action** | **Description** |
|---------------------|-----------------|
| Foreach() | Execute a user-defined function on each entry. Users are responsible for the thread-safety of this callable when executing with implicit multi-threading enabled. |
| ForeachSlot() | Same as Foreach(), but the user-defined function must take an extra `unsigned int slot` as its first parameter. `slot` will take a different value, `0` to `nThreads - 1`, for each thread of execution. This is meant as a helper in writing thread-safe Foreach() actions when using RDataFrame after ROOT::EnableImplicitMT(). ForeachSlot() works just as well with single-thread execution: in that case `slot` will always be `0`. |
| Snapshot() | Write the processed dataset to disk, in a new TTree and TFile. Custom columns can be saved as well, filtered entries are not saved. Users can specify which columns to save (default is all). Snapshot, by default, overwrites the output file if it already exists. Snapshot() can be made *lazy* setting the appropriate flag in the snapshot options.|


### Queries

These operations do not modify the dataframe or book computations but simply return information on the RDataFrame object.

| **Operation** | **Description** |
|---------------------|-----------------|
| Describe() | Get useful information describing the dataframe, e.g. columns and their types. |
| GetColumnNames() | Get the names of all the available columns of the dataset. |
| GetColumnType() | Return the type of a given column as a string. |
| GetColumnTypeNamesList() | Return the list of type names of columns in the dataset. |
| GetDefinedColumnNames() | Get the names of all the defined columns. |
| GetFilterNames() | Return the names of all filters in the computation graph. |
| GetNRuns() | Return the number of event loops run by this RDataFrame instance so far. |
| GetNSlots() | Return the number of processing slots that RDataFrame will use during the event loop (i.e. the concurrency level). |
| SaveGraph() | Store the computation graph of an RDataFrame in [DOT format (graphviz)](https://en.wikipedia.org/wiki/DOT_(graph_description_language)) for easy inspection. See the [relevant section](\ref representgraph) for details. |

\anchor introduction
## Introduction
Users define their analysis as a sequence of operations to be performed on the dataframe object; the framework
takes care of the management of the loop over entries as well as low-level details such as I/O and parallelization.
RDataFrame provides methods to perform most common operations required by ROOT analyses;
at the same time, users can just as easily specify custom code that will be executed in the event loop.

RDataFrame is built with a *modular* and *flexible* workflow in mind, summarised as follows:

1. Construct a dataframe object by specifying a dataset. RDataFrame supports TTree as well as TChain, [CSV files](https://root.cern/doc/master/df014__CSVDataSource_8C.html), [SQLite files](https://root.cern/doc/master/df027__SQliteDependencyOverVersion_8C.html), [RNTuples](https://root.cern/doc/master/structROOT_1_1Experimental_1_1RNTuple.html), and it can be extended to custom data formats. From Python, [NumPy arrays can be imported into RDataFrame](https://root.cern/doc/master/df032__MakeNumpyDataFrame_8py.html) as well.

2. Transform the dataframe by:

   - [Applying filters](https://root.cern/doc/master/classROOT_1_1RDataFrame.html#transformations). This selects only specific rows of the dataset.

   - [Creating custom columns](https://root.cern/doc/master/classROOT_1_1RDataFrame.html#transformations). Custom columns can, for example, contain the results of a computation that must be performed for every row of the dataset.

3. [Produce results](https://root.cern/doc/master/classROOT_1_1RDataFrame.html#actions). *Actions* are used to aggregate data into results. Most actions are *lazy*, i.e. they are not executed on the spot, but registered with RDataFrame and executed only when a result is accessed for the first time.

Make sure to book all transformations and actions before you access the contents of any of the results. This lets RDataFrame accumulate work and then produce all results at the same time, upon first access to any of them.

The following table shows how analyses based on TTreeReader and TTree::Draw() translate to RDataFrame. Follow the
[crash course](#crash-course) to discover more idiomatic and flexible ways to express analyses with RDataFrame.
<table>
<tr>
   <td>
      <b>TTreeReader</b>
   </td>
   <td>
      <b>ROOT::RDataFrame</b>
   </td>
</tr>
<tr>
   <td>
~~~{.cpp}
TTreeReader reader("myTree", file);
TTreeReaderValue<A_t> a(reader, "A");
TTreeReaderValue<B_t> b(reader, "B");
TTreeReaderValue<C_t> c(reader, "C");
while(reader.Next()) {
   if(IsGoodEvent(*a, *b, *c))
      DoStuff(*a, *b, *c);
}
~~~
   </td>
   <td>
~~~{.cpp}
ROOT::RDataFrame d("myTree", file, {"A", "B", "C"});
d.Filter(IsGoodEvent).Foreach(DoStuff);
~~~
   </td>
</tr>
<tr>
   <td>
      <b>TTree::Draw</b>
   </td>
   <td>
      <b>ROOT::RDataFrame</b>
   </td>
</tr>
<tr>
   <td>
~~~{.cpp}
auto *tree = file->Get<TTree>("myTree");
tree->Draw("x", "y > 2");
~~~
   </td>
   <td>
~~~{.cpp}
ROOT::RDataFrame df("myTree", file);
auto h = df.Filter("y > 2").Histo1D("x");
h->Draw()
~~~
   </td>
</tr>
<tr>
   <td>
~~~{.cpp}
tree->Draw("jet_eta", "weight*(event == 1)");
~~~
   </td>
   <td>
~~~{.cpp}
df.Filter("event == 1").Histo1D("jet_eta", "weight");
// or the fully compiled version:
df.Filter([] (ULong64_t e) { return e == 1; }, {"event"}).Histo1D<RVec<float>>("jet_eta", "weight");
~~~
   </td>
</tr>
<tr>
   <td>
~~~{cpp}
// object selection: for each event, fill histogram with array of selected pts
tree->Draw('Muon_pt', 'Muon_pt > 100')
~~~
   </td>
   <td>
~~~{cpp}
// with RDF, arrays are read as ROOT::VecOps::RVec objects
df.Define("good_pt", "Muon_pt[Muon_pt > 100]").Histo1D("good_pt")
~~~
   </td>
</tr>
</table>

\anchor crash-course
## Crash course
All snippets of code presented in the crash course can be executed in the ROOT interpreter. Simply precede them with
~~~{.cpp}
using namespace ROOT; // RDataFrame's namespace
~~~
which is omitted for brevity. The terms "column" and "branch" are used interchangeably.

### Creating an RDataFrame
RDataFrame's constructor is where the user specifies the dataset and, optionally, a default set of columns that
operations should work with. Here are the most common methods to construct an RDataFrame object:
~~~{.cpp}
// single file -- all constructors are equivalent
TFile *f = TFile::Open("file.root");
TTree *t = f.Get<TTree>("treeName");

RDataFrame d1("treeName", "file.root");
RDataFrame d2("treeName", f); // same as TTreeReader
RDataFrame d3(*t);

// multiple files -- all constructors are equivalent
TChain chain("myTree");
chain.Add("file1.root");
chain.Add("file2.root");

RDataFrame d4("myTree", {"file1.root", "file2.root"});
std::vector<std::string> files = {"file1.root", "file2.root"};
RDataFrame d5("myTree", files);
RDataFrame d6("myTree", "file*.root"); // the glob is passed as-is to TChain's constructor
RDataFrame d7(chain);
~~~
Additionally, users can construct an RDataFrame with no data source by passing an integer number. This is the number of rows that
will be generated by this RDataFrame.
~~~{.cpp}
RDataFrame d(10); // a RDF with 10 entries (and no columns/branches, for now)
d.Foreach([] { static int i = 0; std::cout << i++ << std::endl; }); // silly example usage: count to ten
~~~
This is useful to generate simple datasets on the fly: the contents of each event can be specified with Define() (explained below). For example, we have used this method to generate [Pythia](https://pythia.org/) events and write them to disk in parallel (with the Snapshot action).

For data sources other than TTrees and TChains, RDataFrame objects are constructed using ad-hoc factory functions (see e.g. FromCSV(), FromSqlite(), FromArrow()):

~~~{.cpp}
auto df = ROOT::RDF::FromCSV("input.csv");
// use df as usual
~~~

### Filling a histogram
Let's now tackle a very common task, filling a histogram:
~~~{.cpp}
// Fill a TH1D with the "MET" branch
RDataFrame d("myTree", "file.root");
auto h = d.Histo1D("MET");
h->Draw();
~~~
The first line creates an RDataFrame associated to the TTree "myTree". This tree has a branch named "MET".

Histo1D() is an *action*; it returns a smart pointer (a ROOT::RDF::RResultPtr, to be precise) to a TH1D histogram filled
with the `MET` of all events. If the quantity stored in the column is a collection (e.g. a vector or an array), the
histogram is filled with all vector elements for each event.

You can use the objects returned by actions as if they were pointers to the desired results. There are many other
possible [actions](\ref cheatsheet), and all their results are wrapped in smart pointers; we'll see why in a minute.

### Applying a filter
Let's say we want to cut over the value of branch "MET" and count how many events pass this cut. This is one way to do it:
~~~{.cpp}
RDataFrame d("myTree", "file.root");
auto c = d.Filter("MET > 4.").Count(); // computations booked, not run
std::cout << *c << std::endl; // computations run here, upon first access to the result
~~~
The filter string (which must contain a valid C++ expression) is applied to the specified columns for each event;
the name and types of the columns are inferred automatically. The string expression is required to return a `bool`
which signals whether the event passes the filter (`true`) or not (`false`).

You can think of your data as "flowing" through the chain of calls, being transformed, filtered and finally used to
perform actions. Multiple Filter() calls can be chained one after another.

Using string filters is nice for simple things, but they are limited to specifying the equivalent of a single return
statement or the body of a lambda, so it's cumbersome to use strings with more complex filters. They also add a small
runtime overhead, as ROOT needs to just-in-time compile the string into C++ code. When more freedom is required or
runtime performance is very important, a C++ callable can be specified instead (a lambda in the following snippet,
but it can be any kind of function or even a functor class), together with a list of column names.
This snippet is analogous to the one above:
~~~{.cpp}
RDataFrame d("myTree", "file.root");
auto metCut = [](double x) { return x > 4.; }; // a C++11 lambda function checking "x > 4"
auto c = d.Filter(metCut, {"MET"}).Count();
std::cout << *c << std::endl;
~~~

An example of a more complex filter expressed as a string containing C++ code is shown below

~~~{.cpp}
RDataFrame d("myTree", "file.root");
auto df = d.Define("p", "std::array<double, 4> p{px, py, pz}; return p;")
           .Filter("double p2 = 0.0; for (auto&& x : p) p2 += x*x; return sqrt(p2) < 10.0;");
~~~

The code snippet above defines a column `p` that is a fixed-size array using the component column names and then
filters on its magnitude by looping over its elements. It must be noted that the usage of strings to define columns
like the one above is currently the only possibility when using PyROOT. When writing expressions as such, only constants
and data coming from other columns in the dataset can be involved in the code passed as a string. Local variables and
functions cannot be used, since the interpreter will not know how to find them. When capturing local state is necessary,
it must first be declared to the ROOT C++ interpreter.

More information on filters and how to use them to automatically generate cutflow reports can be found [below](#Filters).

### Defining custom columns
Let's now consider the case in which "myTree" contains two quantities "x" and "y", but our analysis relies on a derived
quantity `z = sqrt(x*x + y*y)`. Using the Define() transformation, we can create a new column in the dataset containing
the variable "z":
~~~{.cpp}
RDataFrame d("myTree", "file.root");
auto sqrtSum = [](double x, double y) { return sqrt(x*x + y*y); };
auto zMean = d.Define("z", sqrtSum, {"x","y"}).Mean("z");
std::cout << *zMean << std::endl;
~~~
Define() creates the variable "z" by applying `sqrtSum` to "x" and "y". Later in the chain of calls we refer to
variables created with Define() as if they were actual tree branches/columns, but they are evaluated on demand, at most
once per event. As with filters, Define() calls can be chained with other transformations to create multiple custom
columns. Define() and Filter() transformations can be concatenated and intermixed at will.

As with filters, it is possible to specify new columns as string expressions. This snippet is analogous to the one above:
~~~{.cpp}
RDataFrame d("myTree", "file.root");
auto zMean = d.Define("z", "sqrt(x*x + y*y)").Mean("z");
std::cout << *zMean << std::endl;
~~~

Again the names of the columns used in the expression and their types are inferred automatically. The string must be
valid C++ and it is just-in-time compiled. The process has a small runtime overhead and like with filters it is currently the only possible approach when using PyROOT.

Previously, when showing the different ways an RDataFrame can be created, we showed a constructor that takes a
number of entries as a parameter. In the following example we show how to combine such an "empty" RDataFrame with Define()
transformations to create a dataset on the fly. We then save the generated data on disk using the Snapshot() action.
~~~{.cpp}
RDataFrame d(100); // an RDF that will generate 100 entries (currently empty)
int x = -1;
auto d_with_columns = d.Define("x", [&x] { return ++x; })
                       .Define("xx", [&x] { return x*x; });
d_with_columns.Snapshot("myNewTree", "newfile.root");
~~~
This example is slightly more advanced than what we have seen so far. First, it makes use of lambda captures (a
simple way to make external variables available inside the body of C++ lambdas) to act on the same variable `x` from
both Define() transformations. Second, we have *stored* the transformed dataframe in a variable. This is always
possible, since at each point of the transformation chain users can store the status of the dataframe for further use (more
on this [below](#callgraphs)).

You can read more about defining new columns [here](#custom-columns).

\image html RDF_Graph.png "A graph composed of two branches, one starting with a filter and one with a define. The end point of a branch is always an action."


### Running on a range of entries
It is sometimes necessary to limit the processing of the dataset to a range of entries. For this reason, the RDataFrame
offers the concept of ranges as a node of the RDataFrame chain of transformations; this means that filters, columns and
actions can be concatenated to and intermixed with Range()s. If a range is specified after a filter, the range will act
exclusively on the entries passing the filter -- it will not even count the other entries! The same goes for a Range()
hanging from another Range(). Here are some commented examples:
~~~{.cpp}
RDataFrame d("myTree", "file.root");
// Here we store a dataframe that loops over only the first 30 entries in a variable
auto d30 = d.Range(30);
// This is how you pick all entries from 15 onwards
auto d15on = d.Range(15, 0);
// We can specify a stride too, in this case we pick an event every 3
auto d15each3 = d.Range(0, 15, 3);
~~~
Note that ranges are not available when multi-threading is enabled. More information on ranges is available
[here](#ranges).

### Executing multiple actions in the same event loop
As a final example let us apply two different cuts on branch "MET" and fill two different histograms with the "pt_v" of
the filtered events.
By now, you should be able to easily understand what is happening:
~~~{.cpp}
RDataFrame d("treeName", "file.root");
auto h1 = d.Filter("MET > 10").Histo1D("pt_v");
auto h2 = d.Histo1D("pt_v");
h1->Draw();       // event loop is run once here
h2->Draw("SAME"); // no need to run the event loop again
~~~
RDataFrame executes all above actions by **running the event-loop only once**. The trick is that actions are not
executed at the moment they are called, but they are **lazy**, i.e. delayed until the moment one of their results is
accessed through the smart pointer. At that time, the event loop is triggered and *all* results are produced
simultaneously.

It is therefore good practice to declare all your transformations and actions *before* accessing their results, allowing
RDataFrame to run the loop once and produce all results in one go.

### Going parallel
Let's say we would like to run the previous examples in parallel on several cores, dividing events fairly between cores.
The only modification required to the snippets would be the addition of this line *before* constructing the main
dataframe object:
~~~{.cpp}
ROOT::EnableImplicitMT();
~~~
Simple as that. More details are given [below](#parallel-execution).

\anchor collections
## Working with collections and object selections

RDataFrame reads collections as the special type [ROOT::RVec](https://root.cern/doc/master/classROOT_1_1VecOps_1_1RVec.html): for example, a column containing an array of floating point numbers can be read as a ROOT::RVecF. C-style arrays (with variable or static size), STL vectors and most other collection types can be read this way.

RVec is a container similar to std::vector (and can be used just like a std::vector) but it also offers a rich interface to operate on the array elements in a vectorised fashion, similarly to Python's NumPy arrays.

For example, to fill a histogram with the "pt" of selected particles for each event, Define() can be used to create a column that contains the desired array elements as follows:

~~~{.cpp}
// h is filled with all the elements of `good_pts`, for each event
auto h = df.Define("good_pts", [](const ROOT::RVecF &pt) { return pt[pt > 0]; })
           .Histo1D("good_pts");
~~~

And in Python:

~~~{.py}
h = df.Define("good_pts", "pt[pt > 0]").Histo1D("good_pts")
~~~

Learn more at ROOT::VecOps::RVec.

\anchor transformations
## Transformations: manipulating data
\anchor Filters
### Filters
A filter is created through a call to `Filter(f, columnList)` or `Filter(filterString)`. In the first overload, `f` can
be a function, a lambda expression, a functor class, or any other callable object. It must return a `bool` signalling
whether the event has passed the selection (`true`) or not (`false`). It should perform "read-only" operations on the
columns, and should not have side-effects (e.g. modification of an external or static variable) to ensure correctness
when implicit multi-threading is active. The second overload takes a string with a valid C++ expression in which column
names are used as variable names (e.g. `Filter("x[0] + x[1] > 0")`). This is a convenience feature that comes with a
certain runtime overhead: C++ code has to be generated on the fly from this expression before using it in the event
loop. See the paragraph about "Just-in-time compilation" below for more information.

RDataFrame only evaluates filters when necessary: if multiple filters are chained one after another, they are executed
in order and the first one returning `false` causes the event to be discarded and triggers the processing of the next
entry. If multiple actions or transformations depend on the same filter, that filter is not executed multiple times for
each entry: after the first access it simply serves a cached result.

\anchor named-filters-and-cutflow-reports
#### Named filters and cutflow reports
An optional string parameter `name` can be passed to the Filter() method to create a **named filter**. Named filters
work as usual, but also keep track of how many entries they accept and reject.

Statistics are retrieved through a call to the Report() method:

- when Report() is called on the main RDataFrame object, it returns a ROOT::RDF::RResultPtr<RCutFlowReport> relative to all
named filters declared up to that point
- when called on a specific node (e.g. the result of a Define() or Filter()), it returns a ROOT::RDF::RResultPtr<RCutFlowReport>
relative all named filters in the section of the chain between the main RDataFrame and that node (included).

Stats are stored in the same order as named filters have been added to the graph, and *refer to the latest event-loop*
that has been run using the relevant RDataFrame.

\anchor ranges
### Ranges
When RDataFrame is not being used in a multi-thread environment (i.e. no call to EnableImplicitMT() was made),
Range() transformations are available. These act very much like filters but instead of basing their decision on
a filter expression, they rely on `begin`,`end` and `stride` parameters.

- `begin`: initial entry number considered for this range.
- `end`: final entry number (excluded) considered for this range. 0 means that the range goes until the end of the dataset.
- `stride`: process one entry of the [begin, end) range every `stride` entries. Must be strictly greater than 0.

The actual number of entries processed downstream of a Range() node will be `(end - begin)/stride` (or less if less
entries than that are available).

Note that ranges act "locally", not based on the global entry count: `Range(10,50)` means "skip the first 10 entries
*that reach this node*, let the next 40 entries pass, then stop processing". If a range node hangs from a filter node,
and the range has a `begin` parameter of 10, that means the range will skip the first 10 entries *that pass the
preceding filter*.

Ranges allow "early quitting": if all branches of execution of a functional graph reached their `end` value of
processed entries, the event-loop is immediately interrupted. This is useful for debugging and quick data explorations.

\anchor custom-columns
### Custom columns
Custom columns are created by invoking `Define(name, f, columnList)`. As usual, `f` can be any callable object
(function, lambda expression, functor class...); it takes the values of the columns listed in `columnList` (a list of
strings) as parameters, in the same order as they are listed in `columnList`. `f` must return the value that will be
assigned to the temporary column.

A new variable is created called `name`, accessible as if it was contained in the dataset from subsequent
transformations/actions.

Use cases include:
- caching the results of complex calculations for easy and efficient multiple access
- extraction of quantities of interest from complex objects
- branch aliasing, i.e. changing the name of a branch

An exception is thrown if the `name` of the new column/branch is already in use for another branch in the TTree.

It is also possible to specify the quantity to be stored in the new temporary column as a C++ expression with the method
`Define(name, expression)`. For example this invocation

~~~{.cpp}
df.Define("pt", "sqrt(px*px + py*py)");
~~~

will create a new column called "pt" the value of which is calculated starting from the columns px and py. The system
builds a just-in-time compiled function starting from the expression after having deduced the list of necessary branches
from the names of the variables specified by the user.

#### Custom columns as function of slot and entry number

It is possible to create custom columns also as a function of the processing slot and entry numbers. The methods that can
be invoked are:
- `DefineSlot(name, f, columnList)`. In this case the callable f has this signature `R(unsigned int, T1, T2, ...)`: the
first parameter is the slot number which ranges from 0 to ROOT::GetThreadPoolSize() - 1.
- `DefineSlotEntry(name, f, columnList)`. In this case the callable f has this signature `R(unsigned int, ULong64_t,
T1, T2, ...)`: the first parameter is the slot number while the second one the number of the entry being processed.

\anchor actions
## Actions: getting results
### Instant and lazy actions
Actions can be **instant** or **lazy**. Instant actions are executed as soon as they are called, while lazy actions are
executed whenever the object they return is accessed for the first time. As a rule of thumb, actions with a return value
are lazy, the others are instant.

### Return type of a lazy action

When a lazy action is called, it returns a \link ROOT::RDF::RResultPtr ROOT::RDF::RResultPtr<T>\endlink, where T is the
type of the result of the action. The final result will be stored in the `RResultPtr` and can be retrieved by
dereferencing it or via its `GetValue` method.

### Actions that return collections

If the type of the return value of an action is a collection, e.g. `std::vector<int>`, you can iterate its elements
directly through the wrapping `RResultPtr`:

~~~{.cpp}
ROOT::RDataFrame df{5};
auto df1 = df.Define("x", []{ return 42; });
for (const auto &el: df1.Take<int>("x")){
   std::cout << "Element: " << el << "\n";
}
~~~

~~~{.py}
df = ROOT.RDataFrame(5).Define("x", "42")
for el in df.Take[int]("x"):
    print(f"Element: {el}")
~~~

\anchor distrdf
## Distributed execution

RDataFrame applications can be executed in parallel through distributed computing frameworks on a set of remote machines
thanks to the Python package `ROOT.RDF.Experimental.Distributed`. This experimental, **Python-only** package allows to scale the
optimized performance RDataFrame can achieve on a single machine to multiple nodes at the same time. It is designed so
that different backends can be easily plugged in, currently supporting [Apache Spark](http://spark.apache.org/) and
[Dask](https://dask.org/). To make use of distributed RDataFrame, you only need to switch `ROOT.RDataFrame` with
the backend-specific `RDataFrame` of your choice, for example:

~~~{.py}
import ROOT

# Point RDataFrame calls to the Spark specific RDataFrame
RDataFrame = ROOT.RDF.Experimental.Distributed.Spark.RDataFrame

# It still accepts the same constructor arguments as traditional RDataFrame
df = RDataFrame("mytree", "myfile.root")

# Continue the application with the traditional RDataFrame API
sum = df.Filter("x > 10").Sum("y")
h = df.Histo1D(("name", "title", 10, 0, 10), "x")

print(sum.GetValue())
h.Draw()
~~~

The main goal of this package is to support running any RDataFrame application distributedly. Nonetheless, not all
parts of the RDataFrame API currently work with this package. The subset that is currently available is:
- AsNumpy
- Count
- Define
- DefinePerSample
- Filter
- Graph
- Histo[1,2,3]D
- HistoND
- Max
- Mean
- Min
- Profile[1,2,3]D
- Redefine
- Snapshot
- Stats
- StdDev
- Sum
- Systematic variations: Vary and [VariationsFor](\ref ROOT::RDF::Experimental::VariationsFor).
- Parallel submission of distributed graphs: [RunGraphs](\ref ROOT::RDF::RunGraphs).
- Information about the dataframe: GetColumnNames.

with support for more operations coming in the future. Data sources other than TTree and TChain (e.g. CSV, RNTuple) are
currently not supported.

\note The distributed RDataFrame module requires at least Python version 3.8.

### Connecting to a Spark cluster

In order to distribute the RDataFrame workload, you can connect to a Spark cluster you have access to through the
official [Spark API](https://spark.apache.org/docs/latest/rdd-programming-guide.html#initializing-spark), then hook the
connection instance to the distributed `RDataFrame` object like so:

~~~{.py}
import pyspark
import ROOT

# Create a SparkContext object with the right configuration for your Spark cluster
conf = SparkConf().setAppName(appName).setMaster(master)
sc = SparkContext(conf=conf)

# Point RDataFrame calls to the Spark specific RDataFrame
RDataFrame = ROOT.RDF.Experimental.Distributed.Spark.RDataFrame

# The Spark RDataFrame constructor accepts an optional "sparkcontext" parameter
# and it will distribute the application to the connected cluster
df = RDataFrame("mytree", "myfile.root", sparkcontext = sc)
~~~

If an instance of [SparkContext](https://spark.apache.org/docs/latest/api/python/reference/api/pyspark.SparkContext.html)
is not provided, the default behaviour is to create one in the background for you.

### Connecting to a Dask cluster

Similarly, you can connect to a Dask cluster by creating your own connection object which internally operates with one
of the cluster schedulers supported by Dask (more information in the
[Dask distributed docs](http://distributed.dask.org/en/stable/)):

~~~{.py}
import ROOT
from dask.distributed import Client

# Point RDataFrame calls to the Dask specific RDataFrame
RDataFrame = ROOT.RDF.Experimental.Distributed.Dask.RDataFrame

# In a Python script the Dask client needs to be initalized in a context
# Jupyter notebooks / Python session don't need this
if __name__ == "__main__":
    # With an already setup cluster that exposes a Dask scheduler endpoint
    client = Client("dask_scheduler.domain.com:8786")

    # The Dask RDataFrame constructor accepts the Dask Client object as an optional argument
    df = RDataFrame("mytree","myfile.root", daskclient=client)
    # Proceed as usual
    df.Define("x","someoperation").Histo1D(("name", "title", 10, 0, 10), "x")
~~~

If an instance of [distributed.Client](http://distributed.dask.org/en/stable/api.html#distributed.Client) is not
provided to the RDataFrame object, it will be created for you and it will run the computations in the local machine
using all cores available.

### Choosing the number of distributed tasks

A distributed RDataFrame has internal logic to define in how many chunks the input dataset will be split before sending
tasks to the distributed backend. Each task reads and processes one of said chunks. The logic is backend-dependent, but
generically tries to infer how many cores are available in the cluster through the connection object. The number of
tasks will be equal to the inferred number of cores. There are cases where the connection object of the chosen backend
doesn't have information about the actual resources of the cluster. An example of this is when using Dask to connect to
a batch system. The client object created at the beginning of the application does not automatically know how many cores
will be available during distributed execution, since the jobs are submitted to the batch system after the creation of
the connection. In such cases, the logic is to default to process the whole dataset in 2 tasks.

The number of tasks submitted for distributed execution can be also set programmatically, by providing the optional
keyword argument `npartitions` when creating the RDataFrame object. This parameter is accepted irrespectively of the
backend used:

~~~{.py}
import ROOT

# Define correct imports and access the distributed RDataFrame appropriate for the
# backend used in the analysis
RDataFrame = ROOT.RDF.Experimental.Distributed.[BACKEND].RDataFrame

if __name__ == "__main__":
    # The `npartitions` optional argument tells the RDataFrame how many tasks are desired
    df = RDataFrame("mytree","myfile.root", npartitions=NPARTITIONS)
    # Proceed as usual
    df.Define("x","someoperation").Histo1D(("name", "title", 10, 0, 10), "x")
~~~

Note that when processing a TTree or TChain dataset, the `npartitions` value should not exceed the number of clusters in
the dataset. The number of clusters in a TTree can be retrieved by typing `rootls -lt myfile.root` at a command line.

### Distributed Snapshot

The Snapshot operation behaves slightly differently when executed distributedly. First off, it requires the path
supplied to the Snapshot call to be accessible from any worker of the cluster and from the client machine (in general
it should be provided as an absolute path). Another important difference is that `n` separate files will be produced,
where `n` is the number of dataset partitions. As with local RDataFrame, the result of a Snapshot on a distributed
RDataFrame is another distributed RDataFrame on which we can define a new computation graph and run more distributed
computations.

### Distributed RunGraphs

Submitting multiple distributed RDataFrame executions is supported through the RunGraphs function. Similarly to its
local counterpart, the function expects an iterable of objects representing an RDataFrame action. Each action will be
triggered concurrently to send multiple computation graphs to a distributed cluster at the same time:

~~~{.py}
import ROOT
RDataFrame = ROOT.RDF.Experimental.Distributed.Dask.RDataFrame
RunGraphs = ROOT.RDF.Experimental.Distributed.RunGraphs

# Create 3 different dataframes and book an histogram on each one
histoproxies = [
   RDataFrame(100)
         .Define("x", "rdfentry_")
         .Histo1D(("name", "title", 10, 0, 100), "x")
   for _ in range(4)
]

# Execute the 3 computation graphs
RunGraphs(histoproxies)
# Retrieve all the histograms in one go
histos = [histoproxy.GetValue() for histoproxy in histoproxies]
~~~

Every distributed backend supports this feature and graphs belonging to different backends can be still triggered with
a single call to RunGraphs (e.g. it is possible to send a Spark job and a Dask job at the same time).

### Histogram models in distributed mode

When calling a Histo*D operation in distributed mode, remember to pass to the function the model of the histogram to be
computed, e.g. the axis range and the number of bins:

~~~{.py}
import ROOT
RDataFrame = ROOT.RDF.Experimental.Distributed.[BACKEND].RDataFrame

if __name__ == "__main__":
    df = RDataFrame("mytree","myfile.root").Define("x","someoperation")
    # The model can be passed either as a tuple with the arguments in the correct order
    df.Histo1D(("name", "title", 10, 0, 10), "x")
    # Or by creating the specific struct
    model = ROOT.RDF.TH1DModel("name", "title", 10, 0, 10)
    df.Histo1D(model, "x")
~~~

Without this, two partial histograms resulting from two distributed tasks would have incompatible binning, thus leading
to errors when merging them. Failing to pass a histogram model will raise an error on the client side, before starting
the distributed execution.

### Live visualization in distributed mode with dask

The live visualization feature allows real-time data representation of plots generated during the execution 
of a distributed RDataFrame application. 
It enables visualizing intermediate results as they are computed across multiple nodes of a Dask cluster
by creating a canvas and continuously updating it as partial results become available. 

The LiveVisualize() function can be imported from the Python package **ROOT.RDF.Experimental.Distributed**:

~~~{.py}
import ROOT

LiveVisualize = ROOT.RDF.Experimental.Distributed.LiveVisualize
~~~

The function takes drawable objects (e.g. histograms) and optional callback functions as argument, it accepts 4 different input formats:

- Passing a list or tuple of drawables: 
You can pass a list or tuple containing the plots you want to visualize. For example:

~~~{.py}
LiveVisualize([h_gaus, h_exp, h_random])
~~~

- Passing a list or tuple of drawables with a global callback function: 
You can also include a global callback function that will be applied to all plots. For example:

~~~{.py}
def set_fill_color(hist):
    hist.SetFillColor(ROOT.kBlue)

LiveVisualize([h_gaus, h_exp, h_random], set_fill_color)
~~~

- Passing a Dictionary of drawables and callback functions: 
For more control, you can create a dictionary where keys are plots and values are corresponding (optional) callback functions. For example:

~~~{.py}
plot_callback_dict = {
    graph: set_marker,
    h_exp: fit_exp,
    tprofile_2d: None
}

LiveVisualize(plot_callback_dict)
~~~

- Passing a Dictionary of drawables and callback functions with a global callback function: 
You can also combine a dictionary of plots and callbacks with a global callback function:

~~~{.py}
LiveVisualize(plot_callback_dict, write_to_tfile)
~~~

\note The allowed operations to pass to LiveVisualize are:
      - Histo1D(), Histo2D(), Histo3D()
      - Graph()
      - Profile1D(), Profile2D()

\warning The Live Visualization feature is only supported for the Dask backend.

\anchor parallel-execution
## Performance tips and parallel execution
As pointed out before in this document, RDataFrame can transparently perform multi-threaded event loops to speed up
the execution of its actions. Users have to call ROOT::EnableImplicitMT() *before* constructing the RDataFrame
object to indicate that it should take advantage of a pool of worker threads. **Each worker thread processes a distinct
subset of entries**, and their partial results are merged before returning the final values to the user.
There are no guarantees on the order in which threads will process the batches of entries.
In particular, note that this means that, for multi-thread event loops, there is no
guarantee on the order in which Snapshot() will _write_ entries: they could be scrambled with respect to the input dataset. The values of the special `rdfentry_` column will also not correspond to the entry numbers in the input dataset (e.g. TChain) in multi-thread runs.

\warning By default, RDataFrame will use as many threads as the hardware supports, using up **all** the resources on
a machine. This might be undesirable on shared computing resources such as a batch cluster. Therefore, when running on shared computing resources, use
~~~{.cpp}
ROOT::EnableImplicitMT(i)
~~~
replacing `i` with the number of CPUs/slots that were allocated for this job.

### Thread-safety of user-defined expressions
RDataFrame operations such as Histo1D() or Snapshot() are guaranteed to work correctly in multi-thread event loops.
User-defined expressions, such as strings or lambdas passed to Filter(), Define(), Foreach(), Reduce() or Aggregate()
will have to be thread-safe, i.e. it should be possible to call them concurrently from different threads.

Note that simple Filter() and Define() transformations will inherently satisfy this requirement: Filter() / Define()
expressions will often be *pure* in the functional programming sense (no side-effects, no dependency on external state),
which eliminates all risks of race conditions.

In order to facilitate writing of thread-safe operations, some RDataFrame features such as Foreach(), Define() or \link ROOT::RDF::RResultPtr::OnPartialResult OnPartialResult()\endlink
offer thread-aware counterparts (ForeachSlot(), DefineSlot(), \link ROOT::RDF::RResultPtr::OnPartialResultSlot OnPartialResultSlot()\endlink): their only difference is that they
will pass an extra `slot` argument (an unsigned integer) to the user-defined expression. When calling user-defined code
concurrently, RDataFrame guarantees that different threads will employ different values of the `slot` parameter,
where `slot` will be a number between 0 and `GetNSlots() - 1`.
In other words, within a slot, computation runs sequentially and events are processed sequentially.
Note that the same slot might be associated to different threads over the course of a single event loop, but two threads
will never receive the same slot at the same time.
This extra parameter might facilitate writing safe parallel code by having each thread write/modify a different
processing slot, e.g. a different element of a list. See [here](#generic-actions) for an example usage of ForeachSlot().

### Parallel execution of multiple RDataFrame event loops
A complex analysis may require multiple separate RDataFrame computation graphs to produce all desired results. This poses the challenge that the
event loops of each computation graph can be parallelized, but the different loops run sequentially, one after the other.
On many-core architectures it might be desirable to run different event loops concurrently to improve resource usage.
ROOT::RDF::RunGraphs() allows running multiple RDataFrame event loops concurrently:
~~~{.cpp}
ROOT::EnableImplicitMT();
ROOT::RDataFrame df1("tree1", "f1.root");
ROOT::RDataFrame df2("tree2", "f2.root");
auto histo1 = df1.Histo1D("x");
auto histo2 = df2.Histo1D("y");

// just accessing result pointers, the event loops of separate RDataFrames run one after the other
histo1->Draw(); // runs first multi-thread event loop
histo2->Draw(); // runs second multi-thread event loop

// alternatively, with ROOT::RDF::RunGraphs, event loops for separate computation graphs can run concurrently
ROOT::RDF::RunGraphs({histo1, histo2});
histo1->Draw(); // results can then be used as usual
~~~

### Performance considerations

To obtain the maximum performance out of RDataFrame, make sure to avoid just-in-time compiled versions of transformations and actions if at all possible.
For instance, `Filter("x > 0")` requires just-in-time compilation of the corresponding C++ logic, while the equivalent `Filter([](float x) { return x > 0.; }, {"x"})` does not.
Similarly, `Histo1D("x")` requires just-in-time compilation after the type of `x` is retrieved from the dataset, while `Histo1D<float>("x")` does not; the latter spelling
should be preferred for performance-critical applications.

Python applications cannot easily specify template parameters or pass C++ callables to RDataFrame.
See [Efficient analysis in Python](#python) for possible ways to speed up hot paths in this case.

Just-in-time compilation happens once, right before starting an event loop. To reduce the runtime cost of this step, make sure to book all operations *for all RDataFrame computation graphs*
before the first event loop is triggered: just-in-time compilation will happen once for all code required to be generated up to that point, also across different computation graphs.

Also make sure not to count the just-in-time compilation time (which happens once before the event loop and does not depend on the size of the dataset) as part of the event loop runtime (which scales with the size of the dataset). RDataFrame has an experimental logging feature that simplifies measuring the time spent in just-in-time compilation and in the event loop (as well as providing some more interesting information). See [Activating RDataFrame execution logs](\ref rdf-logging).

### Memory usage

There are two reasons why RDataFrame may consume more memory than expected. Firstly, each result is duplicated for each worker thread, which e.g. in case of many (possibly multi-dimensional) histograms with fine binning can result in visible memory consumption during the event loop. The thread-local copies of the results are destroyed when the final result is produced. Reducing the number of threads or using coarser binning will reduce the memory usage.

Secondly, just-in-time compilation of string expressions or non-templated actions (see the previous paragraph) causes Cling, ROOT's C++ interpreter, to allocate some memory for the generated code that is only released at the end of the application. This commonly results in memory usage creep in long-running applications that create many RDataFrames one after the other. Possible mitigations include creating and running each RDataFrame event loop in a sub-process, or booking all operations for all different RDataFrame computation graphs before the first event loop is triggered, so that the interpreter is invoked only once for all computation graphs:

~~~{.cpp}
// assuming df1 and df2 are separate computation graphs, do:
auto h1 = df1.Histo1D("x");
auto h2 = df2.Histo1D("y");
h1->Draw(); // we just-in-time compile everything needed by df1 and df2 here
h2->Draw("SAME");

// do not:
auto h1 = df1.Histo1D("x");
h1->Draw(); // we just-in-time compile here
auto h2 = df2.Histo1D("y");
h2->Draw("SAME"); // we just-in-time compile again here, as the second Histo1D call is new
~~~

\anchor more-features
## More features
Here is a list of the most important features that have been omitted in the "Crash course" for brevity.
You don't need to read all these to start using RDataFrame, but they are useful to save typing time and runtime.

\anchor systematics
### Systematic variations

Starting from ROOT v6.26, RDataFrame provides a flexible syntax to define systematic variations.
This is done in two steps: a) variations for one or more existing columns are registered via Vary() and b) variations
of normal RDataFrame results are extracted with a call to VariationsFor(). In between these steps, no other change
to the analysis code is required: the presence of systematic variations for certain columns is automatically propagated
through filters, defines and actions, and RDataFrame will take these dependencies into account when producing varied
results. VariationsFor() is included in header `ROOT/RDFHelpers.hxx`, which compiled C++ programs must include
explicitly.

An example usage of Vary() and VariationsFor() in C++:

~~~{.cpp}
auto nominal_hx =
   df.Vary("pt", "ROOT::RVecD{pt*0.9f, pt*1.1f}", {"down", "up"})
     .Filter("pt > pt_cut")
     .Define("x", someFunc, {"pt"})
     .Histo1D<float>("x");

// request the generation of varied results from the nominal
ROOT::RDF::Experimental::RResultMap<TH1D> hx = ROOT::RDF::Experimental::VariationsFor(nominal_hx);

// the event loop runs here, upon first access to any of the results or varied results:
hx["nominal"].Draw(); // same effect as nominal_hx->Draw()
hx["pt:down"].Draw("SAME");
hx["pt:up"].Draw("SAME");
~~~

A list of variation "tags" is passed as last argument to Vary(): they give a name to the varied values that are returned
as elements of an RVec of the appropriate type. The number of variation tags must correspond to the number of elements
the RVec returned by the expression (2 in the example above: the first element will correspond to tag "down", the second
to tag "up"). The _full_ variation name will be composed of the varied column name and the variation tags (e.g.
"pt:down", "pt:up" in this example). Python usage looks similar.

Note how we use the "pt" column as usual in the Filter() and Define() calls and we simply use "x" as the value to fill
the resulting histogram. To produce the varied results, RDataFrame will automatically execute the Filter and Define
calls for each variation and fill the histogram with values and cuts that depend on the variation.

There is no limitation to the complexity of a Vary() expression, and just like for Define() and Filter() calls users are
not limited to string expressions but they can also pass any valid C++ callable, including lambda functions and
complex functors. The callable can be applied to zero or more existing columns and it will always receive their
_nominal_ values in input.

#### Varying multiple columns in lockstep

In the following Python snippet we use the Vary() signature that allows varying multiple columns simultaneously or
"in lockstep":

~~~{.python}
df.Vary(["pt", "eta"],
        "RVec<RVecF>{{pt*0.9, pt*1.1}, {eta*0.9, eta*1.1}}",
        variationTags=["down", "up"],
        variationName="ptAndEta")
~~~

The expression returns an RVec of two RVecs: each inner vector contains the varied values for one column, and the
inner vectors follow the same ordering as the column names passed as first argument. Besides the variation tags, in
this case we also have to explicitly pass a variation name as there is no one column name that can be used as default.

The call above will produce variations "ptAndEta:down" and "ptAndEta:up".

#### Combining multiple variations

Even if a result depends on multiple variations, only one is applied at a time, i.e. there will be no result produced
by applying multiple systematic variations at the same time.
For example, in the following example snippet, the RResultMap instance `all_h` will contain keys "nominal", "pt:down",
"pt:up", "eta:0", "eta:1", but no "pt:up&&eta:0" or similar:

~~~{.cpp}
auto df = _df.Vary("pt",
                   "ROOT::RVecD{pt*0.9, pt*1.1}",
                   {"down", "up"})
             .Vary("eta",
                   [](float eta) { return RVecF{eta*0.9f, eta*1.1f}; },
                   {"eta"},
                   2);

auto nom_h = df.Histo2D(histoModel, "pt", "eta");
auto all_hs = VariationsFor(nom_h);
all_hs.GetKeys(); // returns {"nominal", "pt:down", "pt:up", "eta:0", "eta:1"}
~~~

Note how we passed the integer `2` instead of a list of variation tags to the second Vary() invocation: this is a
shorthand that automatically generates tags 0 to N-1 (in this case 0 and 1).

\note As of v6.26, VariationsFor() and RResultMap are in the `ROOT::RDF::Experimental` namespace, to indicate that these
      interfaces might still evolve and improve based on user feedback. We expect that some aspects of the related
      programming model will be streamlined in future versions.

\note As of v6.26, the results of a Snapshot(), Report() or Display() call cannot be varied (i.e. it is not possible to
      call VariationsFor() on them. These limitations will be lifted in future releases.

\anchor rnode
### RDataFrame objects as function arguments and return values
RDataFrame variables/nodes are relatively cheap to copy and it's possible to both pass them to (or move them into)
functions and to return them from functions. However, in general each dataframe node will have a different C++ type,
which includes all available compile-time information about what that node does. One way to cope with this complication
is to use template functions and/or C++14 auto return types:
~~~{.cpp}
template <typename RDF>
auto ApplySomeFilters(RDF df)
{
   return df.Filter("x > 0").Filter([](int y) { return y < 0; }, {"y"});
}
~~~

A possibly simpler, C++11-compatible alternative is to take advantage of the fact that any dataframe node can be
converted (implicitly or via an explicit cast) to the common type ROOT::RDF::RNode:
~~~{.cpp}
// a function that conditionally adds a Range to an RDataFrame node.
RNode MaybeAddRange(RNode df, bool mustAddRange)
{
   return mustAddRange ? df.Range(1) : df;
}
// use as :
ROOT::RDataFrame df(10);
auto maybeRangedDF = MaybeAddRange(df, true);
~~~

The conversion to ROOT::RDF::RNode is cheap, but it will introduce an extra virtual call during the RDataFrame event
loop (in most cases, the resulting performance impact should be negligible). Python users can perform the conversion with the helper function `ROOT.RDF.AsRNode`.

\anchor RDFCollections
### Storing RDataFrame objects in collections

ROOT::RDF::RNode also makes it simple to store RDataFrame nodes in collections, e.g. a `std::vector<RNode>` or a `std::map<std::string, RNode>`:

~~~{.cpp}
std::vector<ROOT::RDF::RNode> dfs;
dfs.emplace_back(ROOT::RDataFrame(10));
dfs.emplace_back(dfs[0].Define("x", "42.f"));
~~~

\anchor callbacks
### Executing callbacks every N events
It's possible to schedule execution of arbitrary functions (callbacks) during the event loop.
Callbacks can be used e.g. to inspect partial results of the analysis while the event loop is running,
drawing a partially-filled histogram every time a certain number of new entries is processed, or
displaying a progress bar while the event loop runs.

For example one can draw an up-to-date version of a result histogram every 100 entries like this:
~~~{.cpp}
auto h = df.Histo1D("x");
TCanvas c("c","x hist");
h.OnPartialResult(100, [&c](TH1D &h_) { c.cd(); h_.Draw(); c.Update(); });
// event loop runs here, this final `Draw` is executed after the event loop is finished
h->Draw();
~~~

Callbacks are registered to a ROOT::RDF::RResultPtr and must be callables that takes a reference to the result type as argument
and return nothing. RDataFrame will invoke registered callbacks passing partial action results as arguments to them
(e.g. a histogram filled with a part of the selected events).

Read more on ROOT::RDF::RResultPtr::OnPartialResult() and ROOT::RDF::RResultPtr::OnPartialResultSlot().

\anchor default-branches
### Default column lists
When constructing an RDataFrame object, it is possible to specify a **default column list** for your analysis, in the
usual form of a list of strings representing branch/column names. The default column list will be used as a fallback
whenever a list specific to the transformation/action is not present. RDataFrame will take as many of these columns as
needed, ignoring trailing extra names if present.
~~~{.cpp}
// use "b1" and "b2" as default columns
RDataFrame d1("myTree", "file.root", {"b1","b2"});
auto h = d1.Filter([](int b1, int b2) { return b1 > b2; }) // will act on "b1" and "b2"
           .Histo1D(); // will act on "b1"

// just one default column this time
RDataFrame d2("myTree", "file.root", {"b1"});
auto min = d2.Filter([](double b2) { return b2 > 0; }, {"b2"}) // we can still specify non-default column lists
             .Min(); // returns the minimum value of "b1" for the filtered entries
~~~

\anchor helper-cols
### Special helper columns: rdfentry_ and rdfslot_
Every instance of RDataFrame is created with two special columns called `rdfentry_` and `rdfslot_`. The `rdfentry_`
column is of type `ULong64_t` and it holds the current entry number while `rdfslot_` is an `unsigned int`
holding the index of the current data processing slot.
For backwards compatibility reasons, the names `tdfentry_` and `tdfslot_` are also accepted.
These columns are ignored by operations such as [Cache](classROOT_1_1RDF_1_1RInterface.html#aaaa0a7bb8eb21315d8daa08c3e25f6c9)
or [Snapshot](classROOT_1_1RDF_1_1RInterface.html#a233b7723e498967f4340705d2c4db7f8).

\warning Note that in multi-thread event loops the values of `rdfentry_` _do not_ correspond to what would be the entry numbers
of a TChain constructed over the same set of ROOT files, as the entries are processed in an unspecified order.

\anchor jitting
### Just-in-time compilation: column type inference and explicit declaration of column types
C++ is a statically typed language: all types must be known at compile-time. This includes the types of the TTree
branches we want to work on. For filters, defined columns and some of the actions, **column types are deduced from the
signature** of the relevant filter function/temporary column expression/action function:
~~~{.cpp}
// here b1 is deduced to be `int` and b2 to be `double`
df.Filter([](int x, double y) { return x > 0 && y < 0.; }, {"b1", "b2"});
~~~
If we specify an incorrect type for one of the columns, an exception with an informative message will be thrown at
runtime, when the column value is actually read from the dataset: RDataFrame detects type mismatches. The same would
happen if we swapped the order of "b1" and "b2" in the column list passed to Filter().

Certain actions, on the other hand, do not take a function as argument (e.g. Histo1D()), so we cannot deduce the type of
the column at compile-time. In this case **RDataFrame infers the type of the column** from the TTree itself. This
is why we never needed to specify the column types for all actions in the above snippets.

When the column type is not a common one such as `int`, `double`, `char` or `float` it is nonetheless good practice to
specify it as a template parameter to the action itself, like this:
~~~{.cpp}
df.Histo1D("b1"); // OK, the type of "b1" is deduced at runtime
df.Min<MyNumber_t>("myObject"); // OK, "myObject" is deduced to be of type `MyNumber_t`
~~~

Deducing types at runtime requires the just-in-time compilation of the relevant actions, which has a small runtime
overhead, so specifying the type of the columns as template parameters to the action is good practice when performance is a goal.

When strings are passed as expressions to Filter() or Define(), fundamental types are passed as constants. This avoids certaincommon mistakes such as typing `x = 0` rather than `x == 0`:

~~~{.cpp}
// this throws an error (note the typo)
df.Define("x", "0").Filter("x = 0");
~~~

\anchor generic-actions
### User-defined custom actions
RDataFrame strives to offer a comprehensive set of standard actions that can be performed on each event. At the same
time, it allows users to inject their own action code to perform arbitrarily complex data reductions.

#### Implementing custom actions with Book()

Through the Book() method, users can implement a custom action and have access to the same features
that built-in RDataFrame actions have, e.g. hooks to events related to the start, end and execution of the
event loop, or the possibility to return a lazy RResultPtr to an arbitrary type of result:

~~~{.cpp}
#include <ROOT/RDataFrame.hxx>
#include <memory>

class MyCounter : public ROOT::Detail::RDF::RActionImpl<MyCounter> {
   std::shared_ptr<int> fFinalResult = std::make_shared<int>(0);
   std::vector<int> fPerThreadResults;

public:
   // We use a public type alias to advertise the type of the result of this action
   using Result_t = int;

   MyCounter(unsigned int nSlots) : fPerThreadResults(nSlots) {}

   // Called before the event loop to retrieve the address of the result that will be filled/generated.
   std::shared_ptr<int> GetResultPtr() const { return fFinalResult; }

   // Called at the beginning of the event loop.
   void Initialize() {}

   // Called at the beginning of each processing task.
   void InitTask(TTreeReader *, int) {}

   /// Called at every entry.
   void Exec(unsigned int slot)
   {
      fPerThreadResults[slot]++;
   }

   // Called at the end of the event loop.
   void Finalize()
   {
      *fFinalResult = std::accumulate(fPerThreadResults.begin(), fPerThreadResults.end(), 0);
   }

   // Called by RDataFrame to retrieve the name of this action.
   std::string GetActionName() const { return "MyCounter"; }
};

int main() {
   ROOT::RDataFrame df(10);
   ROOT::RDF::RResultPtr<int> resultPtr = df.Book<>(MyCounter{df.GetNSlots()}, {});
   // The GetValue call triggers the event loop
   std::cout << "Number of processed entries: " <<  resultPtr.GetValue() << std::endl;
}
~~~

See the Book() method for more information and [this tutorial](https://root.cern/doc/master/df018__customActions_8C.html)
for a more complete example.

#### Injecting arbitrary code in the event loop with Foreach() and ForeachSlot()

Foreach() takes a callable (lambda expression, free function, functor...) and a list of columns and
executes the callable on the values of those columns for each event that passes all upstream selections.
It can be used to perform actions that are not already available in the interface. For example, the following snippet
evaluates the root mean square of column "x":
~~~{.cpp}
// Single-thread evaluation of RMS of column "x" using Foreach
double sumSq = 0.;
unsigned int n = 0;
df.Foreach([&sumSq, &n](double x) { ++n; sumSq += x*x; }, {"x"});
std::cout << "rms of x: " << std::sqrt(sumSq / n) << std::endl;
~~~
In multi-thread runs, users are responsible for the thread-safety of the expression passed to Foreach():
thread will execute the expression concurrently.
The code above would need to employ some resource protection mechanism to ensure non-concurrent writing of `rms`; but
this is probably too much head-scratch for such a simple operation.

ForeachSlot() can help in this situation. It is an alternative version of Foreach() for which the function takes an
additional "processing slot" parameter besides the columns it should be applied to. RDataFrame
guarantees that ForeachSlot() will invoke the user expression with different `slot` parameters for different concurrent
executions (see [Special helper columns: rdfentry_ and rdfslot_](\ref helper-cols) for more information on the slot parameter).
We can take advantage of ForeachSlot() to evaluate a thread-safe root mean square of column "x":
~~~{.cpp}
// Thread-safe evaluation of RMS of column "x" using ForeachSlot
ROOT::EnableImplicitMT();
const unsigned int nSlots = df.GetNSlots();
std::vector<double> sumSqs(nSlots, 0.);
std::vector<unsigned int> ns(nSlots, 0);

df.ForeachSlot([&sumSqs, &ns](unsigned int slot, double x) { sumSqs[slot] += x*x; ns[slot] += 1; }, {"x"});
double sumSq = std::accumulate(sumSqs.begin(), sumSqs.end(), 0.); // sum all squares
unsigned int n = std::accumulate(ns.begin(), ns.end(), 0); // sum all counts
std::cout << "rms of x: " << std::sqrt(sumSq / n) << std::endl;
~~~
Notice how we created one `double` variable for each processing slot and later merged their results via `std::accumulate`.


\anchor friends
### Dataset joins with friend trees

Vertically concatenating multiple trees that have the same columns (creating a logical dataset with the same columns and
more rows) is trivial in RDataFrame: just pass the tree name and a list of file names to RDataFrame's constructor, or create a TChain
out of the desired trees and pass that to RDataFrame.

Horizontal concatenations of trees or chains (creating a logical dataset with the same number of rows and the union of the
columns of multiple trees) leverages TTree's "friend" mechanism.

Simple joins of trees that do not have the same number of rows are also possible with indexed friend trees (see below).

To use friend trees in RDataFrame, set up trees with the appropriate relationships and then instantiate an RDataFrame
with the main tree:

~~~{.cpp}
TTree main([...]);
TTree friend([...]);
main.AddFriend(&friend, "myFriend");

RDataFrame df(main);
auto df2 = df.Filter("myFriend.MyCol == 42");
~~~

The same applies for TChains. Columns coming from the friend trees can be referred to by their full name, like in the example above,
or the friend tree name can be omitted in case the column name is not ambiguous (e.g. "MyCol" could be used instead of
"myFriend.MyCol" in the example above if there is no column "MyCol" in the main tree).

\note A common source of confusion is that trees that are written out from a multi-thread Snapshot() call will have their
      entries (block-wise) shuffled with respect to the original tree. Such trees cannot be used as friends of the original
      one: rows will be mismatched.

Indexed friend trees provide a way to perform simple joins of multiple trees over a common column.
When a certain entry in the main tree (or chain) is loaded, the friend trees (or chains) will then load an entry where the
"index" columns have a value identical to the one in the main one. For example, in Python:

~~~{.py}
main_tree = ...
aux_tree = ...

# If a friend tree has an index on `commonColumn`, when the main tree loads
# a given row, it also loads the row of the friend tree that has the same
# value of `commonColumn`
aux_tree.BuildIndex("commonColumn")

mainTree.AddFriend(aux_tree)

df = ROOT.RDataFrame(mainTree)
~~~

RDataFrame supports indexed friend TTrees from ROOT v6.24 in single-thread mode and from v6.28/02 in multi-thread mode.

\anchor other-file-formats
### Reading data formats other than ROOT trees
RDataFrame can be interfaced with RDataSources. The ROOT::RDF::RDataSource interface defines an API that RDataFrame can use to read arbitrary columnar data formats.

RDataFrame calls into concrete RDataSource implementations to retrieve information about the data, retrieve (thread-local) readers or "cursors" for selected columns
and to advance the readers to the desired data entry.
Some predefined RDataSources are natively provided by ROOT such as the ROOT::RDF::RCsvDS which allows to read comma separated files:
~~~{.cpp}
auto tdf = ROOT::RDF::FromCSV("MuRun2010B.csv");
auto filteredEvents =
   tdf.Filter("Q1 * Q2 == -1")
      .Define("m", "sqrt(pow(E1 + E2, 2) - (pow(px1 + px2, 2) + pow(py1 + py2, 2) + pow(pz1 + pz2, 2)))");
auto h = filteredEvents.Histo1D("m");
h->Draw();
~~~

See also FromNumpy (Python-only), FromRNTuple(), FromArrow(), FromSqlite().

\anchor callgraphs
### Computation graphs (storing and reusing sets of transformations)

As we saw, transformed dataframes can be stored as variables and reused multiple times to create modified versions of the dataset. This implicitly defines a **computation graph** in which
several paths of filtering/creation of columns are executed simultaneously, and finally aggregated results are produced.

RDataFrame detects when several actions use the same filter or the same defined column, and **only evaluates each
filter or defined column once per event**, regardless of how many times that result is used down the computation graph.
Objects read from each column are **built once and never copied**, for maximum efficiency.
When "upstream" filters are not passed, subsequent filters, temporary column expressions and actions are not evaluated,
so it might be advisable to put the strictest filters first in the graph.

\anchor representgraph
### Visualizing the computation graph
It is possible to print the computation graph from any node to obtain a [DOT (graphviz)](https://en.wikipedia.org/wiki/DOT_(graph_description_language)) representation either on the standard output
or in a file.

Invoking the function ROOT::RDF::SaveGraph() on any node that is not the head node, the computation graph of the branch
the node belongs to is printed. By using the head node, the entire computation graph is printed.

Following there is an example of usage:
~~~{.cpp}
// First, a sample computational graph is built
ROOT::RDataFrame df("tree", "f.root");

auto df2 = df.Define("x", []() { return 1; })
             .Filter("col0 % 1 == col0")
             .Filter([](int b1) { return b1 <2; }, {"cut1"})
             .Define("y", []() { return 1; });

auto count =  df2.Count();

// Prints the graph to the rd1.dot file in the current directory
ROOT::RDF::SaveGraph(df, "./mydot.dot");
// Prints the graph to standard output
ROOT::RDF::SaveGraph(df);
~~~

The generated graph can be rendered using one of the graphviz filters, e.g. `dot`. For instance, the image below can be generated with the following command:
~~~{.sh}
$ dot -Tpng computation_graph.dot -ocomputation_graph.png
~~~

\image html RDF_Graph2.png

\anchor rdf-logging
### Activating RDataFrame execution logs

RDataFrame has experimental support for verbose logging of the event loop runtimes and other interesting related information. It is activated as follows:
~~~{.cpp}
#include <ROOT/RLogger.hxx>

// this increases RDF's verbosity level as long as the `verbosity` variable is in scope
auto verbosity = ROOT::Experimental::RLogScopedVerbosity(ROOT::Detail::RDF::RDFLogChannel(), ROOT::Experimental::ELogLevel::kInfo);
~~~

or in Python:
~~~{.python}
import ROOT

verbosity = ROOT.Experimental.RLogScopedVerbosity(ROOT.Detail.RDF.RDFLogChannel(), ROOT.Experimental.ELogLevel.kInfo)
~~~

More information (e.g. start and end of each multi-thread task) is printed using `ELogLevel.kDebug` and even more
(e.g. a full dump of the generated code that RDataFrame just-in-time-compiles) using `ELogLevel.kDebug+10`.

\anchor rdf-from-spec
### Creating an RDataFrame from a dataset specification file

RDataFrame can be created using a dataset specification JSON file: 

~~~{.python}
import ROOT

df = ROOT.RDF.Experimental.FromSpec("spec.json")
~~~

The input dataset specification JSON file needs to be provided by the user and it describes all necessary samples and
their associated metadata information. The main required key is the "samples" (at least one sample is needed) and the
required sub-keys for each sample are "trees" and "files". Additionally, one can specify a metadata dictionary for each
sample in the "metadata" key.

A simple example for the formatting of the specification in the JSON file is the following:

~~~{.cpp}
{
   "samples": {
      "sampleA": {
         "trees": ["tree1", "tree2"],
         "files": ["file1.root", "file2.root"],
         "metadata": {
            "lumi": 10000.0, 
            "xsec": 1.0,
            "sample_category" = "data"
            }
      },
      "sampleB": {
         "trees": ["tree3", "tree4"],
         "files": ["file3.root", "file4.root"],
         "metadata": {
            "lumi": 0.5, 
            "xsec": 1.5,
            "sample_category" = "MC_background"
            }
      }
   }
}
~~~

The metadata information from the specification file can be then accessed using the DefinePerSample function.
For example, to access luminosity information (stored as a double):

~~~{.python}
df.DefinePerSample("lumi", 'rdfsampleinfo_.GetD("lumi")')
~~~

or sample_category information (stored as a string):

~~~{.python}
df.DefinePerSample("sample_category", 'rdfsampleinfo_.GetS("sample_category")')
~~~

or directly the filename:

~~~{.python}
df.DefinePerSample("name", "rdfsampleinfo_.GetSampleName()")
~~~

An example implementation of the "FromSpec" method is available in tutorial: df106_HiggstoFourLeptons.py, which also
provides a corresponding exemplary JSON file for the dataset specification.

\anchor progressbar
### Adding a progress bar 

A progress bar showing the processed event statistics can be added to any RDataFrame program.
The event statistics include elapsed time, currently processed file, currently processed events, the rate of event processing 
and an estimated remaining time (per file being processed). It is recorded and printed in the terminal every m events and every 
n seconds (by default m = 1000 and n = 1). The ProgressBar can be also added when the multithread (MT) mode is enabled. 

ProgressBar is added after creating the dataframe object (df):
~~~{.cpp}
ROOT::RDataFrame df("tree", "file.root");
ROOT::RDF::Experimental::AddProgressBar(df);
~~~

Alternatively, RDataFrame can be cast to an RNode first, giving the user more flexibility 
For example, it can be called at any computational node, such as Filter or Define, not only the head node,
with no change to the ProgressBar function itself: 
~~~{.cpp}
ROOT::RDataFrame df("tree", "file.root");
auto df_1 = ROOT::RDF::RNode(df.Filter("x>1"));
ROOT::RDF::Experimental::AddProgressBar(df_1);
~~~
Examples of implemented progress bars can be seen by running [Higgs to Four Lepton tutorial](https://root.cern/doc/master/df106__HiggsToFourLeptons_8py_source.html) and [Dimuon tutorial](https://root.cern/doc/master/df102__NanoAODDimuonAnalysis_8C.html). 

*/
// clang-format on

namespace ROOT {

using ROOT::RDF::ColumnNames_t;
using ColumnNamesPtr_t = std::shared_ptr<const ColumnNames_t>;

////////////////////////////////////////////////////////////////////////////
/// \brief Build the dataframe.
/// \param[in] treeName Name of the tree contained in the directory
/// \param[in] dirPtr TDirectory where the tree is stored, e.g. a TFile.
/// \param[in] defaultColumns Collection of default columns.
///
/// The default columns are looked at in case no column is specified in the
/// booking of actions or transformations.
/// \see ROOT::RDF::RInterface for the documentation of the methods available.
RDataFrame::RDataFrame(std::string_view treeName, TDirectory *dirPtr, const ColumnNames_t &defaultColumns)
   : RInterface(std::make_shared<RDFDetail::RLoopManager>(nullptr, defaultColumns))
{
   if (!dirPtr) {
      auto msg = "Invalid TDirectory!";
      throw std::runtime_error(msg);
   }
   const std::string treeNameInt(treeName);
   auto tree = static_cast<TTree *>(dirPtr->Get(treeNameInt.c_str()));
   if (!tree) {
      auto msg = "Tree \"" + treeNameInt + "\" cannot be found!";
      throw std::runtime_error(msg);
   }
   GetProxiedPtr()->SetTree(std::shared_ptr<TTree>(tree, [](TTree *) {}));
}

////////////////////////////////////////////////////////////////////////////
/// \brief Build the dataframe.
/// \param[in] treeName Name of the tree contained in the directory
/// \param[in] filenameglob TDirectory where the tree is stored, e.g. a TFile.
/// \param[in] defaultColumns Collection of default columns.
///
/// The filename glob supports the same type of expressions as TChain::Add(), and it is passed as-is to TChain's
/// constructor.
///
/// The default columns are looked at in case no column is specified in the
/// booking of actions or transformations.
/// \see ROOT::RDF::RInterface for the documentation of the methods available.
RDataFrame::RDataFrame(std::string_view treeName, std::string_view filenameglob, const ColumnNames_t &defaultColumns)
   : RInterface(std::make_shared<RDFDetail::RLoopManager>(nullptr, defaultColumns))
{
   const std::string treeNameInt(treeName);
   const std::string filenameglobInt(filenameglob);
   auto chain = ROOT::Internal::TreeUtils::MakeChainForMT(treeNameInt);
   chain->Add(filenameglobInt.c_str());
   GetProxiedPtr()->SetTree(std::move(chain));
}

////////////////////////////////////////////////////////////////////////////
/// \brief Build the dataframe.
/// \param[in] treeName Name of the tree contained in the directory
/// \param[in] fileglobs Collection of file names of filename globs
/// \param[in] defaultColumns Collection of default columns.
///
/// The filename globs support the same type of expressions as TChain::Add(), and each glob is passed as-is
/// to TChain's constructor.
///
/// The default columns are looked at in case no column is specified in the booking of actions or transformations.
/// \see ROOT::RDF::RInterface for the documentation of the methods available.
RDataFrame::RDataFrame(std::string_view treeName, const std::vector<std::string> &fileglobs,
                       const ColumnNames_t &defaultColumns)
   : RInterface(std::make_shared<RDFDetail::RLoopManager>(nullptr, defaultColumns))
{
   std::string treeNameInt(treeName);
   auto chain = ROOT::Internal::TreeUtils::MakeChainForMT(treeNameInt);
   for (auto &f : fileglobs)
      chain->Add(f.c_str());
   GetProxiedPtr()->SetTree(std::move(chain));
}

////////////////////////////////////////////////////////////////////////////
/// \brief Build the dataframe.
/// \param[in] tree The tree or chain to be studied.
/// \param[in] defaultColumns Collection of default column names to fall back to when none is specified.
///
/// The default columns are looked at in case no column is specified in the
/// booking of actions or transformations.
/// \see ROOT::RDF::RInterface for the documentation of the methods available.
RDataFrame::RDataFrame(TTree &tree, const ColumnNames_t &defaultColumns)
   : RInterface(std::make_shared<RDFDetail::RLoopManager>(&tree, defaultColumns))
{
}

//////////////////////////////////////////////////////////////////////////
/// \brief Build a dataframe that generates numEntries entries.
/// \param[in] numEntries The number of entries to generate.
///
/// An empty-source dataframe constructed with a number of entries will
/// generate those entries on the fly when some action is triggered,
/// and it will do so for all the previously-defined columns.
/// \see ROOT::RDF::RInterface for the documentation of the methods available.
RDataFrame::RDataFrame(ULong64_t numEntries)
   : RInterface(std::make_shared<RDFDetail::RLoopManager>(numEntries))

{
}

//////////////////////////////////////////////////////////////////////////
/// \brief Build dataframe associated to data source.
/// \param[in] ds The data source object.
/// \param[in] defaultColumns Collection of default column names to fall back to when none is specified.
///
/// A dataframe associated to a data source will query it to access column values.
/// \see ROOT::RDF::RInterface for the documentation of the methods available.
RDataFrame::RDataFrame(std::unique_ptr<ROOT::RDF::RDataSource> ds, const ColumnNames_t &defaultColumns)
   : RInterface(std::make_shared<RDFDetail::RLoopManager>(std::move(ds), defaultColumns))
{
}

//////////////////////////////////////////////////////////////////////////
/// \brief Build dataframe from an RDatasetSpec object.
/// \param[in] spec The dataset specification object.
///
/// A dataset specification includes trees and file names,
/// as well as an optional friend list and/or entry range.
///
/// ### Example usage from Python:
/// ~~~{.py}
/// spec = (
///     ROOT.RDF.Experimental.RDatasetSpec()
///     .AddSample(("data", "tree", "file.root"))
///     .WithGlobalFriends("friendTree", "friend.root", "alias")
///     .WithGlobalRange((100, 200))
/// )
/// df = ROOT.RDataFrame(spec)
/// ~~~
///
/// See also ROOT::RDataFrame::FromSpec().
RDataFrame::RDataFrame(ROOT::RDF::Experimental::RDatasetSpec spec)
   : RInterface(std::make_shared<RDFDetail::RLoopManager>(std::move(spec)))
{
}

namespace RDF {
namespace Experimental {

////////////////////////////////////////////////////////////////////////////
/// \brief Create the RDataFrame from the dataset specification file.
/// \param[in] jsonFile Path to the dataset specification JSON file. 
///
/// The input dataset specification JSON file must include a number of keys that
/// describe all the necessary samples and their associated metadata information.
/// The main key, "samples", is required and at least one sample is needed. Each
/// sample must have at least one key "trees" and at least one key "files" from
/// which the data is read. Optionally, one or more metadata information can be
/// added, as well as the friend list information.
///
/// ### Example specification file JSON:
/// The following is an example of the dataset specification JSON file formatting: 
///~~~{.cpp}
/// {
///    "samples": {
///       "sampleA": {
///          "trees": ["tree1", "tree2"],
///          "files": ["file1.root", "file2.root"],
///          "metadata": {"lumi": 1.0, }
///       },
///       "sampleB": {
///          "trees": ["tree3", "tree4"],
///          "files": ["file3.root", "file4.root"],
///          "metadata": {"lumi": 0.5, }
///       },
///       ...
///     },
/// }
///~~~
ROOT::RDataFrame FromSpec(const std::string &jsonFile)
{
<<<<<<< HEAD
   const nlohmann::json fullData = nlohmann::json::parse(std::ifstream(jsonFile));
=======
   const nlohmann::ordered_json fullData = nlohmann::ordered_json::parse(std::ifstream(jsonFile));
>>>>>>> 49ae85f5
   if (!fullData.contains("samples") || fullData["samples"].size() == 0) {
      throw std::runtime_error(
         R"(The input specification does not contain any samples. Please provide the samples in the specification like:
{
   "samples": {
      "sampleA": {
         "trees": ["tree1", "tree2"],
         "files": ["file1.root", "file2.root"],
         "metadata": {"lumi": 1.0, }
      },
      "sampleB": {
         "trees": ["tree3", "tree4"],
         "files": ["file3.root", "file4.root"],
         "metadata": {"lumi": 0.5, }
      },
      ...
<<<<<<< HEAD
    },
=======
   },
>>>>>>> 49ae85f5
})");
   }

   RDatasetSpec spec;
   for (const auto &keyValue : fullData["samples"].items()) {
      const std::string &sampleName = keyValue.key();
      const auto &sample = keyValue.value();
      // TODO: if requested in https://github.com/root-project/root/issues/11624
      // allow union-like types for trees and files, see: https://github.com/nlohmann/json/discussions/3815
      if (!sample.contains("trees")) {
         throw std::runtime_error("A list of tree names must be provided for sample " + sampleName + ".");
      }
      std::vector<std::string> trees = sample["trees"];
      if (!sample.contains("files")) {
         throw std::runtime_error("A list of files must be provided for sample " + sampleName + ".");
      }
      std::vector<std::string> files = sample["files"];
      if (!sample.contains("metadata")) {
         spec.AddSample(RSample{sampleName, trees, files});
      } else {
         RMetaData m;
         for (const auto &metadata : sample["metadata"].items()) {
            const auto &val = metadata.value();
            if (val.is_string())
               m.Add(metadata.key(), val.get<std::string>());
            else if (val.is_number_integer())
               m.Add(metadata.key(), val.get<int>());
            else if (val.is_number_float())
               m.Add(metadata.key(), val.get<double>());
            else
               throw std::logic_error("The metadata keys can only be of type [string|int|double].");
         }
         spec.AddSample(RSample{sampleName, trees, files, m});
      }
   }
   if (fullData.contains("friends")) {
      for (const auto &friends : fullData["friends"].items()) {
         std::string alias = friends.key();
         std::vector<std::string> trees = friends.value()["trees"];
         std::vector<std::string> files = friends.value()["files"];
         if (files.size() != trees.size() && trees.size() > 1)
            throw std::runtime_error("Mismatch between trees and files in a friend.");
         spec.WithGlobalFriends(trees, files, alias);
      }
   }

   if (fullData.contains("range")) {
      std::vector<int> range = fullData["range"];

      if (range.size() == 1)
         spec.WithGlobalRange({range[0]});
      else if (range.size() == 2)
         spec.WithGlobalRange({range[0], range[1]});
   }
   return ROOT::RDataFrame(spec);
}

} // namespace Experimental
} // namespace RDF

} // namespace ROOT

namespace cling {
//////////////////////////////////////////////////////////////////////////
/// Print an RDataFrame at the prompt
std::string printValue(ROOT::RDataFrame *tdf)
{
   auto &df = *tdf->GetLoopManager();
   auto *tree = df.GetTree();
   auto defCols = df.GetDefaultColumnNames();

   std::ostringstream ret;
   if (tree) {
      ret << "A data frame built on top of the " << tree->GetName() << " dataset.";
      if (!defCols.empty()) {
         if (defCols.size() == 1)
            ret << "\nDefault column: " << defCols[0];
         else {
            ret << "\nDefault columns:\n";
            for (auto &&col : defCols) {
               ret << " - " << col << "\n";
            }
         }
      }
   } else if (auto ds = tdf->fDataSource) {
      ret << "A data frame associated to the data source \"" << cling::printValue(ds) << "\"";
   } else {
      ret << "An empty data frame that will create " << df.GetNEmptyEntries() << " entries\n";
   }

   return ret.str();
}
} // namespace cling<|MERGE_RESOLUTION|>--- conflicted
+++ resolved
@@ -1692,11 +1692,7 @@
 ///~~~
 ROOT::RDataFrame FromSpec(const std::string &jsonFile)
 {
-<<<<<<< HEAD
-   const nlohmann::json fullData = nlohmann::json::parse(std::ifstream(jsonFile));
-=======
    const nlohmann::ordered_json fullData = nlohmann::ordered_json::parse(std::ifstream(jsonFile));
->>>>>>> 49ae85f5
    if (!fullData.contains("samples") || fullData["samples"].size() == 0) {
       throw std::runtime_error(
          R"(The input specification does not contain any samples. Please provide the samples in the specification like:
@@ -1713,11 +1709,7 @@
          "metadata": {"lumi": 0.5, }
       },
       ...
-<<<<<<< HEAD
-    },
-=======
    },
->>>>>>> 49ae85f5
 })");
    }
 
