// Author: Enrico Guiraud, Danilo Piparo CERN  12/2016

/*************************************************************************
 * Copyright (C) 1995-2018, Rene Brun and Fons Rademakers.               *
 * All rights reserved.                                                  *
 *                                                                       *
 * For the licensing terms see $ROOTSYS/LICENSE.                         *
 * For the list of contributors see $ROOTSYS/README/CREDITS.             *
 *************************************************************************/

#include "ROOT/InternalTreeUtils.hxx"
#include "ROOT/RDataFrame.hxx"
#include "ROOT/RDataSource.hxx"
#include "ROOT/RDF/RDatasetSpec.hxx"
#include "ROOT/RDF/RInterface.hxx"
#include "ROOT/RDF/RLoopManager.hxx"
#include "ROOT/RDF/Utils.hxx"
#include "ROOT/RStringView.hxx"
#include "TChain.h"
#include "TDirectory.h"
#include "RtypesCore.h" // for ULong64_t
#include "TTree.h"

#include <fstream>           // std::ifstream
#include <nlohmann/json.hpp> // nlohmann::json::parse
#include <memory>  // for make_shared, allocator, shared_ptr
#include <ostream> // ostringstream
#include <stdexcept>
#include <string>
#include <vector>

// clang-format off
/**
* \class ROOT::RDataFrame
* \ingroup dataframe
* \brief ROOT's RDataFrame offers a modern, high-level interface for analysis of data stored in TTree , CSV and other data formats, in C++ or Python.

In addition, multi-threading and other low-level optimisations allow users to exploit all the resources available
on their machines completely transparently.<br>
Skip to the [class reference](#reference) or keep reading for the user guide.

In a nutshell:
~~~{.cpp}
ROOT::EnableImplicitMT(); // Tell ROOT you want to go parallel
ROOT::RDataFrame d("myTree", "file_*.root"); // Interface to TTree and TChain
auto myHisto = d.Histo1D("Branch_A"); // This books the (lazy) filling of a histogram
myHisto->Draw(); // Event loop is run here, upon first access to a result
~~~

Calculations are expressed in terms of a type-safe *functional chain of actions and transformations*, RDataFrame takes
care of their execution. The implementation automatically puts in place several low level optimisations such as
multi-thread parallelization and caching.

\htmlonly
<a href="https://doi.org/10.5281/zenodo.260230"><img src="https://zenodo.org/badge/DOI/10.5281/zenodo.260230.svg"
alt="DOI"></a>
\endhtmlonly

## For the impatient user
You can directly see RDataFrame in action in our [tutorials](https://root.cern.ch/doc/master/group__tutorial__dataframe.html), in C++ or Python.

## Table of Contents
- [Cheat sheet](\ref cheatsheet)
- [Introduction](\ref introduction)
- [Crash course](\ref crash-course)
- [Working with collections](\ref collections)
- [Transformations: manipulating data](\ref transformations)
- [Actions: getting results](\ref actions)
- [Distributed execution in Python](\ref distrdf)
- [Performance tips and parallel execution](\ref parallel-execution)
- [More features](\ref more-features)
   - [Systematic variations](\ref systematics)
   - [RDataFrame objects as function arguments and return values](\ref rnode)
   - [Storing RDataFrame objects in collections](\ref RDFCollections)
   - [Executing callbacks every N events](\ref callbacks)
   - [Default column lists](\ref default-branches)
   - [Special helper columns: `rdfentry_` and `rdfslot_`](\ref helper-cols)
   - [Just-in-time compilation: column type inference and explicit declaration of column types](\ref jitting)
   - [User-defined custom actions](\ref generic-actions)
   - [Dataset joins with friend trees](\ref friends)
   - [Reading data formats other than ROOT trees](\ref other-file-formats)
   - [Computation graphs (storing and reusing sets of transformations)](\ref callgraphs)
   - [Visualizing the computation graph](\ref representgraph)
   - [Activating RDataFrame execution logs](\ref rdf-logging)
   - [Creating an RDataFrame from a dataset specification file](\ref rdf-from-spec)
   - [Adding a progress bar](\ref progressbar)
- [Efficient analysis in Python](\ref python)
- <a class="el" href="classROOT_1_1RDataFrame.html#reference" onclick="javascript:toggleInherit('pub_methods_classROOT_1_1RDF_1_1RInterface')">Class reference</a>

\anchor cheatsheet
## Cheat sheet
These are the operations which can be performed with RDataFrame.

### Transformations
Transformations are a way to manipulate the data.

| **Transformation** | **Description** |
|------------------|--------------------|
| Alias() | Introduce an alias for a particular column name. |
| Define() | Create a new column in the dataset. Example usages include adding a column that contains the invariant mass of a particle, or a selection of elements of an array (e.g. only the `pt`s of "good" muons). |
| DefinePerSample() | Define a new column that is updated when the input sample changes, e.g. when switching tree being processed in a chain. |
| DefineSlot() | Same as Define(), but the user-defined function must take an extra `unsigned int slot` as its first parameter. `slot` will take a different value, `0` to `nThreads - 1`, for each thread of execution. This is meant as a helper in writing thread-safe Define() transformation when using RDataFrame after ROOT::EnableImplicitMT(). DefineSlot() works just as well with single-thread execution: in that case `slot` will always be `0`.  |
| DefineSlotEntry() | Same as DefineSlot(), but the entry number is passed in addition to the slot number. This is meant as a helper in case the expression depends on the entry number. For details about entry numbers in multi-threaded runs, see [here](\ref helper-cols). |
| Filter() | Filter rows based on user-defined conditions. |
| Range() | Filter rows based on entry number (single-thread only). |
| Redefine() | Overwrite the value and/or type of an existing column. See Define() for more information. |
| RedefineSlot() | Overwrite the value and/or type of an existing column. See DefineSlot() for more information. |
| RedefineSlotEntry() | Overwrite the value and/or type of an existing column. See DefineSlotEntry() for more information. |
| Vary() | Register systematic variations for an existing column. Varied results are then extracted via VariationsFor(). |


### Actions
Actions aggregate data into a result. Each one is described in more detail in the reference guide.

In the following, whenever we say an action "returns" something, we always mean it returns a smart pointer to it. Actions only act on events that pass all preceding filters.

Lazy actions only trigger the event loop when one of the results is accessed for the first time, making it easy to
produce many different results in one event loop. Instant actions trigger the event loop instantly.


| **Lazy action** | **Description** |
|------------------|-----------------|
| Aggregate() | Execute a user-defined accumulation operation on the processed column values. |
| Book() | Book execution of a custom action using a user-defined helper object. |
| Cache() | Cache column values in memory. Custom columns can be cached as well, filtered entries are not cached. Users can specify which columns to save (default is all). |
| Count() | Return the number of events processed. Useful e.g. to get a quick count of the number of events passing a Filter. |
| Display() | Provides a printable representation of the dataset contents. The method returns a ROOT::RDF::RDisplay() instance which can print a tabular representation of the data or return it as a string. |
| Fill() | Fill a user-defined object with the values of the specified columns, as if by calling `Obj.Fill(col1, col2, ...)`. |
| Graph() | Fills a TGraph with the two columns provided. If multi-threading is enabled, the order of the points may not be the one expected, it is therefore suggested to sort if before drawing. |
| GraphAsymmErrors() | Fills a TGraphAsymmErrors. If multi-threading is enabled, the order of the points may not be the one expected, it is therefore suggested to sort if before drawing. |
| Histo1D(), Histo2D(), Histo3D() | Fill a one-, two-, three-dimensional histogram with the processed column values. |
| HistoND() | Fill an N-dimensional histogram with the processed column values. |
| Max() | Return the maximum of processed column values. If the type of the column is inferred, the return type is `double`, the type of the column otherwise.|
| Mean() | Return the mean of processed column values.|
| Min() | Return the minimum of processed column values. If the type of the column is inferred, the return type is `double`, the type of the column otherwise.|
| Profile1D(), Profile2D() | Fill a one- or two-dimensional profile with the column values that passed all filters. |
| Reduce() | Reduce (e.g. sum, merge) entries using the function (lambda, functor...) passed as argument. The function must have signature `T(T,T)` where `T` is the type of the column. Return the final result of the reduction operation. An optional parameter allows initialization of the result object to non-default values. |
| Report() | Obtain statistics on how many entries have been accepted and rejected by the filters. See the section on [named filters](#named-filters-and-cutflow-reports) for a more detailed explanation. The method returns a ROOT::RDF::RCutFlowReport instance which can be queried programmatically to get information about the effects of the individual cuts. |
| Stats() | Return a TStatistic object filled with the input columns. |
| StdDev() | Return the unbiased standard deviation of the processed column values. |
| Sum() | Return the sum of the values in the column. If the type of the column is inferred, the return type is `double`, the type of the column otherwise. |
| Take() | Extract a column from the dataset as a collection of values, e.g. a `std::vector<float>` for a column of type `float`. |

| **Instant action** | **Description** |
|---------------------|-----------------|
| Foreach() | Execute a user-defined function on each entry. Users are responsible for the thread-safety of this callable when executing with implicit multi-threading enabled. |
| ForeachSlot() | Same as Foreach(), but the user-defined function must take an extra `unsigned int slot` as its first parameter. `slot` will take a different value, `0` to `nThreads - 1`, for each thread of execution. This is meant as a helper in writing thread-safe Foreach() actions when using RDataFrame after ROOT::EnableImplicitMT(). ForeachSlot() works just as well with single-thread execution: in that case `slot` will always be `0`. |
| Snapshot() | Write the processed dataset to disk, in a new TTree and TFile. Custom columns can be saved as well, filtered entries are not saved. Users can specify which columns to save (default is all). Snapshot, by default, overwrites the output file if it already exists. Snapshot() can be made *lazy* setting the appropriate flag in the snapshot options.|


### Queries

These operations do not modify the dataframe or book computations but simply return information on the RDataFrame object.

| **Operation** | **Description** |
|---------------------|-----------------|
| Describe() | Get useful information describing the dataframe, e.g. columns and their types. |
| GetColumnNames() | Get the names of all the available columns of the dataset. |
| GetColumnType() | Return the type of a given column as a string. |
| GetColumnTypeNamesList() | Return the list of type names of columns in the dataset. |
| GetDefinedColumnNames() | Get the names of all the defined columns. |
| GetFilterNames() | Return the names of all filters in the computation graph. |
| GetNRuns() | Return the number of event loops run by this RDataFrame instance so far. |
| GetNSlots() | Return the number of processing slots that RDataFrame will use during the event loop (i.e. the concurrency level). |
| SaveGraph() | Store the computation graph of an RDataFrame in [DOT format (graphviz)](https://en.wikipedia.org/wiki/DOT_(graph_description_language)) for easy inspection. See the [relevant section](\ref representgraph) for details. |

\anchor introduction
## Introduction
Users define their analysis as a sequence of operations to be performed on the dataframe object; the framework
takes care of the management of the loop over entries as well as low-level details such as I/O and parallelization.
RDataFrame provides methods to perform most common operations required by ROOT analyses;
at the same time, users can just as easily specify custom code that will be executed in the event loop.

RDataFrame is built with a *modular* and *flexible* workflow in mind, summarised as follows:

1. Construct a dataframe object by specifying a dataset. RDataFrame supports TTree as well as TChain, [CSV files](https://root.cern/doc/master/df014__CSVDataSource_8C.html), [SQLite files](https://root.cern/doc/master/df027__SQliteDependencyOverVersion_8C.html), [RNTuples](https://root.cern/doc/master/structROOT_1_1Experimental_1_1RNTuple.html), and it can be extended to custom data formats. From Python, [NumPy arrays can be imported into RDataFrame](https://root.cern/doc/master/df032__MakeNumpyDataFrame_8py.html) as well.

2. Transform the dataframe by:

   - [Applying filters](https://root.cern/doc/master/classROOT_1_1RDataFrame.html#transformations). This selects only specific rows of the dataset.

   - [Creating custom columns](https://root.cern/doc/master/classROOT_1_1RDataFrame.html#transformations). Custom columns can, for example, contain the results of a computation that must be performed for every row of the dataset.

3. [Produce results](https://root.cern/doc/master/classROOT_1_1RDataFrame.html#actions). *Actions* are used to aggregate data into results. Most actions are *lazy*, i.e. they are not executed on the spot, but registered with RDataFrame and executed only when a result is accessed for the first time.

Make sure to book all transformations and actions before you access the contents of any of the results. This lets RDataFrame accumulate work and then produce all results at the same time, upon first access to any of them.

The following table shows how analyses based on TTreeReader and TTree::Draw() translate to RDataFrame. Follow the
[crash course](#crash-course) to discover more idiomatic and flexible ways to express analyses with RDataFrame.
<table>
<tr>
   <td>
      <b>TTreeReader</b>
   </td>
   <td>
      <b>ROOT::RDataFrame</b>
   </td>
</tr>
<tr>
   <td>
~~~{.cpp}
TTreeReader reader("myTree", file);
TTreeReaderValue<A_t> a(reader, "A");
TTreeReaderValue<B_t> b(reader, "B");
TTreeReaderValue<C_t> c(reader, "C");
while(reader.Next()) {
   if(IsGoodEvent(*a, *b, *c))
      DoStuff(*a, *b, *c);
}
~~~
   </td>
   <td>
~~~{.cpp}
ROOT::RDataFrame d("myTree", file, {"A", "B", "C"});
d.Filter(IsGoodEvent).Foreach(DoStuff);
~~~
   </td>
</tr>
<tr>
   <td>
      <b>TTree::Draw</b>
   </td>
   <td>
      <b>ROOT::RDataFrame</b>
   </td>
</tr>
<tr>
   <td>
~~~{.cpp}
auto *tree = file->Get<TTree>("myTree");
tree->Draw("x", "y > 2");
~~~
   </td>
   <td>
~~~{.cpp}
ROOT::RDataFrame df("myTree", file);
auto h = df.Filter("y > 2").Histo1D("x");
h->Draw()
~~~
   </td>
</tr>
<tr>
   <td>
~~~{.cpp}
tree->Draw("jet_eta", "weight*(event == 1)");
~~~
   </td>
   <td>
~~~{.cpp}
df.Filter("event == 1").Histo1D("jet_eta", "weight");
// or the fully compiled version:
df.Filter([] (ULong64_t e) { return e == 1; }, {"event"}).Histo1D<RVec<float>>("jet_eta", "weight");
~~~
   </td>
</tr>
<tr>
   <td>
~~~{cpp}
// object selection: for each event, fill histogram with array of selected pts
tree->Draw('Muon_pt', 'Muon_pt > 100')
~~~
   </td>
   <td>
~~~{cpp}
// with RDF, arrays are read as ROOT::VecOps::RVec objects
df.Define("good_pt", "Muon_pt[Muon_pt > 100]").Histo1D("good_pt")
~~~
   </td>
</tr>
</table>

\anchor crash-course
## Crash course
All snippets of code presented in the crash course can be executed in the ROOT interpreter. Simply precede them with
~~~{.cpp}
using namespace ROOT; // RDataFrame's namespace
~~~
which is omitted for brevity. The terms "column" and "branch" are used interchangeably.

### Creating an RDataFrame
RDataFrame's constructor is where the user specifies the dataset and, optionally, a default set of columns that
operations should work with. Here are the most common methods to construct an RDataFrame object:
~~~{.cpp}
// single file -- all constructors are equivalent
TFile *f = TFile::Open("file.root");
TTree *t = f.Get<TTree>("treeName");

RDataFrame d1("treeName", "file.root");
RDataFrame d2("treeName", f); // same as TTreeReader
RDataFrame d3(*t);

// multiple files -- all constructors are equivalent
TChain chain("myTree");
chain.Add("file1.root");
chain.Add("file2.root");

RDataFrame d4("myTree", {"file1.root", "file2.root"});
std::vector<std::string> files = {"file1.root", "file2.root"};
RDataFrame d5("myTree", files);
RDataFrame d6("myTree", "file*.root"); // the glob is passed as-is to TChain's constructor
RDataFrame d7(chain);
~~~
Additionally, users can construct an RDataFrame with no data source by passing an integer number. This is the number of rows that
will be generated by this RDataFrame.
~~~{.cpp}
RDataFrame d(10); // a RDF with 10 entries (and no columns/branches, for now)
d.Foreach([] { static int i = 0; std::cout << i++ << std::endl; }); // silly example usage: count to ten
~~~
This is useful to generate simple datasets on the fly: the contents of each event can be specified with Define() (explained below). For example, we have used this method to generate [Pythia](https://pythia.org/) events and write them to disk in parallel (with the Snapshot action).

For data sources other than TTrees and TChains, RDataFrame objects are constructed using ad-hoc factory functions (see e.g. FromCSV(), FromSqlite(), FromArrow()):

~~~{.cpp}
auto df = ROOT::RDF::FromCSV("input.csv");
// use df as usual
~~~

### Filling a histogram
Let's now tackle a very common task, filling a histogram:
~~~{.cpp}
// Fill a TH1D with the "MET" branch
RDataFrame d("myTree", "file.root");
auto h = d.Histo1D("MET");
h->Draw();
~~~
The first line creates an RDataFrame associated to the TTree "myTree". This tree has a branch named "MET".

Histo1D() is an *action*; it returns a smart pointer (a ROOT::RDF::RResultPtr, to be precise) to a TH1D histogram filled
with the `MET` of all events. If the quantity stored in the column is a collection (e.g. a vector or an array), the
histogram is filled with all vector elements for each event.

You can use the objects returned by actions as if they were pointers to the desired results. There are many other
possible [actions](\ref cheatsheet), and all their results are wrapped in smart pointers; we'll see why in a minute.

### Applying a filter
Let's say we want to cut over the value of branch "MET" and count how many events pass this cut. This is one way to do it:
~~~{.cpp}
RDataFrame d("myTree", "file.root");
auto c = d.Filter("MET > 4.").Count(); // computations booked, not run
std::cout << *c << std::endl; // computations run here, upon first access to the result
~~~
The filter string (which must contain a valid C++ expression) is applied to the specified columns for each event;
the name and types of the columns are inferred automatically. The string expression is required to return a `bool`
which signals whether the event passes the filter (`true`) or not (`false`).

You can think of your data as "flowing" through the chain of calls, being transformed, filtered and finally used to
perform actions. Multiple Filter() calls can be chained one after another.

Using string filters is nice for simple things, but they are limited to specifying the equivalent of a single return
statement or the body of a lambda, so it's cumbersome to use strings with more complex filters. They also add a small
runtime overhead, as ROOT needs to just-in-time compile the string into C++ code. When more freedom is required or
runtime performance is very important, a C++ callable can be specified instead (a lambda in the following snippet,
but it can be any kind of function or even a functor class), together with a list of column names.
This snippet is analogous to the one above:
~~~{.cpp}
RDataFrame d("myTree", "file.root");
auto metCut = [](double x) { return x > 4.; }; // a C++11 lambda function checking "x > 4"
auto c = d.Filter(metCut, {"MET"}).Count();
std::cout << *c << std::endl;
~~~

An example of a more complex filter expressed as a string containing C++ code is shown below

~~~{.cpp}
RDataFrame d("myTree", "file.root");
auto df = d.Define("p", "std::array<double, 4> p{px, py, pz}; return p;")
           .Filter("double p2 = 0.0; for (auto&& x : p) p2 += x*x; return sqrt(p2) < 10.0;");
~~~

The code snippet above defines a column `p` that is a fixed-size array using the component column names and then
filters on its magnitude by looping over its elements. It must be noted that the usage of strings to define columns
like the one above is currently the only possibility when using PyROOT. When writing expressions as such, only constants
and data coming from other columns in the dataset can be involved in the code passed as a string. Local variables and
functions cannot be used, since the interpreter will not know how to find them. When capturing local state is necessary,
it must first be declared to the ROOT C++ interpreter.

More information on filters and how to use them to automatically generate cutflow reports can be found [below](#Filters).

### Defining custom columns
Let's now consider the case in which "myTree" contains two quantities "x" and "y", but our analysis relies on a derived
quantity `z = sqrt(x*x + y*y)`. Using the Define() transformation, we can create a new column in the dataset containing
the variable "z":
~~~{.cpp}
RDataFrame d("myTree", "file.root");
auto sqrtSum = [](double x, double y) { return sqrt(x*x + y*y); };
auto zMean = d.Define("z", sqrtSum, {"x","y"}).Mean("z");
std::cout << *zMean << std::endl;
~~~
Define() creates the variable "z" by applying `sqrtSum` to "x" and "y". Later in the chain of calls we refer to
variables created with Define() as if they were actual tree branches/columns, but they are evaluated on demand, at most
once per event. As with filters, Define() calls can be chained with other transformations to create multiple custom
columns. Define() and Filter() transformations can be concatenated and intermixed at will.

As with filters, it is possible to specify new columns as string expressions. This snippet is analogous to the one above:
~~~{.cpp}
RDataFrame d("myTree", "file.root");
auto zMean = d.Define("z", "sqrt(x*x + y*y)").Mean("z");
std::cout << *zMean << std::endl;
~~~

Again the names of the columns used in the expression and their types are inferred automatically. The string must be
valid C++ and it is just-in-time compiled. The process has a small runtime overhead and like with filters it is currently the only possible approach when using PyROOT.

Previously, when showing the different ways an RDataFrame can be created, we showed a constructor that takes a
number of entries as a parameter. In the following example we show how to combine such an "empty" RDataFrame with Define()
transformations to create a dataset on the fly. We then save the generated data on disk using the Snapshot() action.
~~~{.cpp}
RDataFrame d(100); // an RDF that will generate 100 entries (currently empty)
int x = -1;
auto d_with_columns = d.Define("x", [&x] { return ++x; })
                       .Define("xx", [&x] { return x*x; });
d_with_columns.Snapshot("myNewTree", "newfile.root");
~~~
This example is slightly more advanced than what we have seen so far. First, it makes use of lambda captures (a
simple way to make external variables available inside the body of C++ lambdas) to act on the same variable `x` from
both Define() transformations. Second, we have *stored* the transformed dataframe in a variable. This is always
possible, since at each point of the transformation chain users can store the status of the dataframe for further use (more
on this [below](#callgraphs)).

You can read more about defining new columns [here](#custom-columns).

\image html RDF_Graph.png "A graph composed of two branches, one starting with a filter and one with a define. The end point of a branch is always an action."


### Running on a range of entries
It is sometimes necessary to limit the processing of the dataset to a range of entries. For this reason, the RDataFrame
offers the concept of ranges as a node of the RDataFrame chain of transformations; this means that filters, columns and
actions can be concatenated to and intermixed with Range()s. If a range is specified after a filter, the range will act
exclusively on the entries passing the filter -- it will not even count the other entries! The same goes for a Range()
hanging from another Range(). Here are some commented examples:
~~~{.cpp}
RDataFrame d("myTree", "file.root");
// Here we store a dataframe that loops over only the first 30 entries in a variable
auto d30 = d.Range(30);
// This is how you pick all entries from 15 onwards
auto d15on = d.Range(15, 0);
// We can specify a stride too, in this case we pick an event every 3
auto d15each3 = d.Range(0, 15, 3);
~~~
Note that ranges are not available when multi-threading is enabled. More information on ranges is available
[here](#ranges).

### Executing multiple actions in the same event loop
As a final example let us apply two different cuts on branch "MET" and fill two different histograms with the "pt_v" of
the filtered events.
By now, you should be able to easily understand what is happening:
~~~{.cpp}
RDataFrame d("treeName", "file.root");
auto h1 = d.Filter("MET > 10").Histo1D("pt_v");
auto h2 = d.Histo1D("pt_v");
h1->Draw();       // event loop is run once here
h2->Draw("SAME"); // no need to run the event loop again
~~~
RDataFrame executes all above actions by **running the event-loop only once**. The trick is that actions are not
executed at the moment they are called, but they are **lazy**, i.e. delayed until the moment one of their results is
accessed through the smart pointer. At that time, the event loop is triggered and *all* results are produced
simultaneously.

It is therefore good practice to declare all your transformations and actions *before* accessing their results, allowing
RDataFrame to run the loop once and produce all results in one go.

### Going parallel
Let's say we would like to run the previous examples in parallel on several cores, dividing events fairly between cores.
The only modification required to the snippets would be the addition of this line *before* constructing the main
dataframe object:
~~~{.cpp}
ROOT::EnableImplicitMT();
~~~
Simple as that. More details are given [below](#parallel-execution).

\anchor collections
## Working with collections and object selections

RDataFrame reads collections as the special type [ROOT::RVec](https://root.cern/doc/master/classROOT_1_1VecOps_1_1RVec.html): for example, a column containing an array of floating point numbers can be read as a ROOT::RVecF. C-style arrays (with variable or static size), STL vectors and most other collection types can be read this way.

RVec is a container similar to std::vector (and can be used just like a std::vector) but it also offers a rich interface to operate on the array elements in a vectorised fashion, similarly to Python's NumPy arrays.

For example, to fill a histogram with the "pt" of selected particles for each event, Define() can be used to create a column that contains the desired array elements as follows:

~~~{.cpp}
// h is filled with all the elements of `good_pts`, for each event
auto h = df.Define("good_pts", [](const ROOT::RVecF &pt) { return pt[pt > 0]; })
           .Histo1D("good_pts");
~~~

And in Python:

~~~{.py}
h = df.Define("good_pts", "pt[pt > 0]").Histo1D("good_pts")
~~~

Learn more at ROOT::VecOps::RVec.

\anchor transformations
## Transformations: manipulating data
\anchor Filters
### Filters
A filter is created through a call to `Filter(f, columnList)` or `Filter(filterString)`. In the first overload, `f` can
be a function, a lambda expression, a functor class, or any other callable object. It must return a `bool` signalling
whether the event has passed the selection (`true`) or not (`false`). It should perform "read-only" operations on the
columns, and should not have side-effects (e.g. modification of an external or static variable) to ensure correctness
when implicit multi-threading is active. The second overload takes a string with a valid C++ expression in which column
names are used as variable names (e.g. `Filter("x[0] + x[1] > 0")`). This is a convenience feature that comes with a
certain runtime overhead: C++ code has to be generated on the fly from this expression before using it in the event
loop. See the paragraph about "Just-in-time compilation" below for more information.

RDataFrame only evaluates filters when necessary: if multiple filters are chained one after another, they are executed
in order and the first one returning `false` causes the event to be discarded and triggers the processing of the next
entry. If multiple actions or transformations depend on the same filter, that filter is not executed multiple times for
each entry: after the first access it simply serves a cached result.

\anchor named-filters-and-cutflow-reports
#### Named filters and cutflow reports
An optional string parameter `name` can be passed to the Filter() method to create a **named filter**. Named filters
work as usual, but also keep track of how many entries they accept and reject.

Statistics are retrieved through a call to the Report() method:

- when Report() is called on the main RDataFrame object, it returns a ROOT::RDF::RResultPtr<RCutFlowReport> relative to all
named filters declared up to that point
- when called on a specific node (e.g. the result of a Define() or Filter()), it returns a ROOT::RDF::RResultPtr<RCutFlowReport>
relative all named filters in the section of the chain between the main RDataFrame and that node (included).

Stats are stored in the same order as named filters have been added to the graph, and *refer to the latest event-loop*
that has been run using the relevant RDataFrame.

\anchor ranges
### Ranges
When RDataFrame is not being used in a multi-thread environment (i.e. no call to EnableImplicitMT() was made),
Range() transformations are available. These act very much like filters but instead of basing their decision on
a filter expression, they rely on `begin`,`end` and `stride` parameters.

- `begin`: initial entry number considered for this range.
- `end`: final entry number (excluded) considered for this range. 0 means that the range goes until the end of the dataset.
- `stride`: process one entry of the [begin, end) range every `stride` entries. Must be strictly greater than 0.

The actual number of entries processed downstream of a Range() node will be `(end - begin)/stride` (or less if less
entries than that are available).

Note that ranges act "locally", not based on the global entry count: `Range(10,50)` means "skip the first 10 entries
*that reach this node*, let the next 40 entries pass, then stop processing". If a range node hangs from a filter node,
and the range has a `begin` parameter of 10, that means the range will skip the first 10 entries *that pass the
preceding filter*.

Ranges allow "early quitting": if all branches of execution of a functional graph reached their `end` value of
processed entries, the event-loop is immediately interrupted. This is useful for debugging and quick data explorations.

\anchor custom-columns
### Custom columns
Custom columns are created by invoking `Define(name, f, columnList)`. As usual, `f` can be any callable object
(function, lambda expression, functor class...); it takes the values of the columns listed in `columnList` (a list of
strings) as parameters, in the same order as they are listed in `columnList`. `f` must return the value that will be
assigned to the temporary column.

A new variable is created called `name`, accessible as if it was contained in the dataset from subsequent
transformations/actions.

Use cases include:
- caching the results of complex calculations for easy and efficient multiple access
- extraction of quantities of interest from complex objects
- branch aliasing, i.e. changing the name of a branch

An exception is thrown if the `name` of the new column/branch is already in use for another branch in the TTree.

It is also possible to specify the quantity to be stored in the new temporary column as a C++ expression with the method
`Define(name, expression)`. For example this invocation

~~~{.cpp}
df.Define("pt", "sqrt(px*px + py*py)");
~~~

will create a new column called "pt" the value of which is calculated starting from the columns px and py. The system
builds a just-in-time compiled function starting from the expression after having deduced the list of necessary branches
from the names of the variables specified by the user.

#### Custom columns as function of slot and entry number

It is possible to create custom columns also as a function of the processing slot and entry numbers. The methods that can
be invoked are:
- `DefineSlot(name, f, columnList)`. In this case the callable f has this signature `R(unsigned int, T1, T2, ...)`: the
first parameter is the slot number which ranges from 0 to ROOT::GetThreadPoolSize() - 1.
- `DefineSlotEntry(name, f, columnList)`. In this case the callable f has this signature `R(unsigned int, ULong64_t,
T1, T2, ...)`: the first parameter is the slot number while the second one the number of the entry being processed.

\anchor actions
## Actions: getting results
### Instant and lazy actions
Actions can be **instant** or **lazy**. Instant actions are executed as soon as they are called, while lazy actions are
executed whenever the object they return is accessed for the first time. As a rule of thumb, actions with a return value
are lazy, the others are instant.

### Return type of a lazy action

When a lazy action is called, it returns a \link ROOT::RDF::RResultPtr ROOT::RDF::RResultPtr<T>\endlink, where T is the
type of the result of the action. The final result will be stored in the `RResultPtr` and can be retrieved by
dereferencing it or via its `GetValue` method.

### Actions that return collections

If the type of the return value of an action is a collection, e.g. `std::vector<int>`, you can iterate its elements
directly through the wrapping `RResultPtr`:

~~~{.cpp}
ROOT::RDataFrame df{5};
auto df1 = df.Define("x", []{ return 42; });
for (const auto &el: df1.Take<int>("x")){
   std::cout << "Element: " << el << "\n";
}
~~~

~~~{.py}
df = ROOT.RDataFrame(5).Define("x", "42")
for el in df.Take[int]("x"):
    print(f"Element: {el}")
~~~

\anchor distrdf
## Distributed execution

RDataFrame applications can be executed in parallel through distributed computing frameworks on a set of remote machines
thanks to the Python package `ROOT.RDF.Experimental.Distributed`. This experimental, **Python-only** package allows to scale the
optimized performance RDataFrame can achieve on a single machine to multiple nodes at the same time. It is designed so
that different backends can be easily plugged in, currently supporting [Apache Spark](http://spark.apache.org/) and
[Dask](https://dask.org/). To make use of distributed RDataFrame, you only need to switch `ROOT.RDataFrame` with
the backend-specific `RDataFrame` of your choice, for example:

~~~{.py}
import ROOT

# Point RDataFrame calls to the Spark specific RDataFrame
RDataFrame = ROOT.RDF.Experimental.Distributed.Spark.RDataFrame

# It still accepts the same constructor arguments as traditional RDataFrame
df = RDataFrame("mytree", "myfile.root")

# Continue the application with the traditional RDataFrame API
sum = df.Filter("x > 10").Sum("y")
h = df.Histo1D(("name", "title", 10, 0, 10), "x")

print(sum.GetValue())
h.Draw()
~~~

The main goal of this package is to support running any RDataFrame application distributedly. Nonetheless, not all
parts of the RDataFrame API currently work with this package. The subset that is currently available is:
- AsNumpy
- Count
- Define
- DefinePerSample
- Filter
- Graph
- Histo[1,2,3]D
- HistoND
- Max
- Mean
- Min
- Profile[1,2,3]D
- Redefine
- Snapshot
- Stats
- StdDev
- Sum
- Systematic variations: Vary and [VariationsFor](\ref ROOT::RDF::Experimental::VariationsFor).
- Parallel submission of distributed graphs: [RunGraphs](\ref ROOT::RDF::RunGraphs).
- Information about the dataframe: GetColumnNames.

with support for more operations coming in the future. Data sources other than TTree and TChain (e.g. CSV, RNTuple) are
currently not supported.

\note The distributed RDataFrame module requires at least Python version 3.8.

### Connecting to a Spark cluster

In order to distribute the RDataFrame workload, you can connect to a Spark cluster you have access to through the
official [Spark API](https://spark.apache.org/docs/latest/rdd-programming-guide.html#initializing-spark), then hook the
connection instance to the distributed `RDataFrame` object like so:

~~~{.py}
import pyspark
import ROOT

# Create a SparkContext object with the right configuration for your Spark cluster
conf = SparkConf().setAppName(appName).setMaster(master)
sc = SparkContext(conf=conf)

# Point RDataFrame calls to the Spark specific RDataFrame
RDataFrame = ROOT.RDF.Experimental.Distributed.Spark.RDataFrame

# The Spark RDataFrame constructor accepts an optional "sparkcontext" parameter
# and it will distribute the application to the connected cluster
df = RDataFrame("mytree", "myfile.root", sparkcontext = sc)
~~~

If an instance of [SparkContext](https://spark.apache.org/docs/latest/api/python/reference/api/pyspark.SparkContext.html)
is not provided, the default behaviour is to create one in the background for you.

### Connecting to a Dask cluster

Similarly, you can connect to a Dask cluster by creating your own connection object which internally operates with one
of the cluster schedulers supported by Dask (more information in the
[Dask distributed docs](http://distributed.dask.org/en/stable/)):

~~~{.py}
import ROOT
from dask.distributed import Client

# Point RDataFrame calls to the Dask specific RDataFrame
RDataFrame = ROOT.RDF.Experimental.Distributed.Dask.RDataFrame

# In a Python script the Dask client needs to be initalized in a context
# Jupyter notebooks / Python session don't need this
if __name__ == "__main__":
    # With an already setup cluster that exposes a Dask scheduler endpoint
    client = Client("dask_scheduler.domain.com:8786")

    # The Dask RDataFrame constructor accepts the Dask Client object as an optional argument
    df = RDataFrame("mytree","myfile.root", daskclient=client)
    # Proceed as usual
    df.Define("x","someoperation").Histo1D(("name", "title", 10, 0, 10), "x")
~~~

If an instance of [distributed.Client](http://distributed.dask.org/en/stable/api.html#distributed.Client) is not
provided to the RDataFrame object, it will be created for you and it will run the computations in the local machine
using all cores available.

### Choosing the number of distributed tasks

A distributed RDataFrame has internal logic to define in how many chunks the input dataset will be split before sending
tasks to the distributed backend. Each task reads and processes one of said chunks. The logic is backend-dependent, but
generically tries to infer how many cores are available in the cluster through the connection object. The number of
tasks will be equal to the inferred number of cores. There are cases where the connection object of the chosen backend
doesn't have information about the actual resources of the cluster. An example of this is when using Dask to connect to
a batch system. The client object created at the beginning of the application does not automatically know how many cores
will be available during distributed execution, since the jobs are submitted to the batch system after the creation of
the connection. In such cases, the logic is to default to process the whole dataset in 2 tasks.

The number of tasks submitted for distributed execution can be also set programmatically, by providing the optional
keyword argument `npartitions` when creating the RDataFrame object. This parameter is accepted irrespectively of the
backend used:

~~~{.py}
import ROOT

# Define correct imports and access the distributed RDataFrame appropriate for the
# backend used in the analysis
RDataFrame = ROOT.RDF.Experimental.Distributed.[BACKEND].RDataFrame

if __name__ == "__main__":
    # The `npartitions` optional argument tells the RDataFrame how many tasks are desired
    df = RDataFrame("mytree","myfile.root", npartitions=NPARTITIONS)
    # Proceed as usual
    df.Define("x","someoperation").Histo1D(("name", "title", 10, 0, 10), "x")
~~~

Note that when processing a TTree or TChain dataset, the `npartitions` value should not exceed the number of clusters in
the dataset. The number of clusters in a TTree can be retrieved by typing `rootls -lt myfile.root` at a command line.

### Distributed Snapshot

The Snapshot operation behaves slightly differently when executed distributedly. First off, it requires the path
supplied to the Snapshot call to be accessible from any worker of the cluster and from the client machine (in general
it should be provided as an absolute path). Another important difference is that `n` separate files will be produced,
where `n` is the number of dataset partitions. As with local RDataFrame, the result of a Snapshot on a distributed
RDataFrame is another distributed RDataFrame on which we can define a new computation graph and run more distributed
computations.

### Distributed RunGraphs

Submitting multiple distributed RDataFrame executions is supported through the RunGraphs function. Similarly to its
local counterpart, the function expects an iterable of objects representing an RDataFrame action. Each action will be
triggered concurrently to send multiple computation graphs to a distributed cluster at the same time:

~~~{.py}
import ROOT
RDataFrame = ROOT.RDF.Experimental.Distributed.Dask.RDataFrame
RunGraphs = ROOT.RDF.Experimental.Distributed.RunGraphs

# Create 3 different dataframes and book an histogram on each one
histoproxies = [
   RDataFrame(100)
         .Define("x", "rdfentry_")
         .Histo1D(("name", "title", 10, 0, 100), "x")
   for _ in range(4)
]

# Execute the 3 computation graphs
RunGraphs(histoproxies)
# Retrieve all the histograms in one go
histos = [histoproxy.GetValue() for histoproxy in histoproxies]
~~~

Every distributed backend supports this feature and graphs belonging to different backends can be still triggered with
a single call to RunGraphs (e.g. it is possible to send a Spark job and a Dask job at the same time).

### Histogram models in distributed mode

When calling a Histo*D operation in distributed mode, remember to pass to the function the model of the histogram to be
computed, e.g. the axis range and the number of bins:

~~~{.py}
import ROOT
RDataFrame = ROOT.RDF.Experimental.Distributed.[BACKEND].RDataFrame

if __name__ == "__main__":
    df = RDataFrame("mytree","myfile.root").Define("x","someoperation")
    # The model can be passed either as a tuple with the arguments in the correct order
    df.Histo1D(("name", "title", 10, 0, 10), "x")
    # Or by creating the specific struct
    model = ROOT.RDF.TH1DModel("name", "title", 10, 0, 10)
    df.Histo1D(model, "x")
~~~

Without this, two partial histograms resulting from two distributed tasks would have incompatible binning, thus leading
to errors when merging them. Failing to pass a histogram model will raise an error on the client side, before starting
the distributed execution.


\anchor parallel-execution
## Performance tips and parallel execution
As pointed out before in this document, RDataFrame can transparently perform multi-threaded event loops to speed up
the execution of its actions. Users have to call ROOT::EnableImplicitMT() *before* constructing the RDataFrame
object to indicate that it should take advantage of a pool of worker threads. **Each worker thread processes a distinct
subset of entries**, and their partial results are merged before returning the final values to the user.
There are no guarantees on the order in which threads will process the batches of entries.
In particular, note that this means that, for multi-thread event loops, there is no
guarantee on the order in which Snapshot() will _write_ entries: they could be scrambled with respect to the input dataset. The values of the special `rdfentry_` column will also not correspond to the entry numbers in the input dataset (e.g. TChain) in multi-thread runs.

\warning By default, RDataFrame will use as many threads as the hardware supports, using up **all** the resources on
a machine. This might be undesirable on shared computing resources such as a batch cluster. Therefore, when running on shared computing resources, use
~~~{.cpp}
ROOT::EnableImplicitMT(i)
~~~
replacing `i` with the number of CPUs/slots that were allocated for this job.

### Thread-safety of user-defined expressions
RDataFrame operations such as Histo1D() or Snapshot() are guaranteed to work correctly in multi-thread event loops.
User-defined expressions, such as strings or lambdas passed to Filter(), Define(), Foreach(), Reduce() or Aggregate()
will have to be thread-safe, i.e. it should be possible to call them concurrently from different threads.

Note that simple Filter() and Define() transformations will inherently satisfy this requirement: Filter() / Define()
expressions will often be *pure* in the functional programming sense (no side-effects, no dependency on external state),
which eliminates all risks of race conditions.

In order to facilitate writing of thread-safe operations, some RDataFrame features such as Foreach(), Define() or \link ROOT::RDF::RResultPtr::OnPartialResult OnPartialResult()\endlink
offer thread-aware counterparts (ForeachSlot(), DefineSlot(), \link ROOT::RDF::RResultPtr::OnPartialResultSlot OnPartialResultSlot()\endlink): their only difference is that they
will pass an extra `slot` argument (an unsigned integer) to the user-defined expression. When calling user-defined code
concurrently, RDataFrame guarantees that different threads will employ different values of the `slot` parameter,
where `slot` will be a number between 0 and `GetNSlots() - 1`.
In other words, within a slot, computation runs sequentially and events are processed sequentially.
Note that the same slot might be associated to different threads over the course of a single event loop, but two threads
will never receive the same slot at the same time.
This extra parameter might facilitate writing safe parallel code by having each thread write/modify a different
processing slot, e.g. a different element of a list. See [here](#generic-actions) for an example usage of ForeachSlot().

### Parallel execution of multiple RDataFrame event loops
A complex analysis may require multiple separate RDataFrame computation graphs to produce all desired results. This poses the challenge that the
event loops of each computation graph can be parallelized, but the different loops run sequentially, one after the other.
On many-core architectures it might be desirable to run different event loops concurrently to improve resource usage.
ROOT::RDF::RunGraphs() allows running multiple RDataFrame event loops concurrently:
~~~{.cpp}
ROOT::EnableImplicitMT();
ROOT::RDataFrame df1("tree1", "f1.root");
ROOT::RDataFrame df2("tree2", "f2.root");
auto histo1 = df1.Histo1D("x");
auto histo2 = df2.Histo1D("y");

// just accessing result pointers, the event loops of separate RDataFrames run one after the other
histo1->Draw(); // runs first multi-thread event loop
histo2->Draw(); // runs second multi-thread event loop

// alternatively, with ROOT::RDF::RunGraphs, event loops for separate computation graphs can run concurrently
ROOT::RDF::RunGraphs({histo1, histo2});
histo1->Draw(); // results can then be used as usual
~~~

### Performance considerations

To obtain the maximum performance out of RDataFrame, make sure to avoid just-in-time compiled versions of transformations and actions if at all possible.
For instance, `Filter("x > 0")` requires just-in-time compilation of the corresponding C++ logic, while the equivalent `Filter([](float x) { return x > 0.; }, {"x"})` does not.
Similarly, `Histo1D("x")` requires just-in-time compilation after the type of `x` is retrieved from the dataset, while `Histo1D<float>("x")` does not; the latter spelling
should be preferred for performance-critical applications.

Python applications cannot easily specify template parameters or pass C++ callables to RDataFrame.
See [Efficient analysis in Python](#python) for possible ways to speed up hot paths in this case.

Just-in-time compilation happens once, right before starting an event loop. To reduce the runtime cost of this step, make sure to book all operations *for all RDataFrame computation graphs*
before the first event loop is triggered: just-in-time compilation will happen once for all code required to be generated up to that point, also across different computation graphs.

Also make sure not to count the just-in-time compilation time (which happens once before the event loop and does not depend on the size of the dataset) as part of the event loop runtime (which scales with the size of the dataset). RDataFrame has an experimental logging feature that simplifies measuring the time spent in just-in-time compilation and in the event loop (as well as providing some more interesting information). See [Activating RDataFrame execution logs](\ref rdf-logging).

### Memory usage

There are two reasons why RDataFrame may consume more memory than expected. Firstly, each result is duplicated for each worker thread, which e.g. in case of many (possibly multi-dimensional) histograms with fine binning can result in visible memory consumption during the event loop. The thread-local copies of the results are destroyed when the final result is produced. Reducing the number of threads or using coarser binning will reduce the memory usage.

Secondly, just-in-time compilation of string expressions or non-templated actions (see the previous paragraph) causes Cling, ROOT's C++ interpreter, to allocate some memory for the generated code that is only released at the end of the application. This commonly results in memory usage creep in long-running applications that create many RDataFrames one after the other. Possible mitigations include creating and running each RDataFrame event loop in a sub-process, or booking all operations for all different RDataFrame computation graphs before the first event loop is triggered, so that the interpreter is invoked only once for all computation graphs:

~~~{.cpp}
// assuming df1 and df2 are separate computation graphs, do:
auto h1 = df1.Histo1D("x");
auto h2 = df2.Histo1D("y");
h1->Draw(); // we just-in-time compile everything needed by df1 and df2 here
h2->Draw("SAME");

// do not:
auto h1 = df1.Histo1D("x");
h1->Draw(); // we just-in-time compile here
auto h2 = df2.Histo1D("y");
h2->Draw("SAME"); // we just-in-time compile again here, as the second Histo1D call is new
~~~

\anchor more-features
## More features
Here is a list of the most important features that have been omitted in the "Crash course" for brevity.
You don't need to read all these to start using RDataFrame, but they are useful to save typing time and runtime.

\anchor systematics
### Systematic variations

Starting from ROOT v6.26, RDataFrame provides a flexible syntax to define systematic variations.
This is done in two steps: a) variations for one or more existing columns are registered via Vary() and b) variations
of normal RDataFrame results are extracted with a call to VariationsFor(). In between these steps, no other change
to the analysis code is required: the presence of systematic variations for certain columns is automatically propagated
through filters, defines and actions, and RDataFrame will take these dependencies into account when producing varied
results. VariationsFor() is included in header `ROOT/RDFHelpers.hxx`, which compiled C++ programs must include
explicitly.

An example usage of Vary() and VariationsFor() in C++:

~~~{.cpp}
auto nominal_hx =
   df.Vary("pt", "ROOT::RVecD{pt*0.9f, pt*1.1f}", {"down", "up"})
     .Filter("pt > pt_cut")
     .Define("x", someFunc, {"pt"})
     .Histo1D<float>("x");

// request the generation of varied results from the nominal
ROOT::RDF::Experimental::RResultMap<TH1D> hx = ROOT::RDF::Experimental::VariationsFor(nominal_hx);

// the event loop runs here, upon first access to any of the results or varied results:
hx["nominal"].Draw(); // same effect as nominal_hx->Draw()
hx["pt:down"].Draw("SAME");
hx["pt:up"].Draw("SAME");
~~~

A list of variation "tags" is passed as last argument to Vary(): they give a name to the varied values that are returned
as elements of an RVec of the appropriate type. The number of variation tags must correspond to the number of elements
the RVec returned by the expression (2 in the example above: the first element will correspond to tag "down", the second
to tag "up"). The _full_ variation name will be composed of the varied column name and the variation tags (e.g.
"pt:down", "pt:up" in this example). Python usage looks similar.

Note how we use the "pt" column as usual in the Filter() and Define() calls and we simply use "x" as the value to fill
the resulting histogram. To produce the varied results, RDataFrame will automatically execute the Filter and Define
calls for each variation and fill the histogram with values and cuts that depend on the variation.

There is no limitation to the complexity of a Vary() expression, and just like for Define() and Filter() calls users are
not limited to string expressions but they can also pass any valid C++ callable, including lambda functions and
complex functors. The callable can be applied to zero or more existing columns and it will always receive their
_nominal_ values in input.

#### Varying multiple columns in lockstep

In the following Python snippet we use the Vary() signature that allows varying multiple columns simultaneously or
"in lockstep":

~~~{.python}
df.Vary(["pt", "eta"],
        "RVec<RVecF>{{pt*0.9, pt*1.1}, {eta*0.9, eta*1.1}}",
        variationTags=["down", "up"],
        variationName="ptAndEta")
~~~

The expression returns an RVec of two RVecs: each inner vector contains the varied values for one column, and the
inner vectors follow the same ordering as the column names passed as first argument. Besides the variation tags, in
this case we also have to explicitly pass a variation name as there is no one column name that can be used as default.

The call above will produce variations "ptAndEta:down" and "ptAndEta:up".

#### Combining multiple variations

Even if a result depends on multiple variations, only one is applied at a time, i.e. there will be no result produced
by applying multiple systematic variations at the same time.
For example, in the following example snippet, the RResultMap instance `all_h` will contain keys "nominal", "pt:down",
"pt:up", "eta:0", "eta:1", but no "pt:up&&eta:0" or similar:

~~~{.cpp}
auto df = _df.Vary("pt",
                   "ROOT::RVecD{pt*0.9, pt*1.1}",
                   {"down", "up"})
             .Vary("eta",
                   [](float eta) { return RVecF{eta*0.9f, eta*1.1f}; },
                   {"eta"},
                   2);

auto nom_h = df.Histo2D(histoModel, "pt", "eta");
auto all_hs = VariationsFor(nom_h);
all_hs.GetKeys(); // returns {"nominal", "pt:down", "pt:up", "eta:0", "eta:1"}
~~~

Note how we passed the integer `2` instead of a list of variation tags to the second Vary() invocation: this is a
shorthand that automatically generates tags 0 to N-1 (in this case 0 and 1).

\note As of v6.26, VariationsFor() and RResultMap are in the `ROOT::RDF::Experimental` namespace, to indicate that these
      interfaces might still evolve and improve based on user feedback. We expect that some aspects of the related
      programming model will be streamlined in future versions.

\note As of v6.26, the results of a Snapshot(), Report() or Display() call cannot be varied (i.e. it is not possible to
      call VariationsFor() on them. These limitations will be lifted in future releases.

\anchor rnode
### RDataFrame objects as function arguments and return values
RDataFrame variables/nodes are relatively cheap to copy and it's possible to both pass them to (or move them into)
functions and to return them from functions. However, in general each dataframe node will have a different C++ type,
which includes all available compile-time information about what that node does. One way to cope with this complication
is to use template functions and/or C++14 auto return types:
~~~{.cpp}
template <typename RDF>
auto ApplySomeFilters(RDF df)
{
   return df.Filter("x > 0").Filter([](int y) { return y < 0; }, {"y"});
}
~~~

A possibly simpler, C++11-compatible alternative is to take advantage of the fact that any dataframe node can be
converted (implicitly or via an explicit cast) to the common type ROOT::RDF::RNode:
~~~{.cpp}
// a function that conditionally adds a Range to an RDataFrame node.
RNode MaybeAddRange(RNode df, bool mustAddRange)
{
   return mustAddRange ? df.Range(1) : df;
}
// use as :
ROOT::RDataFrame df(10);
auto maybeRangedDF = MaybeAddRange(df, true);
~~~

The conversion to ROOT::RDF::RNode is cheap, but it will introduce an extra virtual call during the RDataFrame event
loop (in most cases, the resulting performance impact should be negligible). Python users can perform the conversion with the helper function `ROOT.RDF.AsRNode`.

\anchor RDFCollections
### Storing RDataFrame objects in collections

ROOT::RDF::RNode also makes it simple to store RDataFrame nodes in collections, e.g. a `std::vector<RNode>` or a `std::map<std::string, RNode>`:

~~~{.cpp}
std::vector<ROOT::RDF::RNode> dfs;
dfs.emplace_back(ROOT::RDataFrame(10));
dfs.emplace_back(dfs[0].Define("x", "42.f"));
~~~

\anchor callbacks
### Executing callbacks every N events
It's possible to schedule execution of arbitrary functions (callbacks) during the event loop.
Callbacks can be used e.g. to inspect partial results of the analysis while the event loop is running,
drawing a partially-filled histogram every time a certain number of new entries is processed, or
displaying a progress bar while the event loop runs.

For example one can draw an up-to-date version of a result histogram every 100 entries like this:
~~~{.cpp}
auto h = df.Histo1D("x");
TCanvas c("c","x hist");
h.OnPartialResult(100, [&c](TH1D &h_) { c.cd(); h_.Draw(); c.Update(); });
// event loop runs here, this final `Draw` is executed after the event loop is finished
h->Draw();
~~~

Callbacks are registered to a ROOT::RDF::RResultPtr and must be callables that takes a reference to the result type as argument
and return nothing. RDataFrame will invoke registered callbacks passing partial action results as arguments to them
(e.g. a histogram filled with a part of the selected events).

Read more on ROOT::RDF::RResultPtr::OnPartialResult() and ROOT::RDF::RResultPtr::OnPartialResultSlot().

\anchor default-branches
### Default column lists
When constructing an RDataFrame object, it is possible to specify a **default column list** for your analysis, in the
usual form of a list of strings representing branch/column names. The default column list will be used as a fallback
whenever a list specific to the transformation/action is not present. RDataFrame will take as many of these columns as
needed, ignoring trailing extra names if present.
~~~{.cpp}
// use "b1" and "b2" as default columns
RDataFrame d1("myTree", "file.root", {"b1","b2"});
auto h = d1.Filter([](int b1, int b2) { return b1 > b2; }) // will act on "b1" and "b2"
           .Histo1D(); // will act on "b1"

// just one default column this time
RDataFrame d2("myTree", "file.root", {"b1"});
auto min = d2.Filter([](double b2) { return b2 > 0; }, {"b2"}) // we can still specify non-default column lists
             .Min(); // returns the minimum value of "b1" for the filtered entries
~~~

\anchor helper-cols
### Special helper columns: rdfentry_ and rdfslot_
Every instance of RDataFrame is created with two special columns called `rdfentry_` and `rdfslot_`. The `rdfentry_`
column is of type `ULong64_t` and it holds the current entry number while `rdfslot_` is an `unsigned int`
holding the index of the current data processing slot.
For backwards compatibility reasons, the names `tdfentry_` and `tdfslot_` are also accepted.
These columns are ignored by operations such as [Cache](classROOT_1_1RDF_1_1RInterface.html#aaaa0a7bb8eb21315d8daa08c3e25f6c9)
or [Snapshot](classROOT_1_1RDF_1_1RInterface.html#a233b7723e498967f4340705d2c4db7f8).

\warning Note that in multi-thread event loops the values of `rdfentry_` _do not_ correspond to what would be the entry numbers
of a TChain constructed over the same set of ROOT files, as the entries are processed in an unspecified order.

\anchor jitting
### Just-in-time compilation: column type inference and explicit declaration of column types
C++ is a statically typed language: all types must be known at compile-time. This includes the types of the TTree
branches we want to work on. For filters, defined columns and some of the actions, **column types are deduced from the
signature** of the relevant filter function/temporary column expression/action function:
~~~{.cpp}
// here b1 is deduced to be `int` and b2 to be `double`
df.Filter([](int x, double y) { return x > 0 && y < 0.; }, {"b1", "b2"});
~~~
If we specify an incorrect type for one of the columns, an exception with an informative message will be thrown at
runtime, when the column value is actually read from the dataset: RDataFrame detects type mismatches. The same would
happen if we swapped the order of "b1" and "b2" in the column list passed to Filter().

Certain actions, on the other hand, do not take a function as argument (e.g. Histo1D()), so we cannot deduce the type of
the column at compile-time. In this case **RDataFrame infers the type of the column** from the TTree itself. This
is why we never needed to specify the column types for all actions in the above snippets.

When the column type is not a common one such as `int`, `double`, `char` or `float` it is nonetheless good practice to
specify it as a template parameter to the action itself, like this:
~~~{.cpp}
df.Histo1D("b1"); // OK, the type of "b1" is deduced at runtime
df.Min<MyNumber_t>("myObject"); // OK, "myObject" is deduced to be of type `MyNumber_t`
~~~

Deducing types at runtime requires the just-in-time compilation of the relevant actions, which has a small runtime
overhead, so specifying the type of the columns as template parameters to the action is good practice when performance is a goal.

When strings are passed as expressions to Filter() or Define(), fundamental types are passed as constants. This avoids certaincommon mistakes such as typing `x = 0` rather than `x == 0`:

~~~{.cpp}
// this throws an error (note the typo)
df.Define("x", "0").Filter("x = 0");
~~~

\anchor generic-actions
### User-defined custom actions
RDataFrame strives to offer a comprehensive set of standard actions that can be performed on each event. At the same
time, it allows users to inject their own action code to perform arbitrarily complex data reductions.

#### Implementing custom actions with Book()

Through the Book() method, users can implement a custom action and have access to the same features
that built-in RDataFrame actions have, e.g. hooks to events related to the start, end and execution of the
event loop, or the possibility to return a lazy RResultPtr to an arbitrary type of result:

~~~{.cpp}
#include <ROOT/RDataFrame.hxx>
#include <memory>

class MyCounter : public ROOT::Detail::RDF::RActionImpl<MyCounter> {
   std::shared_ptr<int> fFinalResult = std::make_shared<int>(0);
   std::vector<int> fPerThreadResults;

public:
   // We use a public type alias to advertise the type of the result of this action
   using Result_t = int;

   MyCounter(unsigned int nSlots) : fPerThreadResults(nSlots) {}

   // Called before the event loop to retrieve the address of the result that will be filled/generated.
   std::shared_ptr<int> GetResultPtr() const { return fFinalResult; }

   // Called at the beginning of the event loop.
   void Initialize() {}

   // Called at the beginning of each processing task.
   void InitTask(TTreeReader *, int) {}

   /// Called at every entry.
   void Exec(unsigned int slot)
   {
      fPerThreadResults[slot]++;
   }

   // Called at the end of the event loop.
   void Finalize()
   {
      *fFinalResult = std::accumulate(fPerThreadResults.begin(), fPerThreadResults.end(), 0);
   }

   // Called by RDataFrame to retrieve the name of this action.
   std::string GetActionName() const { return "MyCounter"; }
};

int main() {
   ROOT::RDataFrame df(10);
   ROOT::RDF::RResultPtr<int> resultPtr = df.Book<>(MyCounter{df.GetNSlots()}, {});
   // The GetValue call triggers the event loop
   std::cout << "Number of processed entries: " <<  resultPtr.GetValue() << std::endl;
}
~~~

See the Book() method for more information and [this tutorial](https://root.cern/doc/master/df018__customActions_8C.html)
for a more complete example.

#### Injecting arbitrary code in the event loop with Foreach() and ForeachSlot()

Foreach() takes a callable (lambda expression, free function, functor...) and a list of columns and
executes the callable on the values of those columns for each event that passes all upstream selections.
It can be used to perform actions that are not already available in the interface. For example, the following snippet
evaluates the root mean square of column "x":
~~~{.cpp}
// Single-thread evaluation of RMS of column "x" using Foreach
double sumSq = 0.;
unsigned int n = 0;
df.Foreach([&sumSq, &n](double x) { ++n; sumSq += x*x; }, {"x"});
std::cout << "rms of x: " << std::sqrt(sumSq / n) << std::endl;
~~~
In multi-thread runs, users are responsible for the thread-safety of the expression passed to Foreach():
thread will execute the expression concurrently.
The code above would need to employ some resource protection mechanism to ensure non-concurrent writing of `rms`; but
this is probably too much head-scratch for such a simple operation.

ForeachSlot() can help in this situation. It is an alternative version of Foreach() for which the function takes an
additional "processing slot" parameter besides the columns it should be applied to. RDataFrame
guarantees that ForeachSlot() will invoke the user expression with different `slot` parameters for different concurrent
executions (see [Special helper columns: rdfentry_ and rdfslot_](\ref helper-cols) for more information on the slot parameter).
We can take advantage of ForeachSlot() to evaluate a thread-safe root mean square of column "x":
~~~{.cpp}
// Thread-safe evaluation of RMS of column "x" using ForeachSlot
ROOT::EnableImplicitMT();
const unsigned int nSlots = df.GetNSlots();
std::vector<double> sumSqs(nSlots, 0.);
std::vector<unsigned int> ns(nSlots, 0);

df.ForeachSlot([&sumSqs, &ns](unsigned int slot, double x) { sumSqs[slot] += x*x; ns[slot] += 1; }, {"x"});
double sumSq = std::accumulate(sumSqs.begin(), sumSqs.end(), 0.); // sum all squares
unsigned int n = std::accumulate(ns.begin(), ns.end(), 0); // sum all counts
std::cout << "rms of x: " << std::sqrt(sumSq / n) << std::endl;
~~~
Notice how we created one `double` variable for each processing slot and later merged their results via `std::accumulate`.


\anchor friends
### Dataset joins with friend trees

Vertically concatenating multiple trees that have the same columns (creating a logical dataset with the same columns and
more rows) is trivial in RDataFrame: just pass the tree name and a list of file names to RDataFrame's constructor, or create a TChain
out of the desired trees and pass that to RDataFrame.

Horizontal concatenations of trees or chains (creating a logical dataset with the same number of rows and the union of the
columns of multiple trees) leverages TTree's "friend" mechanism.

Simple joins of trees that do not have the same number of rows are also possible with indexed friend trees (see below).

To use friend trees in RDataFrame, set up trees with the appropriate relationships and then instantiate an RDataFrame
with the main tree:

~~~{.cpp}
TTree main([...]);
TTree friend([...]);
main.AddFriend(&friend, "myFriend");

RDataFrame df(main);
auto df2 = df.Filter("myFriend.MyCol == 42");
~~~

The same applies for TChains. Columns coming from the friend trees can be referred to by their full name, like in the example above,
or the friend tree name can be omitted in case the column name is not ambiguous (e.g. "MyCol" could be used instead of
"myFriend.MyCol" in the example above if there is no column "MyCol" in the main tree).

\note A common source of confusion is that trees that are written out from a multi-thread Snapshot() call will have their
      entries (block-wise) shuffled with respect to the original tree. Such trees cannot be used as friends of the original
      one: rows will be mismatched.

Indexed friend trees provide a way to perform simple joins of multiple trees over a common column.
When a certain entry in the main tree (or chain) is loaded, the friend trees (or chains) will then load an entry where the
"index" columns have a value identical to the one in the main one. For example, in Python:

~~~{.py}
main_tree = ...
aux_tree = ...

# If a friend tree has an index on `commonColumn`, when the main tree loads
# a given row, it also loads the row of the friend tree that has the same
# value of `commonColumn`
aux_tree.BuildIndex("commonColumn")

mainTree.AddFriend(aux_tree)

df = ROOT.RDataFrame(mainTree)
~~~

RDataFrame supports indexed friend TTrees from ROOT v6.24 in single-thread mode and from v6.28/02 in multi-thread mode.

\anchor other-file-formats
### Reading data formats other than ROOT trees
RDataFrame can be interfaced with RDataSources. The ROOT::RDF::RDataSource interface defines an API that RDataFrame can use to read arbitrary columnar data formats.

RDataFrame calls into concrete RDataSource implementations to retrieve information about the data, retrieve (thread-local) readers or "cursors" for selected columns
and to advance the readers to the desired data entry.
Some predefined RDataSources are natively provided by ROOT such as the ROOT::RDF::RCsvDS which allows to read comma separated files:
~~~{.cpp}
auto tdf = ROOT::RDF::FromCSV("MuRun2010B.csv");
auto filteredEvents =
   tdf.Filter("Q1 * Q2 == -1")
      .Define("m", "sqrt(pow(E1 + E2, 2) - (pow(px1 + px2, 2) + pow(py1 + py2, 2) + pow(pz1 + pz2, 2)))");
auto h = filteredEvents.Histo1D("m");
h->Draw();
~~~

See also FromNumpy (Python-only), FromRNTuple(), FromArrow(), FromSqlite().

\anchor callgraphs
### Computation graphs (storing and reusing sets of transformations)

As we saw, transformed dataframes can be stored as variables and reused multiple times to create modified versions of the dataset. This implicitly defines a **computation graph** in which
several paths of filtering/creation of columns are executed simultaneously, and finally aggregated results are produced.

RDataFrame detects when several actions use the same filter or the same defined column, and **only evaluates each
filter or defined column once per event**, regardless of how many times that result is used down the computation graph.
Objects read from each column are **built once and never copied**, for maximum efficiency.
When "upstream" filters are not passed, subsequent filters, temporary column expressions and actions are not evaluated,
so it might be advisable to put the strictest filters first in the graph.

\anchor representgraph
### Visualizing the computation graph
It is possible to print the computation graph from any node to obtain a [DOT (graphviz)](https://en.wikipedia.org/wiki/DOT_(graph_description_language)) representation either on the standard output
or in a file.

Invoking the function ROOT::RDF::SaveGraph() on any node that is not the head node, the computation graph of the branch
the node belongs to is printed. By using the head node, the entire computation graph is printed.

Following there is an example of usage:
~~~{.cpp}
// First, a sample computational graph is built
ROOT::RDataFrame df("tree", "f.root");

auto df2 = df.Define("x", []() { return 1; })
             .Filter("col0 % 1 == col0")
             .Filter([](int b1) { return b1 <2; }, {"cut1"})
             .Define("y", []() { return 1; });

auto count =  df2.Count();

// Prints the graph to the rd1.dot file in the current directory
ROOT::RDF::SaveGraph(df, "./mydot.dot");
// Prints the graph to standard output
ROOT::RDF::SaveGraph(df);
~~~

The generated graph can be rendered using one of the graphviz filters, e.g. `dot`. For instance, the image below can be generated with the following command:
~~~{.sh}
$ dot -Tpng computation_graph.dot -ocomputation_graph.png
~~~

\image html RDF_Graph2.png

\anchor rdf-logging
### Activating RDataFrame execution logs

RDataFrame has experimental support for verbose logging of the event loop runtimes and other interesting related information. It is activated as follows:
~~~{.cpp}
#include <ROOT/RLogger.hxx>

// this increases RDF's verbosity level as long as the `verbosity` variable is in scope
auto verbosity = ROOT::Experimental::RLogScopedVerbosity(ROOT::Detail::RDF::RDFLogChannel(), ROOT::Experimental::ELogLevel::kInfo);
~~~

or in Python:
~~~{.python}
import ROOT

verbosity = ROOT.Experimental.RLogScopedVerbosity(ROOT.Detail.RDF.RDFLogChannel(), ROOT.Experimental.ELogLevel.kInfo)
~~~

More information (e.g. start and end of each multi-thread task) is printed using `ELogLevel.kDebug` and even more
(e.g. a full dump of the generated code that RDataFrame just-in-time-compiles) using `ELogLevel.kDebug+10`.

\anchor rdf-from-spec
### Creating an RDataFrame from a dataset specification file

RDataFrame can be created using a dataset specification JSON file: 

~~~{.python}
import ROOT

df = ROOT.RDF.Experimental.FromSpec("spec.json")
~~~

The input dataset specification JSON file needs to be provided by the user and it describes all necessary samples and
their associated metadata information. The main required key is the "samples" (at least one sample is needed) and the
required sub-keys for each sample are "trees" and "files". Additionally, one can specify a metadata dictionary for each
sample in the "metadata" key.

A simple example for the formatting of the specification in the JSON file is the following:

~~~{.cpp}
{
   "samples": {
      "sampleA": {
         "trees": ["tree1", "tree2"],
         "files": ["file1.root", "file2.root"],
         "metadata": {
            "lumi": 10000.0, 
            "xsec": 1.0,
            "sample_category" = "data"
            }
      },
      "sampleB": {
         "trees": ["tree3", "tree4"],
         "files": ["file3.root", "file4.root"],
         "metadata": {
            "lumi": 0.5, 
            "xsec": 1.5,
            "sample_category" = "MC_background"
            }
      }
   }
}
~~~

The metadata information from the specification file can be then accessed using the DefinePerSample function.
For example, to access luminosity information (stored as a double):

~~~{.python}
df.DefinePerSample("lumi", 'rdfsampleinfo_.GetD("lumi")')
~~~

or sample_category information (stored as a string):

~~~{.python}
df.DefinePerSample("sample_category", 'rdfsampleinfo_.GetS("sample_category")')
~~~

or directly the filename:

~~~{.python}
df.DefinePerSample("name", "rdfsampleinfo_.GetSampleName()")
~~~

An example implementation of the "FromSpec" method is available in tutorial: df106_HiggstoFourLeptons.py, which also
provides a corresponding exemplary JSON file for the dataset specification.

\anchor progressbar
### Adding a progress bar 

A progress bar showing the processed event statistics can be added to any RDataFrame program.
The event statistics include elapsed time, currently processed file, currently processed events, the rate of event processing 
and an estimated remaining time (per file being processed). It is recorded and printed in the terminal every m events and every 
n seconds (by default m = 1000 and n = 1). The ProgressBar can be also added when the multithread (MT) mode is enabled. 

ProgressBar is added after creating the dataframe object (df):
~~~{.cpp}
ROOT::RDataFrame df("tree", "file.root");
ROOT::RDF::Experimental::AddProgressbar(df);
~~~

Alternatively, RDataFrame can be cast to an RNode first, giving the user more flexibility 
For example, it can be called at any computational node, such as Filter or Define, not only the head node,
with no change to the Progressbar function itself: 
~~~{.cpp}
ROOT::RDataFrame df("tree", "file.root");
auto df_1 = ROOT::RDF::RNode(df.Filter("x>1"));
ROOT::RDF::Experimental::AddProgressbar(df_1);
~~~
Examples of implemented progress bars can be seen by running [Higgs to Four Lepton tutorial](https://root.cern/doc/master/df106__HiggsToFourLeptons_8py_source.html) and [Dimuon tutorial](https://root.cern/doc/master/df102__NanoAODDimuonAnalysis_8C.html). 

*/
// clang-format on

namespace ROOT {

using ROOT::RDF::ColumnNames_t;
using ColumnNamesPtr_t = std::shared_ptr<const ColumnNames_t>;

////////////////////////////////////////////////////////////////////////////
/// \brief Build the dataframe.
/// \param[in] treeName Name of the tree contained in the directory
/// \param[in] dirPtr TDirectory where the tree is stored, e.g. a TFile.
/// \param[in] defaultColumns Collection of default columns.
///
/// The default columns are looked at in case no column is specified in the
/// booking of actions or transformations.
/// \see ROOT::RDF::RInterface for the documentation of the methods available.
RDataFrame::RDataFrame(std::string_view treeName, TDirectory *dirPtr, const ColumnNames_t &defaultColumns)
   : RInterface(std::make_shared<RDFDetail::RLoopManager>(nullptr, defaultColumns))
{
   if (!dirPtr) {
      auto msg = "Invalid TDirectory!";
      throw std::runtime_error(msg);
   }
   const std::string treeNameInt(treeName);
   auto tree = static_cast<TTree *>(dirPtr->Get(treeNameInt.c_str()));
   if (!tree) {
      auto msg = "Tree \"" + treeNameInt + "\" cannot be found!";
      throw std::runtime_error(msg);
   }
   GetProxiedPtr()->SetTree(std::shared_ptr<TTree>(tree, [](TTree *) {}));
}

////////////////////////////////////////////////////////////////////////////
/// \brief Build the dataframe.
/// \param[in] treeName Name of the tree contained in the directory
/// \param[in] filenameglob TDirectory where the tree is stored, e.g. a TFile.
/// \param[in] defaultColumns Collection of default columns.
///
/// The filename glob supports the same type of expressions as TChain::Add(), and it is passed as-is to TChain's
/// constructor.
///
/// The default columns are looked at in case no column is specified in the
/// booking of actions or transformations.
/// \see ROOT::RDF::RInterface for the documentation of the methods available.
RDataFrame::RDataFrame(std::string_view treeName, std::string_view filenameglob, const ColumnNames_t &defaultColumns)
   : RInterface(std::make_shared<RDFDetail::RLoopManager>(nullptr, defaultColumns))
{
   const std::string treeNameInt(treeName);
   const std::string filenameglobInt(filenameglob);
   auto chain = ROOT::Internal::TreeUtils::MakeChainForMT(treeNameInt);
   chain->Add(filenameglobInt.c_str());
   GetProxiedPtr()->SetTree(std::move(chain));
}

////////////////////////////////////////////////////////////////////////////
/// \brief Build the dataframe.
/// \param[in] treeName Name of the tree contained in the directory
/// \param[in] fileglobs Collection of file names of filename globs
/// \param[in] defaultColumns Collection of default columns.
///
/// The filename globs support the same type of expressions as TChain::Add(), and each glob is passed as-is
/// to TChain's constructor.
///
/// The default columns are looked at in case no column is specified in the booking of actions or transformations.
/// \see ROOT::RDF::RInterface for the documentation of the methods available.
RDataFrame::RDataFrame(std::string_view treeName, const std::vector<std::string> &fileglobs,
                       const ColumnNames_t &defaultColumns)
   : RInterface(std::make_shared<RDFDetail::RLoopManager>(nullptr, defaultColumns))
{
   std::string treeNameInt(treeName);
   auto chain = ROOT::Internal::TreeUtils::MakeChainForMT(treeNameInt);
   for (auto &f : fileglobs)
      chain->Add(f.c_str());
   GetProxiedPtr()->SetTree(std::move(chain));
}

////////////////////////////////////////////////////////////////////////////
/// \brief Build the dataframe.
/// \param[in] tree The tree or chain to be studied.
/// \param[in] defaultColumns Collection of default column names to fall back to when none is specified.
///
/// The default columns are looked at in case no column is specified in the
/// booking of actions or transformations.
/// \see ROOT::RDF::RInterface for the documentation of the methods available.
RDataFrame::RDataFrame(TTree &tree, const ColumnNames_t &defaultColumns)
   : RInterface(std::make_shared<RDFDetail::RLoopManager>(&tree, defaultColumns))
{
}

//////////////////////////////////////////////////////////////////////////
/// \brief Build a dataframe that generates numEntries entries.
/// \param[in] numEntries The number of entries to generate.
///
/// An empty-source dataframe constructed with a number of entries will
/// generate those entries on the fly when some action is triggered,
/// and it will do so for all the previously-defined columns.
/// \see ROOT::RDF::RInterface for the documentation of the methods available.
RDataFrame::RDataFrame(ULong64_t numEntries)
   : RInterface(std::make_shared<RDFDetail::RLoopManager>(numEntries))

{
}

//////////////////////////////////////////////////////////////////////////
/// \brief Build dataframe associated to data source.
/// \param[in] ds The data source object.
/// \param[in] defaultColumns Collection of default column names to fall back to when none is specified.
///
/// A dataframe associated to a data source will query it to access column values.
/// \see ROOT::RDF::RInterface for the documentation of the methods available.
RDataFrame::RDataFrame(std::unique_ptr<ROOT::RDF::RDataSource> ds, const ColumnNames_t &defaultColumns)
   : RInterface(std::make_shared<RDFDetail::RLoopManager>(std::move(ds), defaultColumns))
{
}

//////////////////////////////////////////////////////////////////////////
/// \brief Build dataframe from an RDatasetSpec object.
/// \param[in] spec The dataset specification object.
///
/// A dataset specification includes trees and file names,
/// as well as an optional friend list and/or entry range.
///
/// ### Example usage from Python:
/// ~~~{.py}
/// spec = (
///     ROOT.RDF.Experimental.RDatasetSpec()
///     .AddSample(("data", "tree", "file.root"))
///     .WithGlobalFriends("friendTree", "friend.root", "alias")
///     .WithGlobalRange((100, 200))
/// )
/// df = ROOT.RDataFrame(spec)
/// ~~~
///
/// See also ROOT::RDataFrame::FromSpec().
RDataFrame::RDataFrame(ROOT::RDF::Experimental::RDatasetSpec spec)
   : RInterface(std::make_shared<RDFDetail::RLoopManager>(std::move(spec)))
{
}

namespace RDF {
namespace Experimental {

////////////////////////////////////////////////////////////////////////////
/// \brief Create the RDataFrame from the dataset specification file.
/// \param[in] jsonFile Path to the dataset specification JSON file. 
///
/// The input dataset specification JSON file must include a number of keys that
/// describe all the necessary samples and their associated metadata information.
/// The main key, "samples", is required and at least one sample is needed. Each
/// sample must have at least one key "trees" and at least one key "files" from
/// which the data is read. Optionally, one or more metadata information can be
/// added, as well as the friend list information.
///
/// ### Example specification file JSON:
/// The following is an example of the dataset specification JSON file formatting: 
///~~~{.cpp}
/// {
///    "samples": {
///       "sampleA": {
///          "trees": ["tree1", "tree2"],
///          "files": ["file1.root", "file2.root"],
///          "metadata": {"lumi": 1.0, }
///       },
///       "sampleB": {
///          "trees": ["tree3", "tree4"],
///          "files": ["file3.root", "file4.root"],
///          "metadata": {"lumi": 0.5, }
///       },
///       ...
///     },
/// }
///~~~
ROOT::RDataFrame FromSpec(const std::string &jsonFile)
{
<<<<<<< HEAD
   const nlohmann::json fullData = nlohmann::json::parse(std::ifstream(jsonFile));
=======
   const nlohmann::ordered_json fullData = nlohmann::ordered_json::parse(std::ifstream(jsonFile));
>>>>>>> 7c5b7714
   if (!fullData.contains("samples") || fullData["samples"].size() == 0) {
      throw std::runtime_error(
         R"(The input specification does not contain any samples. Please provide the samples in the specification like:
{
   "samples": {
      "sampleA": {
         "trees": ["tree1", "tree2"],
         "files": ["file1.root", "file2.root"],
         "metadata": {"lumi": 1.0, }
      },
      "sampleB": {
         "trees": ["tree3", "tree4"],
         "files": ["file3.root", "file4.root"],
         "metadata": {"lumi": 0.5, }
      },
      ...
<<<<<<< HEAD
    },
=======
   },
>>>>>>> 7c5b7714
})");
   }

   RDatasetSpec spec;
   for (const auto &keyValue : fullData["samples"].items()) {
      const std::string &sampleName = keyValue.key();
      const auto &sample = keyValue.value();
      // TODO: if requested in https://github.com/root-project/root/issues/11624
      // allow union-like types for trees and files, see: https://github.com/nlohmann/json/discussions/3815
      if (!sample.contains("trees")) {
         throw std::runtime_error("A list of tree names must be provided for sample " + sampleName + ".");
      }
      std::vector<std::string> trees = sample["trees"];
      if (!sample.contains("files")) {
         throw std::runtime_error("A list of files must be provided for sample " + sampleName + ".");
      }
      std::vector<std::string> files = sample["files"];
      if (!sample.contains("metadata")) {
         spec.AddSample(RSample{sampleName, trees, files});
      } else {
         RMetaData m;
         for (const auto &metadata : sample["metadata"].items()) {
            const auto &val = metadata.value();
            if (val.is_string())
               m.Add(metadata.key(), val.get<std::string>());
            else if (val.is_number_integer())
               m.Add(metadata.key(), val.get<int>());
            else if (val.is_number_float())
               m.Add(metadata.key(), val.get<double>());
            else
               throw std::logic_error("The metadata keys can only be of type [string|int|double].");
         }
         spec.AddSample(RSample{sampleName, trees, files, m});
      }
   }
   if (fullData.contains("friends")) {
      for (const auto &friends : fullData["friends"].items()) {
         std::string alias = friends.key();
         std::vector<std::string> trees = friends.value()["trees"];
         std::vector<std::string> files = friends.value()["files"];
         if (files.size() != trees.size() && trees.size() > 1)
            throw std::runtime_error("Mismatch between trees and files in a friend.");
         spec.WithGlobalFriends(trees, files, alias);
      }
   }

   if (fullData.contains("range")) {
      std::vector<int> range = fullData["range"];

      if (range.size() == 1)
         spec.WithGlobalRange({range[0]});
      else if (range.size() == 2)
         spec.WithGlobalRange({range[0], range[1]});
   }
   return ROOT::RDataFrame(spec);
}

} // namespace Experimental
} // namespace RDF

} // namespace ROOT

namespace cling {
//////////////////////////////////////////////////////////////////////////
/// Print an RDataFrame at the prompt
std::string printValue(ROOT::RDataFrame *tdf)
{
   auto &df = *tdf->GetLoopManager();
   auto *tree = df.GetTree();
   auto defCols = df.GetDefaultColumnNames();

   std::ostringstream ret;
   if (tree) {
      ret << "A data frame built on top of the " << tree->GetName() << " dataset.";
      if (!defCols.empty()) {
         if (defCols.size() == 1)
            ret << "\nDefault column: " << defCols[0];
         else {
            ret << "\nDefault columns:\n";
            for (auto &&col : defCols) {
               ret << " - " << col << "\n";
            }
         }
      }
   } else if (auto ds = tdf->fDataSource) {
      ret << "A data frame associated to the data source \"" << cling::printValue(ds) << "\"";
   } else {
      ret << "An empty data frame that will create " << df.GetNEmptyEntries() << " entries\n";
   }

   return ret.str();
}
} // namespace cling<|MERGE_RESOLUTION|>--- conflicted
+++ resolved
@@ -1632,11 +1632,7 @@
 ///~~~
 ROOT::RDataFrame FromSpec(const std::string &jsonFile)
 {
-<<<<<<< HEAD
-   const nlohmann::json fullData = nlohmann::json::parse(std::ifstream(jsonFile));
-=======
    const nlohmann::ordered_json fullData = nlohmann::ordered_json::parse(std::ifstream(jsonFile));
->>>>>>> 7c5b7714
    if (!fullData.contains("samples") || fullData["samples"].size() == 0) {
       throw std::runtime_error(
          R"(The input specification does not contain any samples. Please provide the samples in the specification like:
@@ -1653,11 +1649,7 @@
          "metadata": {"lumi": 0.5, }
       },
       ...
-<<<<<<< HEAD
-    },
-=======
    },
->>>>>>> 7c5b7714
 })");
    }
 
