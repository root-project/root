--- conflicted
+++ resolved
@@ -462,8 +462,6 @@
 
    return fStrings.insert(string).first;
 }
-<<<<<<< HEAD
-=======
 
 ROOT::RDF::Experimental::RDatasetSpec RetrieveSpecFromJson(const std::string &jsonFile)
 {
@@ -542,7 +540,6 @@
    return spec;
 };
 
->>>>>>> 4f177922
 } // end NS RDF
 } // end NS Internal
 } // end NS ROOT
