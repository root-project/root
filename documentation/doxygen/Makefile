
.PHONY: filter folders mathjax js images doxygen replaceCollaborationDiagrams

OS=$(shell uname)
ifeq ($(OS), Darwin)
   export DOXYGEN_LDD := otool -L
   NJOB ?= $(shell sysctl -n hw.ncpu)
else
   export DOXYGEN_LDD := ldd
   NJOB ?= $(shell nproc)
endif

Python3_EXECUTABLE ?= python3
export Python3_EXECUTABLE
export PYSPARK_PYTHON := $(Python3_EXECUTABLE)

DOXYGEN_OUTPUT_DIRECTORY ?= $(HOME)/rootdoc
export DOXYGEN_OUTPUT_DIRECTORY
export DOXYGEN_SOURCE_DIRECTORY := ../..
export DOXYGEN_ROOT_VERSION := $(shell root -l -b -q -e 'printf("%s\n",gROOT->GetGitBranch());')
export DOXYGEN_ROOT_VERSION := $(subst -00-patches,,$(DOXYGEN_ROOT_VERSION))
export DOXYGEN_ROOT_VERSION := $(subst heads/,,$(DOXYGEN_ROOT_VERSION))
export DOXYGEN_EXAMPLE_PATH := $(DOXYGEN_OUTPUT_DIRECTORY)/macros
export DOXYGEN_IMAGE_PATH := $(DOXYGEN_OUTPUT_DIRECTORY)/html
export DOXYGEN_NOTEBOOK_PATH := $(DOXYGEN_OUTPUT_DIRECTORY)/notebooks
export DOXYGEN_STRIP_PATH := $(shell cd $(PWD)/../..; pwd)
export DOXYGEN_INCLUDE_PATH := $(shell find $(DOXYGEN_STRIP_PATH) -type d -name dictpch -prune -o -type d -name inc)
export DOXYGEN_PYZDOC_PATH := $(DOXYGEN_OUTPUT_DIRECTORY)/pyzdoc

PYZ_DIR = $(DOXYGEN_SOURCE_DIRECTORY)/bindings/pyroot/pythonizations/python/ROOT/_pythonization

define MkDir
	+@[ -d $1 ] || mkdir -p $1
endef

all: filter folders mathjax js images doxygen replaceCollaborationDiagrams notebooks rootWork

filter:
	`root-config --cxx` -o filter filter.cxx -std=c++14 -O2

mathjax:
	$(call MkDir,$(DOXYGEN_IMAGE_PATH))
	tar xfz mathjax.tar.gz -C $(DOXYGEN_IMAGE_PATH)

js:
	$(call MkDir,$(DOXYGEN_IMAGE_PATH))
	cp -r ../../js $(DOXYGEN_IMAGE_PATH)

images:
	$(call MkDir,$(DOXYGEN_IMAGE_PATH))
	cp images/* $(DOXYGEN_IMAGE_PATH)

pyzdoc:
	$(call MkDir,$(DOXYGEN_PYZDOC_PATH))
	$(Python3_EXECUTABLE) extract_docstrings.py $(PYZ_DIR) $(DOXYGEN_PYZDOC_PATH)
	$(Python3_EXECUTABLE) print_roofit_pyz_doctrings.py > $(DOXYGEN_PYZDOC_PATH)/_roofit.pyzdoc

doxygen: filter pyzdoc
	rm -f tutorialWorklist_py tutorialWorklist_root
	$(call MkDir,$(DOXYGEN_OUTPUT_DIRECTORY))
	$(call MkDir,$(DOXYGEN_EXAMPLE_PATH))
	$(call MkDir,$(DOXYGEN_NOTEBOOK_PATH))
	./makehtmlfooter.sh > htmlfooter.html
	./makeinput.sh
	doxygen
<<<<<<< HEAD
	gzip $(DOXYGEN_IMAGE_PATH)/ROOT.tag
=======
	bash ./CleanNamespaces.sh
>>>>>>> 22aeb252
	rm -rf files c1* *.ps *.eps *.png *.jpg *.tex *.svg *.pdf *.root *.xpm *.out *.dat *.dtd *.dot *.txt *.csv *.log *.rs
	rm -rf listofclass.sh tmva* data* result* config* test* Roo* My* Freq*
	rm -f Doxyfile_INPUT filter htmlfooter.html MDF.C pca.C
	rm -f greek.gif hsumanim.gif mathsymb.gif parallelcoordtrans.gif
	rm -rf files c1* *.ps *.png *.svg *.pdf *.root *.xpm *.out *.dat *.dtd *.dot *.txt listofclass.sh

collaborationDiagrams:
	bash ./makeCollaborationDiagrams.sh

replaceCollaborationDiagrams: doxygen collaborationDiagrams
	bash ./modifyClassWebpages.sh -j$(NJOB)

tutorialWorklist_py: doxygen
tutorialWorklist_root: doxygen

notebooks: tutorialWorklist_py makeNotebooks.sh
	cp ../../tutorials/unfold/*.xml ../../tutorials/unfold/*.dtd $(DOXYGEN_NOTEBOOK_PATH)/
	bash ./makeNotebooks.sh $< -j$(NJOB)
	rm -f $(DOXYGEN_NOTEBOOK_PATH)/*.root

rootWork: tutorialWorklist_root
	xargs -L 1 -P 12 root < $<

clean:
	rm -rf $(DOXYGEN_OUTPUT_DIRECTORY) tutorialWorklist_py tutorialWorklist_root CleanNamespaces.sh<|MERGE_RESOLUTION|>--- conflicted
+++ resolved
@@ -63,11 +63,7 @@
 	./makehtmlfooter.sh > htmlfooter.html
 	./makeinput.sh
 	doxygen
-<<<<<<< HEAD
-	gzip $(DOXYGEN_IMAGE_PATH)/ROOT.tag
-=======
 	bash ./CleanNamespaces.sh
->>>>>>> 22aeb252
 	rm -rf files c1* *.ps *.eps *.png *.jpg *.tex *.svg *.pdf *.root *.xpm *.out *.dat *.dtd *.dot *.txt *.csv *.log *.rs
 	rm -rf listofclass.sh tmva* data* result* config* test* Roo* My* Freq*
 	rm -f Doxyfile_INPUT filter htmlfooter.html MDF.C pca.C
