--- conflicted
+++ resolved
@@ -428,15 +428,6 @@
          if (append_more)
             this.geo_painter.appendMoreNodes(visibles || null);
 
-<<<<<<< HEAD
-         if (visibles && visibles.length && (visibles.length < 100)) {
-            let dflt = Math.max(this.geo_painter.ctrl.transparency, 0.98);
-            this.geo_painter.changedGlobalTransparency(node => {
-               if (node.stack)
-                  for (let n = 0; n < visibles.length; ++n)
-                     if (this.geo.isSameStack(node.stack, visibles[n].stack))
-                        return 0;
-=======
          if (visibles?.length) {
             let dflt = Math.max(this.geo_painter.ctrl.transparency, 0.98), indx = 0;
             this.geo_painter.changedGlobalTransparency(node => {
@@ -444,7 +435,6 @@
                   indx++;
                   return 0;
                }
->>>>>>> 49ae85f5
                return dflt;
             });
 
@@ -495,32 +485,9 @@
             this.send_channel = true;
          }
 
-<<<<<<< HEAD
-         if (!force || !itemnames || !this.model) return;
-
-         let index = this.model.expandNodeByPath(itemnames[0]),
-             tt = this.byId("treeTable");
-
-         if ((index > 0) && tt) {
-            tt.setFirstVisibleRow(Math.max(0, Math.round(index - tt.getVisibleRowCount()/2)));
-            this.model.refresh(true);
-         }
-      },
-
-      /** @summary Submit node search query to server, ignore in offline case */
-      submitSearchQuery: function(query, from_handler) {
-
-         if (!from_handler) {
-            // do not submit immediately, but after very short timeout
-            // if user types very fast - only last selection will be shown
-            if (this.search_handler) clearTimeout(this.search_handler);
-            this.search_handler = setTimeout(this.submitSearchQuery.bind(this, query, true), 1000);
-            return;
-=======
          if (this.isConnected && this.renderingDone && this.geo && (force || !this.ask_getdraw)) {
             this.ask_getdraw = true;
             this.websocket.send('GETDRAW');
->>>>>>> 49ae85f5
          }
       },
 
