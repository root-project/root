--- conflicted
+++ resolved
@@ -936,11 +936,7 @@
          return this.websocket.send("GETLOGS:");
       },
 
-<<<<<<< HEAD
-      formatLine: function(line) {
-=======
       formatLine(line) {
->>>>>>> 18b4f317
          let res = "", p = line.indexOf("\u001b");
 
          while (p >= 0) {
@@ -959,11 +955,7 @@
          return res + line;
       },
 
-<<<<<<< HEAD
-      updateLogs: function(logs) {
-=======
       updateLogs(logs) {
->>>>>>> 18b4f317
          let str = "";
          logs.forEach(line => str += this.formatLine(line)+"\n");
          this.getView().byId("output_log").setValue(str);
@@ -1316,16 +1308,10 @@
 
       createCatchedWidget(url, name, catched_kind, tooltip) {
          switch(catched_kind) {
-<<<<<<< HEAD
-            case "rcanvas": this.createCanvas("rcanvas", url, name, "Catched RCanvas"); break;
-            case "tcanvas": this.createCanvas("tcanvas", url, name, "Catched TCanvas"); break;
-            case "geom": this.createGeomViewer(url, name, "Catched geom viewer"); break;
-=======
             case "rcanvas": return this.createCanvas("rcanvas", url, name, "Catched RCanvas", tooltip);
             case "tcanvas": return this.createCanvas("tcanvas", url, name, "Catched TCanvas", tooltip);
             case "tree": return this.createTreeViewer(url, name, "Catched tree viewer", tooltip);
             case "geom": return this.createGeomViewer(url, name, "Catched geom viewer", tooltip);
->>>>>>> 18b4f317
             default: console.error("Not supported cacthed kind", catched_kind);
          }
       },
