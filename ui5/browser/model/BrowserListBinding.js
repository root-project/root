--- conflicted
+++ resolved
@@ -70,20 +70,9 @@
       isIndexSelectable() {
       },
 
-<<<<<<< HEAD
-        attachSelectionChanged: function() {
-           // dummy for compatibility with newest 1.70.0 version
-        },
-
-        getNodeByIndex: function(indx) {
-            // required by openui5 from versions ~1.100.0
-            return this.getModel().getNodeByIndex(indx);
-        }
-=======
       // dummy for compatibility with newest 1.70.0 version
       attachSelectionChanged() {
       }
->>>>>>> 4f177922
 
    });
 
