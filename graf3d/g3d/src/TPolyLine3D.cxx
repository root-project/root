// @(#)root/g3d:$Id$
// Author: Nenad Buncic   17/08/95

/*************************************************************************
 * Copyright (C) 1995-2000, Rene Brun and Fons Rademakers.               *
 * All rights reserved.                                                  *
 *                                                                       *
 * For the licensing terms see $ROOTSYS/LICENSE.                         *
 * For the list of contributors see $ROOTSYS/README/CREDITS.             *
 *************************************************************************/

#include "TROOT.h"
#include "TBuffer.h"
#include "TPolyLine3D.h"
#include "TVirtualPad.h"
#include "TView.h"
#include "TVirtualViewer3D.h"
#include "TBuffer3D.h"
#include "TBuffer3DTypes.h"
#include "TGeometry.h"
#include "TMath.h"

#include <cassert>
#include <iostream>

ClassImp(TPolyLine3D);

/** \class TPolyLine3D
\ingroup g3d
A 3-dimensional polyline. It has 4 different constructors.

First one, without any parameters TPolyLine3D(), we call 'default
constructor' and it's used in a case that just an initialisation is
needed (i.e. pointer declaration).

Example:

~~~ {.cpp}
   TPolyLine3D *pl1 = new TPolyLine3D;
~~~

Second one is 'normal constructor' with, usually, one parameter
n (number of points), and it just allocates a space for the points.

Example:

~~~ {.cpp}
   TPolyLine3D pl1(150);
~~~

Third one allocates a space for the points, and also makes
initialisation from the given array.

Example:

~~~ {.cpp}
   TPolyLine3D pl1(150, pointerToAnArray);
~~~

Fourth one is, almost, similar to the constructor above, except
initialisation is provided with three independent arrays (array of
x coordinates, y coordinates and z coordinates).

Example:

~~~ {.cpp}
   TPolyLine3D pl1(150, xArray, yArray, zArray);
~~~

Example:

Begin_Macro(source)
{
   TCanvas *c1 = new TCanvas("c1","c1",500,500);
   TView *view = TView::CreateView(1);
   view->SetRange(0,0,0,2,2,2);
   const Int_t n = 500;
   r = new TRandom();
   Double_t x, y, z;
   TPolyLine3D *l = new TPolyLine3D(n);
   for (Int_t i=0;i<n;i++) {
      r->Sphere(x, y, z, 1);
      l->SetPoint(i,x+1,y+1,z+1);
   }
   l->Draw();
}
End_Macro

TPolyLine3D is a basic graphics primitive which ignores the fact the current pad
has logarithmic scale(s). It simply draws the 3D line in the current user coordinates.
If logarithmic scale is set along one of the three axis, the logarithm of
vector coordinates along this axis should be use. Alternatively and higher level
class, knowing about logarithmic scales, might be used. For instance TGraph2D with
option `L`.
*/

////////////////////////////////////////////////////////////////////////////////
/// 3-D polyline default constructor.

TPolyLine3D::TPolyLine3D()
{
}

////////////////////////////////////////////////////////////////////////////////
/// 3-D polyline normal constructor with initialization to 0.
/// If n < 0 the default size (2 points) is set.

TPolyLine3D::TPolyLine3D(Int_t n, Option_t *option)
{
   fOption = option;
   SetBit(kCanDelete);
   if (n <= 0)
      return;

   fN = n;
   fP = new Float_t[3*fN];
   for (Int_t i=0; i<3*fN; i++) fP[i] = 0;
}

////////////////////////////////////////////////////////////////////////////////
/// 3-D polyline normal constructor. Polyline is intialized with p.
/// If n < 0 the default size (2 points) is set.

TPolyLine3D::TPolyLine3D(Int_t n, Float_t const* p, Option_t *option)
{
   fOption = option;
   SetBit(kCanDelete);
   if (n <= 0)
      return;

   fN = n;
   fP = new Float_t[3*fN];
   for (Int_t i=0; i<3*n; i++) {
      fP[i] = p[i];
   }
   fLastPoint = fN-1;
}

////////////////////////////////////////////////////////////////////////////////
/// 3-D polyline normal constructor. Polyline is initialized with p
/// (cast to float). If n < 0 the default size (2 points) is set.

TPolyLine3D::TPolyLine3D(Int_t n, Double_t const* p, Option_t *option)
{
   fOption = option;
   SetBit(kCanDelete);
   if (n <= 0)
      return;

   fN = n;
   fP = new Float_t[3*fN];
   for (Int_t i=0; i<3*n; i++) {
      fP[i] = (Float_t) p[i];
   }
   fLastPoint = fN-1;
}

////////////////////////////////////////////////////////////////////////////////
/// 3-D polyline normal constructor. Polyline is initialized withe the
/// x, y ,z arrays. If n < 0 the default size (2 points) is set.

TPolyLine3D::TPolyLine3D(Int_t n, Float_t const* x, Float_t const* y, Float_t const* z, Option_t *option)
{
   fOption = option;
   SetBit(kCanDelete);
   if (n <= 0)
      return;

   fN = n;
   fP = new Float_t[3*fN];
   Int_t j = 0;
   for (Int_t i=0; i<n;i++) {
      fP[j]   = x[i];
      fP[j+1] = y[i];
      fP[j+2] = z[i];
      j += 3;
   }
   fLastPoint = fN-1;
}

////////////////////////////////////////////////////////////////////////////////
/// 3-D polyline normal constructor. Polyline is initialized withe the
/// x, y, z arrays (which are cast to float).
/// If n < 0 the default size (2 points) is set.

TPolyLine3D::TPolyLine3D(Int_t n, Double_t const* x, Double_t const* y, Double_t const* z, Option_t *option)
{
   fOption = option;
   SetBit(kCanDelete);
   if (n <= 0)
      return;

   fN = n;
   fP = new Float_t[3*fN];
   Int_t j = 0;
   for (Int_t i=0; i<n;i++) {
      fP[j]   = (Float_t) x[i];
      fP[j+1] = (Float_t) y[i];
      fP[j+2] = (Float_t) z[i];
      j += 3;
   }
   fLastPoint = fN-1;
}

////////////////////////////////////////////////////////////////////////////////
/// assignment operator

TPolyLine3D& TPolyLine3D::operator=(const TPolyLine3D& pl)
{
   if(this != &pl)
      pl.TPolyLine3D::Copy(*this);
   return *this;
}

////////////////////////////////////////////////////////////////////////////////
/// 3-D polyline destructor.

TPolyLine3D::~TPolyLine3D()
{
   if (fP) delete [] fP;
}

////////////////////////////////////////////////////////////////////////////////
/// 3-D polyline copy ctor.

TPolyLine3D::TPolyLine3D(const TPolyLine3D &polyline) : TObject(polyline), TAttLine(polyline), TAtt3D(polyline)
{
<<<<<<< HEAD
   fP         = 0;
   fLastPoint = 0;
   fN         = 0;
=======
>>>>>>> 18b4f317
   polyline.TPolyLine3D::Copy(*this);
}

////////////////////////////////////////////////////////////////////////////////
/// Copy polyline to polyline obj.

void TPolyLine3D::Copy(TObject &obj) const
{
   auto &tgt = static_cast<TPolyLine3D &>(obj);
   TObject::Copy(obj);
   TAttLine::Copy(tgt);
   tgt.fN = fN;
   if (tgt.fP)
      delete [] tgt.fP;
   if (fN > 0) {
      tgt.fP = new Float_t[3*fN];
      for (Int_t i=0; i<3*fN;i++)
         tgt.fP[i] = fP[i];
   } else {
      tgt.fP = nullptr;
   }
   tgt.fOption = fOption;
   tgt.fLastPoint = fLastPoint;
}

////////////////////////////////////////////////////////////////////////////////
/// Compute distance from point px,py to a 3-D polyline.
/// Compute the closest distance of approach from point px,py to each segment
/// of the polyline.
/// Returns when the distance found is below DistanceMaximum.
/// The distance is computed in pixels units.

Int_t TPolyLine3D::DistancetoPrimitive(Int_t px, Int_t py)
{
   const Int_t inaxis = 7;
   Int_t dist = 9999;

   Int_t puxmin = gPad->XtoAbsPixel(gPad->GetUxmin());
   Int_t puymin = gPad->YtoAbsPixel(gPad->GetUymin());
   Int_t puxmax = gPad->XtoAbsPixel(gPad->GetUxmax());
   Int_t puymax = gPad->YtoAbsPixel(gPad->GetUymax());

   // return if point is not in the user area
   if (px < puxmin - inaxis) return dist;
   if (py > puymin + inaxis) return dist;
   if (px > puxmax + inaxis) return dist;
   if (py < puymax - inaxis) return dist;

   TView *view = gPad->GetView();
   if (!view) return dist;

   Int_t i, dsegment;
   Double_t x1,y1,x2,y2;
   Float_t xndc[3];
   for (i=0;i<Size()-1;i++) {
      view->WCtoNDC(&fP[3*i], xndc);
      x1 = xndc[0];
      y1 = xndc[1];
      view->WCtoNDC(&fP[3*i+3], xndc);
      x2 = xndc[0];
      y2 = xndc[1];
      dsegment = DistancetoLine(px,py,x1,y1,x2,y2);
      if (dsegment < dist) dist = dsegment;
   }
   return dist;
}

////////////////////////////////////////////////////////////////////////////////
/// Draw this 3-D polyline with its current attributes.

void TPolyLine3D::Draw(Option_t *option)
{
   AppendPad(option);
}

////////////////////////////////////////////////////////////////////////////////
/// Draw cube outline with 3d polylines.
///
/// ~~~ {.cpp}
///      xmin = fRmin[0]        xmax = fRmax[0]
///      ymin = fRmin[1]        ymax = fRmax[1]
///      zmin = fRmin[2]        zmax = fRmax[2]
///
///    (xmin,ymax,zmax) +---------+ (xmax,ymax,zmax)
///                    /         /|
///                   /         / |
///                  /         /  |
///(xmin,ymin,zmax) +---------+   |
///                 |         |   + (xmax,ymax,zmin)
///                 |         |  /
///                 |         | /
///                 |         |/
///                 +---------+
///  (xmin,ymin,zmin)         (xmax,ymin,zmin)
/// ~~~

void TPolyLine3D::DrawOutlineCube(TList *outline, Double_t *rmin, Double_t *rmax)
{
   Double_t xmin = rmin[0];     Double_t xmax = rmax[0];
   Double_t ymin = rmin[1];     Double_t ymax = rmax[1];
   Double_t zmin = rmin[2];     Double_t zmax = rmax[2];

   TPolyLine3D *pl3d = (TPolyLine3D *)outline->First();
   if (!pl3d) {
      TView *view = gPad->GetView();
      if (!view) return;
      TPolyLine3D *p1 = new TPolyLine3D(4);
      TPolyLine3D *p2 = new TPolyLine3D(4);
      TPolyLine3D *p3 = new TPolyLine3D(4);
      TPolyLine3D *p4 = new TPolyLine3D(4);
      p1->SetLineColor(view->GetLineColor());
      p1->SetLineStyle(view->GetLineStyle());
      p1->SetLineWidth(view->GetLineWidth());
      p1->Copy(*p2);
      p1->Copy(*p3);
      p1->Copy(*p4);
      outline->Add(p1);
      outline->Add(p2);
      outline->Add(p3);
      outline->Add(p4);
   }

   pl3d = (TPolyLine3D *)outline->First();

   if (pl3d) {
      pl3d->SetPoint(0, xmin, ymin, zmin);
      pl3d->SetPoint(1, xmax, ymin, zmin);
      pl3d->SetPoint(2, xmax, ymax, zmin);
      pl3d->SetPoint(3, xmin, ymax, zmin);
   }

   pl3d = (TPolyLine3D *)outline->After(pl3d);

   if (pl3d) {
      pl3d->SetPoint(0, xmax, ymin, zmin);
      pl3d->SetPoint(1, xmax, ymin, zmax);
      pl3d->SetPoint(2, xmax, ymax, zmax);
      pl3d->SetPoint(3, xmax, ymax, zmin);
   }

   pl3d = (TPolyLine3D *)outline->After(pl3d);

   if (pl3d) {
      pl3d->SetPoint(0, xmax, ymin, zmax);
      pl3d->SetPoint(1, xmin, ymin, zmax);
      pl3d->SetPoint(2, xmin, ymax, zmax);
      pl3d->SetPoint(3, xmax, ymax, zmax);
   }

   pl3d = (TPolyLine3D *)outline->After(pl3d);

   if (pl3d) {
      pl3d->SetPoint(0, xmin, ymin, zmax);
      pl3d->SetPoint(1, xmin, ymin, zmin);
      pl3d->SetPoint(2, xmin, ymax, zmin);
      pl3d->SetPoint(3, xmin, ymax, zmax);
   }
}

////////////////////////////////////////////////////////////////////////////////
/// Draw 3-D polyline with new coordinates. Creates a new polyline which
/// will be adopted by the pad in which it is drawn. Does not change the
/// original polyline (should be static method).

void TPolyLine3D::DrawPolyLine(Int_t n, Float_t *p, Option_t *option)
{
   TPolyLine3D *newpolyline = new TPolyLine3D();
   Int_t size = 3*Size();
   newpolyline->fN =n;
   newpolyline->fP = new Float_t[size];
   for (Int_t i=0; i<size;i++) { newpolyline->fP[i] = p[i];}
   TAttLine::Copy(*newpolyline);
   newpolyline->fOption = fOption;
   newpolyline->fLastPoint = fLastPoint;
   newpolyline->SetBit(kCanDelete);
   newpolyline->AppendPad(option);
}

////////////////////////////////////////////////////////////////////////////////
/// Execute action corresponding to one event.

void TPolyLine3D::ExecuteEvent(Int_t event, Int_t px, Int_t py)
{
   if (!gPad) return;
   if (gPad->GetView()) gPad->GetView()->ExecuteRotateView(event, px, py);
}

////////////////////////////////////////////////////////////////////////////////
/// List this 3-D polyline.

void TPolyLine3D::ls(Option_t *option) const
{
   TROOT::IndentLevel();
   std::cout <<"PolyLine3D  N=" <<fN<<" Option="<<option<<std::endl;
}

////////////////////////////////////////////////////////////////////////////////
/// Merge polylines in the collection in this polyline

Int_t TPolyLine3D::Merge(TCollection *li)
{
   if (!li) return 0;
   TIter next(li);

   //first loop to count the number of entries
   TPolyLine3D *pl;
   Int_t npoints = 0;
   while ((pl = (TPolyLine3D*)next())) {
      if (!pl->InheritsFrom(TPolyLine3D::Class())) {
         Error("Add","Attempt to add object of class: %s to a %s",pl->ClassName(),this->ClassName());
         return -1;
      }
      npoints += pl->Size();
   }

   //extend this polyline to hold npoints
   SetPoint(npoints-1,0,0,0);

   //merge all polylines
   next.Reset();
   while ((pl = (TPolyLine3D*)next())) {
      Int_t np = pl->Size();
      Float_t *p = pl->GetP();
      for (Int_t i=0;i<np;i++) {
         SetPoint(i,p[3*i],p[3*i+1],p[3*i+2]);
      }
   }

   return npoints;
}

////////////////////////////////////////////////////////////////////////////////
/// Paint a TPolyLine3D.

void TPolyLine3D::Paint(Option_t * /* option */ )
{
   UInt_t i;

   // No need to continue if there is nothing to paint
   if (Size() <= 0) return;

   static TBuffer3D buffer(TBuffer3DTypes::kLine);

   // TPolyLine3D can only be described by filling the TBuffer3D 'tesselation'
   // parts - so there are no 'optional' sections - we just fill everything.

   buffer.ClearSectionsValid();

   // Section kCore
   buffer.fID           = this;
   buffer.fColor        = GetLineColor();
   buffer.fTransparency = 0;
   buffer.fLocalFrame   = kFALSE;
   buffer.SetSectionsValid(TBuffer3D::kCore);

   // We fill kCore and kRawSizes on first pass and try with viewer
   TVirtualViewer3D * viewer3D = gPad->GetViewer3D();
   if (!viewer3D) return;
   Int_t reqSections = viewer3D->AddObject(buffer);
   if (reqSections == TBuffer3D::kNone) {
      return;
   }

   if (reqSections & TBuffer3D::kRawSizes) {
      Int_t nbPnts = Size();
      Int_t nbSegs = nbPnts-1;
      if (!buffer.SetRawSizes(nbPnts, 3*nbPnts, nbSegs, 3*nbSegs, 0, 0)) {
         return;
      }
      buffer.SetSectionsValid(TBuffer3D::kRawSizes);
   }

   if ((reqSections & TBuffer3D::kRaw) && buffer.SectionsValid(TBuffer3D::kRawSizes)) {
      // Points
      for (i=0; i<3*buffer.NbPnts(); i++) {
         buffer.fPnts[i] = (Double_t)fP[i];
      }

      // Transform points
      if (gGeometry && !buffer.fLocalFrame) {
         Double_t dlocal[3];
         Double_t dmaster[3];
         for (UInt_t j=0; j<buffer.NbPnts(); j++) {
            dlocal[0] = buffer.fPnts[3*j];
            dlocal[1] = buffer.fPnts[3*j+1];
            dlocal[2] = buffer.fPnts[3*j+2];
            gGeometry->Local2Master(&dlocal[0],&dmaster[0]);
            buffer.fPnts[3*j]   = dmaster[0];
            buffer.fPnts[3*j+1] = dmaster[1];
            buffer.fPnts[3*j+2] = dmaster[2];
         }
      }

      // Basic colors: 0, 1, ... 8
      Int_t c = (((GetLineColor()) %8) -1) * 4;
      if (c < 0) c = 0;

      // Segments
      for (i = 0; i < buffer.NbSegs(); i++) {
         buffer.fSegs[3*i  ] = c;
         buffer.fSegs[3*i+1] = i;
         buffer.fSegs[3*i+2] = i+1;
      }

      TAttLine::Modify();

      buffer.SetSectionsValid(TBuffer3D::kRaw);
   }

   viewer3D->AddObject(buffer);
}

////////////////////////////////////////////////////////////////////////////////
/// Dump this 3-D polyline with its attributes on stdout.

void TPolyLine3D::Print(Option_t *option) const
{
   printf("    TPolyLine3D N=%d, Option=%s\n",fN,option);
   TString opt = option;
   opt.ToLower();
   if (opt.Contains("all")) {
      for (Int_t i=0;i<Size();i++) {
         printf(" x[%d]=%g, y[%d]=%g, z[%d]=%g\n",i,fP[3*i],i,fP[3*i+1],i,fP[3*i+2]);
      }
   }
}

////////////////////////////////////////////////////////////////////////////////
/// Save primitive as a C++ statement(s) on output stream.

void TPolyLine3D::SavePrimitive(std::ostream &out, Option_t * /*= ""*/)
{
   char quote = '"';
   out<<"   "<<std::endl;
   if (gROOT->ClassSaved(TPolyLine3D::Class())) {
      out<<"   ";
   } else {
      out<<"   TPolyLine3D *";
   }
   Int_t size=Size();
   out<<"pline3D = new TPolyLine3D("<<fN<<","<<quote<<fOption<<quote<<");"<<std::endl;

   SaveLineAttributes(out,"pline3D",1,1,1);

   if (size > 0) {
      for (Int_t i=0;i<size;i++)
         out<<"   pline3D->SetPoint("<<i<<","<<fP[3*i]<<","<<fP[3*i+1]<<","<<fP[3*i+2]<<");"<<std::endl;
   }
   out<<"   pline3D->Draw();"<<std::endl;
}

////////////////////////////////////////////////////////////////////////////////
/// Set point following LastPoint to x, y, z.
/// Returns index of the point (new last point).

Int_t TPolyLine3D::SetNextPoint(Double_t x, Double_t y, Double_t z)
{
   fLastPoint++;
   SetPoint(fLastPoint, x, y, z);
   return fLastPoint;
}

////////////////////////////////////////////////////////////////////////////////
/// Set point n to x, y, z.
/// If n is more then the current TPolyLine3D size (n > fN) then
/// the polyline will be resized to contain at least n points.

void TPolyLine3D::SetPoint(Int_t n, Double_t x, Double_t y, Double_t z)
{
   if (n < 0) return;
   if (!fP || n >= fN) {
      // re-allocate the object
      Int_t newN = TMath::Max(2*fN,n+1);
      Float_t *savepoint = new Float_t [3*newN];
      if (fP && fN){
         memcpy(savepoint,fP,3*fN*sizeof(Float_t));
         memset(&savepoint[3*fN],0,(newN-fN)*sizeof(Float_t));
         delete [] fP;
      }
      fP = savepoint;
      fN = newN;
   }
   fP[3*n  ] = x;
   fP[3*n+1] = y;
   fP[3*n+2] = z;
   fLastPoint = TMath::Max(fLastPoint,n);
}

////////////////////////////////////////////////////////////////////////////////
/// Re-initialize polyline with n points (0,0,0).
/// if n <= 0 the current array of points is deleted.

void TPolyLine3D::SetPolyLine(Int_t n, Option_t *option)
{
   fOption = option;
   if (n <= 0) {
      fN = 0;
      fLastPoint = -1;
      delete [] fP;
      fP = nullptr;
      return;
   }
   fN = n;
   if (fP) delete [] fP;
   fP = new Float_t[3*fN];
   memset(fP,0,3*fN*sizeof(Float_t));
   fLastPoint = fN-1;
}

////////////////////////////////////////////////////////////////////////////////
/// Re-initialize polyline with n points from p. If p=0 initialize with 0.
/// if n <= 0 the current array of points is deleted.

void TPolyLine3D::SetPolyLine(Int_t n, Float_t *p, Option_t *option)
{
   fOption = option;
   if (n <= 0) {
      fN = 0;
      fLastPoint = -1;
      delete [] fP;
      fP = nullptr;
      return;
   }
   fN = n;
   if (fP) delete [] fP;
   fP = new Float_t[3*fN];
   if (p) {
      for (Int_t i=0; i<fN;i++) {
         fP[3*i]   = p[3*i];
         fP[3*i+1] = p[3*i+1];
         fP[3*i+2] = p[3*i+2];
      }
   } else {
      memset(fP,0,3*fN*sizeof(Float_t));
   }
   fLastPoint = fN-1;
}

////////////////////////////////////////////////////////////////////////////////
/// Re-initialize polyline with n points from p. If p=0 initialize with 0.
/// if n <= 0 the current array of points is deleted.

void TPolyLine3D::SetPolyLine(Int_t n, Double_t *p, Option_t *option)
{
   fOption = option;
   if (n <= 0) {
      fN = 0;
      fLastPoint = -1;
      delete [] fP;
      fP = nullptr;
      return;
   }
   fN = n;
   if (fP) delete [] fP;
   fP = new Float_t[3*fN];
   if (p) {
      for (Int_t i=0; i<fN;i++) {
         fP[3*i]   = (Float_t) p[3*i];
         fP[3*i+1] = (Float_t) p[3*i+1];
         fP[3*i+2] = (Float_t) p[3*i+2];
      }
   } else {
      memset(fP,0,3*fN*sizeof(Float_t));
   }
   fLastPoint = fN-1;
}

////////////////////////////////////////////////////////////////////////////////
/// Stream a 3-D polyline object.

void TPolyLine3D::Streamer(TBuffer &b)
{
   UInt_t R__s, R__c;
   if (b.IsReading()) {
      b.ReadVersion(&R__s, &R__c);
      b.ClassBegin(TPolyLine3D::IsA());
      b.ClassMember("TObject");
      TObject::Streamer(b);
      b.ClassMember("TAttLine");
      TAttLine::Streamer(b);
      b.ClassMember("fN", "Int_t");
      b >> fN;
      if (fN) {
         fP = new Float_t[3*fN];
         b.ClassMember("fP", "Float_t", 3 * fN);
         b.ReadFastArray(fP, 3 * fN);
      }
      b.ClassMember("fOption", "TString");
      fOption.Streamer(b);
      fLastPoint = fN-1;
      b.ClassEnd(TPolyLine3D::IsA());
      b.CheckByteCount(R__s, R__c, TPolyLine3D::IsA());
   } else {
      R__c = b.WriteVersion(TPolyLine3D::IsA(), kTRUE);
      b.ClassBegin(TPolyLine3D::IsA());
      b.ClassMember("TObject");
      TObject::Streamer(b);
      b.ClassMember("TAttLine");
      TAttLine::Streamer(b);
      b.ClassMember("fN", "Int_t");
      Int_t size = Size();
      b << size;
      if (size) {
         b.ClassMember("fP", "Float_t", 3 * size);
         b.WriteFastArray(fP, 3 * size);
      }
      b.ClassMember("fOption", "TString");
      fOption.Streamer(b);
      b.ClassEnd(TPolyLine3D::IsA());
      b.SetByteCount(R__c, kTRUE);
   }
}<|MERGE_RESOLUTION|>--- conflicted
+++ resolved
@@ -225,12 +225,6 @@
 
 TPolyLine3D::TPolyLine3D(const TPolyLine3D &polyline) : TObject(polyline), TAttLine(polyline), TAtt3D(polyline)
 {
-<<<<<<< HEAD
-   fP         = 0;
-   fLastPoint = 0;
-   fN         = 0;
-=======
->>>>>>> 18b4f317
    polyline.TPolyLine3D::Copy(*this);
 }
 
