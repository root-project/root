// @(#)root/eve:$Id$
// Authors: Matevz Tadel & Alja Mrak-Tadel: 2006, 2007

/*************************************************************************
 * Copyright (C) 1995-2007, Rene Brun and Fons Rademakers.               *
 * All rights reserved.                                                  *
 *                                                                       *
 * For the licensing terms see $ROOTSYS/LICENSE.                         *
 * For the list of contributors see $ROOTSYS/README/CREDITS.             *
 *************************************************************************/

#ifndef ROOT_REveRGBAPalette
#define ROOT_REveRGBAPalette

#include "ROOT/REveUtil.hxx"

#include "TMath.h"

namespace ROOT {
namespace Experimental {

class REveRGBAPalette : public REveRefCnt
{
   friend class REveRGBAPaletteEditor;
   friend class REveRGBAPaletteSubEditor;

   friend class REveRGBAPaletteOverlay;

public:
   enum ELimitAction_e { kLA_Cut, kLA_Mark, kLA_Clip, kLA_Wrap };

private:
   REveRGBAPalette(const REveRGBAPalette&) = delete;
   REveRGBAPalette& operator=(const REveRGBAPalette&) = delete;

protected:
   Double_t  fUIf;       // UI representation calculated as: d = fUIf*i + fUIc
   Double_t  fUIc;       // UI representation calculated as: d = fUIf*i + fUIc

   Int_t     fLowLimit;  // Low  limit for Min/Max values (used by editor)
   Int_t     fHighLimit; // High limit for Min/Max values (used by editor)
   Int_t     fMinVal;
   Int_t     fMaxVal;

   Bool_t    fUIDoubleRep;    // Represent UI parts with real values.
   Bool_t    fInterpolate;    // Interpolate colors for signal values.
   Bool_t    fShowDefValue;   // Flags whether signals with default value should be shown.
   Bool_t    fFixColorRange;  // If true, map palette to low/high limit otherwise to min/max value.
   Int_t     fUnderflowAction;
   Int_t     fOverflowAction;

   Color_t   fDefaultColor;   // Color for when value is not specified
   UChar_t   fDefaultRGBA[4];
   Color_t   fUnderColor;     // Underflow color
   UChar_t   fUnderRGBA[4];
   Color_t   fOverColor;      // Overflow color
   UChar_t   fOverRGBA[4];

   mutable Int_t    fNBins;      // Number of signal-color entries.
   mutable Int_t    fCAMin;      // Minimal signal in color-array.
   mutable Int_t    fCAMax;      // Maximal signal in color-array.
   mutable UChar_t* fColorArray; //[4*fNBins]

   void SetupColor(Int_t val, UChar_t* pix) const;

   Double_t IntToDouble(Int_t i)    const { return fUIf*i + fUIc; }
   Int_t    DoubleToInt(Double_t d) const { return TMath::Nint((d - fUIc) / fUIf); }

   Double_t GetCAMinAsDouble() const { return IntToDouble(fCAMin); }
   Double_t GetCAMaxAsDouble() const { return IntToDouble(fCAMax); }

   static REveRGBAPalette* fgDefaultPalette;

public:
   REveRGBAPalette();
   REveRGBAPalette(Int_t min, Int_t max, Bool_t interp=kTRUE,
                   Bool_t showdef=kTRUE, Bool_t fixcolrng=kFALSE);
   virtual ~REveRGBAPalette();

   void SetupColorArray() const;
   void ClearColorArray();

   Bool_t   WithinVisibleRange(Int_t val) const;
   const UChar_t* ColorFromValue(Int_t val) const;
   void     ColorFromValue(Int_t val, UChar_t* pix, Bool_t alpha=kTRUE) const;
   Bool_t   ColorFromValue(Int_t val, Int_t defVal, UChar_t* pix, Bool_t alpha=kTRUE) const;

   Int_t  GetMinVal() const { return fMinVal; }
   Int_t  GetMaxVal() const { return fMaxVal; }

   void   SetLimits(Int_t low, Int_t high);
   void   SetLimitsScaleMinMax(Int_t low, Int_t high);
   void   SetMinMax(Int_t min, Int_t max);
   void   SetMin(Int_t min);
   void   SetMax(Int_t max);

   Int_t  GetLowLimit()  const { return fLowLimit;  }
   Int_t  GetHighLimit() const { return fHighLimit; }

   // ================================================================

   Bool_t GetUIDoubleRep() const { return fUIDoubleRep; }
   void   SetUIDoubleRep(Bool_t b, Double_t f=1, Double_t c=0);

   Bool_t GetInterpolate() const { return fInterpolate; }
   void   SetInterpolate(Bool_t b);

   Bool_t GetShowDefValue() const { return fShowDefValue; }
   void   SetShowDefValue(Bool_t v) { fShowDefValue = v; }

   Bool_t GetFixColorRange() const { return fFixColorRange; }
   void   SetFixColorRange(Bool_t v);

   Int_t GetUnderflowAction() const  { return fUnderflowAction; }
   Int_t GetOverflowAction()  const  { return fOverflowAction;  }
   void  SetUnderflowAction(Int_t a) { fUnderflowAction = a;    }
   void  SetOverflowAction(Int_t a)  { fOverflowAction  = a;    }

   // ================================================================

   Color_t  GetDefaultColor() const { return fDefaultColor; }
   Color_t* PtrDefaultColor() { return &fDefaultColor; }
   UChar_t* GetDefaultRGBA()  { return fDefaultRGBA;  }
   const UChar_t* GetDefaultRGBA() const { return fDefaultRGBA;  }

   void   SetDefaultColor(Color_t ci);
   void   SetDefaultColorPixel(Pixel_t pix);
   void   SetDefaultColorRGBA(UChar_t r, UChar_t g, UChar_t b, UChar_t a=255);

   // ----------------------------------------------------------------

   Color_t  GetUnderColor() const { return fUnderColor; }
   Color_t* PtrUnderColor() { return &fUnderColor; }
   UChar_t* GetUnderRGBA()  { return fUnderRGBA;  }
   const UChar_t* GetUnderRGBA() const { return fUnderRGBA;  }

   void   SetUnderColor(Color_t ci);
   void   SetUnderColorPixel(Pixel_t pix);
   void   SetUnderColorRGBA(UChar_t r, UChar_t g, UChar_t b, UChar_t a=255);

   // ----------------------------------------------------------------

   Color_t  GetOverColor() const { return fOverColor; }
   Color_t* PtrOverColor() { return &fOverColor; }
   UChar_t* GetOverRGBA()  { return fOverRGBA;  }
   const UChar_t* GetOverRGBA() const { return fOverRGBA;  }

   void   SetOverColor(Color_t ci);
   void   SetOverColorPixel(Pixel_t pix);
   void   SetOverColorRGBA(UChar_t r, UChar_t g, UChar_t b, UChar_t a=255);

<<<<<<< HEAD
   virtual void OnZeroRefCount() { delete this; }

   // ================================================================
=======
   void OnZeroRefCount() override { delete this; }
>>>>>>> 54a757ac

};

/******************************************************************************/
// Inlines for REveRGBAPalette
/******************************************************************************/

//______________________________________________________________________________
inline Bool_t REveRGBAPalette::WithinVisibleRange(Int_t val) const
{
   if ((val < fMinVal && fUnderflowAction == kLA_Cut) ||
       (val > fMaxVal && fOverflowAction  == kLA_Cut))
      return kFALSE;
   else
      return kTRUE;
}

//______________________________________________________________________________
inline const UChar_t* REveRGBAPalette::ColorFromValue(Int_t val) const
{
   // Here we expect that kLA_Cut has been checked; we further check
   // for kLA_Wrap and kLA_Clip otherwise we proceed as for kLA_Mark.

   if (!fColorArray)  SetupColorArray();

   if (val < fMinVal)
   {
      if (fUnderflowAction == kLA_Wrap)
         val = (val+1-fCAMin)%fNBins + fCAMax;
      else if (fUnderflowAction == kLA_Clip)
         val = fMinVal;
      else
         return fUnderRGBA;
   }
   else if(val > fMaxVal)
   {
      if (fOverflowAction == kLA_Wrap)
         val = (val-1-fCAMax)%fNBins + fCAMin;
      else if (fOverflowAction == kLA_Clip)
         val = fMaxVal;
      else
         return fOverRGBA;
   }

   return fColorArray + 4 * (val - fCAMin);
}

//______________________________________________________________________________
inline void REveRGBAPalette::ColorFromValue(Int_t val, UChar_t* pix, Bool_t alpha) const
{
   const UChar_t* c = ColorFromValue(val);
   pix[0] = c[0]; pix[1] = c[1]; pix[2] = c[2];
   if (alpha) pix[3] = c[3];
}

//______________________________________________________________________________
inline Bool_t REveRGBAPalette::ColorFromValue(Int_t val, Int_t defVal, UChar_t* pix, Bool_t alpha) const
{
   if (val == defVal) {
      if (fShowDefValue) {
         pix[0] = fDefaultRGBA[0];
         pix[1] = fDefaultRGBA[1];
         pix[2] = fDefaultRGBA[2];
         if (alpha) pix[3] = fDefaultRGBA[3];
         return kTRUE;
      } else {
         return kFALSE;
      }
   }

   if (WithinVisibleRange(val)) {
      ColorFromValue(val, pix, alpha);
      return kTRUE;
   } else {
      return kFALSE;
   }
}

} // namespace Experimental
} // namespace ROOT

#endif<|MERGE_RESOLUTION|>--- conflicted
+++ resolved
@@ -149,13 +149,7 @@
    void   SetOverColorPixel(Pixel_t pix);
    void   SetOverColorRGBA(UChar_t r, UChar_t g, UChar_t b, UChar_t a=255);
 
-<<<<<<< HEAD
-   virtual void OnZeroRefCount() { delete this; }
-
-   // ================================================================
-=======
    void OnZeroRefCount() override { delete this; }
->>>>>>> 54a757ac
 
 };
 
