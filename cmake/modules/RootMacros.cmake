# Copyright (C) 1995-2019, Rene Brun and Fons Rademakers.
# All rights reserved.
#
# For the licensing terms see $ROOTSYS/LICENSE.
# For the list of contributors see $ROOTSYS/README/CREDITS.

#---------------------------------------------------------------------------------------------------
#  RootMacros.cmake
#---------------------------------------------------------------------------------------------------

if(WIN32)
  set(libprefix lib)
  set(ld_library_path PATH)
  set(libsuffix .dll)
  set(localruntimedir ${CMAKE_RUNTIME_OUTPUT_DIRECTORY})
  set(runtimedir ${CMAKE_INSTALL_BINDIR})
elseif(APPLE)
  set(ld_library_path DYLD_LIBRARY_PATH)
  set(ld_preload DYLD_INSERT_LIBRARIES)
  set(libprefix ${CMAKE_SHARED_LIBRARY_PREFIX})
  if(CMAKE_PROJECT_NAME STREQUAL ROOT)
    set(libsuffix .so)
  else()
    set(libsuffix ${CMAKE_SHARED_LIBRARY_SUFFIX})
  endif()
  set(localruntimedir ${CMAKE_LIBRARY_OUTPUT_DIRECTORY})
  set(runtimedir ${CMAKE_INSTALL_PYTHONDIR})
else()
  set(ld_library_path LD_LIBRARY_PATH)
  set(ld_preload LD_PRELOAD)
  set(libprefix ${CMAKE_SHARED_LIBRARY_PREFIX})
  set(libsuffix ${CMAKE_SHARED_LIBRARY_SUFFIX})
  set(localruntimedir ${CMAKE_LIBRARY_OUTPUT_DIRECTORY})
  set(runtimedir ${CMAKE_INSTALL_PYTHONDIR})
endif()

set(ROOT_LIBRARY_PROPERTIES_NO_VERSION ${ROOT_LIBRARY_PROPERTIES_NO_VERSION}
    SUFFIX ${libsuffix}
    PREFIX ${libprefix} )
if(soversion)
  set(ROOT_LIBRARY_PROPERTIES ${ROOT_LIBRARY_PROPERTIES} ${ROOT_LIBRARY_PROPERTIES_NO_VERSION}
      VERSION ${ROOT_VERSION}
      SOVERSION ${ROOT_MAJOR_VERSION}.${ROOT_MINOR_VERSION} )
else()
<<<<<<< HEAD
  set(ROOT_LIBRARY_PROPERTIES ${ROOT_LIBRARY_PROPERTIES} ${ROOT_LIBRARY_PROPERTIES_NO_VERSION}
      IMPORT_PREFIX ${libprefix} )
=======
  set(ROOT_LIBRARY_PROPERTIES ${ROOT_LIBRARY_PROPERTIES} ${ROOT_LIBRARY_PROPERTIES_NO_VERSION} )
>>>>>>> 4f177922
endif()

include(CMakeParseArguments)

#---------------------------------------------------------------------------------------------------
#---ROOT_GLOB_FILES( <variable> [REALTIVE path] [FILTER regexp] <sources> ...)
#---------------------------------------------------------------------------------------------------
function(ROOT_GLOB_FILES variable)
  CMAKE_PARSE_ARGUMENTS(ARG "RECURSE" "RELATIVE;FILTER" "" ${ARGN})
  set(_possibly_recurse "")
  if (ARG_RECURSE)
    set(_possibly_recurse "_RECURSE")
  endif()
  if(ARG_RELATIVE)
    file(GLOB${_possibly_recurse} _sources RELATIVE ${ARG_RELATIVE} ${ARG_UNPARSED_ARGUMENTS})
  else()
    file(GLOB${_possibly_recurse} _sources ${ARG_UNPARSED_ARGUMENTS})
  endif()
  if(ARG_FILTER)
    foreach(s ${_sources})
      if(s MATCHES ${ARG_FILTER})
        list(REMOVE_ITEM _sources ${s})
      endif()
    endforeach()
  endif()
  set(${variable} ${_sources} PARENT_SCOPE)
endfunction()

function(ROOT_GLOB_SOURCES variable)
  ROOT_GLOB_FILES(_sources FILTER "(^|/)G__" ${ARGN})
  set(${variable} ${_sources} PARENT_SCOPE)
endfunction()

function(ROOT_GLOB_HEADERS variable)
  ROOT_GLOB_FILES(_sources FILTER "LinkDef" ${ARGN})
  set(${variable} ${_sources} PARENT_SCOPE)
endfunction()

#---------------------------------------------------------------------------------------------------
#---ROOT_GET_SOURCES( <variable> cwd <sources> ...)
#---------------------------------------------------------------------------------------------------
function(ROOT_GET_SOURCES variable cwd )
  set(sources)
  foreach( fp ${ARGN})
    if( IS_ABSOLUTE ${fp})
      file(GLOB files ${fp})
    else()
      if(root7)
        set(root7glob v7/src/${fp})
      endif()
      file(GLOB files RELATIVE ${CMAKE_CURRENT_SOURCE_DIR} ${cwd}/${fp} ${root7glob})
    endif()
    if(files)
      foreach(s ${files})
        if(fp MATCHES "[*]" AND s MATCHES "(^|/)G__") # Eliminate G__* files
        elseif(s MATCHES "${cwd}/G__")
          set(sources ${fp} ${sources})
        else()
          set(sources ${sources} ${s})
        endif()
      endforeach()
    else()
      if(fp MATCHES "(^|/)G__")
        set(sources ${fp} ${sources})
      else()
        set(sources ${sources} ${fp})
      endif()
    endif()
  endforeach()
  set(${variable} ${sources} PARENT_SCOPE)
endfunction()

#---------------------------------------------------------------------------------------------------
#---REFLEX_GENERATE_DICTIONARY( dictionary headerfiles SELECTION selectionfile OPTIONS opt1 opt2 ...
#                               DEPENDS dependency1 dependency2 ...
#                             )
# if dictionary is a TARGET (e.g., created with add_library), we inherit the INCLUDE_DIRECTORES and
# COMPILE_DEFINITIONS properties
#
#---------------------------------------------------------------------------------------------------
function(REFLEX_GENERATE_DICTIONARY dictionary)
  CMAKE_PARSE_ARGUMENTS(ARG "" "SELECTION" "OPTIONS;DEPENDS" ${ARGN})
  #---Get List of header files---------------
  set(headerfiles)
  foreach(fp ${ARG_UNPARSED_ARGUMENTS})
    file(GLOB files inc/${fp})
    if(files)
      foreach(f ${files})
        if(NOT f MATCHES LinkDef)
          set(headerfiles ${headerfiles} ${f})
        endif()
      endforeach()
    elseif(EXISTS ${CMAKE_CURRENT_SOURCE_DIR}/${fp})
      set(headerfiles ${headerfiles} ${CMAKE_CURRENT_SOURCE_DIR}/${fp})
    else()
      set(headerfiles ${headerfiles} ${fp})
    endif()
  endforeach()
  #---Get Selection file------------------------------------
  if(IS_ABSOLUTE ${ARG_SELECTION})
    set(selectionfile ${ARG_SELECTION})
  else()
    set(selectionfile ${CMAKE_CURRENT_SOURCE_DIR}/${ARG_SELECTION})
  endif()

  set(gensrcdict ${dictionary}.cxx)

  #---roottest compability---------------------------------
  if(CMAKE_ROOTTEST_NOROOTMAP)
    set(rootmapname )
    set(rootmapopts )
  elseif(DEFINED CMAKE_ROOTTEST_NOROOTMAP)  # Follow the roottest dictionary library naming
    set(rootmapname ${dictionary}.rootmap)
    set(rootmapopts --rootmap=${rootmapname} --rootmap-lib=${libprefix}${dictionary}_dictrflx)
  else()
    set(rootmapname ${dictionary}Dict.rootmap)
    set(rootmapopts --rootmap=${rootmapname} --rootmap-lib=${libprefix}${dictionary}Dict)
  endif()

  set(include_dirs ${CMAKE_CURRENT_SOURCE_DIR})
  get_directory_property(incdirs INCLUDE_DIRECTORIES)
  foreach(d ${incdirs})
    if(NOT "${d}" MATCHES "^(AFTER|BEFORE|INTERFACE|PRIVATE|PUBLIC|SYSTEM)$")
      list(APPEND include_dirs ${d})
    endif()
  endforeach()

  get_directory_property(defs COMPILE_DEFINITIONS)
  foreach( d ${defs})
   list(APPEND definitions ${d})
  endforeach()

  IF(TARGET ${dictionary})
    LIST(APPEND include_dirs $<TARGET_PROPERTY:${dictionary},INCLUDE_DIRECTORIES>)
    # The COMPILE_DEFINITIONS list might contain empty elements. These are
    # removed with the FILTER generator expression, excluding elements that
    # match the ^$ regexp (only matches empty strings).
    LIST(APPEND definitions "$<FILTER:$<TARGET_PROPERTY:${dictionary},COMPILE_DEFINITIONS>,EXCLUDE,^$>")
  ENDIF()

  add_custom_command(
    OUTPUT ${gensrcdict} ${rootmapname}
    COMMAND ${ROOT_genreflex_CMD}
    ARGS ${headerfiles} -o ${gensrcdict} ${rootmapopts} --select=${selectionfile}
         --gccxmlpath=${GCCXML_home}/bin ${ARG_OPTIONS}
         "-I$<JOIN:$<REMOVE_DUPLICATES:$<FILTER:${include_dirs},EXCLUDE,^$>>,;-I>"
         "$<$<BOOL:$<JOIN:${definitions},>>:-D$<JOIN:${definitions},;-D>>"
    DEPENDS ${headerfiles} ${selectionfile} ${ARG_DEPENDS}

    COMMAND_EXPAND_LISTS
    )
  IF(TARGET ${dictionary})
    target_sources(${dictionary} PRIVATE ${gensrcdict})
  ENDIF()

  #---roottest compability---------------------------------
  if(CMAKE_ROOTTEST_DICT)
    ROOTTEST_TARGETNAME_FROM_FILE(targetname ${dictionary})

    set(targetname "${targetname}-dictgen")

    add_custom_target(${targetname} DEPENDS ${gensrcdict} ${ROOT_LIBRARIES})
  else()
    set(targetname "${dictionary}-dictgen")
    # Creating this target at ALL level enables the possibility to generate dictionaries (genreflex step)
    # well before the dependent libraries of the dictionary are build
    add_custom_target(${targetname} ALL DEPENDS ${gensrcdict})
  endif()

  # FIXME: Do not set gensrcdict variable to the outer scope but use an argument to
  # REFLEX_GENERATE_DICTIONARY passed from the outside. Note this would be a
  # breaking change for roottest and other external users.
  set(gensrcdict ${dictionary}.cxx PARENT_SCOPE)

endfunction()

#---------------------------------------------------------------------------------------------------
#---ROOT_GET_LIBRARY_OUTPUT_DIR( result_var )
# Returns the path to the .so file or .dll file. In the latter case Windows defines the dll files as
# executables and puts them in the $ROOTSYS/bin folder.
function(ROOT_GET_LIBRARY_OUTPUT_DIR result)
  set(library_output_dir)
  if(MSVC)
    if(DEFINED CMAKE_RUNTIME_OUTPUT_DIRECTORY AND NOT CMAKE_RUNTIME_OUTPUT_DIRECTORY STREQUAL "")
      set(library_output_dir ${CMAKE_RUNTIME_OUTPUT_DIRECTORY})
    else()
      set(library_output_dir ${CMAKE_CURRENT_BINARY_DIR})
    endif()
  else()
    if(DEFINED CMAKE_LIBRARY_OUTPUT_DIRECTORY AND NOT CMAKE_LIBRARY_OUTPUT_DIRECTORY STREQUAL "")
      set(library_output_dir ${CMAKE_LIBRARY_OUTPUT_DIRECTORY})
    else()
      set(library_output_dir ${CMAKE_CURRENT_BINARY_DIR})
    endif()
  endif()
  SET(${result} "${library_output_dir}" PARENT_SCOPE)
endfunction(ROOT_GET_LIBRARY_OUTPUT_DIR)

#---------------------------------------------------------------------------------------------------
#---ROOT_GET_INSTALL_DIR( result_var )
# Returns the path to the shared libraries installation directory. On Windows the pcms and rootmap
# files must go in the $ROOTSYS/bin folder.
function(ROOT_GET_INSTALL_DIR result)
  set(shared_lib_install_dir)
  if(MSVC)
    set(shared_lib_install_dir ${CMAKE_INSTALL_BINDIR})
  else()
    set(shared_lib_install_dir ${CMAKE_INSTALL_LIBDIR})
  endif()
  SET(${result} "${shared_lib_install_dir}" PARENT_SCOPE)
endfunction(ROOT_GET_INSTALL_DIR)

#---------------------------------------------------------------------------------------------------
#---ROOT_REPLACE_BUILD_INTERFACE( include_dir_var include_dir )
# Update the `include_dir` variable after resolve the BUILD_INTERFACE
function(ROOT_REPLACE_BUILD_INTERFACE include_dir_var include_dir)
  string(REGEX REPLACE "^[$]<BUILD_INTERFACE:(.+)>" "\\1" include_dir ${include_dir})
  # BUILD_INTERFACE might contain space-separated paths. They are split by
  # foreach, leaving a trailing 'include/something>'. Remove the trailing '>'.
  string(REGEX REPLACE ">$" "" include_dir ${include_dir})
  set(${include_dir_var} ${include_dir} PARENT_SCOPE)
endfunction(ROOT_REPLACE_BUILD_INTERFACE)

#---------------------------------------------------------------------------------------------------
#---ROOT_GENERATE_DICTIONARY( dictionary headerfiles NODEPHEADERS ghdr1 ghdr2 ...
#                                                    MODULE module DEPENDENCIES dep1 dep2
#                                                    BUILTINS dep1 dep2
#                                                    STAGE1 LINKDEF linkdef OPTIONS opt1 opt2 ...)
#
# <dictionary> is the dictionary stem; the macro creates (among other files) the dictionary source as
#   <dictionary>.cxx
# <headerfiles> are "as included"; set appropriate INCLUDE_DIRECTORIES property on the directory.
#   The dictionary target depends on these headers. These files must exist.
# <NODEPHEADERS> same as <headerfiles>. If these files are not found (given the target include path)
#   no error is emitted. The dictionary does not depend on these headers.
#---------------------------------------------------------------------------------------------------
function(ROOT_GENERATE_DICTIONARY dictionary)
  CMAKE_PARSE_ARGUMENTS(ARG "STAGE1;MULTIDICT;NOINSTALL;NO_CXXMODULE"
    "MODULE;LINKDEF" "NODEPHEADERS;OPTIONS;DEPENDENCIES;EXTRA_DEPENDENCIES;BUILTINS" ${ARGN})

  # Check if OPTIONS start with a dash.
  if (ARG_OPTIONS)
    foreach(ARG_O ${ARG_OPTIONS})
      if (NOT ARG_O MATCHES "^-*")
        message(FATAL_ERROR "Wrong rootcling option: ${ARG_OPTIONS}")
      endif()
    endforeach()
  endif(ARG_OPTIONS)

  #---roottest compability---------------------------------
  if(CMAKE_ROOTTEST_DICT)
    set(CMAKE_INSTALL_LIBDIR ${CMAKE_CURRENT_BINARY_DIR})
    set(libprefix "")
  endif()

  # list of include directories for dictionary generation
  set(incdirs)

  if((CMAKE_PROJECT_NAME STREQUAL ROOT) AND (TARGET ${ARG_MODULE}))
    set(headerdirs)

    get_target_property(target_incdirs ${ARG_MODULE} INCLUDE_DIRECTORIES)
    if(target_incdirs)
       foreach(dir ${target_incdirs})
          ROOT_REPLACE_BUILD_INTERFACE(dir ${dir})
          # check that dir not a empty dir like $<BUILD_INTERFACE:>
          if(NOT ${dir} MATCHES "^[$]")
            list(APPEND incdirs ${dir})
            string(FIND ${dir} "${CMAKE_SOURCE_DIR}" src_dir_in_dir)
            if(${src_dir_in_dir} EQUAL 0)
              list(APPEND headerdirs ${dir})
            endif()
          endif()
       endforeach()
    endif()

    # Comments from Vassil:
    # FIXME: We prepend ROOTSYS/include because if we have built a module
    # and try to resolve the 'same' header from a different location we will
    # get a redefinition error.
    # We should remove these lines when the fallback include is removed. Then
    # we will need a module.modulemap file per `inc` directory.
    # Comments from Sergey:
    # Remove all source dirs also while they preserved in root dictionaries and
    # ends in the gInterpreter->GetIncludePath()

    list(FILTER incdirs EXCLUDE REGEX "^${CMAKE_SOURCE_DIR}")
    list(FILTER incdirs EXCLUDE REGEX "^${CMAKE_BINARY_DIR}/ginclude")
    list(FILTER incdirs EXCLUDE REGEX "^${CMAKE_BINARY_DIR}/externals")
    list(FILTER incdirs EXCLUDE REGEX "^${CMAKE_BINARY_DIR}/builtins")
    list(INSERT incdirs 0 ${CMAKE_BINARY_DIR}/include)

    # this instruct rootcling do not store such paths in dictionary
    set(excludepaths ${CMAKE_SOURCE_DIR} ${CMAKE_BINARY_DIR}/ginclude ${CMAKE_BINARY_DIR}/externals ${CMAKE_BINARY_DIR}/builtins)

    set(headerfiles)
    set(_list_of_header_dependencies)
    foreach(fp ${ARG_UNPARSED_ARGUMENTS})
       if(IS_ABSOLUTE ${fp})
          set(headerFile ${fp})
       else()
          find_file(headerFile ${fp}
                  HINTS ${headerdirs}
                  NO_DEFAULT_PATH
                  NO_SYSTEM_ENVIRONMENT_PATH
                  NO_CMAKE_FIND_ROOT_PATH)
       endif()
       if(NOT headerFile)
          message(FATAL_ERROR "Cannot find header ${fp} to generate dictionary ${dictionary} for. Did you forget to set the INCLUDE_DIRECTORIES property for the current directory?")
       endif()
       list(APPEND headerfiles ${fp})
       list(APPEND _list_of_header_dependencies ${headerFile})
       unset(headerFile CACHE) # find_file, forget headerFile!
    endforeach()

    foreach(fp ${ARG_NODEPHEADERS})
      list(APPEND headerfiles ${fp})
      # no dependency - think "vector" etc.
    endforeach()

    if(NOT (headerfiles OR ARG_LINKDEF))
      message(FATAL_ERROR "No headers nor LinkDef.h supplied / found for dictionary ${dictionary}!")
    endif()

  else()

    ####################### old-style includes/headers generation - starts ##################

    #---Get the list of include directories------------------
    get_directory_property(incdirs INCLUDE_DIRECTORIES)
    # rootcling invoked on foo.h should find foo.h in the current source dir,
    # no matter what.
    list(APPEND incdirs ${CMAKE_CURRENT_SOURCE_DIR})

    if(TARGET ${ARG_MODULE})
      get_target_property(target_incdirs ${ARG_MODULE} INCLUDE_DIRECTORIES)
      if(target_incdirs)
        foreach(dir ${target_incdirs})
          ROOT_REPLACE_BUILD_INTERFACE(dir ${dir})
          if(NOT ${dir} MATCHES "^[$]")
            list(APPEND incdirs ${dir})
          endif()
        endforeach()
      endif()
    endif()

    set(headerdirs_dflt)

    if(CMAKE_PROJECT_NAME STREQUAL ROOT)
      if(EXISTS ${CMAKE_CURRENT_SOURCE_DIR}/inc)
        list(APPEND headerdirs_dflt ${CMAKE_CURRENT_SOURCE_DIR}/inc)
      endif()
      if(EXISTS ${CMAKE_CURRENT_SOURCE_DIR}/v7/inc)
        list(APPEND headerdirs_dflt ${CMAKE_CURRENT_SOURCE_DIR}/v7/inc)
      endif()
    endif()

    #---Get the list of header files-------------------------
    # CMake needs dependencies from ${CMAKE_CURRENT_SOURCE_DIR} while rootcling wants
    # header files "as included" (and thus as passed as argument to this CMake function).
    set(headerfiles)
    set(_list_of_header_dependencies)
    foreach(fp ${ARG_UNPARSED_ARGUMENTS})
      if(${fp} MATCHES "[*?]") # Is this header a globbing expression?
        file(GLOB files inc/${fp} ${fp}) # Elements of ${fp} have the complete path.
        foreach(f ${files})
          if(NOT f MATCHES LinkDef) # skip LinkDefs from globbing result
            set(add_inc_as_include On)
            string(REGEX REPLACE "^${CMAKE_CURRENT_SOURCE_DIR}/inc/" "" f_no_inc ${f})
            list(APPEND headerfiles ${f_no_inc})
            list(APPEND _list_of_header_dependencies ${f})
          endif()
        endforeach()
      else()
        if(IS_ABSOLUTE ${fp})
          set(headerFile ${fp})
        else()
          set(incdirs_in_build)
          set(incdirs_in_prefix ${headerdirs_dflt})
          foreach(incdir ${incdirs})
            string(FIND ${incdir} "${CMAKE_SOURCE_DIR}" src_dir_in_dir)
            string(FIND ${incdir} "${CMAKE_BINARY_DIR}" bin_dir_in_dir)
            string(FIND ${incdir} "${CMAKE_CURRENT_BINARY_DIR}" cur_dir_in_dir)
            if(NOT IS_ABSOLUTE ${incdir}
               OR ${src_dir_in_dir} EQUAL 0
               OR ${bin_dir_in_dir} EQUAL 0
               OR ${cur_dir_in_dir} EQUAL 0)
              list(APPEND incdirs_in_build ${incdir})
            else()
              list(APPEND incdirs_in_prefix ${incdir})
            endif()
          endforeach()
          if(incdirs_in_build)
            find_file(headerFile ${fp}
              HINTS ${incdirs_in_build}
              NO_DEFAULT_PATH
              NO_SYSTEM_ENVIRONMENT_PATH
              NO_CMAKE_FIND_ROOT_PATH)
          endif()
          # Try this even if NOT incdirs_in_prefix: might not need a HINT.
          if(NOT headerFile)
            find_file(headerFile ${fp}
              HINTS ${incdirs_in_prefix}
              NO_DEFAULT_PATH
              NO_SYSTEM_ENVIRONMENT_PATH)
          endif()
        endif()
        if(NOT headerFile)
          message(FATAL_ERROR "Cannot find header ${fp} to generate dictionary ${dictionary} for. Did you forget to set the INCLUDE_DIRECTORIES property for the current directory?")
        endif()
        list(APPEND headerfiles ${fp})
        list(APPEND _list_of_header_dependencies ${headerFile})
        unset(headerFile CACHE) # find_file, forget headerFile!
      endif()
    endforeach()

    foreach(fp ${ARG_NODEPHEADERS})
      list(APPEND headerfiles ${fp})
      # no dependency - think "vector" etc.
    endforeach()

    if(NOT (headerfiles OR ARG_LINKDEF))
      message(FATAL_ERROR "No headers nor LinkDef.h supplied / found for dictionary ${dictionary}!")
    endif()

    if(CMAKE_PROJECT_NAME STREQUAL ROOT)
      list(APPEND incdirs ${CMAKE_BINARY_DIR}/include)
      list(APPEND incdirs ${CMAKE_BINARY_DIR}/etc/cling) # This is for the RuntimeUniverse
      # list(APPEND incdirs ${CMAKE_SOURCE_DIR})
      set(excludepaths ${CMAKE_SOURCE_DIR} ${CMAKE_BINARY_DIR})
    elseif(EXISTS ${CMAKE_CURRENT_SOURCE_DIR}/inc)
      list(APPEND incdirs ${CMAKE_CURRENT_SOURCE_DIR}/inc)
    endif()

    foreach(dep ${ARG_DEPENDENCIES})
      if(TARGET ${dep})
        get_target_property(dep_include_dirs ${dep} INTERFACE_INCLUDE_DIRECTORIES)
        if (NOT dep_include_dirs)
          get_target_property(dep_include_dirs ${dep} INCLUDE_DIRECTORIES)
        endif()
        if (dep_include_dirs)
          foreach(d ${dep_include_dirs})
            list(APPEND incdirs ${d})
          endforeach()
        endif()
      endif()
    endforeach()

    ####################### old-style includes/headers generation - end  ##################
  endif()

  #---Get the list of definitions---------------------------
  get_directory_property(defs COMPILE_DEFINITIONS)
  foreach( d ${defs})
   if((NOT d MATCHES "=") AND (NOT d MATCHES "^[$]<.*>$")) # avoid generator expressions
     set(definitions ${definitions} -D${d})
   endif()
  endforeach()
  #---Get LinkDef.h file------------------------------------
  foreach( f ${ARG_LINKDEF})
    if( IS_ABSOLUTE ${f})
      set(_linkdef ${_linkdef} ${f})
    else()
      if(EXISTS ${CMAKE_CURRENT_SOURCE_DIR}/inc/${f})
        set(_linkdef ${_linkdef} ${CMAKE_CURRENT_SOURCE_DIR}/inc/${f})
      else()
        set(_linkdef ${_linkdef} ${CMAKE_CURRENT_SOURCE_DIR}/${f})
      endif()
    endif()
  endforeach()

  #---Build the names for library, pcm and rootmap file ----
  set(library_target_name)
  if(dictionary MATCHES "^G__")
    string(REGEX REPLACE "^G__(.*)" "\\1"  library_target_name ${dictionary})
    if (ARG_MULTIDICT)
      string(REGEX REPLACE "(.*)32$" "\\1"  library_target_name ${library_target_name})
    endif (ARG_MULTIDICT)
  else()
    get_filename_component(library_target_name ${dictionary} NAME_WE)
  endif()
  if (ARG_MODULE)
    if (NOT ${ARG_MODULE} STREQUAL ${library_target_name})
#      message(AUTHOR_WARNING "The MODULE argument ${ARG_MODULE} and the deduced library name "
#        "${library_target_name} mismatch. Deduction stem: ${dictionary}.")
      set(library_target_name ${ARG_MODULE})
    endif()
  endif(ARG_MODULE)

  #---Set the library output directory-----------------------
  ROOT_GET_LIBRARY_OUTPUT_DIR(library_output_dir)
  set(runtime_cxxmodule_dependencies )
  set(cpp_module)
  set(library_name ${libprefix}${library_target_name}${libsuffix})
  set(newargs -s ${library_output_dir}/${library_name})
  set(rootmap_name ${library_output_dir}/${libprefix}${library_target_name}.rootmap)
  set(pcm_name ${library_output_dir}/${libprefix}${library_target_name}_rdict.pcm)
  if(ARG_MODULE)
    if(ARG_MULTIDICT)
      set(newargs ${newargs} -multiDict)
      set(pcm_name ${library_output_dir}/${libprefix}${library_target_name}_${dictionary}_rdict.pcm)
      set(rootmap_name ${library_output_dir}/${libprefix}${library_target_name}32.rootmap)
    else()
      set(cpp_module ${library_target_name})
    endif(ARG_MULTIDICT)

    if(runtime_cxxmodules)
      # If we specify NO_CXXMODULE we should be able to still install the produced _rdict.pcm file.
      if(NOT ARG_NO_CXXMODULE)
        set(pcm_name)
      endif()
      if(cpp_module)
        set(cpp_module_file ${library_output_dir}/${cpp_module}.pcm)
        # The module depends on its modulemap file.
        if (cpp_module_file AND CMAKE_PROJECT_NAME STREQUAL ROOT)
		set (runtime_cxxmodule_dependencies copymodulemap "${CMAKE_BINARY_DIR}/include/ROOT.modulemap")
        endif()
      endif(cpp_module)
    endif()
  endif()

  # modules.idx deps
  get_property(local_modules_idx_deps GLOBAL PROPERTY modules_idx_deps_property)
  get_property(local_no_cxxmodules GLOBAL PROPERTY no_cxxmodules_property)
  if (ARG_NO_CXXMODULE)
    list(APPEND local_no_cxxmodules ${cpp_module})
    set_property(GLOBAL PROPERTY no_cxxmodules_property "${local_no_cxxmodules}")
    unset(cpp_module)
    unset(cpp_module_file)
  else()
    list(APPEND local_modules_idx_deps ${cpp_module})
    set_property(GLOBAL PROPERTY modules_idx_deps_property "${local_modules_idx_deps}")
  endif(ARG_NO_CXXMODULE)



  if(CMAKE_ROOTTEST_NOROOTMAP OR cpp_module_file)
    set(rootmap_name)
    set(rootmapargs)
  else()
    set(rootmapargs -rml ${library_name} -rmf ${rootmap_name})
  endif()

  #---Get the library and module dependencies-----------------
  if(ARG_DEPENDENCIES)
    foreach(dep ${ARG_DEPENDENCIES})
      set(dependent_pcm ${libprefix}${dep}_rdict.pcm)
      if (runtime_cxxmodules AND NOT dep IN_LIST local_no_cxxmodules)
        set(dependent_pcm ${dep}.pcm)
        if(TARGET ${dep})
          get_target_property(_dep_pcm_filename ${dep} ROOT_PCM_FILENAME)
          if(_dep_pcm_filename)
            list(APPEND pcm_dependencies ${_dep_pcm_filename})
          endif()
        endif()
      endif()
      set(newargs ${newargs} -m  ${dependent_pcm})
    endforeach()
  endif()

  if(cpp_module_file)
    set(newargs -cxxmodule ${newargs})
  endif()

  #---what rootcling command to use--------------------------
  if(ARG_STAGE1)
    if(MSVC AND CMAKE_ROOTTEST_DICT)
      set(command ${CMAKE_COMMAND} -E ${CMAKE_BINARY_DIR}/bin/rootcling_stage1.exe)
    else()
      set(command ${CMAKE_COMMAND} -E env "LD_LIBRARY_PATH=${CMAKE_BINARY_DIR}/lib:$ENV{LD_LIBRARY_PATH}" $<TARGET_FILE:rootcling_stage1>)
    endif()
    set(ROOTCINTDEP rconfigure)
    set(pcm_name)
  else()
    if(CMAKE_PROJECT_NAME STREQUAL ROOT)
      if(MSVC AND CMAKE_ROOTTEST_DICT)
        set(command ${CMAKE_COMMAND} -E env "ROOTIGNOREPREFIX=1" ${CMAKE_BINARY_DIR}/bin/rootcling.exe)
      else()
        set(command ${CMAKE_COMMAND} -E env "LD_LIBRARY_PATH=${CMAKE_BINARY_DIR}/lib:$ENV{LD_LIBRARY_PATH}"
                    "ROOTIGNOREPREFIX=1" $<TARGET_FILE:rootcling> -rootbuild)
        # Modules need RConfigure.h copied into include/.
        set(ROOTCINTDEP rootcling rconfigure)
      endif()
    elseif(TARGET ROOT::rootcling)
      if(APPLE)
        set(command ${CMAKE_COMMAND} -E env "DYLD_LIBRARY_PATH=${ROOT_LIBRARY_DIR}:$ENV{DYLD_LIBRARY_PATH}" $<TARGET_FILE:ROOT::rootcling>)
      else()
        set(command ${CMAKE_COMMAND} -E env "LD_LIBRARY_PATH=${ROOT_LIBRARY_DIR}:$ENV{LD_LIBRARY_PATH}" $<TARGET_FILE:ROOT::rootcling>)
      endif()
    else()
      set(command ${CMAKE_COMMAND} -E env rootcling)
    endif()
  endif()

  #---build the path exclusion switches----------------------
  set(excludepathsargs "")
  foreach(excludepath ${excludepaths})
    set(excludepathsargs ${excludepathsargs} -excludePath ${excludepath})
  endforeach()

  #---build the implicit dependencies arguments
  # NOTE: only the Makefile generator respects this!
  foreach(_dep ${_linkdef} ${_list_of_header_dependencies})
    list(APPEND _implicitdeps CXX ${_dep})
  endforeach()

  if(ARG_MODULE)
    set(MODULE_LIB_DEPENDENCY ${ARG_DEPENDENCIES})

    # get target properties added after call to ROOT_GENERATE_DICTIONARY()
    if(TARGET ${ARG_MODULE})
      # NOTE that module_sysincs is already part of ${module_sysincs}. But -isystem "wins",
      # and list exclusion for generator expressions is too complex.
      set(module_incs $<REMOVE_DUPLICATES:$<TARGET_PROPERTY:${ARG_MODULE},INCLUDE_DIRECTORIES>>)
      set(module_sysincs $<REMOVE_DUPLICATES:$<TARGET_PROPERTY:${ARG_MODULE},INTERFACE_SYSTEM_INCLUDE_DIRECTORIES>>)
      # The COMPILE_DEFINITIONS list might contain empty elements. These are
      # removed with the FILTER generator expression, excluding elements that
      # match the ^$ regexp (only matches empty strings).
      set(module_defs "$<FILTER:$<TARGET_PROPERTY:${ARG_MODULE},COMPILE_DEFINITIONS>,EXCLUDE,^$>")
    endif()
  endif()

  # provide list of includes for dictionary
  set(includedirs)
  if(incdirs)
     list(REMOVE_DUPLICATES incdirs)
     foreach(dir ${incdirs})
        if (NOT ${dir} MATCHES "^\\$<INSTALL_INTERFACE:")
          list(APPEND includedirs -I${dir})
        endif()
     endforeach()
  endif()

  set(compIncPaths)
  foreach(implinc IN LISTS CMAKE_CXX_IMPLICIT_INCLUDE_DIRECTORIES CMAKE_C_IMPLICIT_INCLUDE_DIRECTORIES)
    list(APPEND compIncPaths "-compilerI${implinc}")
  endforeach()

  if(cpp_module_file AND TARGET ${ARG_MODULE})
    set_target_properties(${ARG_MODULE} PROPERTIES
      ROOT_PCM_FILENAME "${cpp_module_file}")
  endif()

  #---call rootcint------------------------------------------
  add_custom_command(OUTPUT ${dictionary}.cxx ${pcm_name} ${rootmap_name} ${cpp_module_file}
                     COMMAND ${command} -v2 -f  ${dictionary}.cxx ${newargs} ${excludepathsargs} ${rootmapargs}
                                        ${ARG_OPTIONS}
                                        ${definitions} "$<$<BOOL:${module_defs}>:-D$<JOIN:${module_defs},;-D>>"
                                        ${compIncPaths}
                                        "$<$<BOOL:${module_sysincs}>:-isystem;$<JOIN:${module_sysincs},;-isystem;>>"
                                        ${includedirs} "$<$<BOOL:${module_incs}>:-I$<JOIN:${module_incs},;-I>>"
                                        ${headerfiles} ${_linkdef}
                     IMPLICIT_DEPENDS ${_implicitdeps}
                     DEPENDS ${_list_of_header_dependencies} ${_linkdef} ${ROOTCINTDEP}
                             ${pcm_dependencies}
                             ${MODULE_LIB_DEPENDENCY} ${ARG_EXTRA_DEPENDENCIES}
                             ${runtime_cxxmodule_dependencies}
                     COMMAND_EXPAND_LISTS)

  # If we are adding to an existing target and it's not the dictionary itself,
  # we make an object library and add its output object file as source to the target.
  # This works around bug https://cmake.org/Bug/view.php?id=14633 in CMake by keeping
  # the generated source at the same scope level as its owning target, something that
  # would not happen if we used target_sources() directly with the dictionary source.
  if(TARGET "${ARG_MODULE}" AND NOT "${ARG_MODULE}" STREQUAL "${dictionary}")
    add_library(${dictionary} OBJECT ${dictionary}.cxx)
    set_target_properties(${dictionary} PROPERTIES POSITION_INDEPENDENT_CODE TRUE)
    target_sources(${ARG_MODULE} PRIVATE $<TARGET_OBJECTS:${dictionary}>)

    target_compile_options(${dictionary} PRIVATE
      $<TARGET_PROPERTY:${ARG_MODULE},COMPILE_OPTIONS>)

    target_compile_definitions(${dictionary} PRIVATE
      ${definitions} $<TARGET_PROPERTY:${ARG_MODULE},COMPILE_DEFINITIONS>)

    target_compile_features(${dictionary} PRIVATE
      $<TARGET_PROPERTY:${ARG_MODULE},COMPILE_FEATURES>)

    target_include_directories(${dictionary} PRIVATE
      ${incdirs} $<TARGET_PROPERTY:${ARG_MODULE},INCLUDE_DIRECTORIES>)
  else()
    get_filename_component(dictionary_name ${dictionary} NAME)
    add_custom_target(${dictionary_name} DEPENDS ${dictionary}.cxx ${pcm_name} ${rootmap_name} ${cpp_module_file})
  endif()

  if(PROJECT_NAME STREQUAL "ROOT")
    set_property(GLOBAL APPEND PROPERTY ROOT_PCH_DEPENDENCIES ${dictionary})
    set_property(GLOBAL APPEND PROPERTY ROOT_PCH_DICTIONARIES ${CMAKE_CURRENT_BINARY_DIR}/${dictionary}.cxx)
  endif()

  if(ARG_MULTIDICT)
    if(NOT TARGET "G__${ARG_MODULE}")
      message(FATAL_ERROR
        " Target G__${ARG_MODULE} not found!\n"
        " Please create target G__${ARG_MODULE} before using MULTIDICT.")
    endif()
    add_dependencies(G__${ARG_MODULE} ${dictionary})
  endif()

  if(NOT ARG_NOINSTALL AND NOT CMAKE_ROOTTEST_DICT AND DEFINED CMAKE_LIBRARY_OUTPUT_DIRECTORY)
    ROOT_GET_INSTALL_DIR(shared_lib_install_dir)
    # Install the C++ module if we generated one.
    if (cpp_module_file)
      install(FILES ${cpp_module_file}
                    DESTINATION ${shared_lib_install_dir} COMPONENT libraries)
    endif()

    if(ARG_STAGE1)
      install(FILES ${rootmap_name}
                    DESTINATION ${shared_lib_install_dir} COMPONENT libraries)
    else()
      install(FILES ${pcm_name} ${rootmap_name}
                    DESTINATION ${shared_lib_install_dir} COMPONENT libraries)
    endif()
  endif()

  if(ARG_BUILTINS)
    foreach(arg1 ${ARG_BUILTINS})
      if(TARGET ${${arg1}_TARGET})
        add_dependencies(${dictionary} ${${arg1}_TARGET})
      endif()
    endforeach()
  endif()

  # FIXME: Support mulptiple dictionaries. In some cases (libSMatrix and
  # libGenVector) we have to have two or more dictionaries (eg. for math,
  # we need the two for double vs Double32_t template specializations).
  # In some other cases, eg. libTreePlayer.so we add in a separate dictionary
  # files which for some reason (temporarily?) cannot be put in the PCH. Eg.
  # all rest of the first dict is in the PCH but this file is not and it
  # cannot be present in the original dictionary.
  if(cpp_module)
    ROOT_CXXMODULES_APPEND_TO_MODULEMAP("${cpp_module}" "${headerfiles}")
  endif()
endfunction(ROOT_GENERATE_DICTIONARY)

#---------------------------------------------------------------------------------------------------
#---ROOT_CXXMODULES_APPEND_TO_MODULEMAP( library library_headers )
#---------------------------------------------------------------------------------------------------
function (ROOT_CXXMODULES_APPEND_TO_MODULEMAP library library_headers)
  ROOT_FIND_DIRS_WITH_HEADERS(dirs)

  set(found_headers "")
  set(dir_headers "")
  foreach(d ${dirs})
    ROOT_GLOB_FILES(dir_headers
                    RECURSE
                    RELATIVE ${CMAKE_CURRENT_SOURCE_DIR}/${d}
                    FILTER "LinkDef" ${d}/*)
    list(APPEND found_headers "${dir_headers}")
  endforeach()

  set(excluded_headers RConfig.h RVersion.h core/foundation/inc/ROOT/RVersion.hxx RtypesImp.h
                        RtypesCore.h TClassEdit.h
                        TIsAProxy.h TVirtualIsAProxy.h
                        DllImport.h ESTLType.h Varargs.h
                        ThreadLocalStorage.h
                        TBranchProxyTemplate.h TGLWSIncludes.h
                        snprintf.h strlcpy.h)

   # Deprecated header files.
  set (excluded_headers "${excluded_headers}")

  set(modulemap_entry "module \"${library}\" {")

  # Add a `use` directive to Core/Thread to signal that they use some
  # split out submodules and we pass the rootcling integrity check.
  if ("${library}" STREQUAL Core)
    set (modulemap_entry "${modulemap_entry}\n  use ROOT_Foundation_Stage1_NoRTTI\n")
    set (modulemap_entry "${modulemap_entry}\n  use ROOT_Foundation_C\n")
  elseif ("${library}" STREQUAL Thread)
    set (modulemap_entry "${modulemap_entry}\n  use ROOT_Foundation_C\n")
  endif()

  # For modules GCocoa and GQuartz we need objc and cplusplus context.
  if (NOT ${library} MATCHES "GCocoa")
    set (modulemap_entry "${modulemap_entry}\n  requires cplusplus\n")
  endif()
  if (library_headers)
    set(found_headers ${library_headers})
  endif()
  foreach(header ${found_headers})
    set(textual_header "")
    if (${header} MATCHES ".*\\.icc$")
      set(textual_header "textual ")
    endif()
    # Check if header is in included header list
    set(is_excluded NO)
    foreach(excluded_header ${excluded_headers})
      if(${header} MATCHES ${excluded_header})
        set(is_excluded YES)
        break()
      endif()
    endforeach()
    if(NOT is_excluded)
      set(modulemap_entry "${modulemap_entry}  module \"${header}\" { ${textual_header}header \"${header}\" export * }\n")
    endif()
  endforeach()
  set(modulemap_entry "${modulemap_entry}  link \"${libprefix}${library}${libsuffix}\"\n")
  set(modulemap_entry "${modulemap_entry}  export *\n}\n\n")
  # Non ROOT projects need a modulemap generated for them in the current
  # directory. The same happens with test dictionaries in ROOT which are not
  # exposed via the main modulemap. This is exposed by setting the
  # ROOT_CXXMODULES_WRITE_TO_CURRENT_DIR.
  if (NOT "${CMAKE_PROJECT_NAME}" STREQUAL ROOT OR ROOT_CXXMODULES_WRITE_TO_CURRENT_DIR)
    set(modulemap_output_file "${CMAKE_CURRENT_BINARY_DIR}/module.modulemap")

    # It's possible that multiple modulemaps are needed in the current
    # directory and we need to merge them. As we don't want to have multiple
    # modules in the same moduluemap when rerunning CMake, we do a quick
    # check if the current module is already in the modulemap (in which case
    # we know we rerun CMake at the moment and start writing a new modulemap
    # instead of appending new modules).

    # The string we use to identify if the current module is already in the
    # modulemap.
    set(modulemap_needle "module \"${library}\"")
    # Check if the needle is in the modulemap. If the file doesn't exist
    # we just pretend we didn't found the string in the modulemap.
    set(match_result -1)
    if (EXISTS "${modulemap_output_file}")
      file(READ "${modulemap_output_file}" existing_contents)
      string(FIND "${existing_contents}" "${modulemap_needle}" match_result)
    endif()
    # Append our new module to the existing modulemap containing other modules.
    if(${match_result} EQUAL -1)
      file(APPEND "${modulemap_output_file}" "${modulemap_entry}")
    else()
      file(WRITE "${modulemap_output_file}" "${modulemap_entry}")
    endif()

    # Sanity check that the string we're looking for is actually in the content
    # we're writing to this file.
    string(FIND "${modulemap_entry}" "${modulemap_needle}" match_result)
    if(${match_result} EQUAL -1)
      message(AUTHOR_WARNING "Couldn't find module declaration in modulemap file."
                             "This would break the modulemap generation when "
                             " rerunning CMake. Module needle was "
                             "'${modulemap_needle}' and the content was '${modulemap_entry}'")
    endif()

  else()
    set_property(GLOBAL APPEND PROPERTY ROOT_CXXMODULES_EXTRA_MODULEMAP_CONTENT ${modulemap_entry})
  endif()
endfunction()

#---------------------------------------------------------------------------------------------------
#---ROOT_LINKER_LIBRARY( <name> source1 source2 ...[TYPE STATIC|SHARED] [DLLEXPORT]
#                        [NOINSTALL] LIBRARIES library1 library2 ...
#                        DEPENDENCIES dep1 dep2
#                        BUILTINS dep1 dep2)
#---------------------------------------------------------------------------------------------------
function(ROOT_LINKER_LIBRARY library)
  CMAKE_PARSE_ARGUMENTS(ARG "DLLEXPORT;CMAKENOEXPORT;TEST;NOINSTALL" "TYPE" "LIBRARIES;DEPENDENCIES;BUILTINS"  ${ARGN})
  ROOT_GET_SOURCES(lib_srcs src ${ARG_UNPARSED_ARGUMENTS})
  if(NOT ARG_TYPE)
    set(ARG_TYPE SHARED)
  endif()
  if(ARG_TEST) # we are building a test, so add EXCLUDE_FROM_ALL
    set(_all EXCLUDE_FROM_ALL)
  endif()
  set(library_name ${library})
  if(TARGET ${library})
    message("Target ${library} already exists. Renaming target name to ${library}_new")
    set(library ${library}_new)
  endif()
  if(WIN32 AND ARG_TYPE STREQUAL SHARED AND NOT ARG_DLLEXPORT)
    if(MSVC)
      set(library_name ${libprefix}${library})
    endif()
    #---create a shared library with the .def file------------------------
    add_library(${library} ${_all} SHARED ${lib_srcs})
    target_link_libraries(${library} PUBLIC ${ARG_LIBRARIES} ${ARG_DEPENDENCIES})
    set_target_properties(${library} PROPERTIES WINDOWS_EXPORT_ALL_SYMBOLS TRUE)
  else()
    add_library( ${library} ${_all} ${ARG_TYPE} ${lib_srcs})
    if(ARG_TYPE STREQUAL SHARED)
      set_target_properties(${library} PROPERTIES  ${ROOT_LIBRARY_PROPERTIES} )
    endif()
    target_link_libraries(${library} PUBLIC ${ARG_LIBRARIES} ${ARG_DEPENDENCIES})
  endif()

  if(DEFINED CMAKE_CXX_STANDARD)
    target_compile_features(${library} INTERFACE cxx_std_${CMAKE_CXX_STANDARD})
  endif()

  if(PROJECT_NAME STREQUAL "ROOT")
    if(NOT TARGET ROOT::${library})
      add_library(ROOT::${library} ALIAS ${library})
    endif()
  endif()

  ROOT_ADD_INCLUDE_DIRECTORIES(${library})

  if(PROJECT_NAME STREQUAL "ROOT")
    set(dep_list)
    if(ARG_DEPENDENCIES)
      foreach(lib ${ARG_DEPENDENCIES})
        if((TARGET ${lib}) AND NOT (${lib} STREQUAL Core))
          # Include directories property is different for INTERFACE libraries
          get_target_property(_target_type ${lib} TYPE)
          if(${_target_type} STREQUAL "INTERFACE_LIBRARY")
            get_target_property(lib_incdirs ${lib} INTERFACE_INCLUDE_DIRECTORIES)
          else()
            get_target_property(lib_incdirs ${lib} INCLUDE_DIRECTORIES)
          endif()
          if(lib_incdirs)
            foreach(dir ${lib_incdirs})
              ROOT_REPLACE_BUILD_INTERFACE(dir ${dir})
              if(NOT ${dir} MATCHES "^[$]")
                list(APPEND dep_list ${dir})
              endif()
            endforeach()
          endif()
        endif()
      endforeach()
    endif()
    if(dep_list)
      list(REMOVE_DUPLICATES dep_list)
    endif()
    foreach(incl ${dep_list})
       target_include_directories(${library} PRIVATE ${incl})
    endforeach()
  endif()

  if(PROJECT_NAME STREQUAL "ROOT")
    set(dep_inc_list)
    if(ARG_LIBRARIES)
      foreach(lib ${ARG_LIBRARIES})
        if(TARGET ${lib})
          get_target_property(_target_type ${lib} TYPE)
          if(${_target_type} STREQUAL "INTERFACE_LIBRARY")
            get_target_property(lib_incdirs ${lib} INTERFACE_INCLUDE_DIRECTORIES)
            get_target_property(lib_rpath   ${lib} INTERFACE_BUILD_RPATH)
          else()
            get_target_property(lib_incdirs ${lib} INCLUDE_DIRECTORIES)
            get_target_property(lib_rpath   ${lib} BUILD_RPATH)
          endif()
          if(lib_incdirs)
            foreach(dir ${lib_incdirs})
              ROOT_REPLACE_BUILD_INTERFACE(dir ${dir})
              if(NOT ${dir} MATCHES "^[$]")
                list(APPEND dep_inc_list ${dir})
              endif()
            endforeach()
          endif()
          if(lib_rpath)
            set_target_properties(${library} PROPERTIES BUILD_RPATH ${lib_rpath})
          endif()
        endif()
      endforeach()
    endif()
    if(dep_inc_list)
      list(REMOVE_DUPLICATES dep_inc_list)
      foreach(incl ${dep_inc_list})
         target_include_directories(${library} PRIVATE ${incl})
      endforeach()
    endif()
  endif()

  if(TARGET G__${library})
    add_dependencies(${library} G__${library})
  endif()
  if(CMAKE_PROJECT_NAME STREQUAL ROOT)
    add_dependencies(${library} move_headers)
  endif()
  set_property(GLOBAL APPEND PROPERTY ROOT_EXPORTED_TARGETS ${library})
  set_target_properties(${library} PROPERTIES OUTPUT_NAME ${library_name})
  set_target_properties(${library} PROPERTIES INTERFACE_LINK_LIBRARIES "${ARG_DEPENDENCIES}")
  target_include_directories(${library} INTERFACE $<INSTALL_INTERFACE:${CMAKE_INSTALL_INCLUDEDIR}>)
  # Do not add -Dname_EXPORTS to the command-line when building files in this
  # target. Doing so is actively harmful for the modules build because it
  # creates extra module variants, and not useful because we don't use these
  # macros.
  set_target_properties(${library} PROPERTIES DEFINE_SYMBOL "")
  if(ARG_BUILTINS)
    foreach(arg1 ${ARG_BUILTINS})
      if(${arg1}_TARGET)
        add_dependencies(${library} ${${arg1}_TARGET})
      endif()
    endforeach()
  endif()

  #----Installation details-------------------------------------------------------
  if(NOT ARG_TEST AND NOT ARG_NOINSTALL AND CMAKE_LIBRARY_OUTPUT_DIRECTORY)
    if(ARG_CMAKENOEXPORT)
      install(TARGETS ${library} RUNTIME DESTINATION ${CMAKE_INSTALL_BINDIR} COMPONENT libraries
                                 LIBRARY DESTINATION ${CMAKE_INSTALL_LIBDIR} COMPONENT libraries
                                 ARCHIVE DESTINATION ${CMAKE_INSTALL_LIBDIR} COMPONENT libraries)
    else()
      install(TARGETS ${library} EXPORT ${CMAKE_PROJECT_NAME}Exports
                                 RUNTIME DESTINATION ${CMAKE_INSTALL_BINDIR} COMPONENT libraries
                                 LIBRARY DESTINATION ${CMAKE_INSTALL_LIBDIR} COMPONENT libraries
                                 ARCHIVE DESTINATION ${CMAKE_INSTALL_LIBDIR} COMPONENT libraries)
    endif()
    if(WIN32 AND ARG_TYPE STREQUAL SHARED)
      install(FILES ${CMAKE_RUNTIME_OUTPUT_DIRECTORY}/lib${library}.pdb
                    CONFIGURATIONS Debug RelWithDebInfo
                    DESTINATION ${CMAKE_INSTALL_BINDIR}
                    COMPONENT libraries)
    endif()
  endif()
endfunction()

#---------------------------------------------------------------------------------------------------
#---ROOT_ADD_INCLUDE_DIRECTORIES(library)
#---------------------------------------------------------------------------------------------------
function(ROOT_ADD_INCLUDE_DIRECTORIES library)

  if(PROJECT_NAME STREQUAL "ROOT")

      if(TARGET Core)
        get_target_property(lib_incdirs Core INCLUDE_DIRECTORIES)
        if(lib_incdirs)
          foreach(dir ${lib_incdirs})
            ROOT_REPLACE_BUILD_INTERFACE(dir ${dir})
            if(NOT ${dir} MATCHES "^[$]")
              target_include_directories(${library} BEFORE PRIVATE ${dir})
            endif()
          endforeach()
        endif()
      endif()

      if(IS_DIRECTORY ${CMAKE_CURRENT_SOURCE_DIR}/res)
        target_include_directories(${library} BEFORE PRIVATE ${CMAKE_CURRENT_SOURCE_DIR}/res)
      endif()

      if(IS_DIRECTORY ${CMAKE_CURRENT_SOURCE_DIR}/inc)
        target_include_directories(${library} BEFORE PUBLIC $<BUILD_INTERFACE:${CMAKE_CURRENT_SOURCE_DIR}/inc>)
      endif()

      if(root7 AND (IS_DIRECTORY ${CMAKE_CURRENT_SOURCE_DIR}/v7/inc))
        target_include_directories(${library} BEFORE PUBLIC $<BUILD_INTERFACE:${CMAKE_CURRENT_SOURCE_DIR}/v7/inc>)
      endif()

  endif()

endfunction(ROOT_ADD_INCLUDE_DIRECTORIES)

#---------------------------------------------------------------------------------------------------
#---ROOT_OBJECT_LIBRARY( <name> source1 source2 ... BUILTINS dep1 dep2 ...)
#---------------------------------------------------------------------------------------------------
function(ROOT_OBJECT_LIBRARY library)
  CMAKE_PARSE_ARGUMENTS(ARG "" "" "BUILTINS"  ${ARGN})
  ROOT_GET_SOURCES(lib_srcs src ${ARG_UNPARSED_ARGUMENTS})
  add_library( ${library} OBJECT ${lib_srcs})
  if(lib_srcs MATCHES "(^|/)(G__[^.]*)[.]cxx.*")
     add_dependencies(${library} ${CMAKE_MATCH_2})
  endif()
  add_dependencies(${library} move_headers)

  ROOT_ADD_INCLUDE_DIRECTORIES(${library})

  #--- Only for building shared libraries
  set_property(TARGET ${library} PROPERTY POSITION_INDEPENDENT_CODE 1)
  # Do not add -Dname_EXPORTS to the command-line when building files in this
  # target. Doing so is actively harmful for the modules build because it
  # creates extra module variants, and not useful because we don't use these
  # macros.
  set_target_properties(${library} PROPERTIES DEFINE_SYMBOL "")
  if(WIN32)
    set_target_properties(${library} PROPERTIES WINDOWS_EXPORT_ALL_SYMBOLS TRUE)
  endif()

  if(ARG_BUILTINS)
    foreach(arg1 ${ARG_BUILTINS})
      if(${arg1}_TARGET)
        add_dependencies(${library} ${${arg1}_TARGET})
      endif()
    endforeach()
  endif()

  #--- Fill the property OBJECTS with all the object files
  #    This is needed because the generator expression $<TARGET_OBJECTS:target>
  #    does not get expanded when used in custom command dependencies
  get_target_property(sources ${library} SOURCES)
  foreach(s ${sources})
    if(CMAKE_GENERATOR MATCHES Xcode)
      get_filename_component(name ${s} NAME_WE)
      set(obj ${CMAKE_CURRENT_BINARY_DIR}/${CMAKE_PROJECT_NAME}.build/${CMAKE_CFG_INTDIR}/${library}.build/Objects-normal/x86_64/${name}${CMAKE_CXX_OUTPUT_EXTENSION})
    else()
      if(IS_ABSOLUTE ${s})
        string(FIND ${s} "${CMAKE_CURRENT_SOURCE_DIR}" src_dir_in_src)
        string(FIND ${s} "${CMAKE_CURRENT_BINARY_DIR}" bin_dir_in_src)
        if(${src_dir_in_src} EQUAL 0)
          string(REPLACE ${CMAKE_CURRENT_SOURCE_DIR} ${CMAKE_CURRENT_BINARY_DIR}/CMakeFiles/${library}.dir src ${s})
        elseif(${bin_dir_in_src} EQUAL 0)
          string(REPLACE ${CMAKE_CURRENT_BINARY_DIR} ${CMAKE_CURRENT_BINARY_DIR}/CMakeFiles/${library}.dir src ${s})
        else()
          #message(WARNING "Unknown location of source ${s} for object library ${library}")
        endif()
      else()
        set(src ${CMAKE_CURRENT_BINARY_DIR}/CMakeFiles/${library}.dir/${s})
      endif()
      set(obj ${src}${CMAKE_CXX_OUTPUT_EXTENSION})
    endif()
    set_property(TARGET ${library} APPEND PROPERTY OBJECTS ${obj})
  endforeach()
endfunction()

#---------------------------------------------------------------------------------------------------
#---ROOT_MODULE_LIBRARY(<library> source1 source2 ... LIBRARIES library1 library2 ...)
#---------------------------------------------------------------------------------------------------
function(ROOT_MODULE_LIBRARY library)
  CMAKE_PARSE_ARGUMENTS(ARG "" "" "LIBRARIES" ${ARGN})
  ROOT_GET_SOURCES(lib_srcs src ${ARG_UNPARSED_ARGUMENTS})
  add_library(${library} SHARED ${lib_srcs})
  add_dependencies(${library} move_headers)
  set_target_properties(${library}  PROPERTIES ${ROOT_LIBRARY_PROPERTIES})
  # Do not add -Dname_EXPORTS to the command-line when building files in this
  # target. Doing so is actively harmful for the modules build because it
  # creates extra module variants, and not useful because we don't use these
  # macros.
  set_target_properties(${library} PROPERTIES DEFINE_SYMBOL "")

  ROOT_ADD_INCLUDE_DIRECTORIES(${library})

  target_link_libraries(${library} PUBLIC ${ARG_LIBRARIES})
  #----Installation details-------------------------------------------------------
  install(TARGETS ${library} RUNTIME DESTINATION ${CMAKE_INSTALL_BINDIR} COMPONENT libraries
                             LIBRARY DESTINATION ${CMAKE_INSTALL_LIBDIR} COMPONENT libraries
                             ARCHIVE DESTINATION ${CMAKE_INSTALL_LIBDIR} COMPONENT libraries)
endfunction()

#---------------------------------------------------------------------------------------------------
#---ROOT_GENERATE_ROOTMAP( library LINKDEF linkdef LIBRRARY lib DEPENDENCIES lib1 lib2 )
#---------------------------------------------------------------------------------------------------
function(ROOT_GENERATE_ROOTMAP library)
  return()   #--- No needed anymore
  CMAKE_PARSE_ARGUMENTS(ARG "" "LIBRARY" "LINKDEF;DEPENDENCIES" ${ARGN})
  get_filename_component(libname ${library} NAME_WE)
  get_filename_component(path ${library} PATH)

  #---Set the library output directory-----------------------
  ROOT_GET_LIBRARY_OUTPUT_DIR(library_output_dir)

  set(outfile ${library_output_dir}/${libprefix}${libname}.rootmap)
  foreach( f ${ARG_LINKDEF})
    if( IS_ABSOLUTE ${f})
      set(_linkdef ${_linkdef} ${f})
    else()
      set(_linkdef ${_linkdef} ${CMAKE_CURRENT_SOURCE_DIR}/inc/${f})
    endif()
  endforeach()
  foreach(d ${ARG_DEPENDENCIES})
    get_filename_component(_ext ${d} EXT)
    if(_ext)
      set(_dependencies ${_dependencies} ${d})
    else()
      set(_dependencies ${_dependencies} ${libprefix}${d}${CMAKE_SHARED_LIBRARY_SUFFIX})
    endif()
  endforeach()
  if(ARG_LIBRARY)
    set(_library ${ARG_LIBRARY})
  else()
    set(_library ${libprefix}${library}${CMAKE_SHARED_LIBRARY_SUFFIX})
  endif()
  #---Build the rootmap file--------------------------------------
  #add_custom_command(OUTPUT ${outfile}
  #                   COMMAND ${rlibmap_cmd} -o ${outfile} -l ${_library} -d ${_dependencies} -c ${_linkdef}
  #                   DEPENDS ${_linkdef} ${rlibmap_cmd} )
  add_custom_target( ${libprefix}${library}.rootmap ALL DEPENDS  ${outfile})
  set_target_properties(${libprefix}${library}.rootmap PROPERTIES FOLDER RootMaps )
  #---Install the rootmap file------------------------------------
  install(FILES ${outfile} DESTINATION ${CMAKE_INSTALL_LIBDIR} COMPONENT libraries)
endfunction(ROOT_GENERATE_ROOTMAP)

#---------------------------------------------------------------------------------------------------
#---ROOT_FIND_DIRS_WITH_HEADERS([dir1 dir2 ...] OPTIONS [options])
#---------------------------------------------------------------------------------------------------
function(ROOT_FIND_DIRS_WITH_HEADERS result_dirs)
  set(dirs "")
  if(ARGN)
    set(dirs ${ARGN})
  else()
    if(IS_DIRECTORY ${CMAKE_CURRENT_SOURCE_DIR}/inc)
      set(dirs inc/)
    endif()
    if(root7 AND IS_DIRECTORY ${CMAKE_CURRENT_SOURCE_DIR}/v7/inc)
      set(dirs ${dirs} v7/inc/)
    endif()
  endif()
  set(${result_dirs} ${dirs} PARENT_SCOPE)
endfunction()

#---------------------------------------------------------------------------------------------------
#---ROOT_INSTALL_HEADERS([dir1 dir2 ...] [FILTER <regex>])
# Glob for headers in the folder where this target is defined, and install them in
# <buildDir>/include
#---------------------------------------------------------------------------------------------------
function(ROOT_INSTALL_HEADERS)
  CMAKE_PARSE_ARGUMENTS(ARG "OPTIONS" "" "FILTER" ${ARGN})
  if (${ARG_OPTIONS})
    message(FATAL_ERROR "ROOT_INSTALL_HEADERS no longer supports the OPTIONS argument. Rewrite using the FILTER argument.")
  endif()
  ROOT_FIND_DIRS_WITH_HEADERS(dirs ${ARG_UNPARSED_ARGUMENTS})
  set (filter "LinkDef")
  set (options REGEX "LinkDef" EXCLUDE)
  foreach (f ${ARG_FILTER})
    set (filter "${filter}|${f}")
    set (options ${options} REGEX "${f}" EXCLUDE)
  endforeach()
  set (filter "(${filter})")
  set(include_files "")
  foreach(d ${dirs})
    install(DIRECTORY ${d} DESTINATION ${CMAKE_INSTALL_INCLUDEDIR}
                           COMPONENT headers
                           ${options})
    string(REGEX REPLACE "(.*)/$" "\\1" d ${d})
    ROOT_GLOB_FILES(globbed_files
      RECURSE
      RELATIVE ${CMAKE_CURRENT_SOURCE_DIR}
      FILTER ${filter}
      ${d}/*.h ${d}/*.hxx ${d}/*.icc )
    list(APPEND include_files ${globbed_files})
  endforeach()

  string(REPLACE ${CMAKE_SOURCE_DIR} "" target_name ${CMAKE_CURRENT_SOURCE_DIR})
  string(REPLACE / _ target_name "copy_header_${target_name}")
  string(REGEX REPLACE "_$" "" target_name ${target_name})

  # Register the files to be copied for each target directory (e.g. include/ include/ROOT include/v7/inc/ ...)
  list(REMOVE_DUPLICATES include_files)
  list(TRANSFORM include_files REPLACE "(.*)/[^/]*" "\\1/" OUTPUT_VARIABLE subdirs)
  list(REMOVE_DUPLICATES subdirs)
  foreach(subdir ${subdirs})
    set(input_files ${include_files})
    list(FILTER input_files INCLUDE REGEX "^${subdir}[^/]*$")
    set(output_files ${input_files})

    string(REGEX REPLACE ".*/*inc/" "" destination ${subdir})

    list(TRANSFORM input_files  PREPEND "${CMAKE_CURRENT_SOURCE_DIR}/")
    list(TRANSFORM output_files REPLACE ".*/" "${CMAKE_BINARY_DIR}/include/${destination}")

    set(destination destination_${destination})

    set_property(GLOBAL APPEND PROPERTY ROOT_HEADER_COPY_LISTS ${destination})
    set_property(GLOBAL APPEND PROPERTY ROOT_HEADER_INPUT_${destination} ${input_files})
    set_property(GLOBAL APPEND PROPERTY ROOT_HEADER_OUTPUT_${destination} ${output_files})
  endforeach()
endfunction()

#---------------------------------------------------------------------------------------------------
#--- ROOT_CREATE_HEADER_COPY_TARGETS
#    Creates a target to copy all headers that have been registered for copy in ROOT_INSTALL_HEADERS
#---------------------------------------------------------------------------------------------------
macro(ROOT_CREATE_HEADER_COPY_TARGETS)
  get_property(HEADER_COPY_LISTS GLOBAL PROPERTY ROOT_HEADER_COPY_LISTS)
  list(REMOVE_DUPLICATES HEADER_COPY_LISTS)
  foreach(copy_list ${HEADER_COPY_LISTS})
    get_property(inputs  GLOBAL PROPERTY ROOT_HEADER_INPUT_${copy_list})
    get_property(outputs GLOBAL PROPERTY ROOT_HEADER_OUTPUT_${copy_list})

    string(REPLACE "destination_" "${CMAKE_BINARY_DIR}/include/" destination ${copy_list})

    list(LENGTH inputs LIST_LENGTH)
    # Windows doesn't support long command lines, so split them in packs:
    # foreach(.. RANGE start stop) is inclusive for both start and stop, so we
    # need to decrement the LIST_LENGTH to get the desired logic.
    math(EXPR LIST_LENGTH_MINUS_ONE "${LIST_LENGTH}-1")
    foreach(range_start RANGE 0 ${LIST_LENGTH_MINUS_ONE} 100)
      list(SUBLIST outputs ${range_start} 100 sub_outputs)
      list(SUBLIST inputs ${range_start} 100 sub_inputs)
      list(LENGTH sub_outputs SUB_LENGTH)
      if(NOT SUB_LENGTH EQUAL 0)
        add_custom_command(OUTPUT ${sub_outputs}
          COMMAND ${CMAKE_COMMAND} -E copy_if_different ${sub_inputs} ${destination}
          COMMENT "Copy headers for ${destination} ${range_start}"
          DEPENDS ${sub_inputs})
      endif()
    endforeach()
    file(MAKE_DIRECTORY ${destination})
    set_property(GLOBAL APPEND PROPERTY ROOT_HEADER_TARGETS ${outputs})
  endforeach()
endmacro()

#---------------------------------------------------------------------------------------------------
#---ROOT_STANDARD_LIBRARY_PACKAGE(libname
#                                 [NO_INSTALL_HEADERS]         : don't install headers for this package
#                                 [STAGE1]                     : use rootcling_stage1 for generating
#                                 HEADERS header1 header2      : relative header path as #included; pass -I to find them. If not specified, globbing for *.h is used
#                                 NODEPHEADERS header1 header2 : like HEADERS, but no dependency is generated
#                                 [NO_HEADERS]                 : don't glob to fill HEADERS variable
#                                 SOURCES source1 source2      : if not specified, globbing for *.cxx is used
#                                 [NO_SOURCES]                 : don't glob to fill SOURCES variable
#                                 [OBJECT_LIBRARY]             : use ROOT_OBJECT_LIBRARY to generate object files
#                                                                and then use those for linking.
#                                 LIBRARIES lib1 lib2          : linking flags such as dl, readline
#                                 DEPENDENCIES lib1 lib2       : dependencies such as Core, MathCore
#                                 BUILTINS builtin1 builtin2   : builtins like AFTERIMAGE
#                                 LINKDEF LinkDef.h            : linkdef file, default value is "LinkDef.h"
#                                 DICTIONARY_OPTIONS option    : options passed to rootcling
#                                 INSTALL_OPTIONS option       : options passed to install headers
#                                 NO_CXXMODULE                 : don't generate a C++ module for this package
#                                )
#---------------------------------------------------------------------------------------------------
function(ROOT_STANDARD_LIBRARY_PACKAGE libname)
  set(options NO_INSTALL_HEADERS STAGE1 NO_HEADERS NO_SOURCES OBJECT_LIBRARY NO_CXXMODULE)
  set(oneValueArgs LINKDEF)
  set(multiValueArgs DEPENDENCIES HEADERS NODEPHEADERS SOURCES BUILTINS LIBRARIES DICTIONARY_OPTIONS INSTALL_OPTIONS)
  CMAKE_PARSE_ARGUMENTS(ARG "${options}" "${oneValueArgs}" "${multiValueArgs}" ${ARGN})

  # Check if we have any unparsed arguments
  if(ARG_UNPARSED_ARGUMENTS)
    message(AUTHOR_WARNING "Unparsed arguments for ROOT_STANDARD_LIBRARY_PACKAGE: ${ARG_UNPARSED_ARGUMENTS}")
  endif()
  # Check that the user doesn't pass NO_HEADERS (to disable globbing) and HEADERS at the same time.
  if ((ARG_HEADERS OR ARG_NODEPHEADERS) AND ARG_NO_HEADERS)
    message(AUTHOR_WARNING "HEADERS and NO_HEADERS arguments are mutually exclusive.")
  endif()
  if (ARG_SOURCES AND ARG_NO_SOURCES)
    message(AUTHOR_WARNING "SOURCES and NO_SOURCES arguments are mutually exclusive.")
  endif()

  # Set default values
  # If HEADERS/SOURCES are not parsed, we glob for those files.
  if (NOT (ARG_HEADERS OR ARG_NO_HEADERS OR ARG_NODEPHEADERS))
    set(ARG_HEADERS "*.h")
  endif()
  if (NOT ARG_SOURCES AND NOT ARG_NO_SOURCES)
    set(ARG_SOURCES "*.cxx")
  endif()
  if (NOT ARG_LINKDEF)
    set(ARG_LINKDEF "LinkDef.h")
  endif()

  if (ARG_STAGE1)
    set(STAGE1_FLAG "STAGE1")
  endif()

  if (ARG_NO_CXXMODULE)
    set(NO_CXXMODULE_FLAG "NO_CXXMODULE")
  endif()

  if(ARG_NO_SOURCES)
    # Workaround bug in CMake by adding a dummy source file if all sources are generated, since
    # in that case the initial call to add_library() may not list any sources and CMake complains.
    add_custom_command(OUTPUT dummy.cxx COMMAND ${CMAKE_COMMAND} -E touch dummy.cxx)
  endif()

  if(runtime_cxxmodules)
    # Record ROOT targets to be used as a dependency targets for "onepcm" target.
    set(ROOT_LIBRARY_TARGETS "${ROOT_LIBRARY_TARGETS};${libname}" CACHE STRING "List of ROOT targets generated from ROOT_STANDARD_LIBRARY_PACKAGE()" FORCE)
  endif()

  if (PROJECT_NAME STREQUAL ROOT)
    include_directories(BEFORE "inc")
    if(IS_DIRECTORY "${CMAKE_CURRENT_SOURCE_DIR}/v7/inc")
      include_directories(BEFORE "v7/inc")
    endif()
  endif()

  if (ARG_OBJECT_LIBRARY)
    ROOT_OBJECT_LIBRARY(${libname}Objs ${ARG_SOURCES}
                        $<$<BOOL:${ARG_NO_SOURCES}>:dummy.cxx>)
    ROOT_LINKER_LIBRARY(${libname} $<TARGET_OBJECTS:${libname}Objs>
                        LIBRARIES ${ARG_LIBRARIES}
                        DEPENDENCIES ${ARG_DEPENDENCIES}
                        BUILTINS ${ARG_BUILTINS}
                       )
  else(ARG_OBJECT_LIBRARY)
    ROOT_LINKER_LIBRARY(${libname} ${ARG_SOURCES}
                        $<$<BOOL:${ARG_NO_SOURCES}>:dummy.cxx>
                        LIBRARIES ${ARG_LIBRARIES}
                        DEPENDENCIES ${ARG_DEPENDENCIES}
                        BUILTINS ${ARG_BUILTINS}
                       )
  endif(ARG_OBJECT_LIBRARY)

  if (NOT (ARG_HEADERS OR ARG_NODEPHEADERS))
    message(AUTHOR_WARNING "Called with no HEADERS and no NODEPHEADER. The generated "
      "dictionary will be empty. Consider using ROOT_LINKER_LIBRARY instead.")
  endif()

  ROOT_GENERATE_DICTIONARY(G__${libname} ${ARG_HEADERS}
                          ${NO_CXXMODULE_FLAG}
                          ${STAGE1_FLAG}
                          MODULE ${libname}
                          LINKDEF ${ARG_LINKDEF}
                          NODEPHEADERS ${ARG_NODEPHEADERS}
                          OPTIONS ${ARG_DICTIONARY_OPTIONS}
                          DEPENDENCIES ${ARG_DEPENDENCIES}
                          BUILTINS ${ARG_BUILTINS}
                          )

  # Dictionary might include things from the current src dir, e.g. tests. Alas
  # there is no way to set the include directory for a source file (except for
  # the generic COMPILE_FLAGS), so this needs to be glued to the target.
  if(NOT (CMAKE_PROJECT_NAME STREQUAL ROOT))
     target_include_directories(${libname} PRIVATE ${CMAKE_CURRENT_SOURCE_DIR})
  endif()

  # Install headers if we have any headers and if the user didn't explicitly
  # disabled this.
  if (NOT ARG_NO_INSTALL_HEADERS OR ARG_NO_HEADERS)
    ROOT_INSTALL_HEADERS(${ARG_INSTALL_OPTIONS})
  endif()
endfunction()

#---------------------------------------------------------------------------------------------------
#---ROOT_EXECUTABLE( <name> source1 source2 ... LIBRARIES library1 library2 ... BUILTINS dep1 dep2 ...)
#---------------------------------------------------------------------------------------------------
function(ROOT_EXECUTABLE executable)
  CMAKE_PARSE_ARGUMENTS(ARG "CMAKENOEXPORT;NOINSTALL;TEST" "" "LIBRARIES;BUILTINS;ADDITIONAL_COMPILE_FLAGS"  ${ARGN})
  ROOT_GET_SOURCES(exe_srcs src ${ARG_UNPARSED_ARGUMENTS})
  set(executable_name ${executable})
  if(TARGET ${executable})
    message("Target ${executable} already exists. Renaming target name to ${executable}_new")
    set(executable ${executable}_new)
  endif()
  if(ARG_TEST) # we are building a test, so add EXCLUDE_FROM_ALL
    set(_all EXCLUDE_FROM_ALL)
  endif()
  if(NOT (PROJECT_NAME STREQUAL "ROOT"))
    # only for non-ROOT executable use $ROOTSYS/include
    include_directories(BEFORE ${CMAKE_BINARY_DIR}/include)
  elseif(MSVC)
    set(exe_srcs ${exe_srcs} ${ROOT_RC_SCRIPT})
  endif()
  add_executable(${executable} ${_all} ${exe_srcs})
  target_link_libraries(${executable} ${ARG_LIBRARIES})

  if(PROJECT_NAME STREQUAL "ROOT")
    set(dep_list)
    if(ARG_LIBRARIES)
      foreach(lib ${ARG_LIBRARIES})
        if(TARGET ${lib})
          get_target_property(lib_incdirs ${lib} INCLUDE_DIRECTORIES)
          if(lib_incdirs)
            foreach(dir ${lib_incdirs})
              ROOT_REPLACE_BUILD_INTERFACE(dir ${dir})
              if(NOT ${dir} MATCHES "^[$]")
                list(APPEND dep_list ${dir})
              endif()
            endforeach()
          endif()
        endif()
      endforeach()
    endif()
    if(dep_list)
      list(REMOVE_DUPLICATES dep_list)
      foreach(incl ${dep_list})
         target_include_directories(${executable} PRIVATE ${incl})
      endforeach()
    endif()
  endif()

  if(WIN32 AND ${executable} MATCHES \\.exe)
    set_target_properties(${executable} PROPERTIES SUFFIX "")
  endif()
  set_property(GLOBAL APPEND PROPERTY ROOT_EXPORTED_TARGETS ${executable})
  set_target_properties(${executable} PROPERTIES OUTPUT_NAME ${executable_name})
  if (ARG_ADDITIONAL_COMPILE_FLAGS)
    set_target_properties(${executable} PROPERTIES COMPILE_FLAGS ${ARG_ADDITIONAL_COMPILE_FLAGS})
  endif()
  if(CMAKE_PROJECT_NAME STREQUAL ROOT)
    add_dependencies(${executable} move_headers)
  endif()
  if(ARG_BUILTINS)
    foreach(arg1 ${ARG_BUILTINS})
      if(${arg1}_TARGET)
        add_dependencies(${executable} ${${arg1}_TARGET})
      endif()
    endforeach()
  endif()
  if(TARGET ROOT::ROOTStaticSanitizerConfig)
    set_property(TARGET ${executable}
      APPEND PROPERTY LINK_LIBRARIES ROOT::ROOTStaticSanitizerConfig)
  endif()
  #----Installation details------------------------------------------------------
  if(NOT ARG_NOINSTALL AND CMAKE_RUNTIME_OUTPUT_DIRECTORY)
    if(ARG_CMAKENOEXPORT)
      install(TARGETS ${executable} RUNTIME DESTINATION ${CMAKE_INSTALL_BINDIR} COMPONENT applications)
    else()
      install(TARGETS ${executable} EXPORT ${CMAKE_PROJECT_NAME}Exports RUNTIME DESTINATION ${CMAKE_INSTALL_BINDIR} COMPONENT applications)
    endif()
    if(WIN32)
      install(FILES ${CMAKE_RUNTIME_OUTPUT_DIRECTORY}/${executable}.pdb
              CONFIGURATIONS Debug RelWithDebInfo
              DESTINATION ${CMAKE_INSTALL_BINDIR}
              COMPONENT applications)
    endif()
  endif()
endfunction()

#---------------------------------------------------------------------------------------------------
#---REFLEX_BUILD_DICTIONARY( dictionary headerfiles selectionfile OPTIONS opt1 opt2 ...  LIBRARIES lib1 lib2 ... )
#---------------------------------------------------------------------------------------------------
function(REFLEX_BUILD_DICTIONARY dictionary headerfiles selectionfile )
  CMAKE_PARSE_ARGUMENTS(ARG "" "" "LIBRARIES;OPTIONS" ${ARGN})
  REFLEX_GENERATE_DICTIONARY(${dictionary} ${headerfiles} SELECTION ${selectionfile} OPTIONS ${ARG_OPTIONS})
  add_library(${dictionary}Dict MODULE ${gensrcdict})
  target_link_libraries(${dictionary}Dict ${ARG_LIBRARIES} ${ROOT_Reflex_LIBRARY})
  #----Installation details-------------------------------------------------------
  install(TARGETS ${dictionary}Dict LIBRARY DESTINATION ${CMAKE_INSTALL_LIBDIR})
  set(mergedRootMap ${CMAKE_INSTALL_PREFIX}/${lib}/${CMAKE_PROJECT_NAME}Dict.rootmap)
  set(srcRootMap ${CMAKE_CURRENT_BINARY_DIR}/${rootmapname})
  install(CODE "EXECUTE_PROCESS(COMMAND ${merge_rootmap_cmd} --do-merge --input-file ${srcRootMap} --merged-file ${mergedRootMap})")
endfunction()

# Need to set this outside of the function so that ${CMAKE_CURRENT_LIST_DIR}
# is for RootMacros.cmake and not for the file currently calling the function.
set(ROOT_TEST_DRIVER ${CMAKE_CURRENT_LIST_DIR}/RootTestDriver.cmake)

#----------------------------------------------------------------------------
# function ROOT_ADD_TEST( <name> COMMAND cmd [arg1... ]
#                        [PRECMD cmd [arg1...]] [POSTCMD cmd [arg1...]]
#                        [OUTPUT outfile] [ERROR errfile] [INPUT infile]
#                        [ENVIRONMENT var1=val1 var2=val2 ...
#                        [DEPENDS test1 ...]
#                        [RUN_SERIAL]
#                        [TIMEOUT seconds]
#                        [DEBUG]
#                        [SOURCE_DIR dir] [BINARY_DIR dir]
#                        [WORKING_DIR dir] [COPY_TO_BUILDDIR files]
#                        [BUILD target] [PROJECT project]
#                        [PASSREGEX exp] [FAILREGEX epx]
#                        [PASSRC code]
#                        [RESOURCE_LOCK lock]
#                        [FIXTURES_SETUP ...] [FIXTURES_CLEANUP ...] [FIXTURES_REQUIRED ...]
#                        [LABELS label1 label2]
#                        [PYTHON_DEPS numpy numba keras torch ...] # List of python packages required to run this test.
#                                                              A fixture will be added the tries to import them before the test starts.
#                        [PROPERTIES prop1 value1 prop2 value2...]
#                       )
#
function(ROOT_ADD_TEST test)
  CMAKE_PARSE_ARGUMENTS(ARG "DEBUG;WILLFAIL;CHECKOUT;CHECKERR;RUN_SERIAL"
                            "TIMEOUT;BUILD;INPUT;OUTPUT;ERROR;SOURCE_DIR;BINARY_DIR;WORKING_DIR;PROJECT;PASSRC;RESOURCE_LOCK"
                            "COMMAND;COPY_TO_BUILDDIR;DIFFCMD;OUTCNV;OUTCNVCMD;PRECMD;POSTCMD;ENVIRONMENT;COMPILEMACROS;DEPENDS;PASSREGEX;OUTREF;ERRREF;FAILREGEX;LABELS;PYTHON_DEPS;FIXTURES_SETUP;FIXTURES_CLEANUP;FIXTURES_REQUIRED;PROPERTIES"
                            ${ARGN})

  #- Handle COMMAND argument
  list(LENGTH ARG_COMMAND _len)
  if(_len LESS 1)
    if(NOT ARG_BUILD)
      message(FATAL_ERROR "ROOT_ADD_TEST: command is mandatory (without build)")
    endif()
  else()
    list(GET ARG_COMMAND 0 _prg)
    list(REMOVE_AT ARG_COMMAND 0)

    if(TARGET ${_prg})                                 # if command is a target, get the actual executable
      set(_prg "$<TARGET_FILE:${_prg}>")
      set(_cmd ${_prg} ${ARG_COMMAND})
    else()
      find_program(_exe ${_prg})
      if(_exe)                                         # if the command is found in the system, use it
        set(_cmd ${_exe} ${ARG_COMMAND})
      elseif(NOT IS_ABSOLUTE ${_prg})                  # if not absolute, assume is found in current binary dir
        set(_prg ${CMAKE_CURRENT_BINARY_DIR}/${_prg})
        set(_cmd ${_prg} ${ARG_COMMAND})
      else()                                           # take as it is
        set(_cmd ${_prg} ${ARG_COMMAND})
      endif()
      unset(_exe CACHE)
    endif()

    string(REPLACE ";" "^" _cmd "${_cmd}")
  endif()

  set(_command ${CMAKE_COMMAND} -DCMD=${_cmd})

  #- Handle PRE and POST commands
  if(ARG_PRECMD)
    string(REPLACE ";" "^" _pre "${ARG_PRECMD}")
    set(_command ${_command} -DPRE=${_pre})
  endif()

  if(ARG_POSTCMD)
    string(REPLACE ";" "^" _post "${ARG_POSTCMD}")
    set(_command ${_command} -DPOST=${_post})
  endif()

  #- Handle INPUT, OUTPUT, ERROR, DEBUG arguments
  if(ARG_INPUT)
    set(_command ${_command} -DIN=${ARG_INPUT})
  endif()

  if(ARG_OUTPUT)
    set(_command ${_command} -DOUT=${ARG_OUTPUT})
  endif()

  if(ARG_OUTREF)
    set(_command ${_command} -DOUTREF=${ARG_OUTREF})
  endif()

  if(ARG_ERRREF)
    set(_command ${_command} -DERRREF=${ARG_ERRREF})
  endif()

  if(ARG_ERROR)
    set(_command ${_command} -DERR=${ARG_ERROR})
  endif()

  if(ARG_WORKING_DIR)
    set(_command ${_command} -DCWD=${ARG_WORKING_DIR})
  endif()

  if(ARG_DEBUG)
    set(_command ${_command} -DDBG=ON)
  endif()

  if(ARG_PASSRC)
    set(_command ${_command} -DRC=${ARG_PASSRC})
  endif()

  if(ARG_OUTCNVCMD)
    string(REPLACE ";" "^" _outcnvcmd "${ARG_OUTCNVCMD}")
    string(REPLACE "=" "@" _outcnvcmd "${_outcnvcmd}")
    set(_command ${_command} -DCNVCMD=${_outcnvcmd})
  endif()

  if(ARG_OUTCNV)
    string(REPLACE ";" "^" _outcnv "${ARG_OUTCNV}")
    set(_command ${_command} -DCNV=${_outcnv})
  endif()

  if(ARG_DIFFCMD)
    string(REPLACE ";" "^" _diff_cmd "${ARG_DIFFCMD}")
    set(_command ${_command} -DDIFFCMD=${_diff_cmd})

    if(TARGET ROOT::ROOTStaticSanitizerConfig)
      # We have to set up leak sanitizer such that it doesn't report on suppressed
      # leaks. Otherwise, all diffs will fail.
      set(LSAN_OPT ARG_ENVIRONMENT)
      list(FILTER LSAN_OPT INCLUDE REGEX LSAN_OPTIONS=[^;]+)
      if(NOT LSAN_OPT MATCHES LSAN_OPTIONS=.*)
        set(LSAN_OPT LSAN_OPTIONS=)
      endif()
      string(APPEND LSAN_OPT ":print_suppressions=0")
      list(FILTER ARG_ENVIRONMENT EXCLUDE REGEX LSAN_OPTIONS.*)
      list(APPEND ARG_ENVIRONMENT ${LSAN_OPT})
    endif()
  endif()

  if(ARG_CHECKOUT)
    set(_command ${_command} -DCHECKOUT=true)
  endif()

  if(ARG_CHECKERR)
    set(_command ${_command} -DCHECKERR=true)
  endif()

  set(_command ${_command} -DSYS=${ROOTSYS})

  #- Handle ENVIRONMENT argument
  if(ASAN_EXTRA_LD_PRELOAD)
    # Address sanitizer runtime needs to be preloaded in all python tests
    # Check now if the -DCMD= contains "python[0-9.] ", but exclude helper
    # scripts such as roottest/root/meta/genreflex/XMLParsing/parseXMLs.py
    # and roottest/root/rint/driveTabCom.py
    set(theCommand ${_command})
    list(FILTER theCommand INCLUDE REGEX "^-DCMD=.*python[0-9.]*[\\^]")
    if((theCommand AND
        NOT (_command MATCHES XMLParsing/parseXMLs.py OR
             _command MATCHES roottest/root/rint/driveTabCom.py))
       OR (_command MATCHES roottest/python/cmdLineUtils AND
           NOT _command MATCHES MakeNameCyclesRootmvInput))
      set(_command ${_command} -DCMD_ENV=${ld_preload}=${ASAN_EXTRA_LD_PRELOAD})
    endif()
  endif()

  if(ARG_ENVIRONMENT)
    string(REPLACE ";" "#" _env "${ARG_ENVIRONMENT}")
    set(_command ${_command} -DENV=${_env})
  endif()

  #- Copy files to the build directory.
  if(ARG_COPY_TO_BUILDDIR)
    string(REPLACE ";" "^" _copy_files "${ARG_COPY_TO_BUILDDIR}")
    set(_command ${_command} -DCOPY=${_copy_files})
  endif()

  set(_command ${_command} -P ${ROOT_TEST_DRIVER})

  if(ARG_WILLFAIL)
    set(test ${test}_WILL_FAIL)
  endif()

  #- Now we can actually add the test
  if(ARG_BUILD)
    if(NOT ARG_SOURCE_DIR)
      set(ARG_SOURCE_DIR ${CMAKE_CURRENT_SOURCE_DIR})
    endif()
    if(NOT ARG_BINARY_DIR)
      set(ARG_BINARY_DIR ${CMAKE_CURRENT_BINARY_DIR})
    endif()
    if(NOT ARG_PROJECT)
       if(NOT PROJECT_NAME STREQUAL "ROOT")
         set(ARG_PROJECT ${PROJECT_NAME})
       else()
         set(ARG_PROJECT ${ARG_BUILD})
       endif()
    endif()
    add_test(NAME ${test} COMMAND ${CMAKE_CTEST_COMMAND}
      --build-and-test  ${ARG_SOURCE_DIR} ${ARG_BINARY_DIR}
      --build-generator ${CMAKE_GENERATOR}
      --build-makeprogram ${CMAKE_MAKE_PROGRAM}
      --build-target ${ARG_BUILD}
      --build-project ${ARG_PROJECT}
      --build-config $<CONFIGURATION>
      --build-noclean
      --test-command ${_command} )
    set_property(TEST ${test} PROPERTY ENVIRONMENT ROOT_DIR=${CMAKE_BINARY_DIR})
  else()
    add_test(NAME ${test} COMMAND ${_command})
    if (gnuinstall)
      set_property(TEST ${test} PROPERTY ENVIRONMENT ROOTIGNOREPREFIX=1)
    endif()
  endif()

  #- provided fixtures and resource lock are set here
  if (ARG_FIXTURES_SETUP)
    set_property(TEST ${test} PROPERTY
      FIXTURES_SETUP ${ARG_FIXTURES_SETUP})
  endif()

  if (ARG_FIXTURES_CLEANUP)
    set_property(TEST ${test} PROPERTY
      FIXTURES_CLEANUP ${ARG_FIXTURES_CLEANUP})
  endif()

  if (ARG_FIXTURES_REQUIRED)
    set_property(TEST ${test} PROPERTY
      FIXTURES_REQUIRED ${ARG_FIXTURES_REQUIRED})
  endif()

  if (ARG_RESOURCE_LOCK)
    set_property(TEST ${test} PROPERTY
      RESOURCE_LOCK ${ARG_RESOURCE_LOCK})
  endif()

  set_property(TEST ${test} APPEND PROPERTY ENVIRONMENT ROOT_HIST=0)

  #- Handle TIMEOUT and DEPENDS arguments
  if(ARG_TIMEOUT)
    set_property(TEST ${test} PROPERTY TIMEOUT ${ARG_TIMEOUT})
  endif()

  if(ARG_DEPENDS)
    set_property(TEST ${test} PROPERTY DEPENDS ${ARG_DEPENDS})
  endif()

  if(ARG_PASSREGEX)
    set_property(TEST ${test} PROPERTY PASS_REGULAR_EXPRESSION ${ARG_PASSREGEX})
  endif()

  if(ARG_FAILREGEX)
    set_property(TEST ${test} PROPERTY FAIL_REGULAR_EXPRESSION ${ARG_FAILREGEX})
  endif()

  if(ARG_WILLFAIL)
    set_property(TEST ${test} PROPERTY WILL_FAIL true)
  endif()

  if(ARG_LABELS)
    set_tests_properties(${test} PROPERTIES LABELS "${ARG_LABELS}")
  endif()

<<<<<<< HEAD
  if(ARG_PYTHON_DEPS)
    foreach(python_dep ${ARG_PYTHON_DEPS})
      if(NOT TEST test-import-${python_dep})
        add_test(NAME test-import-${python_dep} COMMAND ${Python3_EXECUTABLE} -c "import ${python_dep}")
        set_tests_properties(test-import-${python_dep} PROPERTIES FIXTURES_SETUP requires_${python_dep})
      endif()
      list(APPEND fixtures "requires_${python_dep}")
    endforeach()
    if(fixtures)
      set_tests_properties(${test} PROPERTIES FIXTURES_REQUIRED "${fixtures}")
=======
  foreach(python_dep ${ARG_PYTHON_DEPS})
    ROOT_FIND_PYTHON_MODULE(${python_dep})
    if(NOT ROOT_${python_dep}_FOUND)
      set_property(TEST ${test} PROPERTY DISABLED True)
      continue()
>>>>>>> 4f177922
    endif()
  endforeach()

  if(ARG_RUN_SERIAL)
    set_property(TEST ${test} PROPERTY RUN_SERIAL true)
  endif()

  # Pass PROPERTIES argument to the set_tests_properties as-is
  if(ARG_PROPERTIES)
    set_tests_properties(${test} PROPERTIES ${ARG_PROPERTIES})
  endif()

endfunction()

#----------------------------------------------------------------------------
# ROOT_PATH_TO_STRING( <variable> path PATH_SEPARATOR_REPLACEMENT replacement )
#
# Mangle the path to a string.
#----------------------------------------------------------------------------
function(ROOT_PATH_TO_STRING resultvar path)
  # FIXME: Copied and modified from ROOTTEST_TARGETNAME_FROM_FILE. We should find a common place for that code.
  # FIXME: ROOTTEST_TARGETNAME_FROM_FILE could be replaced by just a call to string(MAKE_C_IDENTIFIER)...
  CMAKE_PARSE_ARGUMENTS(ARG "" "" "PATH_SEPARATOR_REPLACEMENT" ${ARGN})

  set(sep_replacement "")
  if (ARG_PATH_SEPARATOR_REPLACEMENT)
    set(sep_replacement ${ARG_PATH_SEPARATOR_REPLACEMENT})
  endif()

  get_filename_component(realfp ${path} ABSOLUTE)
  get_filename_component(filename_we ${path} NAME_WE)

  string(REPLACE "${CMAKE_SOURCE_DIR}" "" relativepath ${realfp})
  string(REPLACE "${path}" "" relativepath ${relativepath})

  string(MAKE_C_IDENTIFIER ${relativepath}${filename_we} mangledname)
  string(REPLACE "_" "${sep_replacement}" mangledname ${mangledname})

  set(${resultvar} "${mangledname}" PARENT_SCOPE)
endfunction(ROOT_PATH_TO_STRING)

#----------------------------------------------------------------------------
# ROOT_ADD_UNITTEST_DIR(<libraries ...>)
#----------------------------------------------------------------------------
function(ROOT_ADD_UNITTEST_DIR)
  ROOT_GLOB_FILES(test_files ${CMAKE_CURRENT_SOURCE_DIR}/*.cxx)
  # Get the component from the path. Eg. core to form coreTests test suite name.
  ROOT_PATH_TO_STRING(test_name ${CMAKE_CURRENT_SOURCE_DIR}/)
  ROOT_ADD_GTEST(${test_name}Unit ${test_files} LIBRARIES ${ARGN})
endfunction()

#----------------------------------------------------------------------------
# function ROOT_ADD_GTEST(<testsuite> source1 source2...
#                        [WILLFAIL] Negate output of test
#                        [TIMEOUT seconds]
#                        [COPY_TO_BUILDDIR file1 file2] Copy listed files when ctest invokes the test.
#                        [LIBRARIES lib1 lib2...] -- Libraries to link against
#                        [LABELS label1 label2...] -- Labels to annotate the test
#                        [INCLUDE_DIRS label1 label2...] -- Extra target include directories
#                        [REPEATS number] -- Repeats testsuite `number` times, stopping at the first failure.
#                        [FAILREGEX ...] Fail test if this regex matches.
#                        [ENVIRONMENT var1=val1 var2=val2 ...
# Creates a new googletest exectuable, and registers it as a test.
#----------------------------------------------------------------------------
function(ROOT_ADD_GTEST test_suite)
  cmake_parse_arguments(ARG
    "WILLFAIL"
    "TIMEOUT;REPEATS;FAILREGEX"
    "COPY_TO_BUILDDIR;LIBRARIES;LABELS;INCLUDE_DIRS;ENVIRONMENT" ${ARGN})

  ROOT_GET_SOURCES(source_files . ${ARG_UNPARSED_ARGUMENTS})
  # Note we cannot use ROOT_EXECUTABLE without user-specified set of LIBRARIES to link with.
  # The test suites should choose this in their specific CMakeLists.txt file.
  # FIXME: For better coherence we could restrict the libraries the test suite could link
  # against. For example, tests in Core should link only against libCore. This could be tricky
  # to implement because some ROOT components create more than one library.
  ROOT_EXECUTABLE(${test_suite} ${source_files} LIBRARIES ${ARG_LIBRARIES})
  target_link_libraries(${test_suite} gtest_main gmock gmock_main)
  if(TARGET ROOT::TestSupport)
    target_link_libraries(${test_suite} ROOT::TestSupport)
  else()
    # Since we don't inherit the linkage against gtest from ROOT::TestSupport,
    # we need to link against gtest here.
    target_link_libraries(${test_suite} gtest)
    message(WARNING "ROOT_ADD_GTEST(${test_suite} ...): The target ROOT::TestSupport is missing. It looks like the test is declared against a ROOT build that is configured with -Dtesting=OFF.
            If this test sends warning or error messages, this will go unnoticed.")
  endif()
  target_include_directories(${test_suite} PRIVATE ${CMAKE_CURRENT_BINARY_DIR})
  if (ARG_INCLUDE_DIRS)
    target_include_directories(${test_suite} PRIVATE ${ARG_INCLUDE_DIRS})
  endif(ARG_INCLUDE_DIRS)

  if(MSVC)
    set(test_exports "/EXPORT:_Init_thread_abort /EXPORT:_Init_thread_epoch \
        /EXPORT:_Init_thread_footer /EXPORT:_Init_thread_header /EXPORT:_tls_index")
    set_property(TARGET ${test_suite} APPEND_STRING PROPERTY LINK_FLAGS ${test_exports})
  endif()

  if(ARG_WILLFAIL)
    set(willfail WILLFAIL)
  endif()

  if(ARG_REPEATS)
    set(extra_command --gtest_repeat=${ARG_REPEATS} --gtest_break_on_failure)
  endif()

  ROOT_PATH_TO_STRING(name_with_path ${test_suite} PATH_SEPARATOR_REPLACEMENT "-")
  string(REPLACE "-test-" "-" clean_name_with_path ${name_with_path})
  ROOT_ADD_TEST(
    gtest${clean_name_with_path}
    COMMAND ${test_suite} ${extra_command}
    WORKING_DIR ${CMAKE_CURRENT_BINARY_DIR}
    COPY_TO_BUILDDIR "${ARG_COPY_TO_BUILDDIR}"
    ${willfail}
    TIMEOUT "${ARG_TIMEOUT}"
    LABELS "${ARG_LABELS}"
    FAILREGEX "${ARG_FAILREGEX}"
    ENVIRONMENT "${ARG_ENVIRONMENT}"
  )
endfunction()


#----------------------------------------------------------------------------
# ROOT_ADD_TEST_SUBDIRECTORY( <name> )
#----------------------------------------------------------------------------
function(ROOT_ADD_TEST_SUBDIRECTORY subdir)
  file(RELATIVE_PATH subdir ${CMAKE_SOURCE_DIR} ${CMAKE_CURRENT_SOURCE_DIR}/${subdir})
  set_property(GLOBAL APPEND PROPERTY ROOT_TEST_SUBDIRS ${subdir})
endfunction()

#----------------------------------------------------------------------------
# ROOT_ADD_PYUNITTESTS( <name> )
#----------------------------------------------------------------------------
function(ROOT_ADD_PYUNITTESTS name)
  if(MSVC)
    set(ROOT_ENV ROOTSYS=${ROOTSYS}
        PYTHONPATH=${ROOTSYS}/bin;$ENV{PYTHONPATH})
  else()
    set(ROOT_ENV ROOTSYS=${ROOTSYS}
        PATH=${ROOTSYS}/bin:$ENV{PATH}
        LD_LIBRARY_PATH=${ROOTSYS}/lib:$ENV{LD_LIBRARY_PATH}
        PYTHONPATH=${ROOTSYS}/lib:$ENV{PYTHONPATH})
  endif()
  string(REGEX REPLACE "[_]" "-" good_name "${name}")
  ROOT_ADD_TEST(pyunittests-${good_name}
                COMMAND ${Python3_EXECUTABLE} -B -m unittest discover -s ${CMAKE_CURRENT_SOURCE_DIR} -p "*.py" -v
                ENVIRONMENT ${ROOT_ENV})
endfunction()

#----------------------------------------------------------------------------
# ROOT_ADD_PYUNITTEST( <name> <file>
#                     [WILLFAIL]
#                     [GENERIC] # Run a generic Python command `python <file>` to run the test.
#                     [COPY_TO_BUILDDIR copy_file1 copy_file1 ...]
#                     [ENVIRONMENT var1=val1 var2=val2 ...]
#                     [PYTHON_DEPS dep_x dep_y ...] # Communicate that this test requires python packages. A fixture checking for these will be run before the test.)
#----------------------------------------------------------------------------
function(ROOT_ADD_PYUNITTEST name file)
  CMAKE_PARSE_ARGUMENTS(ARG "WILLFAIL;GENERIC" "" "COPY_TO_BUILDDIR;ENVIRONMENT;PYTHON_DEPS" ${ARGN})
  if(MSVC)
    set(ROOT_ENV ROOTSYS=${ROOTSYS}
        PYTHONPATH=${ROOTSYS}/bin;$ENV{PYTHONPATH})
  else()
    set(ROOT_ENV ROOTSYS=${ROOTSYS}
        PATH=${ROOTSYS}/bin:$ENV{PATH}
        LD_LIBRARY_PATH=${ROOTSYS}/lib:$ENV{LD_LIBRARY_PATH}
        PYTHONPATH=${ROOTSYS}/lib:$ENV{PYTHONPATH})
  endif()
  string(REGEX REPLACE "[_]" "-" good_name "${name}")
  get_filename_component(file_name ${file} NAME)
  get_filename_component(file_dir ${file} DIRECTORY)

  if(ARG_COPY_TO_BUILDDIR)
    foreach(copy_file ${ARG_COPY_TO_BUILDDIR})
      get_filename_component(abs_path ${copy_file} ABSOLUTE)
      set(copy_files ${copy_files} ${abs_path})
    endforeach()
    set(copy_to_builddir COPY_TO_BUILDDIR ${copy_files})
  endif()

  if(ARG_WILLFAIL)
    set(will_fail WILLFAIL)
  endif()

  list(APPEND labels python)
  if(ARG_PYTHON_DEPS)
    list(APPEND labels python_runtime_deps)
  endif()

<<<<<<< HEAD
  ROOT_ADD_TEST(pyunittests-${good_name}
              COMMAND ${Python3_EXECUTABLE} -B -m unittest discover -s ${CMAKE_CURRENT_SOURCE_DIR}/${file_dir} -p ${file_name} -v
=======
  ROOT_PATH_TO_STRING(name_with_path ${good_name} PATH_SEPARATOR_REPLACEMENT "-")
  string(REPLACE "-test-" "-" clean_name_with_path ${name_with_path})

  if(ARG_GENERIC)
    set(test_cmd COMMAND ${Python3_EXECUTABLE} ${CMAKE_CURRENT_SOURCE_DIR}/${file_name})
  else()
    set(test_cmd COMMAND ${Python3_EXECUTABLE} -B -m unittest discover -s ${CMAKE_CURRENT_SOURCE_DIR}/${file_dir} -p ${file_name} -v)
  endif()

  ROOT_ADD_TEST(pyunittests${clean_name_with_path}
              ${test_cmd}
>>>>>>> 4f177922
              ENVIRONMENT ${ROOT_ENV} ${ARG_ENVIRONMENT}
              LABELS ${labels}
              ${copy_to_builddir}
              ${will_fail}
              PYTHON_DEPS ${ARG_PYTHON_DEPS})
endfunction()

#----------------------------------------------------------------------------
# ROOT_ADD_CXX_FLAG(var flag)
#----------------------------------------------------------------------------
function(ROOT_ADD_CXX_FLAG var flag)
  string(REGEX REPLACE "[-.+/:= ]" "_" flag_esc "${flag}")
  CHECK_CXX_COMPILER_FLAG("-Werror ${flag}" CXX_HAS${flag_esc})
  if(CXX_HAS${flag_esc})
    set(${var} "${${var}} ${flag}" PARENT_SCOPE)
  endif()
endfunction()
#----------------------------------------------------------------------------
# ROOT_ADD_C_FLAG(var flag)
#----------------------------------------------------------------------------
function(ROOT_ADD_C_FLAG var flag)
  string(REGEX REPLACE "[-.+/:= ]" "_" flag_esc "${flag}")
  CHECK_C_COMPILER_FLAG("-Werror ${flag}" C_HAS${flag_esc})
  if(C_HAS${flag_esc})
    set(${var} "${${var}} ${flag}" PARENT_SCOPE)
  endif()
endfunction()

#----------------------------------------------------------------------------
# ROOT_ADD_COMPILE_OPTIONS(flags)
#----------------------------------------------------------------------------
macro(ROOT_ADD_COMPILE_OPTIONS flags)
  foreach(__flag ${flags})
    check_cxx_compiler_flag("-Werror ${__flag}" __result)
    if(__result)
      add_compile_options(${__flag})
    endif()
  endforeach()
  unset(__flag)
  unset(__result)
endmacro()

#----------------------------------------------------------------------------
# ROOT_FIND_PYTHON_MODULE(module [REQUIRED] [QUIET])
# Try importing the python dependency and cache the result in
# ROOT_TEST_<MODULE> (all upper case).
# Also set ROOT_<MODULE>_FOUND (all upper case) as well as ROOT_<module>_FOUND
# (the original spelling of the argument) in the parent scope of this function
# for convenient testing in subsequent if().
#----------------------------------------------------------------------------
<<<<<<< HEAD
function(find_python_module module)
   CMAKE_PARSE_ARGUMENTS(ARG "REQUIRED;QUIET" "" "" ${ARGN})
   string(TOUPPER ${module} module_upper)
   if(NOT PY_${module_upper})
      if(ARG_REQUIRED)
         set(py_${module}_FIND_REQUIRED TRUE)
      endif()
      if(ARG_QUIET)
         set(py_${module}_FIND_QUIETLY TRUE)
      endif()
      # A module's location is usually a directory, but for binary modules
      # it's a .so file.
      execute_process(COMMAND "${Python3_EXECUTABLE}" "-c"
         "import re, ${module}; print(re.compile('/__init__.py.*').sub('',${module}.__file__))"
         RESULT_VARIABLE _${module}_status
         OUTPUT_VARIABLE _${module}_location
         ERROR_VARIABLE _${module}_error
         OUTPUT_STRIP_TRAILING_WHITESPACE
         ERROR_STRIP_TRAILING_WHITESPACE)
      if(NOT _${module}_status)
         set(PY_${module_upper} ${_${module}_location} CACHE STRING "Location of Python module ${module}")
         mark_as_advanced(PY_${module_upper})
=======
function(ROOT_FIND_PYTHON_MODULE module)
  CMAKE_PARSE_ARGUMENTS(ARG "REQUIRED;QUIET" "" "" ${ARGN})
  string(TOUPPER ${module} module_upper)
  set(CACHE_VAR ROOT_TEST_${module_upper})

  if(NOT DEFINED ${CACHE_VAR})
    execute_process(COMMAND "${Python3_EXECUTABLE}" "-c" "import ${module}"
      RESULT_VARIABLE status
      ERROR_QUIET)

    if(${status} EQUAL 0)
      set(${CACHE_VAR} ON CACHE BOOL "Enable tests depending on '${module}'")
    else()
      set(${CACHE_VAR} OFF CACHE BOOL "Enable tests depending on '${module}'")
    endif()

    if(NOT ARG_QUIET)
      if(${CACHE_VAR})
        message(STATUS "Found Python module ${module}")
>>>>>>> 4f177922
      else()
        message(STATUS "Could NOT find Python module ${module}. Corresponding tests will be disabled.")
      endif()
    endif()
  endif()

  # Set the ROOT_xxx_FOUND to the (cached) result of the search:
  set(ROOT_${module_upper}_FOUND ${${CACHE_VAR}} PARENT_SCOPE)
  set(ROOT_${module}_FOUND ${${CACHE_VAR}} PARENT_SCOPE)

  if(ARG_REQUIRED AND NOT ${CACHE_VAR})
    message(FATAL_ERROR "Python module ${module} is required.")
  endif()
endfunction()

#----------------------------------------------------------------------------
# generateHeader(target input output)
# Generate a help header file with cmake/scripts/argparse2help.py script
# The 1st argument is the target to which the custom command will be attached
# The 2nd argument is the path to the python argparse input file
# The 3rd argument is the path to the output header file
#----------------------------------------------------------------------------
function(generateHeader target input output)
  add_custom_command(OUTPUT ${output}
    MAIN_DEPENDENCY
      ${input}
    DEPENDS
      ${CMAKE_SOURCE_DIR}/cmake/scripts/argparse2help.py
    COMMAND
<<<<<<< HEAD
      ${Python3_EXECUTABLE} -B ${CMAKE_SOURCE_DIR}/build/misc/argparse2help.py ${input} ${output}
=======
      ${Python3_EXECUTABLE} -B ${CMAKE_SOURCE_DIR}/cmake/scripts/argparse2help.py ${input} ${output}
>>>>>>> 4f177922
  )
  target_sources(${target} PRIVATE ${output})
endfunction()

#----------------------------------------------------------------------------
# Generate and install manual page with cmake/scripts/argparse2help.py script
# The 1st argument is the name of the manual page
# The 2nd argument is the path to the python argparse input file
# The 3rd argument is the path to the output manual page
#----------------------------------------------------------------------------
function(generateManual name input output)
  add_custom_target(${name} ALL DEPENDS ${output})

  add_custom_command(OUTPUT ${output}
    MAIN_DEPENDENCY
      ${input}
    DEPENDS
      ${CMAKE_SOURCE_DIR}/cmake/scripts/argparse2help.py
    COMMAND
<<<<<<< HEAD
      ${Python3_EXECUTABLE} -B ${CMAKE_SOURCE_DIR}/build/misc/argparse2help.py ${input} ${output}
=======
      ${Python3_EXECUTABLE} -B ${CMAKE_SOURCE_DIR}/cmake/scripts/argparse2help.py ${input} ${output}
>>>>>>> 4f177922
  )

  install(FILES ${output} DESTINATION ${CMAKE_INSTALL_MANDIR}/man1)
endfunction()<|MERGE_RESOLUTION|>--- conflicted
+++ resolved
@@ -42,12 +42,7 @@
       VERSION ${ROOT_VERSION}
       SOVERSION ${ROOT_MAJOR_VERSION}.${ROOT_MINOR_VERSION} )
 else()
-<<<<<<< HEAD
-  set(ROOT_LIBRARY_PROPERTIES ${ROOT_LIBRARY_PROPERTIES} ${ROOT_LIBRARY_PROPERTIES_NO_VERSION}
-      IMPORT_PREFIX ${libprefix} )
-=======
   set(ROOT_LIBRARY_PROPERTIES ${ROOT_LIBRARY_PROPERTIES} ${ROOT_LIBRARY_PROPERTIES_NO_VERSION} )
->>>>>>> 4f177922
 endif()
 
 include(CMakeParseArguments)
@@ -1809,24 +1804,11 @@
     set_tests_properties(${test} PROPERTIES LABELS "${ARG_LABELS}")
   endif()
 
-<<<<<<< HEAD
-  if(ARG_PYTHON_DEPS)
-    foreach(python_dep ${ARG_PYTHON_DEPS})
-      if(NOT TEST test-import-${python_dep})
-        add_test(NAME test-import-${python_dep} COMMAND ${Python3_EXECUTABLE} -c "import ${python_dep}")
-        set_tests_properties(test-import-${python_dep} PROPERTIES FIXTURES_SETUP requires_${python_dep})
-      endif()
-      list(APPEND fixtures "requires_${python_dep}")
-    endforeach()
-    if(fixtures)
-      set_tests_properties(${test} PROPERTIES FIXTURES_REQUIRED "${fixtures}")
-=======
   foreach(python_dep ${ARG_PYTHON_DEPS})
     ROOT_FIND_PYTHON_MODULE(${python_dep})
     if(NOT ROOT_${python_dep}_FOUND)
       set_property(TEST ${test} PROPERTY DISABLED True)
       continue()
->>>>>>> 4f177922
     endif()
   endforeach()
 
@@ -2016,10 +1998,6 @@
     list(APPEND labels python_runtime_deps)
   endif()
 
-<<<<<<< HEAD
-  ROOT_ADD_TEST(pyunittests-${good_name}
-              COMMAND ${Python3_EXECUTABLE} -B -m unittest discover -s ${CMAKE_CURRENT_SOURCE_DIR}/${file_dir} -p ${file_name} -v
-=======
   ROOT_PATH_TO_STRING(name_with_path ${good_name} PATH_SEPARATOR_REPLACEMENT "-")
   string(REPLACE "-test-" "-" clean_name_with_path ${name_with_path})
 
@@ -2031,7 +2009,6 @@
 
   ROOT_ADD_TEST(pyunittests${clean_name_with_path}
               ${test_cmd}
->>>>>>> 4f177922
               ENVIRONMENT ${ROOT_ENV} ${ARG_ENVIRONMENT}
               LABELS ${labels}
               ${copy_to_builddir}
@@ -2082,30 +2059,6 @@
 # (the original spelling of the argument) in the parent scope of this function
 # for convenient testing in subsequent if().
 #----------------------------------------------------------------------------
-<<<<<<< HEAD
-function(find_python_module module)
-   CMAKE_PARSE_ARGUMENTS(ARG "REQUIRED;QUIET" "" "" ${ARGN})
-   string(TOUPPER ${module} module_upper)
-   if(NOT PY_${module_upper})
-      if(ARG_REQUIRED)
-         set(py_${module}_FIND_REQUIRED TRUE)
-      endif()
-      if(ARG_QUIET)
-         set(py_${module}_FIND_QUIETLY TRUE)
-      endif()
-      # A module's location is usually a directory, but for binary modules
-      # it's a .so file.
-      execute_process(COMMAND "${Python3_EXECUTABLE}" "-c"
-         "import re, ${module}; print(re.compile('/__init__.py.*').sub('',${module}.__file__))"
-         RESULT_VARIABLE _${module}_status
-         OUTPUT_VARIABLE _${module}_location
-         ERROR_VARIABLE _${module}_error
-         OUTPUT_STRIP_TRAILING_WHITESPACE
-         ERROR_STRIP_TRAILING_WHITESPACE)
-      if(NOT _${module}_status)
-         set(PY_${module_upper} ${_${module}_location} CACHE STRING "Location of Python module ${module}")
-         mark_as_advanced(PY_${module_upper})
-=======
 function(ROOT_FIND_PYTHON_MODULE module)
   CMAKE_PARSE_ARGUMENTS(ARG "REQUIRED;QUIET" "" "" ${ARGN})
   string(TOUPPER ${module} module_upper)
@@ -2125,7 +2078,6 @@
     if(NOT ARG_QUIET)
       if(${CACHE_VAR})
         message(STATUS "Found Python module ${module}")
->>>>>>> 4f177922
       else()
         message(STATUS "Could NOT find Python module ${module}. Corresponding tests will be disabled.")
       endif()
@@ -2155,11 +2107,7 @@
     DEPENDS
       ${CMAKE_SOURCE_DIR}/cmake/scripts/argparse2help.py
     COMMAND
-<<<<<<< HEAD
-      ${Python3_EXECUTABLE} -B ${CMAKE_SOURCE_DIR}/build/misc/argparse2help.py ${input} ${output}
-=======
       ${Python3_EXECUTABLE} -B ${CMAKE_SOURCE_DIR}/cmake/scripts/argparse2help.py ${input} ${output}
->>>>>>> 4f177922
   )
   target_sources(${target} PRIVATE ${output})
 endfunction()
@@ -2179,11 +2127,7 @@
     DEPENDS
       ${CMAKE_SOURCE_DIR}/cmake/scripts/argparse2help.py
     COMMAND
-<<<<<<< HEAD
-      ${Python3_EXECUTABLE} -B ${CMAKE_SOURCE_DIR}/build/misc/argparse2help.py ${input} ${output}
-=======
       ${Python3_EXECUTABLE} -B ${CMAKE_SOURCE_DIR}/cmake/scripts/argparse2help.py ${input} ${output}
->>>>>>> 4f177922
   )
 
   install(FILES ${output} DESTINATION ${CMAKE_INSTALL_MANDIR}/man1)
