--- conflicted
+++ resolved
@@ -37,29 +37,10 @@
 set ( ZeroMQ_LIBRARIES ${ZeroMQ_LIBRARY} )
 set ( ZeroMQ_INCLUDE_DIRS ${ZeroMQ_INCLUDE_DIR} )
 
-<<<<<<< HEAD
-# check for zmq_ppoll
-if(ZeroMQ_LIBRARIES)
-    include(CheckCXXSymbolExists)
-    set(CMAKE_REQUIRED_LIBRARIES ${ZeroMQ_LIBRARIES})
-    set(CMAKE_REQUIRED_INCLUDES ${ZeroMQ_INCLUDE_DIRS})
-    set(CMAKE_REQUIRED_DEFINITIONS "-DZMQ_BUILD_DRAFT_API")
-    check_cxx_symbol_exists(zmq_ppoll zmq.h ZeroMQ_HAS_PPOLL)
-    unset(CMAKE_REQUIRED_LIBRARIES)
-    unset(CMAKE_REQUIRED_INCLUDES)
-    unset(CMAKE_REQUIRED_DEFINITIONS)
-endif()
-
-include ( FindPackageHandleStandardArgs )
-# handle the QUIETLY and REQUIRED arguments and set ZeroMQ_FOUND to TRUE
-# if all listed variables are TRUE
-find_package_handle_standard_args ( ZeroMQ DEFAULT_MSG ZeroMQ_LIBRARIES ZeroMQ_INCLUDE_DIRS ZeroMQ_HAS_PPOLL )
-=======
 include ( FindPackageHandleStandardArgs )
 # handle the QUIETLY and REQUIRED arguments and set ZeroMQ_FOUND to TRUE
 # if all listed variables are TRUE
 find_package_handle_standard_args ( ZeroMQ DEFAULT_MSG ZeroMQ_LIBRARIES ZeroMQ_INCLUDE_DIRS )
->>>>>>> 22aeb252
 
 if(ZeroMQ_FOUND)
     if(NOT TARGET libzmq)
