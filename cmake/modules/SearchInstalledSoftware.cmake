--- conflicted
+++ resolved
@@ -1048,27 +1048,6 @@
   else()
     message(STATUS "Non-builtin XROOTD must not be used with builtin OpenSSL. Disabling the 'xrootd' option.")
     set(xrootd OFF CACHE BOOL "Disabled because non-builtin xrootd cannot be used with builtin OpenSSL" FORCE)
-<<<<<<< HEAD
-  endif()
-endif()
-
-#---Alien support----------------------------------------------------------------
-if(alien)
-  find_package(Alien)
-  if(NOT ALIEN_FOUND)
-    if(fail-on-missing)
-      message(FATAL_ERROR " Alien API not found and is required."
-        " Set the variable ALIEN_DIR to point to your Alien installation,"
-        " or include the installation of Alien in the CMAKE_PREFIX_PATH.")
-    else()
-      message(STATUS " Alien API not found."
-        " Set variable ALIEN_DIR to point to your Alien installation,"
-        " or include the installation of Alien in the CMAKE_PREFIX_PATH."
-        " For the time being switching OFF 'alien' option")
-      set(alien OFF CACHE BOOL "Disabled because Alien API not found (${alien_description})" FORCE)
-    endif()
-=======
->>>>>>> 49ae85f5
   endif()
 endif()
 
@@ -1380,21 +1359,8 @@
       URL ${tbb_url}
       URL_HASH SHA256=${tbb_sha256}
       INSTALL_DIR ${CMAKE_BINARY_DIR}
-<<<<<<< HEAD
-      PATCH_COMMAND sed -i -e "/clang -v/s@-v@--version@" build/macos.inc
-      COMMAND patch -p0 -i ${CMAKE_SOURCE_DIR}/builtins/tbb/patches/gcc13.patch
-      COMMAND ${tbb_command}
-      CONFIGURE_COMMAND ""
-      BUILD_COMMAND make ${_tbb_compiler} cpp0x=1 "CXXFLAGS=${_tbb_cxxflags}" CPLUS=${CMAKE_CXX_COMPILER} CONLY=${CMAKE_C_COMPILER} "LDFLAGS=${_tbb_ldflags}"
-      INSTALL_COMMAND ${CMAKE_COMMAND} -Dinstall_dir=<INSTALL_DIR> -Dsource_dir=<SOURCE_DIR>
-                                       -P ${CMAKE_SOURCE_DIR}/cmake/scripts/InstallTBB.cmake
-      INSTALL_COMMAND ""
-      BUILD_IN_SOURCE 1
-      LOG_DOWNLOAD 1 LOG_CONFIGURE 1 LOG_BUILD 1 LOG_INSTALL 1
-=======
       CMAKE_ARGS -DCMAKE_CXX_STANDARD=${CMAKE_CXX_STANDARD} -DTBB_ENABLE_IPO=OFF -DTBB_TEST=Off -DTBB_STRICT=Off -DTBBMALLOC_BUILD=Off -DTBBMALLOC_PROXY_BUILD=Off "-DCMAKE_INSTALL_PREFIX=${CMAKE_CURRENT_BINARY_DIR}" "-DCMAKE_INSTALL_LIBDIR=${CMAKE_BINARY_DIR}/lib" "-DCMAKE_INSTALL_INCLUDEDIR=${CMAKE_BINARY_DIR}/include"
       LOG_DOWNLOAD 1 LOG_CONFIGURE 1 LOG_BUILD 1 LOG_INSTALL 1 LOG_OUTPUT_ON_FAILURE 1
->>>>>>> 49ae85f5
       BUILD_BYPRODUCTS ${TBB_LIBRARIES}
       TIMEOUT 600
     )
