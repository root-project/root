--- conflicted
+++ resolved
@@ -2228,17 +2228,10 @@
   message(STATUS "Looking for Dask")
 
   if(fail-on-missing)
-<<<<<<< HEAD
-    find_package(Dask 2022.02 REQUIRED)
-  else()
-
-    find_package(Dask 2022.02)
-=======
     find_package(Dask 2022.08.1 REQUIRED)
   else()
 
     find_package(Dask 2022.08.1)
->>>>>>> 18b4f317
     if(NOT Dask_FOUND)
       message(STATUS "Switching OFF 'test_distrdf_dask' option")
       set(test_distrdf_dask OFF CACHE BOOL "Disabled because Dask not found" FORCE)
