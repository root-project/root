--- conflicted
+++ resolved
@@ -530,18 +530,8 @@
     else()
       list(APPEND afterimage_extra_args --with-builtin-jpeg)
     endif()
-<<<<<<< HEAD
-    if(GIF_FOUND)
-       set(_gifinclude  --with-gif --with-gif-includes=${GIF_INCLUDE_DIR} --without-builtin-gif)
-    else()
-       set(_gifinclude  --with-builtin-ungif)
-    endif()
-    if(PNG_FOUND)
-      set(_pnginclude  --with-png-includes=${PNG_INCLUDE_DIR})
-=======
     if(NOT builtin_gif)
       list(APPEND afterimage_extra_args --with-gif-includes=${GIF_INCLUDE_DIR} --without-builtin-gif)
->>>>>>> 4f177922
     else()
       list(APPEND afterimage_extra_args --with-builtin-ungif)
     endif()
@@ -556,15 +546,9 @@
       list(APPEND afterimage_extra_args --with-tiff=no)
     endif()
     if(x11)
-<<<<<<< HEAD
-      set(_xinclude --with-x)
-    else()
-      set(_xinclude --without-x)
-=======
       list(APPEND afterimage_extra_args --with-x)
     else()
       list(APPEND afterimage_extra_args --without-x)
->>>>>>> 4f177922
     endif()
     if(builtin_freetype)
       list(APPEND afterimage_extra_args --with-ttf-includes=-I${FREETYPE_INCLUDE_DIR})
@@ -576,31 +560,20 @@
     if(builtin_zlib)
       set(_after_cflags "${_after_cflags} -I${ZLIB_INCLUDE_DIR}")
     endif()
-<<<<<<< HEAD
-=======
     if(CMAKE_SYSTEM_NAME MATCHES FreeBSD)
       set(AFTERIMAGE_LIBRARIES ${CMAKE_BINARY_DIR}/AFTERIMAGE-prefix/src/AFTERIMAGE/libAfterImage${CMAKE_STATIC_LIBRARY_SUFFIX})
     endif()
->>>>>>> 4f177922
     ExternalProject_Add(
       AFTERIMAGE
       DOWNLOAD_COMMAND ${CMAKE_COMMAND} -E copy_directory ${CMAKE_SOURCE_DIR}/graf2d/asimage/src/libAfterImage AFTERIMAGE
       INSTALL_DIR ${CMAKE_BINARY_DIR}
       CONFIGURE_COMMAND ./configure --prefix <INSTALL_DIR>
                         --libdir=<INSTALL_DIR>/lib
-<<<<<<< HEAD
-                        --with-ttf ${_ttf_include} --with-afterbase=no
-                        --without-svg --disable-glx ${_after_mmx}
-                        ${_gifinclude} --with-jpeg ${_jpeginclude}
-                        --with-png ${_pnginclude} ${_tiffinclude}
-                        ${_xinclude}
-=======
                         --with-ttf --with-afterbase=no
                         --without-svg --disable-glx
                         --with-jpeg
                         --with-png
                         ${afterimage_extra_args}
->>>>>>> 4f177922
                         CC=${CMAKE_C_COMPILER} CFLAGS=${_after_cflags}
       LOG_DOWNLOAD 1 LOG_CONFIGURE 1 LOG_BUILD 1 LOG_INSTALL 1 LOG_OUTPUT_ON_FAILURE 1
       BUILD_IN_SOURCE 1
@@ -1814,13 +1787,9 @@
 #---Check for PyROOT---------------------------------------------------------------------
 if(pyroot)
 
-<<<<<<< HEAD
-  if(NOT Python3_Development_FOUND)
-=======
   if(Python3_Development_FOUND)
     message(STATUS "PyROOT: development package found. Building for version ${Python3_VERSION}")
   else()
->>>>>>> 4f177922
     if(fail-on-missing)
       message(FATAL_ERROR "PyROOT: Python development package not found and pyroot component required"
                           " (python executable: ${Python3_EXECUTABLE})")
@@ -1830,9 +1799,6 @@
     endif()
   endif()
 
-<<<<<<< HEAD
-  message(STATUS "PyROOT: development package found. Building for version ${Python3_VERSION}")
-=======
 endif()
 
 #---Check for TPython---------------------------------------------------------------------
@@ -1847,7 +1813,6 @@
       set(tpython OFF CACHE BOOL "Disabled because Python development package was not found for ${Python3_EXECUTABLE}" FORCE)
     endif()
   endif()
->>>>>>> 4f177922
 
 endif()
 
@@ -2127,13 +2092,8 @@
   endif()
   ExternalProject_Add(
     RENDERCORE
-<<<<<<< HEAD
-    URL ${CMAKE_SOURCE_DIR}/builtins/rendercore/RenderCore-1.4.tar.gz
-    URL_HASH SHA256=c3bb07c0b4a87d7532036c0b8e1a526a2fcd564c4659f075e4ce2c5b564cb516
-=======
     URL ${CMAKE_SOURCE_DIR}/builtins/rendercore/RenderCore-1.7.tar.gz
     URL_HASH SHA256=46cf6171ae0e16ba2f99789daaeb202146072af874ea530f06a0099c66c3e9b1
->>>>>>> 4f177922
     CONFIGURE_COMMAND ""
     BUILD_COMMAND ""
     INSTALL_COMMAND ""
