% ROOT Version 6.28 Release Notes
% 2023-02-01
<a name="TopOfPage"></a>

## Introduction

ROOT version 6.28/00 was released on February 03, 2023.

For more information, see:

[http://root.cern](http://root.cern)

The following people have contributed to this new version:

<<<<<<< HEAD
 Guilherme Amadio, CERN/SFT,\
=======
>>>>>>> 7c5b7714
 Rahul Balasubramanian, NIKHEF/ATLAS,\
 Bertrand Bellenot, CERN/SFT,\
 Jakob Blomer, CERN/SFT,\
 Patrick Bos, Netherlands eScience Center,\
 Rene Brun, CERN/SFT,\
 Carsten D. Burgard, TU Dortmund University/ATLAS,\
<<<<<<< HEAD
 Artem Busorgin,\
=======
>>>>>>> 7c5b7714
 Will Buttinger, RAL/ATLAS,\
 Philippe Canal, FNAL,\
 Olivier Couet, CERN/SFT,\
 Michel De Cian, EPFL/LHCb,\
<<<<<<< HEAD
 Hans Dembinski, TU Dortmund,\
 Simeon Ehrig, HZDR,\
 Mattias Ellert, Uppsala University,\
 Matthew Feickert, UW Madison/ATLAS,\
 Markus Frank, CERN/LHCb,\
 Oliver Freyermuth, U Bonn,\
 Gerri Ganis, CERN/SFT,\
 Andrei Gheata, CERN/SFT,\
 Sayandeep Ghosh, Jadavpur U Calcutta,\
 Konstantin Gizdov, University of Edinburgh/LHCb,\
 Max Goblirsch, CERN/ATLAS,\
 Stefan Gränitz,\
=======
 Mattias Ellert, Uppsala University,\
 Gerri Ganis, CERN/SFT,\
 Andrei Gheata, CERN/SFT,\
 Konstantin Gizdov, University of Edinburgh/LHCb,\
 Max Goblirsch, CERN/ATLAS,\
>>>>>>> 7c5b7714
 Enrico Guiraud, CERN/SFT,\
 Stephan Hageboeck, CERN/IT,\
 Jonas Hahnfeld, CERN/SFT,\
 Ahmat Mahamat Hamdan, CERN/SFT,\
 Fernando Hueso-González, University of Valencia,\
<<<<<<< HEAD
 Pawan Johnson, Indian Institute of Technology Kharagpur,\
 Subham Jyoti, ITER Bhubaneswar,\
 Ivan Kabadzhov, CERN/SFT,\
 Baidyanath Kundu, Princeton/SFT,\
 Giovanna Lazzari Miotto, CERN/SFT,\
 Yueh-Shun Li, National Central U Taiwan/CMS,\
=======
 Subham Jyoti, ITER Bhubaneswar,\
>>>>>>> 7c5b7714
 Sergey Linev, GSI,\
 Jerry Ling, Harvard University,\
 Javier Lopez-Gomez, CERN/SFT,\
 Enrico Lusiani, INFN/CMS,\
<<<<<<< HEAD
 Julia Mathe, CERN/SFT,\
 Pere Mato, CERN/SFT,\
 Lorenzo Moneta, CERN/SFT,\
 Nicolas Morange, CNRS/ATLAS,\
 Alja Mrak Tadel, UCSD/CMS,\
 Axel Naumann, CERN/SFT,\
 Duncan Ogilvie,\
=======
 Pere Mato, CERN/SFT,\
 Lorenzo Moneta, CERN/SFT,\
 Nicolas Morange, CNRS/ATLAS,\
 Axel Naumann, CERN/SFT,\
>>>>>>> 7c5b7714
 Hanna Olvhammar, CERN/SFT,\
 Vincenzo Eduardo Padulano, CERN/SFT and UPV,\
 Tapasweni Pathak,\
 Danilo Piparo, CERN/SFT,\
 David Poulton, Wits/SFT,\
 Fons Rademakers, CERN/SFT,\
 Jonas Rembser, CERN/SFT,\
 Mathias Schmitt,\
 Neel Shah, VJTI,\
 Petr Stepanov, Catholic University of America,\
 Enric Tejedor Saavedra, CERN/SFT,\
 Neel Shah, GSOC,\
 Sanjiban Sengupta, CERN/SFT,\
 Harshal Shende, GSOC,\
 Garima Singh, Princeton/SFT,\
 Surya Somayyajula, UW Madison,\
 Matevz Tadel, UCSD/CMS,\
 Vassil Vassilev, Princeton/CMS,\
<<<<<<< HEAD
 Andrii Verbytskyi, MPP Munich/ATLAS,\
 Wouter Verkerke, NIKHEF/ATLAS,\
 Frank Winklmeier, U Oregon/ATLAS,\
 Zef Wolffs, NIKHEF/ATLAS,\
 Jun Zhang
=======
 Wouter Verkerke, NIKHEF/ATLAS,\
 Zef Wolffs, NIKHEF/ATLAS,\
 Ivan Kabadzhov, CERN/SFT,\
 David Poulton, Wits/SFT
>>>>>>> 7c5b7714

## Deprecation and Removal

- The deprecated types `ROOT::Experimental::TBufferMerger` and `ROOT::Experimental::TBufferMergerFile` are removed.
Please use their non-experimental counterparts `ROOT::TBufferMerger` and `ROOT::TBufferMergerFile` instead.
- `ROOT::RVec::shrink_to_fit()` has now been removed after deprecation; it is not needed.
- `ROOT::RVec::emplace()` has now been removed after deprecation; please use `ROOT::RVec::insert()` instead.
- The deprecated function `ROOT::Detail::RDF::RActionImpl<Helper>::GetDataBlockCallback()` is removed; please use `GetSampleCallback()` instead.
- The deprecated RooFit containers `RooHashTable`, `RooNameSet`, `RooSetPair`, and `RooList` are removed. Please use STL container classes instead, like `std::unordered_map`, `std::set`, and `std::vector`.
- The `RooFit::FitOptions(const char*)` command to steer [RooAbsPdf::fitTo()](https://root.cern.ch/doc/v628/classRooAbsPdf.html) with an option string was removed. This way of configuring the fit was deprecated since at least since ROOT 5.02.
  Subsequently, the `RooMinimizer::fit(const char*)` function and the [RooMCStudy](https://root.cern.ch/doc/v628/classRooMCStudy.html) constructor that takes an option string were removed as well.
- The overload of `RooAbsData::createHistogram` that takes integer parameters for the bin numbers is now deprecated and will be removed in ROOT 6.30.
  This was done to avoid confusion with inconsistent behavior when compared to other `createHistogram` overloads.
  Please use the verson of `createHistogram` that takes RooFit command arguments.
- The `RooAbsData::valid()` method to cache valid entries in the variable range
  was removed. It was not implemented in RooDataSet, so it never worked as
  intended. Related to it was the `RooDataHist::cacheValidEntries()` function, which is removed as well.
  The preferred way to reduce RooFit datasets to subranges is [RooAbsData::reduce()](https://root.cern.ch/doc/v628/classRooAbsData.html#acfa7b31e5cd751eec1bc4e95d2796390).
- The longtime-deprecated `RooStats::HistFactory::EstimateSummary` class is removed, including the functions that use it. The information that it was meant to store is managed by the `RooStats::HistFactory::Measurement` object since many years.
- The `RooSuperCategory::MakeIterator()` function that was deprecated since 6.22 is now removed. Please use range-based loops to iterate over the category states.
- The `HybridCalculatorOriginal` and `HypoTestInverterOriginal` classes in RooStats that were deprecated for a very long time aleady are removed. Please use `HybridCalculator` and `HypoTestInverter`.
- The `RooSimPdfBuilder` that was deprecated in ROOT 5.20 and replaced by the `RooSimWSTool` is removed.
- The RDataFrame factory functions `MakeNumpyDataFrame`, `MakeCsvDataFrame`, `MakeArrowDataFrame`, `MakeNTupleDataFrame` and `MakeSqliteDataFrame` are now deprecated in favor of `FromNumpy`, `FromCSV`, `FromArrow`, `FromRNTuple` and `FromSqlite` respectively.
- `TDirectory::EncodeNameCycle()` is deprecated; it cannot be used safely. Use `name + ';' + std::to_string(cycle)` instead.

- The build option `alien` has been removed.
- The build options `gfal`, `gsl_shared`, `jemalloc`, `monalisa`, `pyroot_legacy`, `tcmalloc`, and `xproofd` have been deprecated. Please complain with root-dev@cern.ch should you still need one!

## rootreadspeed

This version adds the new `rootreadspeed` CLI tool. This tool can be used to help identify bottlenecks in analysis runtimes, by providing time and throughput measurements when reading ROOT files via file systems or XRootD. More detailed information can be found in the tool's help information.

To see help information, install and source a recent enough version of ROOT, and run the command `rootreadspeed --help` in your terminal.

### Example usage of the tool

```console
$ rootreadspeed --files <local-folder>/File1.root xrootd://<url-folder>/File2.root --trees Events --all-branches --threads 8
```

## Core Libraries

### Interpreter

llvm and clang have been upgraded to version 13.
C++20 support will be provided as part of this release (not yet available for 6.28/00).
cling has been upgraded to use llvm's new just-in-time compilation engive ORCv2.

Cling checks pointer validity now only in interactive mode, improving performance for jitted code in batch systems.

#### Support for profiling/debugging interpreted/JITted code

This version of ROOT adds an LLVM JIT event listener to create perf map files
during runtime. This allows profiling of interpreted/JITted code generated by
cling. Instead of function addresses, the perf data will contain full function
names. In addition, stack frame pointers are enabled in JITted code, so full
stack traces can be generated. Debugging is aided by switching off optimisations
and adding frame pointers for better stack traces. However, since both have a
runtime cost, they are disabled by default. Similar to `LD_DEBUG` and `LD_PROFILE`
for `ld.so`, the environment variables `CLING_DEBUG=1` and/or `CLING_PROFILE=1`
can be set to enable debugging and/or profiling.

### Other changes

- Shadowing of declarations in the `std` namespace is now diagnosed. Specifically, given that ROOT injects `using namespace std` directive, _all_ the names in the `std` namespace become available in the global scope. However, in some circumstances users inadvertently introduce a declaration that conflicts with a name in `std` making references to the former declaration result in ambiguous lookup.
A fairly common case is trying to declare a global variable named `data` which conflict with [`std::data`](https://en.cppreference.com/w/cpp/iterator/data) [C++17]. See [ROOT-5971](https://sft.its.cern.ch/jira/browse/ROOT-5971) for a discussion.
As of v6.28, such declarations result in
```
root [] int data;
ROOT_prompt_0:1:1: warning: 'data' shadows a declaration with the same name in the 'std' namespace; use '::data' to reference this declaration
int data;
^
```

- Line editing at the ROOT interactive prompt has been improved. This version introduces useful shortcuts for common actions, e.g. Xterm-like fast movement between words using Ctrl+Left and Ctrl+Right, Ctrl+Del to delete the word under the cursor, or clearing the screen using Ctrl+L. Most users coming from a GUI will find these shortcuts convenient.
A list of the available key bindings is printed by
```
root [] .help edit
```

## I/O Libraries

- Significantly speed up concurrent opening of `TFile` by `TTreeProcessorMT`.

### Faster reading from EOS

A new cross-protocol redirection has been added to allow files on EOS mounts to be opened
by `TFile::Open` via XRootD protocol rather than via FUSE when that is possible. The
redirection uses the `eos.url.xroot` extended file attribute that is present on files in EOS.
The attribute can be viewed with `getfattr -n eos.url.xroot [file]` on the command line.
When the URL passed into `TFile::Open` is a for a file on an EOS mount, the extended
attribute is used to attempt the redirection to XRootD protocol. If the redirection fails,
the file is opened using the plain file path as before. This feature is controlled by the
pre-existing configuration option `TFile.CrossProtocolRedirects` and is enabled by default.
It can be disabled by setting `TFile.CrossProtocolRedirects` to `0` in `rootrc`.

### RNTuple
ROOT's experimental successor of TTree has seen many updates during the last few months. Specifically, v6.28 includes the following changes:

- Complete support for big-endian architectures (PR [#10402](https://github.com/root-project/root/pull/10402)).

- Support for `std::pair<T1, T2>` and `std::tuple<Ts...>` fields

- Support for C array fields whose type is of the form `T[N]`. Note that only single-dimension arrays are currently supported.

- Improvements to the ROOT file embedding (PR [#10558](https://github.com/root-project/root/pull/10558)). In particular, a `RNTupleReader` or `RDataFrame` object can be created from a `TFile` instance as follows
```C++
auto f = TFile::Open("data.root");
auto ntpl = f->Get<ROOT::Experimental::RNTuple>("Events");

auto reader = ROOT::Experimental::RNTupleReader::Open(ntpl);
// or for RDataFrame
auto rdf = ROOT::Experimental::MakeNTupleDataFrame(ntpl);
```

- If buffered write is enabled, vector writes are used where possible. In particular, this yields important improvements in storage backends leveraging parallel writes, e.g. in object storages.

- Large read/write throughput improvements in the experimental Intel DAOS backend.

- `RNTupleWriter::Fill()` now returns the number of uncompressed bytes written, which is align with TTree behavior.

- Support for user-defined classes that behave as a collection via the `TVirtualCollectionProxy` interface.
Fields created via `RFieldBase::Create()` automatically detect the presence of a collection proxy at run-time. However, if `RField<T>` (`T` being a class) is used instead, the trait `IsCollectionProxy<T>` must be set for the given type (see PR [#11525](https://github.com/root-project/root/pull/11525) for details).
Note that associative collections are not yet supported.

- Some internal support for per field post-read callbacks. This functionality will be presented in upcoming releases through custom I/O rules.

Please, report any issues regarding the abovementioned features should you encounter them.
RNTuple is still experimental and is scheduled to become production grade in 2024. Thus, we appreciate feedback and suggestions for improvement.

## RDataFrame

### New features

- Add [`GraphAsymmErrors`](https://root.cern/doc/master/classROOT_1_1RDF_1_1RInterface.html#acea30792eef607489d498bf6547a00a6) action that fills a TGraphAsymmErrors object.
- Introduce [`RDatasetSpec`](https://root.cern/doc/master/classROOT_1_1RDF_1_1Experimental_1_1RDatasetSpec.html) as an
experimental class to specify the input dataset to an RDataFrame.
<<<<<<< HEAD
- Arbitrary metadata can be associated to the samples in the dataset specified via `RDatasetSpec`. The metadata of each
=======
- Arbitrary metadata can be associated to the samples in the dataset specified via `RDatasetSpect`. The metadata of each
>>>>>>> 7c5b7714
sample can then be retrieved during the execution by calling `DefinePerSample`.
- Users can create an RDataFrame with a dataset specification written in a JSON file via the factory function
[ROOT::RDF::Experimental::FromSpec](https://root.cern/doc/master/namespaceROOT_1_1RDF_1_1Experimental.html#a7193987f3c1b65c649399656cc6acce8).

### Notable bug fixes and improvements

- Fix the node counter of [`SaveGraph`](https://root.cern/doc/master/namespaceROOT_1_1RDF.html#ac06a36e745255fb8744b1e0a563074c9), where previously `cling` was getting wrong static initialization.
- Fix [`Graph`](https://root.cern/doc/master/classROOT_1_1RDF_1_1RInterface.html#a1ca9a94bece4767cac82968910afa02e) action (that fills a TGraph object) to properly handle containers and non-container types.
- The [`RCsvDS`](https://root.cern.ch/doc/master/classROOT_1_1RDF_1_1RCsvDS.html) class now allows users to specify column types, and can properly read empty entries of csv files.
- Fixed a bug where the `Display` operation would not show the correct amount of entries requested by the user if called
together with other operations ([PR](https://github.com/root-project/root/pull/11398)).
- Requesting variations for `Stats` results with `VariationsFor` is now supported.
- Factory functions for RDataFrames reading CSV files, RNTuples, Arrow tables, etc. have been renamed in order to
increase consistency, e.g. `MakeCsvDataFrame` is now `FromCSV`. The old wording is still available but deprecated.
- The precision of `Sum`s and `Mean`s of single-precision floating point values has been greatly improved by employing
Kahan summations.
- The content of [execution logs](https://root.cern/doc/master/classROOT_1_1RDataFrame.html#rdf-logging) from RDataFrame
has been streamlined in order to make them more useful.

### Distributed RDataFrame

- Add support for systematic variations (e.g. `Vary` and `VariationsFor` operations) in distributed mode.
- If an instant action (e.g. `Snapshot`) is purposely made lazy by the user, distributed RDataFrame now respects this
and avoids triggering the computations right away.
- The algorithm for automatic splitting of the input dataset has been reworked, bringing the startup time cost of
distributed RDataFrame close to zero.
- A histogram model (name, title, binning) for the `Histo*D` actions is now required in distributed mode. See the
[relative PR](https://github.com/root-project/root/pull/10368) for more discussion.
- The performance of distributed RDataFrame for large computation graphs (>1000 operations) has been greatly improved.
- If the `npartitions` argument is not set by the user, the default number of tasks created by a distributed RDataFrame
is equal to the number of cores specified by the user when connecting to the cluster.
- C++ exceptions (i.e. instances of `std::exception` and derived) are now correctly propagated from the processes of the
computing nodes to the user side.
- The minimum `dask` version required to support distributed RDataFrame is 2022.8.1, since a series of critical bugs
present before that version were hindering the normal execution of the tool. Consequently, the minimum Python version
needed to include distributed RDataFrame in the ROOT build is Python 3.8. More information in the relative
[github issue](https://github.com/root-project/root/issues/11515).
- `Stats` and `StdDev` operations are now available in distributed mode.
- `GetColumnNames` operation is now available in distributed mode.

## Histogram Libraries

- Implement `TGraph::SavesAs()` for .csv, .tsv and .txt for text output separated by comma, tab, and space, respectively.
- New class `TGraph2DAsymmErrors` to create TGraph2D with asymmetric errors.
![TGraph2DAsymmErrors](TGraph2DAsymmErrors.png)

## Math Libraries

<<<<<<< HEAD
- `TLorentzVector` can now convert to `ROOT::Math::PxPyPzEVector`.

### Fitter class

Some improvements and small fixes to the internal object memory management have been applied to the `ROOT::Fit::Fitter` class.

=======
### Fitter class

Some improvements and small fixes to the internal object memory management have been applied to the `ROOT::Fit::Fitter` class.
>>>>>>> 7c5b7714
- When setting an external FCN (objective function) to the Fitter, the function object is not cloned anymore.
- A memory leak has been fixed, when using the `GSLMultiFit` class.
- A bug has been resolved in setting fixed variables when using the linear fitter (via the `TLinearMinimizer` class).

Support for providing the second derivatives (Hessian matrix) from the model function is added to the `Fitter` class and the corresponding function interfaces. The functionality it is then propagated in the implementation of the `FitMethod` classes and it is also added to the `Minimizer` classes for providing a user computed Hessian of the objective functions to the minimizers. Only Minuit2 (see below) has the capabilities of using this external Hessian.

The `GradFunctor` class has been improved by providing a new constructor taking an `std::function` implementing the full gradient calculations instead of the single partial derivative.

The specialized methods for least-square/likelihood functions such as Fumili, Fumili2 and GSLMultiFit have been improved in case of binned likelihood fits, where a better approximation is used than before. This makes these method work better (conerging with less number of function calls) for these types of fits.

### Minuit2

The support for using an External Hessian calculator has been added. The external Hessian can be used for both the initial seeding, using only the diagonal part, if the strategy is equal to 1 (the default value) and in `MnHesse`, after the minimization, to compute the covariance and correlation matrices.

The print log of Minuit2 has been improved, especially when printing vector and matrices with large number of parameters (when the print level = 3).


### KahanSum updates

The `ROOT::Math::KahanSum` class was slightly modified:
<<<<<<< HEAD

=======
>>>>>>> 7c5b7714
- The behavior of `operator-=` and `operator+=` on a `KahanSum` were not symmetric, leading to slight bit-wise inaccuracies. In fits, where such operations are done a lot of times (e.g. through the offsetting mechanism in RooFit which subtracts a constant `KahanSum` term after each likelihood evaluation), this can add up to significant numerical divergence. An improved algorithm was implemented, based on an algorithm for combining Kahan sums and carry terms (Tian et al. 2012). (PR #11940)
- The auto-conversion to type `T` and implicit type `T` constructor in `KahanSum` made it hard to debug `KahanSum`, because it is easy to overlook implicit conversions in code, especially in lines where the type of the return value is `auto`. These auto-conversions were removed. Where necessary, they should be replaced with an explicit construction or explicit conversion to double via `Sum()`. (PR #11941)
- Binary addition and subtraction operators were added, as well as a unary negation operator. (PR #11940)
- Comparison operators `operator==` and `operator!=` were added.

### Foam

The usage of `TRef` in the `TFoamCell` class has ben replaced with array indices. This avoids, when generating a large number of toys requiring a re-initialization of `TFoam` an increase in the memory usage caused by `TRef`.

### RVec

- a number of new helper functions have been added to [RVec](https://root.cern/doc/master/classROOT_1_1VecOps_1_1RVec.html): [Range](https://root.cern/doc/master/group__vecops.html#ga59cc6e477803f2bfd7dae29e56048cc1), [Product](https://root.cern/doc/master/group__vecops.html#ga25e4c2cf5c82fe56dd6bbc86b2386b69) and Enumerate
- the [Take](https://root.cern/doc/master/group__vecops.html#gac719439afb1ec9d32a28acdc7aee5948) helper function now allows passing a default value that will be used to fill the output array in case it's longer than the input

## RooFit Libraries

### Consistent definition of the default minimizer type for all of RooFit/RooStats

In previous releases, the default minimizer type that RooFit used was hardcoded to be the original `Minuit`, while RooStats used the default minimizer specified by `ROOT::Math::MinimizerOptions::DefaultMinimizerType()`. Now it is possible to centrally define the global minimizer for all RooFit libraries via `ROOT::Math::MinimizerOptions::SetDefaultMinimizer()`, or alternatively in the `.rootrc` file by adding for example `Root.Fitter: Minuit2` to select Minuit2.


### Code modernization by using `std::string` in RooFit interfaces

The following lesser-used RooFit functions now return a `std::string` instead of a `const char*`, potentially requiring the update of your code:

- [std::string RooCmdConfig::missingArgs() const](https://root.cern/doc/v628/classRooCmdConfig.html#aec50335293c45a507d347c604bf9651f)
### Uniquely identifying RooArgSet and RooDataSet objects

Before v6.28, it was ensured that no `RooArgSet` and `RooDataSet` objects on the heap were located at an address that had already been used for an instance of the same class before.
With v6.28, this is not guaranteed anymore.
Hence, if your code uses pointer comparisons to uniquely identify RooArgSet or RooDataSet instances, please consider using the new `RooArgSet::uniqueId()` or `RooAbsData::uniqueId()`.

### Introducing binned likelihood fit optimization in HistFactory

In a binned likelihood fit, it is possible to skip the PDF normalization when
the unnormalized binned PDF can be interpreted directly in terms of event
yields. This is now done by default for HistFactory models, which
results in great speedups for binned fits with many channels. Some RooFit users
like ATLAS were already using this for a long time.

To disable this optimization when using the `hist2workspace` executable, add the `-disable_binned_fit_optimization` command line argument.
Directly in C++, you can also set the `binnedFitOptimization` to `false` in the
HistFactory configuration as follows:
```C++
RooStats::HistFactory::MakeModelAndMeasurementFast(measurement, {.binnedFitOptimization=false});
```
If your compiler doesn't support aggregate initialization with designators, you
need to create and edit the configuration struct explicitely:
```C++
RooStats::HistFactory::HistoToWorkspaceFactoryFast::Configuration hfCfg;
hfCfg.binnedFitOptimization = false;
RooStats::HistFactory::MakeModelAndMeasurementFast(measurement, hfCfg);
```

### Disable copy assignment for RooAbsArg and derived types

Copy assignment for RooAbsArgs was implemented in an unexpected and
inconsistent way. While one would expect that the copy assignment is copying
the object, it said in the documentation of `RooAbsArg::operator=` that it will
"assign all boolean and string properties of the original bject. Transient
properties and client-server links are not assigned." This contradicted with
the implementation, where the server links were actually copied too.
Furthermore, in `RooAbsRealLValue`, the assigment operator was overloaded by a
function that only assigns the value of another `RooAbsReal`.

With all these inconsistencies, it was deemed safer to disable copy assignment
of RooAbsArgs from now on.

### RooBrowser: a graphical user interface for workspace exploration, visualization, and analysis

This experimental new feature utilises the technology from ROOT's familiar `TBrowser` in order to create an interface for graphically exploring and visualizing the content of a workspace, as well as perform basic fitting operations with the models and datasets.

![Demonstration of RooBrowser using json workspace from the roofit tutorials directory](RooBrowser.png)


### Removal of deprecated HistFactory functionality

#### Removal of HistoToWorkspaceFactory (non-Fast version)

The original `HistoToWorkspaceFactory` produced models that consisted of a
Poisson term for each bin.  In this "number counting form" the dataset has one
row and the collumns corresponded to the number of events for each bin. This
led to severe performance problems in statistical tools that generated
pseudo-experiments and evaluated likelihood ratio test statistics.

Nowadays, everyone uses the faster `HistoToWorkspaceFactoryFast` implementation that
produces a model in the "standard form" where the dataset has one row for each
event, and the column corresponds to the value of the observable in the
histogram.

Therefore, the original `HistoToWorkspaceFactory` is now removed to avoid
confusion and maintainance burden.

#### Removing constant parameter flag from RooStats:HistFactory::NormFactor

As printed out by the HistFactory in a warning message for a long time already,
setting the `Const` attribute to the `<NormFactor>` tag is deprecated and it
will be ignored. Instead, add `<ParamSetting Const="True"> myparam </ParamSetting>` to your top-level XML's `<Measurement>` entry.

This deprecation implied that the constant parameter flag in the
`RooStats:HistFactory::NormFactor` class had no effect as well. To avoid
ambiguity in the future, the possibility to set and retrieve this flag with
`NormFactor::SetConst()` and `NormFactor::GetConst()` was removed, as well as the
`Sample::AddNormFactor(std::string Name, double Val, double Low, double High, bool Const)`
overload. Also, the aforementioned deprecation warning is not printed anymore.

### Removal of `RooAbsMinimizerFcn` and `RooMinimizerFcn` from the public interface

The `RooAbsMinimizerFcn` class and its implementation `RooMinimizerFcn` were removed from the public interface.
These classes are implementation details of the RooMinimizer and should not be used in your code.
In the unlikely case that this causes any problem for you, please open a GitHub issue requesting to extend the RooMinimizer by the needed functionality.

### Vectorize `RooAbsBinning` interface for bin index lookups

The `RooAbsBinning` interface for bin index lookups was changed to enable vectorized implementations.
Instead of having the override `RooAbsBinning::binNumber()`, the binning implementations now have to override the `RooAbsBinning::binNumbers()` function to evaluate the bin indices of multiple values in one function call.

### Disable relative and absolute epsilon in `RooAbsRealLValue::inRange()`

So far, the `RooAbsRealLValue::inRange()` function used the following
undocumented convention to check whether a value `x` is in the range with
limits `a` and `b`: test if `[x - eps * x, x + eps * x]` overlaps with `[a, b]`, where the
parameter `eps` is defined as `max(epsRel * x, epsAbs)`.

The values of the relative and absolute epsilons were inconsistent among the overloads:

* [RooAbsRealLValue::inRange(const char* rangeName)](https://root.cern.ch/doc/v626/classRooAbsRealLValue.html#ab6050a0c3e5583b9d755a38fd7fb82f7): `epsRel = 1e-8, epsAbs = 0`
* [RooAbsRealLValue::inRange(double value, const char* rangeName, double* clippedValPtr)](https://root.cern.ch/doc/v626/classRooAbsRealLValue.html#afc2a8818f433a9a4ec0c437cbdad4e8a): `epsRel = 0, epsAbs = 1e-6`
* [RooAbsRealLValue::inRange(std::span<const double> values, std::string const& rangeName, std::vector<bool>& out)](https://root.cern.ch/doc/v626/classRooAbsRealLValue.html#af9217abd0afe34364562ad0c194f5d2c): `epsRel = 0, epsAbs = 1e-6`


With this release, the default absolute and relative epsilon is zero to avoid confusion.
You can change them with `RooNumber::setRangeEpsRel(epsRel)` and `RooNumber::setRangeEpsAbs(epsAbs)`.

## TMVA

### SOFIE : Code generation for fast inference of Deep Learning models

A large number of new features have been added in the TMVA SOFIE library. The list of all operators supported in the `RModel` class is the one provided below for the ONNX parser.

The interface of `RModel::Generate` has been changed to
```
RModel::Generate(Options options = Options::kDefault, int batchsize = 1)`
```
where `Options` is a new enumeration having 3 different values:
<<<<<<< HEAD

=======
>>>>>>> 7c5b7714
- `kDefault = 0x0` : default case, a session class is generated and the weights are stored in a separate `.dat` file (in text format).
- `kNoSession = 0x1` : no session class is generated and the internal intermediate tensors are declared in the global namespace `TMVA_SOFIE_$ModelName`.
- `kNoWeightFile = 0x2` the weight values are not written in a separate `.dat` file, but they are included in the generated header file.

In addition, the `RModel::Generate` function takes as an additional optional argument the batch size (default is = 1) and the inference code can then be generated for the desired batch size.

#### SOFIE ONNX Parser

<<<<<<< HEAD
The ONNX parser supports now several new ONNX operators. The list of the current supported ONNX operators is the following:

=======
The ONNX parser supports now several new ONNX operators. The list of the current supported ONNX operator is the following:
>>>>>>> 7c5b7714
- Gemm
- Conv (in 1D,2D and 3D)
- RNN, GRU, LSTM
- Relu, Selu, Sigmoid, Softmax, Tanh, LeakyRelu
- BatchNormalization
- MaxPool, AveragePool, GlobalAverage
- ConvTranspose
- Gather
- Expand, Reduce
- Neg, Exp, Sqrt, Reciprocal
- Add, Sum, Mul, Div
- Reshape, Flatten, Transpose
- Squeeze, Unsqueeze, Slice
- Concat, Reduce
- Identity
- Shape

In addition a Custom (user defined) operator is supported. An example of using a Custom operator is the program `tmva/pymva/test/EmitCustomModel.cxx`.

The ONNX parser supports also the fusing of the operators MatMul + Add in a Gemm operator and fusing Conv + Add and ConvTranspose + Add.

#### SOFIE Keras Parser

The Keras parser supports now model with input batch size not defined (e.g `bathsize=-1`), and by default the model is generated with `batchsize=1`.
The Keras parser supports now in addition to the Dense layer the Conv2D layer, several activation functions (Relu, Selu, Sigmoid, Softmax, Tanh, LeakyRelu) and these other layers: BatchNormalization, Reshape, Convatenate, Add, Subtract, Multiply.
Models with Dropout layers are supported in case the Dropout is used only during training and not inference.

For model having operators not yet supported in the Keras parser it is then reccomended to convert the Keras model to `ONNX` using the python `tf2onnx` tool.

#### SOFIE PyTorch Parser

If using PyTorch it is recommended to save the model directly in `ONNX` format instad of the native `.pt` format by using the `torch.onnx.export` function of PyTorch. The support for parsing directly `.pt` files is limited to the Gemm, Conv, Relu, Selu, Sigmoid and Transpose operators.

#### SOFIE RDataFrame Integration

The SOFIE inference is now integrated with RDataFrame, where a model can be evaluated on the columns of an input `TTree` with `RDataFrame` using the adapter functor class `SofieFunctor`.
Examples of using SOFIE with `RDataFrame` are the new tutorials  (in the `tutorials/tmva` directory) `TMVA_SOFIE_RDataFrame.C` or `TMVA_SOFIE_RDataFrame.py`. `TMVA_SOFIE_RDataFrame_JIT.C` is an example where the SOFIE model is generated and compiled at runtime using ROOT Cling and evaluated using RDataFrame.

#### RSofieReader

`RSofieReader` is a new class, which takes as input a model file (in ONNX, Keras, PyTorch or ROOT format) and generates and compiles the C++ code for the inference at run time using the ROOT JITing capabilities of CLING. An example of using this class is the tutorial `TMVA_SOFIE_RSofieReader.C`.

### TMVA Pythonizations

New Pythonizations are available for TMVA allowing to replace the option string passed to several `TMVA` functions such as the `TMVA::Factory` constructor, the `DataLoader::PrepareTrainingAndTestTree` and `Factory::BookMethod` using Python function arguments.
For example instead of writing an option string `"NTrees=500:BoostType=AdaBoost"` one can use in Python `NTrees=500,BoostType='AdaBoost'`.
The new tmva tutorials `TMVA_Higgs_Classification.py`, `TMVA_CNN_Classificaion.py` and `TMVA_RNN_Classificaton.py` provide examples of using these new pythonizations.


## 2D Graphics Libraries

- Implement the option "File": The current file name is painted on the bottom right of each plot
  if the option `File` is set on via `gStyle->SetOptFile()`.

- In matplolib one can use the "Default X-Points" feature to plot X/Y graphs: If one doesn't
  specify the points in the x-axis, they will get the default values 0, 1, 2, 3, (etc. depending
  on the length of the y-points). The matplotlib script will be:
```Python
   import matplotlib.pyplot as plt
   import numpy as np
   points = np.array([3, 8, 1, 10, 5, 7])
   plt.plot(ypoints)
   plt. show()
```
It is now possible to do the same with the ROOT TGraph:
```C++
   double y[6] = {3, 8, 1, 10, 5, 7};
   auto g = new TGraph(6,y);
   g->Draw();
```

## 3D Graphics Libraries

REve now uses `RenderCore` to visualize 3D objects in JavaScript, replacing the use of `Three.js`.
RenderCore is an open source WebGL rendering engine maintained by University of Ljubljana and tailored to the needs of the REve visualization framework. The minimized version is now included in ROOT source as built-in.
REve with use of RendeCore gains:

- Controllable line widths
- Better outline algorithms for meshes, lines, and markers
- Clearer rendering of markers using textures
- Custom lighting model and custom material properties to improve clarity of scene objects and general esthetics
- Support of future-proof WebGPU rather than WebGL

![REve screenshot 1](wo2Single.png)
![REve screenshot 2](wo3Single.png)
![REve screenshot 3](wo4Single.png)


## Geometry Libraries

- Support with web geometry viewer image production in batch mode. Just do:
```C++
   ROOT::Experimental::RGeomViewer viewer(geom);
   viewer.SaveImage("rootgeom.jpeg", 800, 600);
```
This runs normal WebGL rendering in headless web browser (Chrome or Firefox) and
creates png or jpeg image out of it.


## Database Libraries

- Postgres headers are now included privately, removing the need to make them available at runtime.


## Networking Libraries

### THttpServer

- upgrade civetweb code to version 1.15, supports SSL version 3.0
- resolve problem with symbolic links usage on Windows
- let disable/enable directory files listing via THttpServer (default is off)
- enable usage of unix sockets, used by `rootssh` script for tunnel to remote session


## GUI Libraries

- Provide web-based TTree viewer, integrated with RBrowser
- Support Edge browser on Windows for all kinds of web widgets
- Provide `rootssh` shell script to simplify use of web-based widgets on remote nodes:
```
   [localnode] rootssh user@remotenode
   [remotenode] root --web -e 'new TBrowser'
```
Script automatically configures ssh tunnel between local and remote nodes, one the remote node
unix socket with strict 0700 mode is used. When ROOT running on remote node wants to display
new web widget, script will automatically start web browser on local node with appropriate URL,
accessing widget via configured ssh tunnel.

## JavaScript ROOT

- Major JSROOT upgrade to version 7, using ES6 modules and classes


## Tutorials

- Several new tutorials have been added in both C++ and Python in the `tutorial/tmva` directory.
  Tutorials like `TMVA_Higgs_Classification.py` shows the new pythonizations available in TMVA and
  new `TMVA_SOFIE_...` tutorials show th eusage of SOFIE in both C++ or Python.


## Class Reference Guide

- Switch to faster mathjax 3.
- Enable QtCreator Help Generator.

## Build, Configuration and Testing Infrastructure

<<<<<<< HEAD
- On macOS, CMake version 3.19 or later is required.
- Building external applications that use ROOT oftentimes fail if there is a mismatch in the C++ standard between ROOT and the application. As of v6.28, suchs builds will issue a warning if the C++ standard does not match ROOT's, i.e. if there is a mismatch in the value of the `__cplusplus` preprocessor macro w.r.t. when ROOT was configured.
- Builtin packages have been upgraded to davix 0.8.1, Vc 1.4.3, vdt 0.4.4, xrootd 5.4.1, gtest v1.12.1
- Builtin xrootd is now built with openssl3 support.
- GCC 11, clang 15, and Xcode 14.2 are now supported.
- Large parts of ROOT have been updated to use `override`.
=======
- Building external applications that use ROOT oftentimes fail if there is a mismatch in the C++ standard between ROOT and the application. As of v6.28, suchs builds will issue a warning if the C++ standard does not match ROOT's, i.e. if there is a mismatch in the value of the `__cplusplus` preprocessor macro w.r.t. when ROOT was configured.
>>>>>>> 7c5b7714

## PyROOT

- A `.rootlogon.py` file will be searched both in the current working directory and in the user's home directory. This
file is the Python equivalent of `rootlogon.C` and can be used to tweak ROOT settings when using PyROOT.
- A new pythonization for `TFile` now enables its usage as a Python context manager:
```python
from ROOT import TFile
with TFile("file1.root", "recreate") as outfile:
    hout = ROOT.TH1F(...)
    outfile.WriteObject(hout, "myhisto")
```
- A new pythonization for `TDirectory::TContext` now enables its usage as a Python context manager:
```python
with TDirectory.TContext():
    # Open some file here
    file = ROOT.TFile(...)
    # Retrieve contents from the file
    histo = file.Get("myhisto")
 
# After the 'with' statement, the current directory is restored to ROOT.gROOT
<<<<<<< HEAD
```
- Python 3.11 is now supported.
- PyROOT (cppyy, actually) was interfering with the batch mode setting; it now leaves this to ROOT.
- PyROOT now shows `std::vector` contents at the prompt.


## Bugs and Issues fixed in this release

* [[#9069](https://github.com/root-project/root/issues/9069)] - impossible to use type-erased write API to write an existing object
* [[#9507](https://github.com/root-project/root/issues/9507)] - Not possible anymore to build `roottest` standalone
* [[#9145](https://github.com/root-project/root/issues/9145)] - [DF] Various improvements in SaveGraph
* [[#9607](https://github.com/root-project/root/issues/9607)] - [MSVC][std:c++latest][permissive-] root failed to build on MSVC
* [[#9600](https://github.com/root-project/root/issues/9600)] - Missing dependency when building roottest as part of ROOT.
* [[#9740](https://github.com/root-project/root/issues/9740)] - Crash after zoom and unzoom with secondary axes
* [[#8363](https://github.com/root-project/root/issues/8363)] - `RDataFrame::GraphAsymmErrors`
* [[#9763](https://github.com/root-project/root/issues/9763)] - Image artifact with zoombox on 1D hist if SetFillStyle 0 on Ubuntu
* [[#9556](https://github.com/root-project/root/issues/9556)] - [DF] Prettier, more helpful graphviz computation graph representations
* [[#9870](https://github.com/root-project/root/issues/9870)] - By default, bars are invisible in bar plots 
* [[#9596](https://github.com/root-project/root/issues/9596)] - doxygen gets confused with ClassDef and Streamer
* [[#9846](https://github.com/root-project/root/issues/9846)] - [PyROOT] Conversion from `int32` numpy array to `Int_t *` doesn't work on 32-bit platforms
* [[#9697](https://github.com/root-project/root/issues/9697)] - PCM file not found
* [[#9900](https://github.com/root-project/root/issues/9900)] - `rootcling` does not properly detect the class doc when using a `ClassDefOverride`
* [[#9898](https://github.com/root-project/root/issues/9898)] - [DF] Allow use of aliases RVecI, RVecD, etc. in ROOT.Numba.Declare
* [[#7151](https://github.com/root-project/root/issues/7151)] - More convenience when constructing TGraphs
* [[#7483](https://github.com/root-project/root/issues/7483)] - [cling] Decls in an unnamed namespace cannot be looked up after a unload-load cycle
* [[#9993](https://github.com/root-project/root/issues/9993)] - Distributed RDataFrame doesn't respect lazy instant actions
* [[#9989](https://github.com/root-project/root/issues/9989)] - Writing TObject-derived objects to file does not store the object's title
* [[#9850](https://github.com/root-project/root/issues/9850)] - [cling] Crash unloading a templated function containing a lambda expression
* [[#10013](https://github.com/root-project/root/issues/10013)] - stack-use-after-scope in treetreeplayertestUnit
* [[#10012](https://github.com/root-project/root/issues/10012)] - heap-use-after-free in TTree
* [[#10056](https://github.com/root-project/root/issues/10056)] - [cling-docu] raw help
* [[#10015](https://github.com/root-project/root/issues/10015)] - heap-use-after-free in TThread
* [[#10011](https://github.com/root-project/root/issues/10011)] - heap-buffer-overflow in RNtuple
* [[#10057](https://github.com/root-project/root/issues/10057)] - Capture CTRL+L in ROOT prompt to clear
* [[#9561](https://github.com/root-project/root/issues/9561)] - [DF] Teach CSV datasource to handle NaN values
* [[#9939](https://github.com/root-project/root/issues/9939)] - Hadd super slow since TFileMerger modification
* [[#10067](https://github.com/root-project/root/issues/10067)] - [doxy] upgrade to Mathjax3
* [[#10090](https://github.com/root-project/root/issues/10090)] - TRint changes in 6.26.00 break existing use cases
* [[#10133](https://github.com/root-project/root/issues/10133)] - [textinput] CTRL+T eats prompt label
* [[#10135](https://github.com/root-project/root/issues/10135)] - [textinput] CTRL+D missing newline after quitting.
* [[#10136](https://github.com/root-project/root/issues/10136)] - [textinput] Esc,L and Esc,U not finding word boundary
* [[#10066](https://github.com/root-project/root/issues/10066)] - [doxy] qch and tag as compressed files
* [[#10170](https://github.com/root-project/root/issues/10170)] - Crashes when reading a ttree with a friend
* [[#8549](https://github.com/root-project/root/issues/8549)] - A crash when opening a ttree and its friend on `TFile::Close()`
* [[#10017](https://github.com/root-project/root/issues/10017)] - Failures due to "incompatible ASan runtimes"
* [[#10107](https://github.com/root-project/root/issues/10107)] - [RF] v6-26-00-patches branch fails to build on ubuntu 18.04
* [[#10147](https://github.com/root-project/root/issues/10147)] - Compile macro inside temp build directory
* [[#10180](https://github.com/root-project/root/issues/10180)] - [textinput] segmentation violation on Undo shortcut
* [[#10131](https://github.com/root-project/root/issues/10131)] -  Open too many different non-versioned layouts for pair
* [[#10182](https://github.com/root-project/root/issues/10182)] - [textinput] Undo buffer misses one entry in the actual sequence
* [[#10008](https://github.com/root-project/root/issues/10008)] - [RF] heap-use-after-free in RooAbsData
* [[#10216](https://github.com/root-project/root/issues/10216)] - [DF] EnableImplicitMT() prevents reading TTree in sub-directory from XrootD file
* [[#10137](https://github.com/root-project/root/issues/10137)] - [textinput] forward search
* [[#10209](https://github.com/root-project/root/issues/10209)] - [textinput] right or left arrow introduce stray characters while history search
* [[#10266](https://github.com/root-project/root/issues/10266)] - TGraph2D interpolation hangs for degenerate points
* [[#10279](https://github.com/root-project/root/issues/10279)] - `TAxis::ChangeLabel` documentation
* [[#10283](https://github.com/root-project/root/issues/10283)] - [CMake] Imported targets improperly forwarded
* [[#10299](https://github.com/root-project/root/issues/10299)] - `TColor::GetColorTransparent()` does not re-use previously defined transparent colors
* [[#10278](https://github.com/root-project/root/issues/10278)] - [RF] RooDataSet incorrectly loads RooCategory values from TTree branch of type Short_t
* [[#10225](https://github.com/root-project/root/issues/10225)] - TChain doesn't recognise `ROOT::VecOps::RVec<double>` as a column type
* [[#10233](https://github.com/root-project/root/issues/10233)] - [RDataFrame] RDataFrame.Redefine does not work with Snapshot
* [[#10065](https://github.com/root-project/root/issues/10065)] - [MetaSema/TApplication] outdated .help message
* [[#10298](https://github.com/root-project/root/issues/10298)] - /bin/sh: 166: bin/thisroot.sh: Bad substitution
* [[#10327](https://github.com/root-project/root/issues/10327)] - [RBrowser] Garbled output at prompt
* [[#10297](https://github.com/root-project/root/issues/10297)] - RVec's swap is broken when RVec is adopting memory
* [[#10260](https://github.com/root-project/root/issues/10260)] - `RBrowser` should support Safari
* [[#10265](https://github.com/root-project/root/issues/10265)] - "Same" option not working in `RBrowser`
* [[#10282](https://github.com/root-project/root/issues/10282)] - [RF] Crash in reading some RooWorkspaces after recent TStreamerInfo update
* [[#10357](https://github.com/root-project/root/issues/10357)] - [I/O] Race condition when reading vectors with custom allocators with TTreeProcessorMT
* [[#9242](https://github.com/root-project/root/issues/9242)] - [TMVA][RDF] Tutorials for ML inference in RDF
* [[#9196](https://github.com/root-project/root/issues/9196)] - [RF] Possible memory leak when running upper-limits with toys
* [[#8323](https://github.com/root-project/root/issues/8323)] - [RF] Possible heap fragmentation because of RooDataSet with memory pool
* [[#9491](https://github.com/root-project/root/issues/9491)] - TGraph SaveAs .csv
* [[#10157](https://github.com/root-project/root/issues/10157)] - [DF] Histo1D pythonization should allow template arguments
* [[#10353](https://github.com/root-project/root/issues/10353)] - Thread-safety issue in TClassEdit (StdLen)?  [6.24.06]
* [[#9954](https://github.com/root-project/root/issues/9954)] - [RF] Disable `RooFit` banner with `CMAKE_CXX_FLAGS` option `__ROOFIT_NOBANNER` by default
* [[#10385](https://github.com/root-project/root/issues/10385)] - [RF] verbose printout of some RooFit classes broken
* [[#6951](https://github.com/root-project/root/issues/6951)] - [RF] Broken weights after reducing RooDataSet created with `RooAbsPdf::generate()`
* [[#8806](https://github.com/root-project/root/issues/8806)] - Interpreter prints unexpected values when `auto` is used for pointer types
* [[#10390](https://github.com/root-project/root/issues/10390)] - Wrong file names created in distributed Snapshot
* [[#10430](https://github.com/root-project/root/issues/10430)] - df105_WBosonAnalysis.py does not convert in notebook using `nbconvert`
* [[#10404](https://github.com/root-project/root/issues/10404)] - Broken interaction between `TThreadExecutor` and `TSeq` with specified beginning/range
* [[#10386](https://github.com/root-project/root/issues/10386)] - Cling crash on valid c++ code (stack variable pointer).
* [[#10041](https://github.com/root-project/root/issues/10041)] - Allow GraphAsymmErrors to accept systematic variations
* [[#9321](https://github.com/root-project/root/issues/9321)] - [RF] Segfault in `RooProduct::Print("v")`
* [[#10452](https://github.com/root-project/root/issues/10452)] - Cling symbols not exported in win32 and win64
* [[#10503](https://github.com/root-project/root/issues/10503)] - Failure to build master branch due to xrootd SHA256 checksum mismatch
* [[#10323](https://github.com/root-project/root/issues/10323)] - [ntuple] Verify object (de-)serialization with EBO
* [[#8063](https://github.com/root-project/root/issues/8063)] - Gracefully error out if application compiling against ROOT is using a different C++ standard than the one with which ROOT was built
* [[#8787](https://github.com/root-project/root/issues/8787)] - [RF] RooDataSet columns added with addColumns method not copied correctly in reduce
* [[#10473](https://github.com/root-project/root/issues/10473)] - [RF] Crash when RooSimultaneous does not contain a pdf for each value of the index category
* [[#8015](https://github.com/root-project/root/issues/8015)] - [RF] Bug in building a combined RooDataHist
* [[#10351](https://github.com/root-project/root/issues/10351)] - macOS 12: TViewPubDataMembers uses deprecated `std::iterator`
* [[#10478](https://github.com/root-project/root/issues/10478)] - `runtime_cxxmodules` fails to build with GCC12
* [[#10389](https://github.com/root-project/root/issues/10389)] - `RBrowser` does not list in-memory objects when written objects are present in `TDirectory` context
* [[#9070](https://github.com/root-project/root/issues/9070)] - [RF] Inconsistent behavior when editing constraint terms in HistFactory models
* [[#10528](https://github.com/root-project/root/issues/10528)] - "bits/utility.h" not found. root does not build from source in Arch linux.
* [[#10497](https://github.com/root-project/root/issues/10497)] - [docu] unexpected end of XML file
* [[#10449](https://github.com/root-project/root/issues/10449)] - Recursion limits hit in pruning/serialisation of distributed RDF graph
* [[#8232](https://github.com/root-project/root/issues/8232)] - Improve startup time of distributed RDataFrame application
* [[#10548](https://github.com/root-project/root/issues/10548)] - Use of undeclared identifier on Mac ARM
* [[#10572](https://github.com/root-project/root/issues/10572)] - Compiler warnings on macOS
* [[#10383](https://github.com/root-project/root/issues/10383)] - [ntuple] Properly support big-endian architectures
* [[#10545](https://github.com/root-project/root/issues/10545)] - Teach `Vary` to accept `Stats`
* [[#6347](https://github.com/root-project/root/issues/6347)] - [ntuple] Off-by-one-byte error when deserializing arrays as RVecs
* [[#10586](https://github.com/root-project/root/issues/10586)] - [TMVA][SOFIE]Generated headers are missing include guards
* [[#10466](https://github.com/root-project/root/issues/10466)] - [ntuple] `GetViewCollection` semantics are unclear
* [[#10538](https://github.com/root-project/root/issues/10538)] - [RF] AdditionalData is not exported to XML
* [[#10604](https://github.com/root-project/root/issues/10604)] - External XrootD built from git commit is not detected
* [[#10324](https://github.com/root-project/root/issues/10324)] - [ntuple] Add I/O support for `std::pair`
* [[#10440](https://github.com/root-project/root/issues/10440)] - [RF] Making two times `RooMinimizer::contour` does not give back the same plot 
* [[#10557](https://github.com/root-project/root/issues/10557)] - [RF] Inconsistent behavior of `RooAbsPdf::createChi2()` and `RooChi2Var`
* [[#10681](https://github.com/root-project/root/issues/10681)] - Some TMath function help is missing
* [[#10732](https://github.com/root-project/root/issues/10732)] - CMSSW build fails with root master 4c13caa0ac
* [[#8186](https://github.com/root-project/root/issues/8186)] - [RF] HistFactory ignores ParamSetting values when creating the Asimov dataset
* [[#8901](https://github.com/root-project/root/issues/8901)] - RNTuple: Can not create a Field for a user class with anonymous enum 
* [[#10632](https://github.com/root-project/root/issues/10632)] - [ntuple] Add I/O support for `std::tuple`
* [[#10748](https://github.com/root-project/root/issues/10748)] - `RBrowser` attempts and fails to launch `TBrowser` despite `--web=server:xxxx`
* [[#7965](https://github.com/root-project/root/issues/7965)] - [RF] RooAddPdf constructor not properly picked up by RooWSFactoryTool
* [[#7748](https://github.com/root-project/root/issues/7748)] - [RF] Clarify usage of RooParametricStepFunction
* [[#10814](https://github.com/root-project/root/issues/10814)] - Error in REveBox.cxx while building root 6.26.04
* [[#8374](https://github.com/root-project/root/issues/8374)] - [RF] Modernise RooRealSumFunc after #8368
* [[#7809](https://github.com/root-project/root/issues/7809)] - [RF] Constructors RooProdPdf and RooProduct
* [[#8059](https://github.com/root-project/root/issues/8059)] - [RF] HistFactory: Incorrect default value for NormFactor
* [[#7825](https://github.com/root-project/root/issues/7825)] - [RF] RooAddition and RooRealSumFunc largely duplicate each other
* [[#10403](https://github.com/root-project/root/issues/10403)] - Update civetweb to 1.16 once it's released
* [[#10719](https://github.com/root-project/root/issues/10719)] - [ntuple] Enable page vector writes
* [[#10840](https://github.com/root-project/root/issues/10840)] - [RF] HistFactory `PreprocessFunction::PrintXML()` needs to escape special characters to produce valid XML
* [[#10869](https://github.com/root-project/root/issues/10869)] - [RF] sPlot does not work with RooAddPdf in 6.26/04
* [[#9360](https://github.com/root-project/root/issues/9360)] - [RF] Update Python version of rf408 tutorial
* [[#7252](https://github.com/root-project/root/issues/7252)] - [RF] RooAddPdf can fit, but not generate negative coefficients
* [[#10919](https://github.com/root-project/root/issues/10919)] - Histograms copy constructor has wrong implementation
* [[#7702](https://github.com/root-project/root/issues/7702)] - [DF] Allow running on a subset of the entries also in multi-thread runs
* [[#8080](https://github.com/root-project/root/issues/8080)] - [ntuple, daos] Improve DAOS object mapping
* [[#8615](https://github.com/root-project/root/issues/8615)] - [RF] Add documentation for `RooAbsData::Expected`
* [[#10931](https://github.com/root-project/root/issues/10931)] - [RF] Improve the position of the legend in the RooMCStudy output
* [[#10988](https://github.com/root-project/root/issues/10988)] - [RF] `RooAddPdf::fixCoefRange` cache issue with createIntegral
* [[#10759](https://github.com/root-project/root/issues/10759)] - `root-config` fails if spaces are part of `ROOTSYS` path
* [[#11026](https://github.com/root-project/root/issues/11026)] - Integer overflow in TEntryList
* [[#10872](https://github.com/root-project/root/issues/10872)] - [DF] Wrong entries are loaded from friend trees with distributed RDF
* [[#11067](https://github.com/root-project/root/issues/11067)] - [RF] RooImproperIntegrator1D does not propagate RooNumIntConfig to RooIntegrator1D
* [[#11061](https://github.com/root-project/root/issues/11061)] - [RF] Segfault for RooMomentMorph for ROOT>6.24
* [[#8777](https://github.com/root-project/root/issues/8777)] - [RF] Migration from RooAbsCollection and RooLinkedList legacy iterators to range-based loops
* [[#11080](https://github.com/root-project/root/issues/11080)] - Backport the fix on computation of the radiation and nuclear interaction lengths to v6.24
* [[#11128](https://github.com/root-project/root/issues/11128)] - Clang can't build ROOT anymore due to a new added diagnostic about undefined behavior
* [[#11186](https://github.com/root-project/root/issues/11186)] - [RF] heap-use-after-free and stack-use-after-return for `RooFit::UniqueId`
* [[#10009](https://github.com/root-project/root/issues/10009)] - [RF] heap-use-after-free for RooAbsRealWrapper
* [[#10016](https://github.com/root-project/root/issues/10016)] - heap-buffer-overflow in TRandom3
* [[#9859](https://github.com/root-project/root/issues/9859)] - [RF] Avoid printing false warning when passing both `FillColor/FillStyle` and `VisualizeError` to `RooAbsReal::plotOn()`
* [[#11130](https://github.com/root-project/root/issues/11130)] - ROOT doesn't compile with new nlohmann-json version 3.11.0
* [[#11215](https://github.com/root-project/root/issues/11215)] - [I/O] Cannot create a `std::pair<int, int>` branch at prompt
* [[#11239](https://github.com/root-project/root/issues/11239)] - Build failure on Ubuntu22.04, when ROOT builds FTGL itself
* [[#11222](https://github.com/root-project/root/issues/11222)] - [DF] gtest-tree-dataframe-test-dataframe-snapshot fails with AddressSanitizer
* [[#11236](https://github.com/root-project/root/issues/11236)] - build failure because of `nlohmann_json`
* [[#11154](https://github.com/root-project/root/issues/11154)] - [math][fit] FitResult is empty or corrupted after FitData class is deleted
* [[#11050](https://github.com/root-project/root/issues/11050)] - C++ exceptions are not correctly propagated by Dask
* [[#11124](https://github.com/root-project/root/issues/11124)] - Several improvements of df103_NanoAODHiggsAnalysis.C
* [[#11207](https://github.com/root-project/root/issues/11207)] - [DF] Bad interaction between `Alias` and TTree sub-branches
* [[#11272](https://github.com/root-project/root/issues/11272)] - Segfault in `TGeoMixture::ComputeDerivedQuantities`
* [[#10645](https://github.com/root-project/root/issues/10645)] - [TTreeReader] Cannot read Float16_t branch
* [[#11260](https://github.com/root-project/root/issues/11260)] - `TTreeReaderArray` does not support `Double32_t `
* [[#11259](https://github.com/root-project/root/issues/11259)] - genreflex crash in `TMetaUtils::ReSubstTemplateArg` with gcc12 headers
* [[#11250](https://github.com/root-project/root/issues/11250)] - Draw options "X+" and "Y+" not working with TMultiGraph
* [[#11312](https://github.com/root-project/root/issues/11312)] - Build failure with nlohmann/json 3.11
* [[#11280](https://github.com/root-project/root/issues/11280)] - [TGaxis] wrong secondary axis defined with TF1, erratic behavior of SetNdivisions
* [[#10742](https://github.com/root-project/root/issues/10742)] - `READ_WITHOUT_GLOBALREGISTRATION` has no effect on remote files
* [[#11383](https://github.com/root-project/root/issues/11383)] - Deadlock in ErrorHandler when invoked at library initialization time.
* [[#10092](https://github.com/root-project/root/issues/10092)] - [PyROOT] Crash when passing functor to template method
* [[#11396](https://github.com/root-project/root/issues/11396)] - [RF] Buggy range overlap check in createNLL when SplitRange option is used
* [[#11414](https://github.com/root-project/root/issues/11414)] - [RF] Renaming dataset fails when total number of dataset in workspace reached 10
* [[#11330](https://github.com/root-project/root/issues/11330)] - [core] kNotDeleted mechanism is broken on some platforms
* [[#10828](https://github.com/root-project/root/issues/10828)] - `TH1::Merge` does not extend axes properly for certain histograms with labels
* [[#11333](https://github.com/root-project/root/issues/11333)] - `THnSparse::Add()` does not preserve weights
* [[#11233](https://github.com/root-project/root/issues/11233)] - [cmake][PyROOT] Pythonizations in build directory don't get updated in incremental builds
* [[#10382](https://github.com/root-project/root/issues/10382)] - [TNDArrayT] Backward incompatibility: Error reading from ROOT Files created with earlier versions - Streamer bug
* [[#11447](https://github.com/root-project/root/issues/11447)] - [RF] NLL from RooSimultaneous doesn't give the expected value in multi-range fits
* [[#11421](https://github.com/root-project/root/issues/11421)] - [RF] RooCmdArg pythonization drops temporary RooArgSets too early
* [[#11436](https://github.com/root-project/root/issues/11436)] - Missing StreamerInfo in file containing nested collection that is non-split but stored member wise
* [[#10799](https://github.com/root-project/root/issues/10799)] - Python 3.11 failures
* [[#9741](https://github.com/root-project/root/issues/9741)] - [RF] `RooPlot::pullHist` only uses upper range
* [[#8808](https://github.com/root-project/root/issues/8808)] - [RF] Updates to RooFit tutorials necessary before the next release
* [[#11418](https://github.com/root-project/root/issues/11418)] - [RF] Wrong CmdArg name in documentation of RooAbsPdf class
* [[#11437](https://github.com/root-project/root/issues/11437)] - [cmake] Build tries to compile incompatible pythonization sources with Python 2
* [[#11508](https://github.com/root-project/root/issues/11508)] - [DF] Wrong entries processed with a `Range` with begin+stride
* [[#11390](https://github.com/root-project/root/issues/11390)] - Display does not respect parameters if another operation is booked before printing
* [[#11344](https://github.com/root-project/root/issues/11344)] - [pyroot] Do not silently set `EXTRA_CLING_ARGS` to `-O2`
* [[#8962](https://github.com/root-project/root/issues/8962)] - SetClusterPrefetch(true) breaks BulkIO with more than one basket
* [[#11515](https://github.com/root-project/root/issues/11515)] - Error in `TInterpreter::Calc` with no output stack in seemingly random distributed rdf test execution
* [[#11048](https://github.com/root-project/root/issues/11048)] - Resolve the alerts produced by "LGTM analysis: Python"
* [[#11456](https://github.com/root-project/root/issues/11456)] - Documentation of `TH1::GetRMS` does not mention the fact that it is not the RMS anymore
* [[#10510](https://github.com/root-project/root/issues/10510)] - modules_idx_deps CMakeCache.txt variable grows boundless (and does not update properly for module that are turned off)
* [[#11221](https://github.com/root-project/root/issues/11221)] - [RF] AddressSanitizer failures in two RooFit tests
* [[#11136](https://github.com/root-project/root/issues/11136)] - Misleading warning with `builtin_clang=OFF`
* [[#11191](https://github.com/root-project/root/issues/11191)] - TBrowser does not show TGeo volume names
* [[#11581](https://github.com/root-project/root/issues/11581)] - Broken pythonization of `std::vector<const char*>`
* [[#11182](https://github.com/root-project/root/issues/11182)] - h2root/g2root man pages should be excluded from install when fortran is disabled
* [[#11569](https://github.com/root-project/root/issues/11569)] - [VecOps] `Sum(vec_of_bool)` should not return a `bool`
* [[#11519](https://github.com/root-project/root/issues/11519)] - TBrowser non-ascii text scrambles on windows
* [[#10991](https://github.com/root-project/root/issues/10991)] - [RF] Batch mode with RooSimultaneous introduces spurious parameters
* [[#10559](https://github.com/root-project/root/issues/10559)] - [ntuple] Fix low-level TFile embedding
* [[#11578](https://github.com/root-project/root/issues/11578)] - [RF] Parameter desync in integral of `RooRealSumPdf` when using batchmode
* [[#11634](https://github.com/root-project/root/issues/11634)] - extend the TGaxis so that nice “arrows” could be added on its ends
* [[#11295](https://github.com/root-project/root/issues/11295)] - [gui] Variable Explorer GUI class
* [[#10870](https://github.com/root-project/root/issues/10870)] - Improvements to debug/perf symbols for jitted code
* [[#11672](https://github.com/root-project/root/issues/11672)] - [ntuple] Make `RNTupleWriter::Fill()` return the number of bytes written
* [[#11523](https://github.com/root-project/root/issues/11523)] - [ntuple] Support the storage of collections that use legacy `TVirtualCollectionProxy`
* [[#11686](https://github.com/root-project/root/issues/11686)] - Missing Rint dependency for rootcling 
* [[#10958](https://github.com/root-project/root/issues/10958)] - [ntuple,daos] Allow multiple ntuples to be stored in a DAOS container
* [[#10039](https://github.com/root-project/root/issues/10039)] - TFile's ctor's error message should point to `TFile::Open` when filename contains "://"
* [[#11738](https://github.com/root-project/root/issues/11738)] - [RF] ROOT v6.26/08 plots wrong pull distribution with `RooPlot::pullHist`
* [[#11723](https://github.com/root-project/root/issues/11723)] - [IO] `TFile::DrawMap` plots can be improved
* [[#11476](https://github.com/root-project/root/issues/11476)] - [RF] RooAddPdf still emits unexpected errors about missing normalization sets
* [[#11757](https://github.com/root-project/root/issues/11757)] - [RF] Documentation for the RooVoigtian
* [[#10868](https://github.com/root-project/root/issues/10868)] - [RF] Wrong integral for RooPoisson if integrated from a > 0 to infinity
* [[#11732](https://github.com/root-project/root/issues/11732)] - [ntuple] C-style array members of a user-defined class are stored/retrieved as a scalar
* [[#11663](https://github.com/root-project/root/issues/11663)] - TTask: unsafe cast in ExecuteTasks
* [[#8231](https://github.com/root-project/root/issues/8231)] - [RF] Fitting RooSimultaneous with Range option not accounting for range on the indexCat
* [[#11482](https://github.com/root-project/root/issues/11482)] - [RF] `plotSamplingHint` can cause evaluation outside the "safe" range of an observable
* [[#11747](https://github.com/root-project/root/issues/11747)] - Frame of a TPad can sometimes be deleted 'twice'
* [[#11837](https://github.com/root-project/root/issues/11837)] - Spurious error message when reading a `char` from a `TTreeReader<signed char>`
* [[#11853](https://github.com/root-project/root/issues/11853)] - Large memory usage / leak when using GetBasketSerialised
* [[#11730](https://github.com/root-project/root/issues/11730)] - [ntuple] Allow users to specify a per-field read callback function
* [[#10875](https://github.com/root-project/root/issues/10875)] - `_HAS_CONDITIONAL_EXPLICIT=0` won't work with VS 2022 17.4
* [[#9845](https://github.com/root-project/root/issues/9845)] - [RF] Various flaws in the RooLagrangianMorphFunc
* [[#11875](https://github.com/root-project/root/issues/11875)] - [RF]  `RooAbsPdf::fitTo`: would it be possible to add an option to control maximal number of calls? 
* [[#11913](https://github.com/root-project/root/issues/11913)] - `TExec::SavePrimitive` fails when string args used inside command
* [[#11916](https://github.com/root-project/root/issues/11916)] - `TColor::SaveColor` sometimes does not store color
* [[#11933](https://github.com/root-project/root/issues/11933)] - [cling] Crash when dictionary headers can not be found
* [[#11758](https://github.com/root-project/root/issues/11758)] - [ntuple] Improve the definition and use of `RNTupleLocator`s
* [[#10520](https://github.com/root-project/root/issues/10520)] - [ntuple] Fix moving of complex elements in collections
* [[#11954](https://github.com/root-project/root/issues/11954)] - [RF] RooFit variables fail comparisons in edge cases
* [[#11907](https://github.com/root-project/root/issues/11907)] - thread local gDirectory not properly updated when another delete the file its point to.
* [[#12020](https://github.com/root-project/root/issues/12020)] - [RF] Cannot generate nested RooSimultaneous from prototype category data
* [[#11927](https://github.com/root-project/root/issues/11927)] - PyROOT: bad CPU performance for 6.27 (dev3 LCG nightly slot at cvmfs) 
* [[#11930](https://github.com/root-project/root/issues/11930)] - Failure in `TClass::GetMethodWithPrototype`
* [[#11937](https://github.com/root-project/root/issues/11937)] - macOS linking `-flat_namespace` changes user-facing behavior
* [[#11971](https://github.com/root-project/root/issues/11971)] - Is this line surplus to requirements? (or am I missing its purpose?)
* [[#12170](https://github.com/root-project/root/issues/12170)] - Crash when training a PyTorch model within PyMVA 
* [[#12164](https://github.com/root-project/root/issues/12164)] - Strange behaviour in interpreter in master/6.28 when initialising vectors

* [[ROOT-5219](https://sft.its.cern.ch/jira/browse/ROOT-5219)] - Improve error message for incomplete input to `TROOT::ProcessLine()`
* [[ROOT-5805](https://sft.its.cern.ch/jira/browse/ROOT-5805)] - `RooHist` does not correctly handle negative scale factor
* [[ROOT-8040](https://sft.its.cern.ch/jira/browse/ROOT-8040)] - `RooAbsData` reduce with `CutRange` not applying cut to unselected variables
* [[ROOT-8827](https://sft.its.cern.ch/jira/browse/ROOT-8827)] - `TTreeReaderArray<T>` does not work for VLEN branches whose length branch is not of type int
* [[ROOT-9649](https://sft.its.cern.ch/jira/browse/ROOT-9649)] - Wrong normalization of variable-bin-width `RooHistPdf` plotted in range
* [[ROOT-9687](https://sft.its.cern.ch/jira/browse/ROOT-9687)] - value printing of automatic variable is broken (off by one level of indirection?)
* [[ROOT-9752](https://sft.its.cern.ch/jira/browse/ROOT-9752)] - NLL values when fitting with ranges
* [[ROOT-10088](https://sft.its.cern.ch/jira/browse/ROOT-10088)] - lsb_release is not specified as a ROOT dependency
* [[ROOT-11023](https://sft.its.cern.ch/jira/browse/ROOT-11023)] - [RDataFrame] Remove global state in `ROOT::RDF::SaveGraph`

## Release 6.28/02

Published on March 21, 2023

### Bugs and Issues fixed in this release

* [[#12224](https://github.com/root-project/root/issues/12224)] - `rootreadspeed --help` has "random" linebreaks
* [[#12148](https://github.com/root-project/root/issues/12148)] - Failing tests with numpy 1.24
* [[#12293](https://github.com/root-project/root/issues/12293)] - ROOT 6.28.00 fails on s390x: Added modules have incompatible data layouts
* [[#11483](https://github.com/root-project/root/issues/11483)] - Cannot use globs with `?#` syntax in TChain::Add
* [[#12260](https://github.com/root-project/root/issues/12260)] - [DF] Bogus data read from indexed friend trees in multi-thread runs
* [[#12294](https://github.com/root-project/root/issues/12294)] - ROOT 6.28.00 fails on aarch64: cling JIT session error: Failed to materialize symbols
* [[#12398](https://github.com/root-project/root/issues/12398)] - [VecOps] Masking `RVec<T>` is broken for non-trivially-constructible Ts
* [[#11212](https://github.com/root-project/root/issues/11212)] - [TH1] Wrong data are drawn when `gPad->SetLogx` is combined with `Draw("same")`
* [[#12394](https://github.com/root-project/root/issues/12394)] - defect when drawing multiple histograms with Log Y axis
* [[#12409](https://github.com/root-project/root/issues/12409)] - ROOT does not work when launched from non-accessible folder
* [[#12498](https://github.com/root-project/root/issues/12498)] - `TTime` class is not splitable


## Release 6.28/04

Published on May 7, 2023

### Bugs and Issues fixed in this release

* [[#12493](https://github.com/root-project/root/issues/12493)] - "TEXT90 COLZ" does not work
* [[#12520](https://github.com/root-project/root/issues/12520)] - `RDF::FromCSV` gives wrong output with colTypes specified
* [[#12597](https://github.com/root-project/root/issues/12597)] - [DF] Display of `RVec<bool>` shows wrong values
* [[#12358](https://github.com/root-project/root/issues/12358)] - Self-reference through a map of tuples breaks the interpreter (2023.02.20.)
* [[#12623](https://github.com/root-project/root/issues/12623)] - `gDirectory` macro should include global-namespace qualification
* [[#12378](https://github.com/root-project/root/issues/12378)] - `GetClass(<typedef>)` works only at the second try
* [[#12552](https://github.com/root-project/root/issues/12552)] - Race condition when loading dictionary shared libraries
* [[#12704](https://github.com/root-project/root/issues/12704)] - [RF] Off-by-one error in Roofit/Histfactory/HistoToWorkspaceFactoryFast
* [[#8984](https://github.com/root-project/root/issues/8984)] - [RF] Problem of memory leak (?) with RooDataSet
* [[#12659](https://github.com/root-project/root/issues/12659)] - compiling v6.28.02 fails under opensuse TW with gcc-13
* [[#12646](https://github.com/root-project/root/issues/12646)] - [RF] `RooLinearVar` not used in plot projection integrals
* [[#10895](https://github.com/root-project/root/issues/10895)] - [cling] void macro should not return value
* [[#12750](https://github.com/root-project/root/issues/12750)] - cocoa GUI crashes on macOS
* [[#12240](https://github.com/root-project/root/issues/12240)] - [ROOT 6.29] module 'std.bits/uses_allocator_args.h' requires feature 'cplusplus20'
* [[#12779](https://github.com/root-project/root/issues/12779)] - [cling][c++20] Interpreter crash on concept definition

## HEAD of the v6-28-00-patches branch

These changes will be part of a future 6.28/06.

- None so far.
=======
```
>>>>>>> 7c5b7714
<|MERGE_RESOLUTION|>--- conflicted
+++ resolved
@@ -12,77 +12,35 @@
 
 The following people have contributed to this new version:
 
-<<<<<<< HEAD
- Guilherme Amadio, CERN/SFT,\
-=======
->>>>>>> 7c5b7714
  Rahul Balasubramanian, NIKHEF/ATLAS,\
  Bertrand Bellenot, CERN/SFT,\
  Jakob Blomer, CERN/SFT,\
  Patrick Bos, Netherlands eScience Center,\
  Rene Brun, CERN/SFT,\
  Carsten D. Burgard, TU Dortmund University/ATLAS,\
-<<<<<<< HEAD
- Artem Busorgin,\
-=======
->>>>>>> 7c5b7714
  Will Buttinger, RAL/ATLAS,\
  Philippe Canal, FNAL,\
  Olivier Couet, CERN/SFT,\
  Michel De Cian, EPFL/LHCb,\
-<<<<<<< HEAD
- Hans Dembinski, TU Dortmund,\
- Simeon Ehrig, HZDR,\
- Mattias Ellert, Uppsala University,\
- Matthew Feickert, UW Madison/ATLAS,\
- Markus Frank, CERN/LHCb,\
- Oliver Freyermuth, U Bonn,\
- Gerri Ganis, CERN/SFT,\
- Andrei Gheata, CERN/SFT,\
- Sayandeep Ghosh, Jadavpur U Calcutta,\
- Konstantin Gizdov, University of Edinburgh/LHCb,\
- Max Goblirsch, CERN/ATLAS,\
- Stefan Gränitz,\
-=======
  Mattias Ellert, Uppsala University,\
  Gerri Ganis, CERN/SFT,\
  Andrei Gheata, CERN/SFT,\
  Konstantin Gizdov, University of Edinburgh/LHCb,\
  Max Goblirsch, CERN/ATLAS,\
->>>>>>> 7c5b7714
  Enrico Guiraud, CERN/SFT,\
  Stephan Hageboeck, CERN/IT,\
  Jonas Hahnfeld, CERN/SFT,\
  Ahmat Mahamat Hamdan, CERN/SFT,\
  Fernando Hueso-González, University of Valencia,\
-<<<<<<< HEAD
- Pawan Johnson, Indian Institute of Technology Kharagpur,\
  Subham Jyoti, ITER Bhubaneswar,\
- Ivan Kabadzhov, CERN/SFT,\
- Baidyanath Kundu, Princeton/SFT,\
- Giovanna Lazzari Miotto, CERN/SFT,\
- Yueh-Shun Li, National Central U Taiwan/CMS,\
-=======
- Subham Jyoti, ITER Bhubaneswar,\
->>>>>>> 7c5b7714
  Sergey Linev, GSI,\
  Jerry Ling, Harvard University,\
  Javier Lopez-Gomez, CERN/SFT,\
  Enrico Lusiani, INFN/CMS,\
-<<<<<<< HEAD
- Julia Mathe, CERN/SFT,\
- Pere Mato, CERN/SFT,\
- Lorenzo Moneta, CERN/SFT,\
- Nicolas Morange, CNRS/ATLAS,\
- Alja Mrak Tadel, UCSD/CMS,\
- Axel Naumann, CERN/SFT,\
- Duncan Ogilvie,\
-=======
  Pere Mato, CERN/SFT,\
  Lorenzo Moneta, CERN/SFT,\
  Nicolas Morange, CNRS/ATLAS,\
  Axel Naumann, CERN/SFT,\
->>>>>>> 7c5b7714
  Hanna Olvhammar, CERN/SFT,\
  Vincenzo Eduardo Padulano, CERN/SFT and UPV,\
  Tapasweni Pathak,\
@@ -101,18 +59,10 @@
  Surya Somayyajula, UW Madison,\
  Matevz Tadel, UCSD/CMS,\
  Vassil Vassilev, Princeton/CMS,\
-<<<<<<< HEAD
- Andrii Verbytskyi, MPP Munich/ATLAS,\
- Wouter Verkerke, NIKHEF/ATLAS,\
- Frank Winklmeier, U Oregon/ATLAS,\
- Zef Wolffs, NIKHEF/ATLAS,\
- Jun Zhang
-=======
  Wouter Verkerke, NIKHEF/ATLAS,\
  Zef Wolffs, NIKHEF/ATLAS,\
  Ivan Kabadzhov, CERN/SFT,\
  David Poulton, Wits/SFT
->>>>>>> 7c5b7714
 
 ## Deprecation and Removal
 
@@ -250,11 +200,7 @@
 - Add [`GraphAsymmErrors`](https://root.cern/doc/master/classROOT_1_1RDF_1_1RInterface.html#acea30792eef607489d498bf6547a00a6) action that fills a TGraphAsymmErrors object.
 - Introduce [`RDatasetSpec`](https://root.cern/doc/master/classROOT_1_1RDF_1_1Experimental_1_1RDatasetSpec.html) as an
 experimental class to specify the input dataset to an RDataFrame.
-<<<<<<< HEAD
-- Arbitrary metadata can be associated to the samples in the dataset specified via `RDatasetSpec`. The metadata of each
-=======
 - Arbitrary metadata can be associated to the samples in the dataset specified via `RDatasetSpect`. The metadata of each
->>>>>>> 7c5b7714
 sample can then be retrieved during the execution by calling `DefinePerSample`.
 - Users can create an RDataFrame with a dataset specification written in a JSON file via the factory function
 [ROOT::RDF::Experimental::FromSpec](https://root.cern/doc/master/namespaceROOT_1_1RDF_1_1Experimental.html#a7193987f3c1b65c649399656cc6acce8).
@@ -303,18 +249,9 @@
 
 ## Math Libraries
 
-<<<<<<< HEAD
-- `TLorentzVector` can now convert to `ROOT::Math::PxPyPzEVector`.
-
 ### Fitter class
 
 Some improvements and small fixes to the internal object memory management have been applied to the `ROOT::Fit::Fitter` class.
-
-=======
-### Fitter class
-
-Some improvements and small fixes to the internal object memory management have been applied to the `ROOT::Fit::Fitter` class.
->>>>>>> 7c5b7714
 - When setting an external FCN (objective function) to the Fitter, the function object is not cloned anymore.
 - A memory leak has been fixed, when using the `GSLMultiFit` class.
 - A bug has been resolved in setting fixed variables when using the linear fitter (via the `TLinearMinimizer` class).
@@ -335,10 +272,6 @@
 ### KahanSum updates
 
 The `ROOT::Math::KahanSum` class was slightly modified:
-<<<<<<< HEAD
-
-=======
->>>>>>> 7c5b7714
 - The behavior of `operator-=` and `operator+=` on a `KahanSum` were not symmetric, leading to slight bit-wise inaccuracies. In fits, where such operations are done a lot of times (e.g. through the offsetting mechanism in RooFit which subtracts a constant `KahanSum` term after each likelihood evaluation), this can add up to significant numerical divergence. An improved algorithm was implemented, based on an algorithm for combining Kahan sums and carry terms (Tian et al. 2012). (PR #11940)
 - The auto-conversion to type `T` and implicit type `T` constructor in `KahanSum` made it hard to debug `KahanSum`, because it is easy to overlook implicit conversions in code, especially in lines where the type of the return value is `auto`. These auto-conversions were removed. Where necessary, they should be replaced with an explicit construction or explicit conversion to double via `Sum()`. (PR #11941)
 - Binary addition and subtraction operators were added, as well as a unary negation operator. (PR #11940)
@@ -484,10 +417,6 @@
 RModel::Generate(Options options = Options::kDefault, int batchsize = 1)`
 ```
 where `Options` is a new enumeration having 3 different values:
-<<<<<<< HEAD
-
-=======
->>>>>>> 7c5b7714
 - `kDefault = 0x0` : default case, a session class is generated and the weights are stored in a separate `.dat` file (in text format).
 - `kNoSession = 0x1` : no session class is generated and the internal intermediate tensors are declared in the global namespace `TMVA_SOFIE_$ModelName`.
 - `kNoWeightFile = 0x2` the weight values are not written in a separate `.dat` file, but they are included in the generated header file.
@@ -496,12 +425,7 @@
 
 #### SOFIE ONNX Parser
 
-<<<<<<< HEAD
-The ONNX parser supports now several new ONNX operators. The list of the current supported ONNX operators is the following:
-
-=======
 The ONNX parser supports now several new ONNX operators. The list of the current supported ONNX operator is the following:
->>>>>>> 7c5b7714
 - Gemm
 - Conv (in 1D,2D and 3D)
 - RNN, GRU, LSTM
@@ -649,16 +573,8 @@
 
 ## Build, Configuration and Testing Infrastructure
 
-<<<<<<< HEAD
 - On macOS, CMake version 3.19 or later is required.
 - Building external applications that use ROOT oftentimes fail if there is a mismatch in the C++ standard between ROOT and the application. As of v6.28, suchs builds will issue a warning if the C++ standard does not match ROOT's, i.e. if there is a mismatch in the value of the `__cplusplus` preprocessor macro w.r.t. when ROOT was configured.
-- Builtin packages have been upgraded to davix 0.8.1, Vc 1.4.3, vdt 0.4.4, xrootd 5.4.1, gtest v1.12.1
-- Builtin xrootd is now built with openssl3 support.
-- GCC 11, clang 15, and Xcode 14.2 are now supported.
-- Large parts of ROOT have been updated to use `override`.
-=======
-- Building external applications that use ROOT oftentimes fail if there is a mismatch in the C++ standard between ROOT and the application. As of v6.28, suchs builds will issue a warning if the C++ standard does not match ROOT's, i.e. if there is a mismatch in the value of the `__cplusplus` preprocessor macro w.r.t. when ROOT was configured.
->>>>>>> 7c5b7714
 
 ## PyROOT
 
@@ -680,303 +596,4 @@
     histo = file.Get("myhisto")
  
 # After the 'with' statement, the current directory is restored to ROOT.gROOT
-<<<<<<< HEAD
-```
-- Python 3.11 is now supported.
-- PyROOT (cppyy, actually) was interfering with the batch mode setting; it now leaves this to ROOT.
-- PyROOT now shows `std::vector` contents at the prompt.
-
-
-## Bugs and Issues fixed in this release
-
-* [[#9069](https://github.com/root-project/root/issues/9069)] - impossible to use type-erased write API to write an existing object
-* [[#9507](https://github.com/root-project/root/issues/9507)] - Not possible anymore to build `roottest` standalone
-* [[#9145](https://github.com/root-project/root/issues/9145)] - [DF] Various improvements in SaveGraph
-* [[#9607](https://github.com/root-project/root/issues/9607)] - [MSVC][std:c++latest][permissive-] root failed to build on MSVC
-* [[#9600](https://github.com/root-project/root/issues/9600)] - Missing dependency when building roottest as part of ROOT.
-* [[#9740](https://github.com/root-project/root/issues/9740)] - Crash after zoom and unzoom with secondary axes
-* [[#8363](https://github.com/root-project/root/issues/8363)] - `RDataFrame::GraphAsymmErrors`
-* [[#9763](https://github.com/root-project/root/issues/9763)] - Image artifact with zoombox on 1D hist if SetFillStyle 0 on Ubuntu
-* [[#9556](https://github.com/root-project/root/issues/9556)] - [DF] Prettier, more helpful graphviz computation graph representations
-* [[#9870](https://github.com/root-project/root/issues/9870)] - By default, bars are invisible in bar plots 
-* [[#9596](https://github.com/root-project/root/issues/9596)] - doxygen gets confused with ClassDef and Streamer
-* [[#9846](https://github.com/root-project/root/issues/9846)] - [PyROOT] Conversion from `int32` numpy array to `Int_t *` doesn't work on 32-bit platforms
-* [[#9697](https://github.com/root-project/root/issues/9697)] - PCM file not found
-* [[#9900](https://github.com/root-project/root/issues/9900)] - `rootcling` does not properly detect the class doc when using a `ClassDefOverride`
-* [[#9898](https://github.com/root-project/root/issues/9898)] - [DF] Allow use of aliases RVecI, RVecD, etc. in ROOT.Numba.Declare
-* [[#7151](https://github.com/root-project/root/issues/7151)] - More convenience when constructing TGraphs
-* [[#7483](https://github.com/root-project/root/issues/7483)] - [cling] Decls in an unnamed namespace cannot be looked up after a unload-load cycle
-* [[#9993](https://github.com/root-project/root/issues/9993)] - Distributed RDataFrame doesn't respect lazy instant actions
-* [[#9989](https://github.com/root-project/root/issues/9989)] - Writing TObject-derived objects to file does not store the object's title
-* [[#9850](https://github.com/root-project/root/issues/9850)] - [cling] Crash unloading a templated function containing a lambda expression
-* [[#10013](https://github.com/root-project/root/issues/10013)] - stack-use-after-scope in treetreeplayertestUnit
-* [[#10012](https://github.com/root-project/root/issues/10012)] - heap-use-after-free in TTree
-* [[#10056](https://github.com/root-project/root/issues/10056)] - [cling-docu] raw help
-* [[#10015](https://github.com/root-project/root/issues/10015)] - heap-use-after-free in TThread
-* [[#10011](https://github.com/root-project/root/issues/10011)] - heap-buffer-overflow in RNtuple
-* [[#10057](https://github.com/root-project/root/issues/10057)] - Capture CTRL+L in ROOT prompt to clear
-* [[#9561](https://github.com/root-project/root/issues/9561)] - [DF] Teach CSV datasource to handle NaN values
-* [[#9939](https://github.com/root-project/root/issues/9939)] - Hadd super slow since TFileMerger modification
-* [[#10067](https://github.com/root-project/root/issues/10067)] - [doxy] upgrade to Mathjax3
-* [[#10090](https://github.com/root-project/root/issues/10090)] - TRint changes in 6.26.00 break existing use cases
-* [[#10133](https://github.com/root-project/root/issues/10133)] - [textinput] CTRL+T eats prompt label
-* [[#10135](https://github.com/root-project/root/issues/10135)] - [textinput] CTRL+D missing newline after quitting.
-* [[#10136](https://github.com/root-project/root/issues/10136)] - [textinput] Esc,L and Esc,U not finding word boundary
-* [[#10066](https://github.com/root-project/root/issues/10066)] - [doxy] qch and tag as compressed files
-* [[#10170](https://github.com/root-project/root/issues/10170)] - Crashes when reading a ttree with a friend
-* [[#8549](https://github.com/root-project/root/issues/8549)] - A crash when opening a ttree and its friend on `TFile::Close()`
-* [[#10017](https://github.com/root-project/root/issues/10017)] - Failures due to "incompatible ASan runtimes"
-* [[#10107](https://github.com/root-project/root/issues/10107)] - [RF] v6-26-00-patches branch fails to build on ubuntu 18.04
-* [[#10147](https://github.com/root-project/root/issues/10147)] - Compile macro inside temp build directory
-* [[#10180](https://github.com/root-project/root/issues/10180)] - [textinput] segmentation violation on Undo shortcut
-* [[#10131](https://github.com/root-project/root/issues/10131)] -  Open too many different non-versioned layouts for pair
-* [[#10182](https://github.com/root-project/root/issues/10182)] - [textinput] Undo buffer misses one entry in the actual sequence
-* [[#10008](https://github.com/root-project/root/issues/10008)] - [RF] heap-use-after-free in RooAbsData
-* [[#10216](https://github.com/root-project/root/issues/10216)] - [DF] EnableImplicitMT() prevents reading TTree in sub-directory from XrootD file
-* [[#10137](https://github.com/root-project/root/issues/10137)] - [textinput] forward search
-* [[#10209](https://github.com/root-project/root/issues/10209)] - [textinput] right or left arrow introduce stray characters while history search
-* [[#10266](https://github.com/root-project/root/issues/10266)] - TGraph2D interpolation hangs for degenerate points
-* [[#10279](https://github.com/root-project/root/issues/10279)] - `TAxis::ChangeLabel` documentation
-* [[#10283](https://github.com/root-project/root/issues/10283)] - [CMake] Imported targets improperly forwarded
-* [[#10299](https://github.com/root-project/root/issues/10299)] - `TColor::GetColorTransparent()` does not re-use previously defined transparent colors
-* [[#10278](https://github.com/root-project/root/issues/10278)] - [RF] RooDataSet incorrectly loads RooCategory values from TTree branch of type Short_t
-* [[#10225](https://github.com/root-project/root/issues/10225)] - TChain doesn't recognise `ROOT::VecOps::RVec<double>` as a column type
-* [[#10233](https://github.com/root-project/root/issues/10233)] - [RDataFrame] RDataFrame.Redefine does not work with Snapshot
-* [[#10065](https://github.com/root-project/root/issues/10065)] - [MetaSema/TApplication] outdated .help message
-* [[#10298](https://github.com/root-project/root/issues/10298)] - /bin/sh: 166: bin/thisroot.sh: Bad substitution
-* [[#10327](https://github.com/root-project/root/issues/10327)] - [RBrowser] Garbled output at prompt
-* [[#10297](https://github.com/root-project/root/issues/10297)] - RVec's swap is broken when RVec is adopting memory
-* [[#10260](https://github.com/root-project/root/issues/10260)] - `RBrowser` should support Safari
-* [[#10265](https://github.com/root-project/root/issues/10265)] - "Same" option not working in `RBrowser`
-* [[#10282](https://github.com/root-project/root/issues/10282)] - [RF] Crash in reading some RooWorkspaces after recent TStreamerInfo update
-* [[#10357](https://github.com/root-project/root/issues/10357)] - [I/O] Race condition when reading vectors with custom allocators with TTreeProcessorMT
-* [[#9242](https://github.com/root-project/root/issues/9242)] - [TMVA][RDF] Tutorials for ML inference in RDF
-* [[#9196](https://github.com/root-project/root/issues/9196)] - [RF] Possible memory leak when running upper-limits with toys
-* [[#8323](https://github.com/root-project/root/issues/8323)] - [RF] Possible heap fragmentation because of RooDataSet with memory pool
-* [[#9491](https://github.com/root-project/root/issues/9491)] - TGraph SaveAs .csv
-* [[#10157](https://github.com/root-project/root/issues/10157)] - [DF] Histo1D pythonization should allow template arguments
-* [[#10353](https://github.com/root-project/root/issues/10353)] - Thread-safety issue in TClassEdit (StdLen)?  [6.24.06]
-* [[#9954](https://github.com/root-project/root/issues/9954)] - [RF] Disable `RooFit` banner with `CMAKE_CXX_FLAGS` option `__ROOFIT_NOBANNER` by default
-* [[#10385](https://github.com/root-project/root/issues/10385)] - [RF] verbose printout of some RooFit classes broken
-* [[#6951](https://github.com/root-project/root/issues/6951)] - [RF] Broken weights after reducing RooDataSet created with `RooAbsPdf::generate()`
-* [[#8806](https://github.com/root-project/root/issues/8806)] - Interpreter prints unexpected values when `auto` is used for pointer types
-* [[#10390](https://github.com/root-project/root/issues/10390)] - Wrong file names created in distributed Snapshot
-* [[#10430](https://github.com/root-project/root/issues/10430)] - df105_WBosonAnalysis.py does not convert in notebook using `nbconvert`
-* [[#10404](https://github.com/root-project/root/issues/10404)] - Broken interaction between `TThreadExecutor` and `TSeq` with specified beginning/range
-* [[#10386](https://github.com/root-project/root/issues/10386)] - Cling crash on valid c++ code (stack variable pointer).
-* [[#10041](https://github.com/root-project/root/issues/10041)] - Allow GraphAsymmErrors to accept systematic variations
-* [[#9321](https://github.com/root-project/root/issues/9321)] - [RF] Segfault in `RooProduct::Print("v")`
-* [[#10452](https://github.com/root-project/root/issues/10452)] - Cling symbols not exported in win32 and win64
-* [[#10503](https://github.com/root-project/root/issues/10503)] - Failure to build master branch due to xrootd SHA256 checksum mismatch
-* [[#10323](https://github.com/root-project/root/issues/10323)] - [ntuple] Verify object (de-)serialization with EBO
-* [[#8063](https://github.com/root-project/root/issues/8063)] - Gracefully error out if application compiling against ROOT is using a different C++ standard than the one with which ROOT was built
-* [[#8787](https://github.com/root-project/root/issues/8787)] - [RF] RooDataSet columns added with addColumns method not copied correctly in reduce
-* [[#10473](https://github.com/root-project/root/issues/10473)] - [RF] Crash when RooSimultaneous does not contain a pdf for each value of the index category
-* [[#8015](https://github.com/root-project/root/issues/8015)] - [RF] Bug in building a combined RooDataHist
-* [[#10351](https://github.com/root-project/root/issues/10351)] - macOS 12: TViewPubDataMembers uses deprecated `std::iterator`
-* [[#10478](https://github.com/root-project/root/issues/10478)] - `runtime_cxxmodules` fails to build with GCC12
-* [[#10389](https://github.com/root-project/root/issues/10389)] - `RBrowser` does not list in-memory objects when written objects are present in `TDirectory` context
-* [[#9070](https://github.com/root-project/root/issues/9070)] - [RF] Inconsistent behavior when editing constraint terms in HistFactory models
-* [[#10528](https://github.com/root-project/root/issues/10528)] - "bits/utility.h" not found. root does not build from source in Arch linux.
-* [[#10497](https://github.com/root-project/root/issues/10497)] - [docu] unexpected end of XML file
-* [[#10449](https://github.com/root-project/root/issues/10449)] - Recursion limits hit in pruning/serialisation of distributed RDF graph
-* [[#8232](https://github.com/root-project/root/issues/8232)] - Improve startup time of distributed RDataFrame application
-* [[#10548](https://github.com/root-project/root/issues/10548)] - Use of undeclared identifier on Mac ARM
-* [[#10572](https://github.com/root-project/root/issues/10572)] - Compiler warnings on macOS
-* [[#10383](https://github.com/root-project/root/issues/10383)] - [ntuple] Properly support big-endian architectures
-* [[#10545](https://github.com/root-project/root/issues/10545)] - Teach `Vary` to accept `Stats`
-* [[#6347](https://github.com/root-project/root/issues/6347)] - [ntuple] Off-by-one-byte error when deserializing arrays as RVecs
-* [[#10586](https://github.com/root-project/root/issues/10586)] - [TMVA][SOFIE]Generated headers are missing include guards
-* [[#10466](https://github.com/root-project/root/issues/10466)] - [ntuple] `GetViewCollection` semantics are unclear
-* [[#10538](https://github.com/root-project/root/issues/10538)] - [RF] AdditionalData is not exported to XML
-* [[#10604](https://github.com/root-project/root/issues/10604)] - External XrootD built from git commit is not detected
-* [[#10324](https://github.com/root-project/root/issues/10324)] - [ntuple] Add I/O support for `std::pair`
-* [[#10440](https://github.com/root-project/root/issues/10440)] - [RF] Making two times `RooMinimizer::contour` does not give back the same plot 
-* [[#10557](https://github.com/root-project/root/issues/10557)] - [RF] Inconsistent behavior of `RooAbsPdf::createChi2()` and `RooChi2Var`
-* [[#10681](https://github.com/root-project/root/issues/10681)] - Some TMath function help is missing
-* [[#10732](https://github.com/root-project/root/issues/10732)] - CMSSW build fails with root master 4c13caa0ac
-* [[#8186](https://github.com/root-project/root/issues/8186)] - [RF] HistFactory ignores ParamSetting values when creating the Asimov dataset
-* [[#8901](https://github.com/root-project/root/issues/8901)] - RNTuple: Can not create a Field for a user class with anonymous enum 
-* [[#10632](https://github.com/root-project/root/issues/10632)] - [ntuple] Add I/O support for `std::tuple`
-* [[#10748](https://github.com/root-project/root/issues/10748)] - `RBrowser` attempts and fails to launch `TBrowser` despite `--web=server:xxxx`
-* [[#7965](https://github.com/root-project/root/issues/7965)] - [RF] RooAddPdf constructor not properly picked up by RooWSFactoryTool
-* [[#7748](https://github.com/root-project/root/issues/7748)] - [RF] Clarify usage of RooParametricStepFunction
-* [[#10814](https://github.com/root-project/root/issues/10814)] - Error in REveBox.cxx while building root 6.26.04
-* [[#8374](https://github.com/root-project/root/issues/8374)] - [RF] Modernise RooRealSumFunc after #8368
-* [[#7809](https://github.com/root-project/root/issues/7809)] - [RF] Constructors RooProdPdf and RooProduct
-* [[#8059](https://github.com/root-project/root/issues/8059)] - [RF] HistFactory: Incorrect default value for NormFactor
-* [[#7825](https://github.com/root-project/root/issues/7825)] - [RF] RooAddition and RooRealSumFunc largely duplicate each other
-* [[#10403](https://github.com/root-project/root/issues/10403)] - Update civetweb to 1.16 once it's released
-* [[#10719](https://github.com/root-project/root/issues/10719)] - [ntuple] Enable page vector writes
-* [[#10840](https://github.com/root-project/root/issues/10840)] - [RF] HistFactory `PreprocessFunction::PrintXML()` needs to escape special characters to produce valid XML
-* [[#10869](https://github.com/root-project/root/issues/10869)] - [RF] sPlot does not work with RooAddPdf in 6.26/04
-* [[#9360](https://github.com/root-project/root/issues/9360)] - [RF] Update Python version of rf408 tutorial
-* [[#7252](https://github.com/root-project/root/issues/7252)] - [RF] RooAddPdf can fit, but not generate negative coefficients
-* [[#10919](https://github.com/root-project/root/issues/10919)] - Histograms copy constructor has wrong implementation
-* [[#7702](https://github.com/root-project/root/issues/7702)] - [DF] Allow running on a subset of the entries also in multi-thread runs
-* [[#8080](https://github.com/root-project/root/issues/8080)] - [ntuple, daos] Improve DAOS object mapping
-* [[#8615](https://github.com/root-project/root/issues/8615)] - [RF] Add documentation for `RooAbsData::Expected`
-* [[#10931](https://github.com/root-project/root/issues/10931)] - [RF] Improve the position of the legend in the RooMCStudy output
-* [[#10988](https://github.com/root-project/root/issues/10988)] - [RF] `RooAddPdf::fixCoefRange` cache issue with createIntegral
-* [[#10759](https://github.com/root-project/root/issues/10759)] - `root-config` fails if spaces are part of `ROOTSYS` path
-* [[#11026](https://github.com/root-project/root/issues/11026)] - Integer overflow in TEntryList
-* [[#10872](https://github.com/root-project/root/issues/10872)] - [DF] Wrong entries are loaded from friend trees with distributed RDF
-* [[#11067](https://github.com/root-project/root/issues/11067)] - [RF] RooImproperIntegrator1D does not propagate RooNumIntConfig to RooIntegrator1D
-* [[#11061](https://github.com/root-project/root/issues/11061)] - [RF] Segfault for RooMomentMorph for ROOT>6.24
-* [[#8777](https://github.com/root-project/root/issues/8777)] - [RF] Migration from RooAbsCollection and RooLinkedList legacy iterators to range-based loops
-* [[#11080](https://github.com/root-project/root/issues/11080)] - Backport the fix on computation of the radiation and nuclear interaction lengths to v6.24
-* [[#11128](https://github.com/root-project/root/issues/11128)] - Clang can't build ROOT anymore due to a new added diagnostic about undefined behavior
-* [[#11186](https://github.com/root-project/root/issues/11186)] - [RF] heap-use-after-free and stack-use-after-return for `RooFit::UniqueId`
-* [[#10009](https://github.com/root-project/root/issues/10009)] - [RF] heap-use-after-free for RooAbsRealWrapper
-* [[#10016](https://github.com/root-project/root/issues/10016)] - heap-buffer-overflow in TRandom3
-* [[#9859](https://github.com/root-project/root/issues/9859)] - [RF] Avoid printing false warning when passing both `FillColor/FillStyle` and `VisualizeError` to `RooAbsReal::plotOn()`
-* [[#11130](https://github.com/root-project/root/issues/11130)] - ROOT doesn't compile with new nlohmann-json version 3.11.0
-* [[#11215](https://github.com/root-project/root/issues/11215)] - [I/O] Cannot create a `std::pair<int, int>` branch at prompt
-* [[#11239](https://github.com/root-project/root/issues/11239)] - Build failure on Ubuntu22.04, when ROOT builds FTGL itself
-* [[#11222](https://github.com/root-project/root/issues/11222)] - [DF] gtest-tree-dataframe-test-dataframe-snapshot fails with AddressSanitizer
-* [[#11236](https://github.com/root-project/root/issues/11236)] - build failure because of `nlohmann_json`
-* [[#11154](https://github.com/root-project/root/issues/11154)] - [math][fit] FitResult is empty or corrupted after FitData class is deleted
-* [[#11050](https://github.com/root-project/root/issues/11050)] - C++ exceptions are not correctly propagated by Dask
-* [[#11124](https://github.com/root-project/root/issues/11124)] - Several improvements of df103_NanoAODHiggsAnalysis.C
-* [[#11207](https://github.com/root-project/root/issues/11207)] - [DF] Bad interaction between `Alias` and TTree sub-branches
-* [[#11272](https://github.com/root-project/root/issues/11272)] - Segfault in `TGeoMixture::ComputeDerivedQuantities`
-* [[#10645](https://github.com/root-project/root/issues/10645)] - [TTreeReader] Cannot read Float16_t branch
-* [[#11260](https://github.com/root-project/root/issues/11260)] - `TTreeReaderArray` does not support `Double32_t `
-* [[#11259](https://github.com/root-project/root/issues/11259)] - genreflex crash in `TMetaUtils::ReSubstTemplateArg` with gcc12 headers
-* [[#11250](https://github.com/root-project/root/issues/11250)] - Draw options "X+" and "Y+" not working with TMultiGraph
-* [[#11312](https://github.com/root-project/root/issues/11312)] - Build failure with nlohmann/json 3.11
-* [[#11280](https://github.com/root-project/root/issues/11280)] - [TGaxis] wrong secondary axis defined with TF1, erratic behavior of SetNdivisions
-* [[#10742](https://github.com/root-project/root/issues/10742)] - `READ_WITHOUT_GLOBALREGISTRATION` has no effect on remote files
-* [[#11383](https://github.com/root-project/root/issues/11383)] - Deadlock in ErrorHandler when invoked at library initialization time.
-* [[#10092](https://github.com/root-project/root/issues/10092)] - [PyROOT] Crash when passing functor to template method
-* [[#11396](https://github.com/root-project/root/issues/11396)] - [RF] Buggy range overlap check in createNLL when SplitRange option is used
-* [[#11414](https://github.com/root-project/root/issues/11414)] - [RF] Renaming dataset fails when total number of dataset in workspace reached 10
-* [[#11330](https://github.com/root-project/root/issues/11330)] - [core] kNotDeleted mechanism is broken on some platforms
-* [[#10828](https://github.com/root-project/root/issues/10828)] - `TH1::Merge` does not extend axes properly for certain histograms with labels
-* [[#11333](https://github.com/root-project/root/issues/11333)] - `THnSparse::Add()` does not preserve weights
-* [[#11233](https://github.com/root-project/root/issues/11233)] - [cmake][PyROOT] Pythonizations in build directory don't get updated in incremental builds
-* [[#10382](https://github.com/root-project/root/issues/10382)] - [TNDArrayT] Backward incompatibility: Error reading from ROOT Files created with earlier versions - Streamer bug
-* [[#11447](https://github.com/root-project/root/issues/11447)] - [RF] NLL from RooSimultaneous doesn't give the expected value in multi-range fits
-* [[#11421](https://github.com/root-project/root/issues/11421)] - [RF] RooCmdArg pythonization drops temporary RooArgSets too early
-* [[#11436](https://github.com/root-project/root/issues/11436)] - Missing StreamerInfo in file containing nested collection that is non-split but stored member wise
-* [[#10799](https://github.com/root-project/root/issues/10799)] - Python 3.11 failures
-* [[#9741](https://github.com/root-project/root/issues/9741)] - [RF] `RooPlot::pullHist` only uses upper range
-* [[#8808](https://github.com/root-project/root/issues/8808)] - [RF] Updates to RooFit tutorials necessary before the next release
-* [[#11418](https://github.com/root-project/root/issues/11418)] - [RF] Wrong CmdArg name in documentation of RooAbsPdf class
-* [[#11437](https://github.com/root-project/root/issues/11437)] - [cmake] Build tries to compile incompatible pythonization sources with Python 2
-* [[#11508](https://github.com/root-project/root/issues/11508)] - [DF] Wrong entries processed with a `Range` with begin+stride
-* [[#11390](https://github.com/root-project/root/issues/11390)] - Display does not respect parameters if another operation is booked before printing
-* [[#11344](https://github.com/root-project/root/issues/11344)] - [pyroot] Do not silently set `EXTRA_CLING_ARGS` to `-O2`
-* [[#8962](https://github.com/root-project/root/issues/8962)] - SetClusterPrefetch(true) breaks BulkIO with more than one basket
-* [[#11515](https://github.com/root-project/root/issues/11515)] - Error in `TInterpreter::Calc` with no output stack in seemingly random distributed rdf test execution
-* [[#11048](https://github.com/root-project/root/issues/11048)] - Resolve the alerts produced by "LGTM analysis: Python"
-* [[#11456](https://github.com/root-project/root/issues/11456)] - Documentation of `TH1::GetRMS` does not mention the fact that it is not the RMS anymore
-* [[#10510](https://github.com/root-project/root/issues/10510)] - modules_idx_deps CMakeCache.txt variable grows boundless (and does not update properly for module that are turned off)
-* [[#11221](https://github.com/root-project/root/issues/11221)] - [RF] AddressSanitizer failures in two RooFit tests
-* [[#11136](https://github.com/root-project/root/issues/11136)] - Misleading warning with `builtin_clang=OFF`
-* [[#11191](https://github.com/root-project/root/issues/11191)] - TBrowser does not show TGeo volume names
-* [[#11581](https://github.com/root-project/root/issues/11581)] - Broken pythonization of `std::vector<const char*>`
-* [[#11182](https://github.com/root-project/root/issues/11182)] - h2root/g2root man pages should be excluded from install when fortran is disabled
-* [[#11569](https://github.com/root-project/root/issues/11569)] - [VecOps] `Sum(vec_of_bool)` should not return a `bool`
-* [[#11519](https://github.com/root-project/root/issues/11519)] - TBrowser non-ascii text scrambles on windows
-* [[#10991](https://github.com/root-project/root/issues/10991)] - [RF] Batch mode with RooSimultaneous introduces spurious parameters
-* [[#10559](https://github.com/root-project/root/issues/10559)] - [ntuple] Fix low-level TFile embedding
-* [[#11578](https://github.com/root-project/root/issues/11578)] - [RF] Parameter desync in integral of `RooRealSumPdf` when using batchmode
-* [[#11634](https://github.com/root-project/root/issues/11634)] - extend the TGaxis so that nice “arrows” could be added on its ends
-* [[#11295](https://github.com/root-project/root/issues/11295)] - [gui] Variable Explorer GUI class
-* [[#10870](https://github.com/root-project/root/issues/10870)] - Improvements to debug/perf symbols for jitted code
-* [[#11672](https://github.com/root-project/root/issues/11672)] - [ntuple] Make `RNTupleWriter::Fill()` return the number of bytes written
-* [[#11523](https://github.com/root-project/root/issues/11523)] - [ntuple] Support the storage of collections that use legacy `TVirtualCollectionProxy`
-* [[#11686](https://github.com/root-project/root/issues/11686)] - Missing Rint dependency for rootcling 
-* [[#10958](https://github.com/root-project/root/issues/10958)] - [ntuple,daos] Allow multiple ntuples to be stored in a DAOS container
-* [[#10039](https://github.com/root-project/root/issues/10039)] - TFile's ctor's error message should point to `TFile::Open` when filename contains "://"
-* [[#11738](https://github.com/root-project/root/issues/11738)] - [RF] ROOT v6.26/08 plots wrong pull distribution with `RooPlot::pullHist`
-* [[#11723](https://github.com/root-project/root/issues/11723)] - [IO] `TFile::DrawMap` plots can be improved
-* [[#11476](https://github.com/root-project/root/issues/11476)] - [RF] RooAddPdf still emits unexpected errors about missing normalization sets
-* [[#11757](https://github.com/root-project/root/issues/11757)] - [RF] Documentation for the RooVoigtian
-* [[#10868](https://github.com/root-project/root/issues/10868)] - [RF] Wrong integral for RooPoisson if integrated from a > 0 to infinity
-* [[#11732](https://github.com/root-project/root/issues/11732)] - [ntuple] C-style array members of a user-defined class are stored/retrieved as a scalar
-* [[#11663](https://github.com/root-project/root/issues/11663)] - TTask: unsafe cast in ExecuteTasks
-* [[#8231](https://github.com/root-project/root/issues/8231)] - [RF] Fitting RooSimultaneous with Range option not accounting for range on the indexCat
-* [[#11482](https://github.com/root-project/root/issues/11482)] - [RF] `plotSamplingHint` can cause evaluation outside the "safe" range of an observable
-* [[#11747](https://github.com/root-project/root/issues/11747)] - Frame of a TPad can sometimes be deleted 'twice'
-* [[#11837](https://github.com/root-project/root/issues/11837)] - Spurious error message when reading a `char` from a `TTreeReader<signed char>`
-* [[#11853](https://github.com/root-project/root/issues/11853)] - Large memory usage / leak when using GetBasketSerialised
-* [[#11730](https://github.com/root-project/root/issues/11730)] - [ntuple] Allow users to specify a per-field read callback function
-* [[#10875](https://github.com/root-project/root/issues/10875)] - `_HAS_CONDITIONAL_EXPLICIT=0` won't work with VS 2022 17.4
-* [[#9845](https://github.com/root-project/root/issues/9845)] - [RF] Various flaws in the RooLagrangianMorphFunc
-* [[#11875](https://github.com/root-project/root/issues/11875)] - [RF]  `RooAbsPdf::fitTo`: would it be possible to add an option to control maximal number of calls? 
-* [[#11913](https://github.com/root-project/root/issues/11913)] - `TExec::SavePrimitive` fails when string args used inside command
-* [[#11916](https://github.com/root-project/root/issues/11916)] - `TColor::SaveColor` sometimes does not store color
-* [[#11933](https://github.com/root-project/root/issues/11933)] - [cling] Crash when dictionary headers can not be found
-* [[#11758](https://github.com/root-project/root/issues/11758)] - [ntuple] Improve the definition and use of `RNTupleLocator`s
-* [[#10520](https://github.com/root-project/root/issues/10520)] - [ntuple] Fix moving of complex elements in collections
-* [[#11954](https://github.com/root-project/root/issues/11954)] - [RF] RooFit variables fail comparisons in edge cases
-* [[#11907](https://github.com/root-project/root/issues/11907)] - thread local gDirectory not properly updated when another delete the file its point to.
-* [[#12020](https://github.com/root-project/root/issues/12020)] - [RF] Cannot generate nested RooSimultaneous from prototype category data
-* [[#11927](https://github.com/root-project/root/issues/11927)] - PyROOT: bad CPU performance for 6.27 (dev3 LCG nightly slot at cvmfs) 
-* [[#11930](https://github.com/root-project/root/issues/11930)] - Failure in `TClass::GetMethodWithPrototype`
-* [[#11937](https://github.com/root-project/root/issues/11937)] - macOS linking `-flat_namespace` changes user-facing behavior
-* [[#11971](https://github.com/root-project/root/issues/11971)] - Is this line surplus to requirements? (or am I missing its purpose?)
-* [[#12170](https://github.com/root-project/root/issues/12170)] - Crash when training a PyTorch model within PyMVA 
-* [[#12164](https://github.com/root-project/root/issues/12164)] - Strange behaviour in interpreter in master/6.28 when initialising vectors
-
-* [[ROOT-5219](https://sft.its.cern.ch/jira/browse/ROOT-5219)] - Improve error message for incomplete input to `TROOT::ProcessLine()`
-* [[ROOT-5805](https://sft.its.cern.ch/jira/browse/ROOT-5805)] - `RooHist` does not correctly handle negative scale factor
-* [[ROOT-8040](https://sft.its.cern.ch/jira/browse/ROOT-8040)] - `RooAbsData` reduce with `CutRange` not applying cut to unselected variables
-* [[ROOT-8827](https://sft.its.cern.ch/jira/browse/ROOT-8827)] - `TTreeReaderArray<T>` does not work for VLEN branches whose length branch is not of type int
-* [[ROOT-9649](https://sft.its.cern.ch/jira/browse/ROOT-9649)] - Wrong normalization of variable-bin-width `RooHistPdf` plotted in range
-* [[ROOT-9687](https://sft.its.cern.ch/jira/browse/ROOT-9687)] - value printing of automatic variable is broken (off by one level of indirection?)
-* [[ROOT-9752](https://sft.its.cern.ch/jira/browse/ROOT-9752)] - NLL values when fitting with ranges
-* [[ROOT-10088](https://sft.its.cern.ch/jira/browse/ROOT-10088)] - lsb_release is not specified as a ROOT dependency
-* [[ROOT-11023](https://sft.its.cern.ch/jira/browse/ROOT-11023)] - [RDataFrame] Remove global state in `ROOT::RDF::SaveGraph`
-
-## Release 6.28/02
-
-Published on March 21, 2023
-
-### Bugs and Issues fixed in this release
-
-* [[#12224](https://github.com/root-project/root/issues/12224)] - `rootreadspeed --help` has "random" linebreaks
-* [[#12148](https://github.com/root-project/root/issues/12148)] - Failing tests with numpy 1.24
-* [[#12293](https://github.com/root-project/root/issues/12293)] - ROOT 6.28.00 fails on s390x: Added modules have incompatible data layouts
-* [[#11483](https://github.com/root-project/root/issues/11483)] - Cannot use globs with `?#` syntax in TChain::Add
-* [[#12260](https://github.com/root-project/root/issues/12260)] - [DF] Bogus data read from indexed friend trees in multi-thread runs
-* [[#12294](https://github.com/root-project/root/issues/12294)] - ROOT 6.28.00 fails on aarch64: cling JIT session error: Failed to materialize symbols
-* [[#12398](https://github.com/root-project/root/issues/12398)] - [VecOps] Masking `RVec<T>` is broken for non-trivially-constructible Ts
-* [[#11212](https://github.com/root-project/root/issues/11212)] - [TH1] Wrong data are drawn when `gPad->SetLogx` is combined with `Draw("same")`
-* [[#12394](https://github.com/root-project/root/issues/12394)] - defect when drawing multiple histograms with Log Y axis
-* [[#12409](https://github.com/root-project/root/issues/12409)] - ROOT does not work when launched from non-accessible folder
-* [[#12498](https://github.com/root-project/root/issues/12498)] - `TTime` class is not splitable
-
-
-## Release 6.28/04
-
-Published on May 7, 2023
-
-### Bugs and Issues fixed in this release
-
-* [[#12493](https://github.com/root-project/root/issues/12493)] - "TEXT90 COLZ" does not work
-* [[#12520](https://github.com/root-project/root/issues/12520)] - `RDF::FromCSV` gives wrong output with colTypes specified
-* [[#12597](https://github.com/root-project/root/issues/12597)] - [DF] Display of `RVec<bool>` shows wrong values
-* [[#12358](https://github.com/root-project/root/issues/12358)] - Self-reference through a map of tuples breaks the interpreter (2023.02.20.)
-* [[#12623](https://github.com/root-project/root/issues/12623)] - `gDirectory` macro should include global-namespace qualification
-* [[#12378](https://github.com/root-project/root/issues/12378)] - `GetClass(<typedef>)` works only at the second try
-* [[#12552](https://github.com/root-project/root/issues/12552)] - Race condition when loading dictionary shared libraries
-* [[#12704](https://github.com/root-project/root/issues/12704)] - [RF] Off-by-one error in Roofit/Histfactory/HistoToWorkspaceFactoryFast
-* [[#8984](https://github.com/root-project/root/issues/8984)] - [RF] Problem of memory leak (?) with RooDataSet
-* [[#12659](https://github.com/root-project/root/issues/12659)] - compiling v6.28.02 fails under opensuse TW with gcc-13
-* [[#12646](https://github.com/root-project/root/issues/12646)] - [RF] `RooLinearVar` not used in plot projection integrals
-* [[#10895](https://github.com/root-project/root/issues/10895)] - [cling] void macro should not return value
-* [[#12750](https://github.com/root-project/root/issues/12750)] - cocoa GUI crashes on macOS
-* [[#12240](https://github.com/root-project/root/issues/12240)] - [ROOT 6.29] module 'std.bits/uses_allocator_args.h' requires feature 'cplusplus20'
-* [[#12779](https://github.com/root-project/root/issues/12779)] - [cling][c++20] Interpreter crash on concept definition
-
-## HEAD of the v6-28-00-patches branch
-
-These changes will be part of a future 6.28/06.
-
-- None so far.
-=======
-```
->>>>>>> 7c5b7714
+```